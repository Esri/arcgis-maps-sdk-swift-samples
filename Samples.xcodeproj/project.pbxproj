// !$*UTF8*$!
{
	archiveVersion = 1;
	classes = {
	};
	objectVersion = 77;
	objects = {

/* Begin PBXBuildFile section */
		0000FB6E2BBDB17600845921 /* Add3DTilesLayerView.swift in Sources */ = {isa = PBXBuildFile; fileRef = 0000FB6B2BBDB17600845921 /* Add3DTilesLayerView.swift */; };
		0000FB712BBDC01400845921 /* Add3DTilesLayerView.swift in Copy Source Code Files */ = {isa = PBXBuildFile; fileRef = 0000FB6B2BBDB17600845921 /* Add3DTilesLayerView.swift */; };
		0005580A2817C51E00224BC6 /* SampleDetailView.swift in Sources */ = {isa = PBXBuildFile; fileRef = 000558092817C51E00224BC6 /* SampleDetailView.swift */; };
		000D43162B9918420003D3C2 /* ConfigureBasemapStyleParametersView.swift in Sources */ = {isa = PBXBuildFile; fileRef = 000D43132B9918420003D3C2 /* ConfigureBasemapStyleParametersView.swift */; };
		000D43182B993A030003D3C2 /* ConfigureBasemapStyleParametersView.swift in Copy Source Code Files */ = {isa = PBXBuildFile; fileRef = 000D43132B9918420003D3C2 /* ConfigureBasemapStyleParametersView.swift */; };
		00181B462846AD7100654571 /* View+ErrorAlert.swift in Sources */ = {isa = PBXBuildFile; fileRef = 00181B452846AD7100654571 /* View+ErrorAlert.swift */; };
		001C6DE127FE8A9400D472C2 /* AppSecrets.swift.masque in Sources */ = {isa = PBXBuildFile; fileRef = 001C6DD827FE585A00D472C2 /* AppSecrets.swift.masque */; };
		00273CF42A82AB5900A7A77D /* SamplesSearchView.swift in Sources */ = {isa = PBXBuildFile; fileRef = 00273CF32A82AB5900A7A77D /* SamplesSearchView.swift */; };
		00273CF62A82AB8700A7A77D /* SampleLink.swift in Sources */ = {isa = PBXBuildFile; fileRef = 00273CF52A82AB8700A7A77D /* SampleLink.swift */; };
		0039A4E92885C50300592C86 /* AddSceneLayerFromServiceView.swift in Copy Source Code Files */ = {isa = PBXBuildFile; fileRef = E066DD3F28610F55004D3D5B /* AddSceneLayerFromServiceView.swift */; };
		0039A4EA2885C50300592C86 /* ClipGeometryView.swift in Copy Source Code Files */ = {isa = PBXBuildFile; fileRef = E000E75F2869E33D005D87C5 /* ClipGeometryView.swift */; };
		0039A4EB2885C50300592C86 /* CreatePlanarAndGeodeticBuffersView.swift in Copy Source Code Files */ = {isa = PBXBuildFile; fileRef = E004A6EC2849556E002A1FE6 /* CreatePlanarAndGeodeticBuffersView.swift */; };
		0039A4EC2885C50300592C86 /* CutGeometryView.swift in Copy Source Code Files */ = {isa = PBXBuildFile; fileRef = E000E762286A0B18005D87C5 /* CutGeometryView.swift */; };
		0039A4ED2885C50300592C86 /* DisplayMapView.swift in Copy Source Code Files */ = {isa = PBXBuildFile; fileRef = 0074ABBE28174BCF0037244A /* DisplayMapView.swift */; };
		0039A4EE2885C50300592C86 /* DisplayOverviewMapView.swift in Copy Source Code Files */ = {isa = PBXBuildFile; fileRef = 00B04FB4283EEBA80026C882 /* DisplayOverviewMapView.swift */; };
		0039A4EF2885C50300592C86 /* DisplaySceneView.swift in Copy Source Code Files */ = {isa = PBXBuildFile; fileRef = E004A6D828465C70002A1FE6 /* DisplaySceneView.swift */; };
		0039A4F02885C50300592C86 /* ProjectGeometryView.swift in Copy Source Code Files */ = {isa = PBXBuildFile; fileRef = E0EA0B762866390E00C9621D /* ProjectGeometryView.swift */; };
		0039A4F12885C50300592C86 /* SearchWithGeocodeView.swift in Copy Source Code Files */ = {isa = PBXBuildFile; fileRef = 00CB9137284814A4005C2C5D /* SearchWithGeocodeView.swift */; };
		0039A4F22885C50300592C86 /* SelectFeaturesInFeatureLayerView.swift in Copy Source Code Files */ = {isa = PBXBuildFile; fileRef = E004A6F5284FA42A002A1FE6 /* SelectFeaturesInFeatureLayerView.swift */; };
		0039A4F32885C50300592C86 /* SetBasemapView.swift in Copy Source Code Files */ = {isa = PBXBuildFile; fileRef = 00B042E5282EDC690072E1B4 /* SetBasemapView.swift */; };
		0039A4F42885C50300592C86 /* SetSurfacePlacementModeView.swift in Copy Source Code Files */ = {isa = PBXBuildFile; fileRef = E088E1562862579D00413100 /* SetSurfacePlacementModeView.swift */; };
		0039A4F52885C50300592C86 /* SetViewpointRotationView.swift in Copy Source Code Files */ = {isa = PBXBuildFile; fileRef = E004A6BD28414332002A1FE6 /* SetViewpointRotationView.swift */; };
		0039A4F62885C50300592C86 /* ShowCalloutView.swift in Copy Source Code Files */ = {isa = PBXBuildFile; fileRef = E004A6DF28466279002A1FE6 /* ShowCalloutView.swift */; };
		0039A4F72885C50300592C86 /* ShowDeviceLocationView.swift in Copy Source Code Files */ = {isa = PBXBuildFile; fileRef = E004A6E828493BCE002A1FE6 /* ShowDeviceLocationView.swift */; };
		0039A4F82885C50300592C86 /* ShowResultOfSpatialRelationshipsView.swift in Copy Source Code Files */ = {isa = PBXBuildFile; fileRef = E066DD3A2860CA08004D3D5B /* ShowResultOfSpatialRelationshipsView.swift */; };
		0039A4F92885C50300592C86 /* ShowResultOfSpatialOperationsView.swift in Copy Source Code Files */ = {isa = PBXBuildFile; fileRef = E004A6F2284E4FEB002A1FE6 /* ShowResultOfSpatialOperationsView.swift */; };
		0039A4FA2885C50300592C86 /* StyleGraphicsWithRendererView.swift in Copy Source Code Files */ = {isa = PBXBuildFile; fileRef = E066DD372860AB28004D3D5B /* StyleGraphicsWithRendererView.swift */; };
		0039A4FB2885C50300592C86 /* StyleGraphicsWithSymbolsView.swift in Copy Source Code Files */ = {isa = PBXBuildFile; fileRef = E004A6E52846A61F002A1FE6 /* StyleGraphicsWithSymbolsView.swift */; };
		003B36F92C5042BA00A75F66 /* ShowServiceAreaView.swift in Copy Source Code Files */ = {isa = PBXBuildFile; fileRef = 95D2EE0E2C334D1600683D53 /* ShowServiceAreaView.swift */; };
		0042E24328E4BF8F001F33D6 /* ShowViewshedFromPointInSceneView.Model.swift in Sources */ = {isa = PBXBuildFile; fileRef = 0042E24228E4BF8F001F33D6 /* ShowViewshedFromPointInSceneView.Model.swift */; };
		0042E24528E4F82C001F33D6 /* ShowViewshedFromPointInSceneView.ViewshedSettingsView.swift in Sources */ = {isa = PBXBuildFile; fileRef = 0042E24428E4F82B001F33D6 /* ShowViewshedFromPointInSceneView.ViewshedSettingsView.swift */; };
		0042E24628E50EE4001F33D6 /* ShowViewshedFromPointInSceneView.swift in Copy Source Code Files */ = {isa = PBXBuildFile; fileRef = 0086F3FD28E3770900974721 /* ShowViewshedFromPointInSceneView.swift */; };
		0042E24728E50EE4001F33D6 /* ShowViewshedFromPointInSceneView.Model.swift in Copy Source Code Files */ = {isa = PBXBuildFile; fileRef = 0042E24228E4BF8F001F33D6 /* ShowViewshedFromPointInSceneView.Model.swift */; };
		0042E24828E50EE4001F33D6 /* ShowViewshedFromPointInSceneView.ViewshedSettingsView.swift in Copy Source Code Files */ = {isa = PBXBuildFile; fileRef = 0042E24428E4F82B001F33D6 /* ShowViewshedFromPointInSceneView.ViewshedSettingsView.swift */; };
		0044218A2DB9533900249FEE /* AddFeatureCollectionLayerFromPortalItemView.swift in Sources */ = {isa = PBXBuildFile; fileRef = 004421892DB9532D00249FEE /* AddFeatureCollectionLayerFromPortalItemView.swift */; };
		0044218B2DB9575600249FEE /* AddFeatureCollectionLayerFromPortalItemView.swift in Copy Source Code Files */ = {isa = PBXBuildFile; fileRef = 004421892DB9532D00249FEE /* AddFeatureCollectionLayerFromPortalItemView.swift */; };
		004421902DB9620200249FEE /* AddFeatureCollectionLayerFromQueryView.swift in Sources */ = {isa = PBXBuildFile; fileRef = 0044218F2DB961FE00249FEE /* AddFeatureCollectionLayerFromQueryView.swift */; };
		004421912DB96A7800249FEE /* AddFeatureCollectionLayerFromQueryView.swift in Copy Source Code Files */ = {isa = PBXBuildFile; fileRef = 0044218F2DB961FE00249FEE /* AddFeatureCollectionLayerFromQueryView.swift */; };
		0044289229C90C0B00160767 /* GetElevationAtPointOnSurfaceView.swift in Sources */ = {isa = PBXBuildFile; fileRef = 0044289129C90C0B00160767 /* GetElevationAtPointOnSurfaceView.swift */; };
		0044289329C9234300160767 /* GetElevationAtPointOnSurfaceView.swift in Copy Source Code Files */ = {isa = PBXBuildFile; fileRef = 0044289129C90C0B00160767 /* GetElevationAtPointOnSurfaceView.swift */; };
		0044CDDF2995C39E004618CE /* ShowDeviceLocationHistoryView.swift in Sources */ = {isa = PBXBuildFile; fileRef = 0044CDDE2995C39E004618CE /* ShowDeviceLocationHistoryView.swift */; };
		0044CDE02995D4DD004618CE /* ShowDeviceLocationHistoryView.swift in Copy Source Code Files */ = {isa = PBXBuildFile; fileRef = 0044CDDE2995C39E004618CE /* ShowDeviceLocationHistoryView.swift */; };
		004A2B9D2BED455B00C297CE /* canyonlands in Resources */ = {isa = PBXBuildFile; fileRef = 004A2B9C2BED455B00C297CE /* canyonlands */; settings = {ASSET_TAGS = (ApplyScheduledUpdatesToPreplannedMapArea, ); }; };
		004A2BA22BED456500C297CE /* ApplyScheduledUpdatesToPreplannedMapAreaView.swift in Sources */ = {isa = PBXBuildFile; fileRef = 004A2B9E2BED456500C297CE /* ApplyScheduledUpdatesToPreplannedMapAreaView.swift */; };
		004A2BA52BED458C00C297CE /* ApplyScheduledUpdatesToPreplannedMapAreaView.swift in Copy Source Code Files */ = {isa = PBXBuildFile; fileRef = 004A2B9E2BED456500C297CE /* ApplyScheduledUpdatesToPreplannedMapAreaView.swift */; };
		004FE87129DF5D8700075217 /* Bristol in Resources */ = {isa = PBXBuildFile; fileRef = 004FE87029DF5D8700075217 /* Bristol */; settings = {ASSET_TAGS = (Animate3DGraphic, ChangeCameraController, OrbitCameraAroundObject, StylePointWithDistanceCompositeSceneSymbol, ); }; };
		006C835528B40682004AEB7F /* BrowseBuildingFloorsView.swift in Copy Source Code Files */ = {isa = PBXBuildFile; fileRef = E0FE32E628747778002C6ACA /* BrowseBuildingFloorsView.swift */; };
		006C835628B40682004AEB7F /* DisplayMapFromMobileMapPackageView.swift in Copy Source Code Files */ = {isa = PBXBuildFile; fileRef = F111CCC0288B5D5600205358 /* DisplayMapFromMobileMapPackageView.swift */; };
		0072C7F42DBAA65E001502CA /* AddFeatureCollectionLayerFromTableView.swift in Sources */ = {isa = PBXBuildFile; fileRef = 0072C7F32DBAA65B001502CA /* AddFeatureCollectionLayerFromTableView.swift */; };
		0072C7F52DBAB714001502CA /* AddFeatureCollectionLayerFromTableView.swift in Copy Source Code Files */ = {isa = PBXBuildFile; fileRef = 0072C7F32DBAA65B001502CA /* AddFeatureCollectionLayerFromTableView.swift */; };
		0074ABBF28174BCF0037244A /* DisplayMapView.swift in Sources */ = {isa = PBXBuildFile; fileRef = 0074ABBE28174BCF0037244A /* DisplayMapView.swift */; };
		0074ABC428174F430037244A /* Sample.swift in Sources */ = {isa = PBXBuildFile; fileRef = 0074ABC128174F430037244A /* Sample.swift */; };
		0074ABCD2817BCC30037244A /* SamplesApp+Samples.swift.tache in Sources */ = {isa = PBXBuildFile; fileRef = 0074ABCA2817B8DB0037244A /* SamplesApp+Samples.swift.tache */; };
		0086F40128E3770A00974721 /* ShowViewshedFromPointInSceneView.swift in Sources */ = {isa = PBXBuildFile; fileRef = 0086F3FD28E3770900974721 /* ShowViewshedFromPointInSceneView.swift */; };
		00A7A1462A2FC58300F035F7 /* DisplayContentOfUtilityNetworkContainerView.swift in Sources */ = {isa = PBXBuildFile; fileRef = 00A7A1432A2FC58300F035F7 /* DisplayContentOfUtilityNetworkContainerView.swift */; };
		00A7A14A2A2FC5B700F035F7 /* DisplayContentOfUtilityNetworkContainerView.Model.swift in Sources */ = {isa = PBXBuildFile; fileRef = 00A7A1492A2FC5B700F035F7 /* DisplayContentOfUtilityNetworkContainerView.Model.swift */; };
		00ABA94E2BF6721700C0488C /* ShowGridView.swift in Sources */ = {isa = PBXBuildFile; fileRef = 00ABA94D2BF6721700C0488C /* ShowGridView.swift */; };
		00ABA94F2BF6D06200C0488C /* ShowGridView.swift in Copy Source Code Files */ = {isa = PBXBuildFile; fileRef = 00ABA94D2BF6721700C0488C /* ShowGridView.swift */; };
		00B04273282EC59E0072E1B4 /* AboutView.swift in Sources */ = {isa = PBXBuildFile; fileRef = 00B04272282EC59E0072E1B4 /* AboutView.swift */; };
		00B042E8282EDC690072E1B4 /* SetBasemapView.swift in Sources */ = {isa = PBXBuildFile; fileRef = 00B042E5282EDC690072E1B4 /* SetBasemapView.swift */; };
		00B04FB5283EEBA80026C882 /* DisplayOverviewMapView.swift in Sources */ = {isa = PBXBuildFile; fileRef = 00B04FB4283EEBA80026C882 /* DisplayOverviewMapView.swift */; };
		00C43AED2947DC350099AE34 /* ArcGISToolkit in Frameworks */ = {isa = PBXBuildFile; productRef = 00C43AEC2947DC350099AE34 /* ArcGISToolkit */; };
		00C94A0D28B53DE1004E42D9 /* raster-file in Resources */ = {isa = PBXBuildFile; fileRef = 00C94A0C28B53DE1004E42D9 /* raster-file */; settings = {ASSET_TAGS = (AddRasterFromFile, ); }; };
		00CB9138284814A4005C2C5D /* SearchWithGeocodeView.swift in Sources */ = {isa = PBXBuildFile; fileRef = 00CB9137284814A4005C2C5D /* SearchWithGeocodeView.swift */; };
		00CCB8A5285BAF8700BBAB70 /* OnDemandResource.swift in Sources */ = {isa = PBXBuildFile; fileRef = 00CCB8A4285BAF8700BBAB70 /* OnDemandResource.swift */; };
		00D4EF802863842100B9CC30 /* AddFeatureLayersView.swift in Sources */ = {isa = PBXBuildFile; fileRef = 00D4EF7F2863842100B9CC30 /* AddFeatureLayersView.swift */; };
		00D4EF9028638BF100B9CC30 /* LA_Trails.geodatabase in Resources */ = {isa = PBXBuildFile; fileRef = 00D4EF8228638BF100B9CC30 /* LA_Trails.geodatabase */; settings = {ASSET_TAGS = (AddFeatureLayers, ); }; };
		00D4EF9A28638BF100B9CC30 /* AuroraCO.gpkg in Resources */ = {isa = PBXBuildFile; fileRef = 00D4EF8F28638BF100B9CC30 /* AuroraCO.gpkg */; settings = {ASSET_TAGS = (AddFeatureLayers, ); }; };
		00D4EFB12863CE6300B9CC30 /* ScottishWildlifeTrust_reserves in Resources */ = {isa = PBXBuildFile; fileRef = 00D4EFB02863CE6300B9CC30 /* ScottishWildlifeTrust_reserves */; settings = {ASSET_TAGS = (AddFeatureLayers, ); }; };
		00E1D90B2BC0AF97001AEB6A /* SnapGeometryEditsView.SnapSettingsView.swift in Sources */ = {isa = PBXBuildFile; fileRef = 00E1D90A2BC0AF97001AEB6A /* SnapGeometryEditsView.SnapSettingsView.swift */; };
		00E1D90D2BC0B125001AEB6A /* SnapGeometryEditsView.GeometryEditorModel.swift in Sources */ = {isa = PBXBuildFile; fileRef = 00E1D90C2BC0B125001AEB6A /* SnapGeometryEditsView.GeometryEditorModel.swift */; };
		00E1D90F2BC0B1E8001AEB6A /* SnapGeometryEditsView.GeometryEditorMenu.swift in Sources */ = {isa = PBXBuildFile; fileRef = 00E1D90E2BC0B1E8001AEB6A /* SnapGeometryEditsView.GeometryEditorMenu.swift */; };
		00E1D9102BC0B4D8001AEB6A /* SnapGeometryEditsView.SnapSettingsView.swift in Copy Source Code Files */ = {isa = PBXBuildFile; fileRef = 00E1D90A2BC0AF97001AEB6A /* SnapGeometryEditsView.SnapSettingsView.swift */; };
		00E1D9112BC0B4D8001AEB6A /* SnapGeometryEditsView.GeometryEditorModel.swift in Copy Source Code Files */ = {isa = PBXBuildFile; fileRef = 00E1D90C2BC0B125001AEB6A /* SnapGeometryEditsView.GeometryEditorModel.swift */; };
		00E1D9122BC0B4D8001AEB6A /* SnapGeometryEditsView.GeometryEditorMenu.swift in Copy Source Code Files */ = {isa = PBXBuildFile; fileRef = 00E1D90E2BC0B1E8001AEB6A /* SnapGeometryEditsView.GeometryEditorMenu.swift */; };
		00E5401C27F3CCA200CF66D5 /* SamplesApp.swift in Sources */ = {isa = PBXBuildFile; fileRef = 00E5400C27F3CCA100CF66D5 /* SamplesApp.swift */; };
		00E5401E27F3CCA200CF66D5 /* ContentView.swift in Sources */ = {isa = PBXBuildFile; fileRef = 00E5400D27F3CCA100CF66D5 /* ContentView.swift */; };
		00E5402027F3CCA200CF66D5 /* Assets.xcassets in Resources */ = {isa = PBXBuildFile; fileRef = 00E5400E27F3CCA200CF66D5 /* Assets.xcassets */; };
		00E7C15C2BBE1BF000B85D69 /* SnapGeometryEditsView.swift in Sources */ = {isa = PBXBuildFile; fileRef = 00E7C1592BBE1BF000B85D69 /* SnapGeometryEditsView.swift */; };
		00E7C15D2BBF74D800B85D69 /* SnapGeometryEditsView.swift in Copy Source Code Files */ = {isa = PBXBuildFile; fileRef = 00E7C1592BBE1BF000B85D69 /* SnapGeometryEditsView.swift */; };
		00EB803A2A31506F00AC2B07 /* DisplayContentOfUtilityNetworkContainerView.swift in Copy Source Code Files */ = {isa = PBXBuildFile; fileRef = 00A7A1432A2FC58300F035F7 /* DisplayContentOfUtilityNetworkContainerView.swift */; };
		00EB803B2A31506F00AC2B07 /* DisplayContentOfUtilityNetworkContainerView.Model.swift in Copy Source Code Files */ = {isa = PBXBuildFile; fileRef = 00A7A1492A2FC5B700F035F7 /* DisplayContentOfUtilityNetworkContainerView.Model.swift */; };
		00F279D62AF418DC00CECAF8 /* AddDynamicEntityLayerView.VehicleCallout.swift in Sources */ = {isa = PBXBuildFile; fileRef = 00F279D52AF418DC00CECAF8 /* AddDynamicEntityLayerView.VehicleCallout.swift */; };
		00F279D72AF4364700CECAF8 /* AddDynamicEntityLayerView.VehicleCallout.swift in Copy Source Code Files */ = {isa = PBXBuildFile; fileRef = 00F279D52AF418DC00CECAF8 /* AddDynamicEntityLayerView.VehicleCallout.swift */; };
		102B6A372BFD5B55009F763C /* IdentifyFeaturesInWMSLayerView.swift in Sources */ = {isa = PBXBuildFile; fileRef = 102B6A362BFD5B55009F763C /* IdentifyFeaturesInWMSLayerView.swift */; };
		104F55C72BF3E30A00204D04 /* GenerateOfflineMapWithCustomParametersView.swift in Copy Source Code Files */ = {isa = PBXBuildFile; fileRef = 10B782042BE55D7E007EAE6C /* GenerateOfflineMapWithCustomParametersView.swift */; };
		104F55C82BF3E30A00204D04 /* GenerateOfflineMapWithCustomParametersView.CustomParameters.swift in Copy Source Code Files */ = {isa = PBXBuildFile; fileRef = 10B782072BE5A058007EAE6C /* GenerateOfflineMapWithCustomParametersView.CustomParameters.swift */; };
		1081B93D2C000E8B00C1BEB1 /* IdentifyFeaturesInWMSLayerView.swift in Copy Source Code Files */ = {isa = PBXBuildFile; fileRef = 102B6A362BFD5B55009F763C /* IdentifyFeaturesInWMSLayerView.swift */; };
		108EC04129D25B2C000F35D0 /* QueryFeatureTableView.swift in Sources */ = {isa = PBXBuildFile; fileRef = 108EC04029D25B2C000F35D0 /* QueryFeatureTableView.swift */; };
		108EC04229D25B55000F35D0 /* QueryFeatureTableView.swift in Copy Source Code Files */ = {isa = PBXBuildFile; fileRef = 108EC04029D25B2C000F35D0 /* QueryFeatureTableView.swift */; };
		10B782052BE55D7E007EAE6C /* GenerateOfflineMapWithCustomParametersView.swift in Sources */ = {isa = PBXBuildFile; fileRef = 10B782042BE55D7E007EAE6C /* GenerateOfflineMapWithCustomParametersView.swift */; };
		10B782082BE5A058007EAE6C /* GenerateOfflineMapWithCustomParametersView.CustomParameters.swift in Sources */ = {isa = PBXBuildFile; fileRef = 10B782072BE5A058007EAE6C /* GenerateOfflineMapWithCustomParametersView.CustomParameters.swift */; };
		10BD9EB42BF51B4B00ABDBD5 /* GenerateOfflineMapWithCustomParametersView.Model.swift in Sources */ = {isa = PBXBuildFile; fileRef = 10BD9EB32BF51B4B00ABDBD5 /* GenerateOfflineMapWithCustomParametersView.Model.swift */; };
		10BD9EB52BF51F9000ABDBD5 /* GenerateOfflineMapWithCustomParametersView.Model.swift in Copy Source Code Files */ = {isa = PBXBuildFile; fileRef = 10BD9EB32BF51B4B00ABDBD5 /* GenerateOfflineMapWithCustomParametersView.Model.swift */; };
		10D321932BDB187400B39B1B /* naperville_imagery.tpkx in Resources */ = {isa = PBXBuildFile; fileRef = 10D321922BDB187400B39B1B /* naperville_imagery.tpkx */; settings = {ASSET_TAGS = (GenerateOfflineMapWithLocalBasemap, ); }; };
		10D321962BDB1CB500B39B1B /* GenerateOfflineMapWithLocalBasemapView.swift in Sources */ = {isa = PBXBuildFile; fileRef = 10D321952BDB1CB500B39B1B /* GenerateOfflineMapWithLocalBasemapView.swift */; };
		10D321972BDC3B4900B39B1B /* GenerateOfflineMapWithLocalBasemapView.swift in Copy Source Code Files */ = {isa = PBXBuildFile; fileRef = 10D321952BDB1CB500B39B1B /* GenerateOfflineMapWithLocalBasemapView.swift */; };
		1C0C1C3929D34DAE005C8B24 /* ChangeViewpointView.swift in Sources */ = {isa = PBXBuildFile; fileRef = 1C0C1C3429D34DAE005C8B24 /* ChangeViewpointView.swift */; };
		1C0C1C3D29D34DDD005C8B24 /* ChangeViewpointView.swift in Copy Source Code Files */ = {isa = PBXBuildFile; fileRef = 1C0C1C3429D34DAE005C8B24 /* ChangeViewpointView.swift */; };
		1C19B4F12A578E46001D2506 /* CreateLoadReportView.Views.swift in Sources */ = {isa = PBXBuildFile; fileRef = 1C19B4EB2A578E46001D2506 /* CreateLoadReportView.Views.swift */; };
		1C19B4F32A578E46001D2506 /* CreateLoadReportView.swift in Sources */ = {isa = PBXBuildFile; fileRef = 1C19B4ED2A578E46001D2506 /* CreateLoadReportView.swift */; };
		1C19B4F52A578E46001D2506 /* CreateLoadReportView.Model.swift in Sources */ = {isa = PBXBuildFile; fileRef = 1C19B4EF2A578E46001D2506 /* CreateLoadReportView.Model.swift */; };
		1C19B4F72A578E69001D2506 /* CreateLoadReportView.Model.swift in Copy Source Code Files */ = {isa = PBXBuildFile; fileRef = 1C19B4EF2A578E46001D2506 /* CreateLoadReportView.Model.swift */; };
		1C19B4F82A578E69001D2506 /* CreateLoadReportView.swift in Copy Source Code Files */ = {isa = PBXBuildFile; fileRef = 1C19B4ED2A578E46001D2506 /* CreateLoadReportView.swift */; };
		1C19B4F92A578E69001D2506 /* CreateLoadReportView.Views.swift in Copy Source Code Files */ = {isa = PBXBuildFile; fileRef = 1C19B4EB2A578E46001D2506 /* CreateLoadReportView.Views.swift */; };
		1C2538542BABACB100337307 /* AugmentRealityToNavigateRouteView.ARSceneView.swift in Copy Source Code Files */ = {isa = PBXBuildFile; fileRef = 1C2538522BABACB100337307 /* AugmentRealityToNavigateRouteView.ARSceneView.swift */; };
		1C2538552BABACB100337307 /* AugmentRealityToNavigateRouteView.swift in Copy Source Code Files */ = {isa = PBXBuildFile; fileRef = 1C2538532BABACB100337307 /* AugmentRealityToNavigateRouteView.swift */; };
		1C2538562BABACFD00337307 /* AugmentRealityToNavigateRouteView.swift in Sources */ = {isa = PBXBuildFile; fileRef = 1C2538532BABACB100337307 /* AugmentRealityToNavigateRouteView.swift */; };
		1C2538572BABACFD00337307 /* AugmentRealityToNavigateRouteView.ARSceneView.swift in Sources */ = {isa = PBXBuildFile; fileRef = 1C2538522BABACB100337307 /* AugmentRealityToNavigateRouteView.ARSceneView.swift */; };
		1C26ED192A859525009B7721 /* FilterFeaturesInSceneView.swift in Sources */ = {isa = PBXBuildFile; fileRef = 1C26ED152A859525009B7721 /* FilterFeaturesInSceneView.swift */; };
		1C26ED202A8BEC63009B7721 /* FilterFeaturesInSceneView.swift in Copy Source Code Files */ = {isa = PBXBuildFile; fileRef = 1C26ED152A859525009B7721 /* FilterFeaturesInSceneView.swift */; };
		1C3B7DC82A5F64FC00907443 /* AnalyzeNetworkWithSubnetworkTraceView.Model.swift in Sources */ = {isa = PBXBuildFile; fileRef = 1C3B7DC32A5F64FC00907443 /* AnalyzeNetworkWithSubnetworkTraceView.Model.swift */; };
		1C3B7DCB2A5F64FC00907443 /* AnalyzeNetworkWithSubnetworkTraceView.swift in Sources */ = {isa = PBXBuildFile; fileRef = 1C3B7DC62A5F64FC00907443 /* AnalyzeNetworkWithSubnetworkTraceView.swift */; };
		1C3B7DCD2A5F652500907443 /* AnalyzeNetworkWithSubnetworkTraceView.Model.swift in Copy Source Code Files */ = {isa = PBXBuildFile; fileRef = 1C3B7DC32A5F64FC00907443 /* AnalyzeNetworkWithSubnetworkTraceView.Model.swift */; };
		1C3B7DCE2A5F652500907443 /* AnalyzeNetworkWithSubnetworkTraceView.swift in Copy Source Code Files */ = {isa = PBXBuildFile; fileRef = 1C3B7DC62A5F64FC00907443 /* AnalyzeNetworkWithSubnetworkTraceView.swift */; };
		1C42E04729D2396B004FC4BE /* ShowPopupView.swift in Sources */ = {isa = PBXBuildFile; fileRef = 1C42E04329D2396B004FC4BE /* ShowPopupView.swift */; };
		1C42E04A29D239D2004FC4BE /* ShowPopupView.swift in Copy Source Code Files */ = {isa = PBXBuildFile; fileRef = 1C42E04329D2396B004FC4BE /* ShowPopupView.swift */; };
		1C43BC7F2A43781200509BF8 /* SetVisibilityOfSubtypeSublayerView.Views.swift in Sources */ = {isa = PBXBuildFile; fileRef = 1C43BC792A43781100509BF8 /* SetVisibilityOfSubtypeSublayerView.Views.swift */; };
		1C43BC822A43781200509BF8 /* SetVisibilityOfSubtypeSublayerView.Model.swift in Sources */ = {isa = PBXBuildFile; fileRef = 1C43BC7C2A43781100509BF8 /* SetVisibilityOfSubtypeSublayerView.Model.swift */; };
		1C43BC842A43781200509BF8 /* SetVisibilityOfSubtypeSublayerView.swift in Sources */ = {isa = PBXBuildFile; fileRef = 1C43BC7E2A43781100509BF8 /* SetVisibilityOfSubtypeSublayerView.swift */; };
		1C43BC852A43783900509BF8 /* SetVisibilityOfSubtypeSublayerView.Model.swift in Copy Source Code Files */ = {isa = PBXBuildFile; fileRef = 1C43BC7C2A43781100509BF8 /* SetVisibilityOfSubtypeSublayerView.Model.swift */; };
		1C43BC862A43783900509BF8 /* SetVisibilityOfSubtypeSublayerView.swift in Copy Source Code Files */ = {isa = PBXBuildFile; fileRef = 1C43BC7E2A43781100509BF8 /* SetVisibilityOfSubtypeSublayerView.swift */; };
		1C43BC872A43783900509BF8 /* SetVisibilityOfSubtypeSublayerView.Views.swift in Copy Source Code Files */ = {isa = PBXBuildFile; fileRef = 1C43BC792A43781100509BF8 /* SetVisibilityOfSubtypeSublayerView.Views.swift */; };
		1C8EC7472BAE2891001A6929 /* AugmentRealityToCollectDataView.swift in Sources */ = {isa = PBXBuildFile; fileRef = 1C8EC7432BAE2891001A6929 /* AugmentRealityToCollectDataView.swift */; };
		1C8EC74B2BAE28A9001A6929 /* AugmentRealityToCollectDataView.swift in Copy Source Code Files */ = {isa = PBXBuildFile; fileRef = 1C8EC7432BAE2891001A6929 /* AugmentRealityToCollectDataView.swift */; };
		1C929F092A27B86800134252 /* ShowUtilityAssociationsView.swift in Copy Source Code Files */ = {isa = PBXBuildFile; fileRef = 1CAF831B2A20305F000E1E60 /* ShowUtilityAssociationsView.swift */; };
		1C965C3929DB9176002F8536 /* ShowRealisticLightAndShadowsView.swift in Copy Source Code Files */ = {isa = PBXBuildFile; fileRef = 1C9B74C529DB43580038B06F /* ShowRealisticLightAndShadowsView.swift */; };
		1C9B74C929DB43580038B06F /* ShowRealisticLightAndShadowsView.swift in Sources */ = {isa = PBXBuildFile; fileRef = 1C9B74C529DB43580038B06F /* ShowRealisticLightAndShadowsView.swift */; };
		1C9B74D929DB54560038B06F /* ChangeCameraControllerView.swift in Sources */ = {isa = PBXBuildFile; fileRef = 1C9B74D529DB54560038B06F /* ChangeCameraControllerView.swift */; };
		1C9B74DE29DB56860038B06F /* ChangeCameraControllerView.swift in Copy Source Code Files */ = {isa = PBXBuildFile; fileRef = 1C9B74D529DB54560038B06F /* ChangeCameraControllerView.swift */; };
		1CAB8D4B2A3CEAB0002AA649 /* RunValveIsolationTraceView.Model.swift in Sources */ = {isa = PBXBuildFile; fileRef = 1CAB8D442A3CEAB0002AA649 /* RunValveIsolationTraceView.Model.swift */; };
		1CAB8D4E2A3CEAB0002AA649 /* RunValveIsolationTraceView.swift in Sources */ = {isa = PBXBuildFile; fileRef = 1CAB8D472A3CEAB0002AA649 /* RunValveIsolationTraceView.swift */; };
		1CAB8D502A3CEB43002AA649 /* RunValveIsolationTraceView.Model.swift in Copy Source Code Files */ = {isa = PBXBuildFile; fileRef = 1CAB8D442A3CEAB0002AA649 /* RunValveIsolationTraceView.Model.swift */; };
		1CAB8D512A3CEB43002AA649 /* RunValveIsolationTraceView.swift in Copy Source Code Files */ = {isa = PBXBuildFile; fileRef = 1CAB8D472A3CEAB0002AA649 /* RunValveIsolationTraceView.swift */; };
		1CAF831F2A20305F000E1E60 /* ShowUtilityAssociationsView.swift in Sources */ = {isa = PBXBuildFile; fileRef = 1CAF831B2A20305F000E1E60 /* ShowUtilityAssociationsView.swift */; };
		218F35B829C28F4A00502022 /* AuthenticateWithOAuthView.swift in Sources */ = {isa = PBXBuildFile; fileRef = 218F35B329C28F4A00502022 /* AuthenticateWithOAuthView.swift */; };
		218F35C229C290BF00502022 /* AuthenticateWithOAuthView.swift in Copy Source Code Files */ = {isa = PBXBuildFile; fileRef = 218F35B329C28F4A00502022 /* AuthenticateWithOAuthView.swift */; };
		3E30884A2C5D789A00ECEAC5 /* SetSpatialReferenceView.swift in Copy Source Code Files */ = {isa = PBXBuildFile; fileRef = 3EEDE7CD2C5D73F700510104 /* SetSpatialReferenceView.swift */; };
		3E54CF222C66AFBE00DD2F18 /* AddWebTiledLayerView.swift in Sources */ = {isa = PBXBuildFile; fileRef = 3E54CF212C66AFBE00DD2F18 /* AddWebTiledLayerView.swift */; };
		3E54CF232C66B00500DD2F18 /* AddWebTiledLayerView.swift in Copy Source Code Files */ = {isa = PBXBuildFile; fileRef = 3E54CF212C66AFBE00DD2F18 /* AddWebTiledLayerView.swift */; };
		3E720F9D2C619B1700E22A9E /* SetInitialViewpointView.swift in Sources */ = {isa = PBXBuildFile; fileRef = 3E720F9C2C619B1700E22A9E /* SetInitialViewpointView.swift */; };
		3E720F9E2C61A0B700E22A9E /* SetInitialViewpointView.swift in Copy Source Code Files */ = {isa = PBXBuildFile; fileRef = 3E720F9C2C619B1700E22A9E /* SetInitialViewpointView.swift */; };
		3E9F77732C6A60FA0022CAB5 /* QueryFeatureCountAndExtentView.swift in Sources */ = {isa = PBXBuildFile; fileRef = 3E9F77722C6A60FA0022CAB5 /* QueryFeatureCountAndExtentView.swift */; };
		3E9F77742C6A6E670022CAB5 /* QueryFeatureCountAndExtentView.swift in Copy Source Code Files */ = {isa = PBXBuildFile; fileRef = 3E9F77722C6A60FA0022CAB5 /* QueryFeatureCountAndExtentView.swift */; };
		3EEDE7CE2C5D73F700510104 /* SetSpatialReferenceView.swift in Sources */ = {isa = PBXBuildFile; fileRef = 3EEDE7CD2C5D73F700510104 /* SetSpatialReferenceView.swift */; };
		4D126D6D29CA1B6000CFB7A7 /* ShowDeviceLocationWithNMEADataSourcesView.swift in Sources */ = {isa = PBXBuildFile; fileRef = 4D126D6929CA1B6000CFB7A7 /* ShowDeviceLocationWithNMEADataSourcesView.swift */; };
		4D126D7229CA1E1800CFB7A7 /* FileNMEASentenceReader.swift in Sources */ = {isa = PBXBuildFile; fileRef = 4D126D7129CA1E1800CFB7A7 /* FileNMEASentenceReader.swift */; };
		4D126D7329CA1EFD00CFB7A7 /* ShowDeviceLocationWithNMEADataSourcesView.swift in Copy Source Code Files */ = {isa = PBXBuildFile; fileRef = 4D126D6929CA1B6000CFB7A7 /* ShowDeviceLocationWithNMEADataSourcesView.swift */; };
		4D126D7429CA1EFD00CFB7A7 /* FileNMEASentenceReader.swift in Copy Source Code Files */ = {isa = PBXBuildFile; fileRef = 4D126D7129CA1E1800CFB7A7 /* FileNMEASentenceReader.swift */; };
		4D126D7C29CA3E6000CFB7A7 /* Redlands.nmea in Resources */ = {isa = PBXBuildFile; fileRef = 4D126D7B29CA3E6000CFB7A7 /* Redlands.nmea */; settings = {ASSET_TAGS = (ShowDeviceLocationWithNmeaDataSources, ); }; };
		4D126D7E29CA43D200CFB7A7 /* ShowDeviceLocationWithNMEADataSourcesView.Model.swift in Sources */ = {isa = PBXBuildFile; fileRef = 4D126D7D29CA43D200CFB7A7 /* ShowDeviceLocationWithNMEADataSourcesView.Model.swift */; };
		4D2ADC4329C26D05003B367F /* AddDynamicEntityLayerView.swift in Sources */ = {isa = PBXBuildFile; fileRef = 4D2ADC3F29C26D05003B367F /* AddDynamicEntityLayerView.swift */; };
		4D2ADC4729C26D2C003B367F /* AddDynamicEntityLayerView.swift in Copy Source Code Files */ = {isa = PBXBuildFile; fileRef = 4D2ADC3F29C26D05003B367F /* AddDynamicEntityLayerView.swift */; };
		4D2ADC5A29C4F612003B367F /* ChangeMapViewBackgroundView.swift in Sources */ = {isa = PBXBuildFile; fileRef = 4D2ADC5529C4F612003B367F /* ChangeMapViewBackgroundView.swift */; };
		4D2ADC5D29C4F612003B367F /* ChangeMapViewBackgroundView.SettingsView.swift in Sources */ = {isa = PBXBuildFile; fileRef = 4D2ADC5829C4F612003B367F /* ChangeMapViewBackgroundView.SettingsView.swift */; };
		4D2ADC6229C5071C003B367F /* ChangeMapViewBackgroundView.Model.swift in Sources */ = {isa = PBXBuildFile; fileRef = 4D2ADC6129C5071C003B367F /* ChangeMapViewBackgroundView.Model.swift */; };
		4D2ADC6729C50BD6003B367F /* AddDynamicEntityLayerView.Model.swift in Sources */ = {isa = PBXBuildFile; fileRef = 4D2ADC6629C50BD6003B367F /* AddDynamicEntityLayerView.Model.swift */; };
		4D2ADC6929C50C4C003B367F /* AddDynamicEntityLayerView.SettingsView.swift in Sources */ = {isa = PBXBuildFile; fileRef = 4D2ADC6829C50C4C003B367F /* AddDynamicEntityLayerView.SettingsView.swift */; };
		4D2ADC6A29C50D91003B367F /* AddDynamicEntityLayerView.Model.swift in Copy Source Code Files */ = {isa = PBXBuildFile; fileRef = 4D2ADC6629C50BD6003B367F /* AddDynamicEntityLayerView.Model.swift */; };
		4D2ADC6B29C50D91003B367F /* AddDynamicEntityLayerView.SettingsView.swift in Copy Source Code Files */ = {isa = PBXBuildFile; fileRef = 4D2ADC6829C50C4C003B367F /* AddDynamicEntityLayerView.SettingsView.swift */; };
		4DD058102A0D3F6B00A59B34 /* ShowDeviceLocationWithNMEADataSourcesView.Model.swift in Copy Source Code Files */ = {isa = PBXBuildFile; fileRef = 4D126D7D29CA43D200CFB7A7 /* ShowDeviceLocationWithNMEADataSourcesView.Model.swift */; };
		7573E81A29D6134C00BEED9C /* TraceUtilityNetworkView.Model.swift in Sources */ = {isa = PBXBuildFile; fileRef = 7573E81329D6134C00BEED9C /* TraceUtilityNetworkView.Model.swift */; };
		7573E81C29D6134C00BEED9C /* TraceUtilityNetworkView.Enums.swift in Sources */ = {isa = PBXBuildFile; fileRef = 7573E81529D6134C00BEED9C /* TraceUtilityNetworkView.Enums.swift */; };
		7573E81E29D6134C00BEED9C /* TraceUtilityNetworkView.Views.swift in Sources */ = {isa = PBXBuildFile; fileRef = 7573E81729D6134C00BEED9C /* TraceUtilityNetworkView.Views.swift */; };
		7573E81F29D6134C00BEED9C /* TraceUtilityNetworkView.swift in Sources */ = {isa = PBXBuildFile; fileRef = 7573E81829D6134C00BEED9C /* TraceUtilityNetworkView.swift */; };
		7573E82129D6136C00BEED9C /* TraceUtilityNetworkView.Model.swift in Copy Source Code Files */ = {isa = PBXBuildFile; fileRef = 7573E81329D6134C00BEED9C /* TraceUtilityNetworkView.Model.swift */; };
		7573E82229D6136C00BEED9C /* TraceUtilityNetworkView.Enums.swift in Copy Source Code Files */ = {isa = PBXBuildFile; fileRef = 7573E81529D6134C00BEED9C /* TraceUtilityNetworkView.Enums.swift */; };
		7573E82329D6136C00BEED9C /* TraceUtilityNetworkView.Views.swift in Copy Source Code Files */ = {isa = PBXBuildFile; fileRef = 7573E81729D6134C00BEED9C /* TraceUtilityNetworkView.Views.swift */; };
		7573E82429D6136C00BEED9C /* TraceUtilityNetworkView.swift in Copy Source Code Files */ = {isa = PBXBuildFile; fileRef = 7573E81829D6134C00BEED9C /* TraceUtilityNetworkView.swift */; };
		75DD736729D35FF40010229D /* ChangeMapViewBackgroundView.swift in Copy Source Code Files */ = {isa = PBXBuildFile; fileRef = 4D2ADC5529C4F612003B367F /* ChangeMapViewBackgroundView.swift */; };
		75DD736829D35FF40010229D /* ChangeMapViewBackgroundView.SettingsView.swift in Copy Source Code Files */ = {isa = PBXBuildFile; fileRef = 4D2ADC5829C4F612003B367F /* ChangeMapViewBackgroundView.SettingsView.swift */; };
		75DD736929D35FF40010229D /* ChangeMapViewBackgroundView.Model.swift in Copy Source Code Files */ = {isa = PBXBuildFile; fileRef = 4D2ADC6129C5071C003B367F /* ChangeMapViewBackgroundView.Model.swift */; };
		75DD739529D38B1B0010229D /* NavigateRouteView.swift in Sources */ = {isa = PBXBuildFile; fileRef = 75DD739129D38B1B0010229D /* NavigateRouteView.swift */; };
		75DD739929D38B420010229D /* NavigateRouteView.swift in Copy Source Code Files */ = {isa = PBXBuildFile; fileRef = 75DD739129D38B1B0010229D /* NavigateRouteView.swift */; };
		7900C5F62A83FC3F002D430F /* AddCustomDynamicEntityDataSourceView.Vessel.swift in Sources */ = {isa = PBXBuildFile; fileRef = 7900C5F52A83FC3F002D430F /* AddCustomDynamicEntityDataSourceView.Vessel.swift */; };
		792222DD2A81AA5D00619FFE /* AIS_MarineCadastre_SelectedVessels_CustomDataSource.jsonl in Resources */ = {isa = PBXBuildFile; fileRef = 792222DC2A81AA5D00619FFE /* AIS_MarineCadastre_SelectedVessels_CustomDataSource.jsonl */; settings = {ASSET_TAGS = (AddCustomDynamicEntityDataSource, ); }; };
		79302F852A1ED4E30002336A /* CreateAndSaveKMLView.Model.swift in Sources */ = {isa = PBXBuildFile; fileRef = 79302F842A1ED4E30002336A /* CreateAndSaveKMLView.Model.swift */; };
		79302F872A1ED71B0002336A /* CreateAndSaveKMLView.Views.swift in Sources */ = {isa = PBXBuildFile; fileRef = 79302F862A1ED71B0002336A /* CreateAndSaveKMLView.Views.swift */; };
		798C2DA72AFC505600EE7E97 /* PrivacyInfo.xcprivacy in Resources */ = {isa = PBXBuildFile; fileRef = 798C2DA62AFC505600EE7E97 /* PrivacyInfo.xcprivacy */; };
		79A47DFB2A20286800D7C5B9 /* CreateAndSaveKMLView.Model.swift in Copy Source Code Files */ = {isa = PBXBuildFile; fileRef = 79302F842A1ED4E30002336A /* CreateAndSaveKMLView.Model.swift */; };
		79A47DFC2A20286800D7C5B9 /* CreateAndSaveKMLView.Views.swift in Copy Source Code Files */ = {isa = PBXBuildFile; fileRef = 79302F862A1ED71B0002336A /* CreateAndSaveKMLView.Views.swift */; };
		79B7B80A2A1BF8EC00F57C27 /* CreateAndSaveKMLView.swift in Sources */ = {isa = PBXBuildFile; fileRef = 79B7B8092A1BF8EC00F57C27 /* CreateAndSaveKMLView.swift */; };
		79B7B80B2A1BFDE700F57C27 /* CreateAndSaveKMLView.swift in Copy Source Code Files */ = {isa = PBXBuildFile; fileRef = 79B7B8092A1BF8EC00F57C27 /* CreateAndSaveKMLView.swift */; };
		79D84D132A81711A00F45262 /* AddCustomDynamicEntityDataSourceView.swift in Sources */ = {isa = PBXBuildFile; fileRef = 79D84D0D2A815C5B00F45262 /* AddCustomDynamicEntityDataSourceView.swift */; };
		79D84D152A81718F00F45262 /* AddCustomDynamicEntityDataSourceView.swift in Copy Source Code Files */ = {isa = PBXBuildFile; fileRef = 79D84D0D2A815C5B00F45262 /* AddCustomDynamicEntityDataSourceView.swift */; };
		883C121529C9136600062FF9 /* DownloadPreplannedMapAreaView.MapPicker.swift in Sources */ = {isa = PBXBuildFile; fileRef = 883C121429C9136600062FF9 /* DownloadPreplannedMapAreaView.MapPicker.swift */; };
		883C121729C914E100062FF9 /* DownloadPreplannedMapAreaView.MapPicker.swift in Copy Source Code Files */ = {isa = PBXBuildFile; fileRef = 883C121429C9136600062FF9 /* DownloadPreplannedMapAreaView.MapPicker.swift */; };
		883C121829C914E100062FF9 /* DownloadPreplannedMapAreaView.Model.swift in Copy Source Code Files */ = {isa = PBXBuildFile; fileRef = E0D04FF128A5390000747989 /* DownloadPreplannedMapAreaView.Model.swift */; };
		883C121929C914E100062FF9 /* DownloadPreplannedMapAreaView.swift in Copy Source Code Files */ = {isa = PBXBuildFile; fileRef = E070A0A2286F3B6000F2B606 /* DownloadPreplannedMapAreaView.swift */; };
		88F93CC129C3D59D0006B28E /* CreateAndEditGeometriesView.swift in Sources */ = {isa = PBXBuildFile; fileRef = 88F93CC029C3D59C0006B28E /* CreateAndEditGeometriesView.swift */; };
		88F93CC229C4D3480006B28E /* CreateAndEditGeometriesView.swift in Copy Source Code Files */ = {isa = PBXBuildFile; fileRef = 88F93CC029C3D59C0006B28E /* CreateAndEditGeometriesView.swift */; };
		9503056E2C46ECB70091B32D /* ShowDeviceLocationUsingIndoorPositioningView.Model.swift in Sources */ = {isa = PBXBuildFile; fileRef = 9503056D2C46ECB70091B32D /* ShowDeviceLocationUsingIndoorPositioningView.Model.swift */; };
		9529D1942C01676200B5C1A3 /* SelectFeaturesInSceneLayerView.swift in Copy Source Code Files */ = {isa = PBXBuildFile; fileRef = 954AEDED2C01332600265114 /* SelectFeaturesInSceneLayerView.swift */; };
		9537AFD72C220EF0000923C5 /* ExchangeSetwithoutUpdates in Resources */ = {isa = PBXBuildFile; fileRef = 9537AFD62C220EF0000923C5 /* ExchangeSetwithoutUpdates */; settings = {ASSET_TAGS = (ConfigureElectronicNavigationalCharts, ); }; };
		9547085C2C3C719800CA8579 /* EditFeatureAttachmentsView.Model.swift in Sources */ = {isa = PBXBuildFile; fileRef = 9547085B2C3C719800CA8579 /* EditFeatureAttachmentsView.Model.swift */; };
		954AEDEE2C01332600265114 /* SelectFeaturesInSceneLayerView.swift in Sources */ = {isa = PBXBuildFile; fileRef = 954AEDED2C01332600265114 /* SelectFeaturesInSceneLayerView.swift */; };
		955271612C0E6749009B1ED4 /* AddRasterFromServiceView.swift in Sources */ = {isa = PBXBuildFile; fileRef = 955271602C0E6749009B1ED4 /* AddRasterFromServiceView.swift */; };
		955AFAC42C10FD6F009C8FE5 /* ApplyMosaicRuleToRastersView.swift in Sources */ = {isa = PBXBuildFile; fileRef = 955AFAC32C10FD6F009C8FE5 /* ApplyMosaicRuleToRastersView.swift */; };
		955AFAC62C110B8A009C8FE5 /* ApplyMosaicRuleToRastersView.swift in Copy Source Code Files */ = {isa = PBXBuildFile; fileRef = 955AFAC32C10FD6F009C8FE5 /* ApplyMosaicRuleToRastersView.swift */; };
		9579FCEA2C3360BB00FC8A1D /* EditFeatureAttachmentsView.swift in Sources */ = {isa = PBXBuildFile; fileRef = 9579FCE92C3360BB00FC8A1D /* EditFeatureAttachmentsView.swift */; };
		9579FCEC2C33616B00FC8A1D /* EditFeatureAttachmentsView.swift in Copy Source Code Files */ = {isa = PBXBuildFile; fileRef = 9579FCE92C3360BB00FC8A1D /* EditFeatureAttachmentsView.swift */; };
		95A3773C2C0F93770044D1CC /* AddRasterFromServiceView.swift in Copy Source Code Files */ = {isa = PBXBuildFile; fileRef = 955271602C0E6749009B1ED4 /* AddRasterFromServiceView.swift */; };
		95A572192C0FDCC9006E8B48 /* ShowScaleBarView.swift in Sources */ = {isa = PBXBuildFile; fileRef = 95A572182C0FDCC9006E8B48 /* ShowScaleBarView.swift */; };
		95A5721B2C0FDD34006E8B48 /* ShowScaleBarView.swift in Copy Source Code Files */ = {isa = PBXBuildFile; fileRef = 95A572182C0FDCC9006E8B48 /* ShowScaleBarView.swift */; };
		95ADF34F2C3CBAE800566FF6 /* EditFeatureAttachmentsView.Model.swift in Copy Source Code Files */ = {isa = PBXBuildFile; fileRef = 9547085B2C3C719800CA8579 /* EditFeatureAttachmentsView.Model.swift */; };
		95D2EE0F2C334D1600683D53 /* ShowServiceAreaView.swift in Sources */ = {isa = PBXBuildFile; fileRef = 95D2EE0E2C334D1600683D53 /* ShowServiceAreaView.swift */; };
		95DEB9B62C127A92009BEC35 /* ShowViewshedFromPointOnMapView.swift in Sources */ = {isa = PBXBuildFile; fileRef = 95DEB9B52C127A92009BEC35 /* ShowViewshedFromPointOnMapView.swift */; };
		95DEB9B82C127B5E009BEC35 /* ShowViewshedFromPointOnMapView.swift in Copy Source Code Files */ = {isa = PBXBuildFile; fileRef = 95DEB9B52C127A92009BEC35 /* ShowViewshedFromPointOnMapView.swift */; };
		95E0DBCA2C503E2500224A82 /* ShowDeviceLocationUsingIndoorPositioningView.swift in Copy Source Code Files */ = {isa = PBXBuildFile; fileRef = 95F891282C46E9D60010EBED /* ShowDeviceLocationUsingIndoorPositioningView.swift */; };
		95E0DBCB2C503E2500224A82 /* ShowDeviceLocationUsingIndoorPositioningView.Model.swift in Copy Source Code Files */ = {isa = PBXBuildFile; fileRef = 9503056D2C46ECB70091B32D /* ShowDeviceLocationUsingIndoorPositioningView.Model.swift */; };
		95E980712C26183000CB8912 /* BrowseOGCAPIFeatureServiceView.swift in Sources */ = {isa = PBXBuildFile; fileRef = 95E980702C26183000CB8912 /* BrowseOGCAPIFeatureServiceView.swift */; };
		95E980742C26189E00CB8912 /* BrowseOGCAPIFeatureServiceView.swift in Copy Source Code Files */ = {isa = PBXBuildFile; fileRef = 95E980702C26183000CB8912 /* BrowseOGCAPIFeatureServiceView.swift */; };
		95F3A52B2C07F09C00885DED /* SetSurfaceNavigationConstraintView.swift in Sources */ = {isa = PBXBuildFile; fileRef = 95F3A52A2C07F09C00885DED /* SetSurfaceNavigationConstraintView.swift */; };
		95F3A52D2C07F28700885DED /* SetSurfaceNavigationConstraintView.swift in Copy Source Code Files */ = {isa = PBXBuildFile; fileRef = 95F3A52A2C07F09C00885DED /* SetSurfaceNavigationConstraintView.swift */; };
		95F891292C46E9D60010EBED /* ShowDeviceLocationUsingIndoorPositioningView.swift in Sources */ = {isa = PBXBuildFile; fileRef = 95F891282C46E9D60010EBED /* ShowDeviceLocationUsingIndoorPositioningView.swift */; };
		D70082EB2ACF900100E0C3C2 /* IdentifyKMLFeaturesView.swift in Sources */ = {isa = PBXBuildFile; fileRef = D70082EA2ACF900100E0C3C2 /* IdentifyKMLFeaturesView.swift */; };
		D70082EC2ACF901600E0C3C2 /* IdentifyKMLFeaturesView.swift in Copy Source Code Files */ = {isa = PBXBuildFile; fileRef = D70082EA2ACF900100E0C3C2 /* IdentifyKMLFeaturesView.swift */; };
		D7010EBF2B05616900D43F55 /* DisplaySceneFromMobileScenePackageView.swift in Sources */ = {isa = PBXBuildFile; fileRef = D7010EBC2B05616900D43F55 /* DisplaySceneFromMobileScenePackageView.swift */; };
		D7010EC12B05618400D43F55 /* DisplaySceneFromMobileScenePackageView.swift in Copy Source Code Files */ = {isa = PBXBuildFile; fileRef = D7010EBC2B05616900D43F55 /* DisplaySceneFromMobileScenePackageView.swift */; };
		D701D72C2A37C7F7006FF0C8 /* bradley_low_3ds in Resources */ = {isa = PBXBuildFile; fileRef = D701D72B2A37C7F7006FF0C8 /* bradley_low_3ds */; settings = {ASSET_TAGS = (ShowViewshedFromGeoelementInScene, ); }; };
		D703F04D2D9334AC0077E3A8 /* SnapGeometryEditsWithUtilityNetworkRulesView.Model.swift in Sources */ = {isa = PBXBuildFile; fileRef = D703F04C2D9334AC0077E3A8 /* SnapGeometryEditsWithUtilityNetworkRulesView.Model.swift */; };
		D703F04E2D9334BD0077E3A8 /* SnapGeometryEditsWithUtilityNetworkRulesView.Model.swift in Copy Source Code Files */ = {isa = PBXBuildFile; fileRef = D703F04C2D9334AC0077E3A8 /* SnapGeometryEditsWithUtilityNetworkRulesView.Model.swift */; };
		D7044B962BE18D73000F2C43 /* EditWithBranchVersioningView.Views.swift in Sources */ = {isa = PBXBuildFile; fileRef = D7044B952BE18D73000F2C43 /* EditWithBranchVersioningView.Views.swift */; };
		D7044B972BE18D8D000F2C43 /* EditWithBranchVersioningView.Views.swift in Copy Source Code Files */ = {isa = PBXBuildFile; fileRef = D7044B952BE18D73000F2C43 /* EditWithBranchVersioningView.Views.swift */; };
		D704AA5A2AB22C1A00A3BB63 /* GroupLayersTogetherView.swift in Sources */ = {isa = PBXBuildFile; fileRef = D704AA592AB22C1A00A3BB63 /* GroupLayersTogetherView.swift */; };
		D704AA5B2AB22D8400A3BB63 /* GroupLayersTogetherView.swift in Copy Source Code Files */ = {isa = PBXBuildFile; fileRef = D704AA592AB22C1A00A3BB63 /* GroupLayersTogetherView.swift */; };
		D705390A2CD0122D00F63F4A /* mil2525d.stylx in Resources */ = {isa = PBXBuildFile; fileRef = D70539032CD0122D00F63F4A /* mil2525d.stylx */; settings = {ASSET_TAGS = (ApplyDictionaryRendererToFeatureLayer, ); }; };
		D70539102CD012BB00F63F4A /* militaryoverlay.geodatabase in Resources */ = {isa = PBXBuildFile; fileRef = D705390F2CD0127700F63F4A /* militaryoverlay.geodatabase */; settings = {ASSET_TAGS = (ApplyDictionaryRendererToFeatureLayer, ); }; };
		D7054AE92ACCCB6C007235BA /* Animate3DGraphicView.SettingsView.swift in Sources */ = {isa = PBXBuildFile; fileRef = D7054AE82ACCCB6C007235BA /* Animate3DGraphicView.SettingsView.swift */; };
		D7054AEA2ACCCC34007235BA /* Animate3DGraphicView.SettingsView.swift in Copy Source Code Files */ = {isa = PBXBuildFile; fileRef = D7054AE82ACCCB6C007235BA /* Animate3DGraphicView.SettingsView.swift */; };
		D7058B102B59E44B000A888A /* StylePointWithSceneSymbolView.swift in Sources */ = {isa = PBXBuildFile; fileRef = D7058B0D2B59E44B000A888A /* StylePointWithSceneSymbolView.swift */; };
		D7058B122B59E468000A888A /* StylePointWithSceneSymbolView.swift in Copy Source Code Files */ = {isa = PBXBuildFile; fileRef = D7058B0D2B59E44B000A888A /* StylePointWithSceneSymbolView.swift */; };
		D7058FB12ACB423C00A40F14 /* Animate3DGraphicView.Model.swift in Sources */ = {isa = PBXBuildFile; fileRef = D7058FB02ACB423C00A40F14 /* Animate3DGraphicView.Model.swift */; };
		D7058FB22ACB424E00A40F14 /* Animate3DGraphicView.Model.swift in Copy Source Code Files */ = {isa = PBXBuildFile; fileRef = D7058FB02ACB423C00A40F14 /* Animate3DGraphicView.Model.swift */; };
		D70789922CD160FD000DF215 /* ApplyDictionaryRendererToGraphicsOverlayView.swift in Sources */ = {isa = PBXBuildFile; fileRef = D707898E2CD160FD000DF215 /* ApplyDictionaryRendererToGraphicsOverlayView.swift */; };
		D70789952CD1611E000DF215 /* ApplyDictionaryRendererToGraphicsOverlayView.swift in Copy Source Code Files */ = {isa = PBXBuildFile; fileRef = D707898E2CD160FD000DF215 /* ApplyDictionaryRendererToGraphicsOverlayView.swift */; };
		D707899B2CD16324000DF215 /* Mil2525DMessages.xml in Resources */ = {isa = PBXBuildFile; fileRef = D70789992CD16324000DF215 /* Mil2525DMessages.xml */; settings = {ASSET_TAGS = (ApplyDictionaryRendererToGraphicsOverlay, ); }; };
		D7084FA92AD771AA00EC7F4F /* AugmentRealityToFlyOverSceneView.swift in Sources */ = {isa = PBXBuildFile; fileRef = D7084FA62AD771AA00EC7F4F /* AugmentRealityToFlyOverSceneView.swift */; };
		D7084FAB2AD771F600EC7F4F /* AugmentRealityToFlyOverSceneView.swift in Copy Source Code Files */ = {isa = PBXBuildFile; fileRef = D7084FA62AD771AA00EC7F4F /* AugmentRealityToFlyOverSceneView.swift */; };
		D70BE5792A5624A80022CA02 /* CategoriesView.swift in Sources */ = {isa = PBXBuildFile; fileRef = D70BE5782A5624A80022CA02 /* CategoriesView.swift */; };
		D710996D2A27D9210065A1C1 /* DensifyAndGeneralizeGeometryView.swift in Sources */ = {isa = PBXBuildFile; fileRef = D710996C2A27D9210065A1C1 /* DensifyAndGeneralizeGeometryView.swift */; };
		D710996E2A27D9B30065A1C1 /* DensifyAndGeneralizeGeometryView.swift in Copy Source Code Files */ = {isa = PBXBuildFile; fileRef = D710996C2A27D9210065A1C1 /* DensifyAndGeneralizeGeometryView.swift */; };
		D71099702A2802FA0065A1C1 /* DensifyAndGeneralizeGeometryView.SettingsView.swift in Sources */ = {isa = PBXBuildFile; fileRef = D710996F2A2802FA0065A1C1 /* DensifyAndGeneralizeGeometryView.SettingsView.swift */; };
		D71099712A280D830065A1C1 /* DensifyAndGeneralizeGeometryView.SettingsView.swift in Copy Source Code Files */ = {isa = PBXBuildFile; fileRef = D710996F2A2802FA0065A1C1 /* DensifyAndGeneralizeGeometryView.SettingsView.swift */; };
		D7114A0D2BDC6A3300FA68CA /* EditWithBranchVersioningView.Model.swift in Sources */ = {isa = PBXBuildFile; fileRef = D7114A0C2BDC6A3300FA68CA /* EditWithBranchVersioningView.Model.swift */; };
		D7114A0F2BDC6AED00FA68CA /* EditWithBranchVersioningView.Model.swift in Copy Source Code Files */ = {isa = PBXBuildFile; fileRef = D7114A0C2BDC6A3300FA68CA /* EditWithBranchVersioningView.Model.swift */; };
		D71371792BD88ECC00EB2F86 /* MonitorChangesToLayerViewStateView.swift in Sources */ = {isa = PBXBuildFile; fileRef = D71371752BD88ECC00EB2F86 /* MonitorChangesToLayerViewStateView.swift */; };
		D713717C2BD88EF800EB2F86 /* MonitorChangesToLayerViewStateView.swift in Copy Source Code Files */ = {isa = PBXBuildFile; fileRef = D71371752BD88ECC00EB2F86 /* MonitorChangesToLayerViewStateView.swift */; };
		D713C6D72CB990600073AA72 /* AddKMLLayerView.swift in Sources */ = {isa = PBXBuildFile; fileRef = D713C6D12CB990600073AA72 /* AddKMLLayerView.swift */; };
		D713C6D82CB990800073AA72 /* AddKMLLayerView.swift in Copy Source Code Files */ = {isa = PBXBuildFile; fileRef = D713C6D12CB990600073AA72 /* AddKMLLayerView.swift */; };
		D713C6F72CB9B9A60073AA72 /* US_State_Capitals.kml in Resources */ = {isa = PBXBuildFile; fileRef = D713C6F52CB9B9A60073AA72 /* US_State_Capitals.kml */; settings = {ASSET_TAGS = (AddKmlLayer, ); }; };
		D71563E92D5AC2B600D2E948 /* CreateKMLMultiTrackView.swift in Sources */ = {isa = PBXBuildFile; fileRef = D71563E32D5AC2B600D2E948 /* CreateKMLMultiTrackView.swift */; };
		D71563EA2D5AC2D500D2E948 /* CreateKMLMultiTrackView.swift in Copy Source Code Files */ = {isa = PBXBuildFile; fileRef = D71563E32D5AC2B600D2E948 /* CreateKMLMultiTrackView.swift */; };
		D718A1E72B570F7500447087 /* OrbitCameraAroundObjectView.Model.swift in Sources */ = {isa = PBXBuildFile; fileRef = D718A1E62B570F7500447087 /* OrbitCameraAroundObjectView.Model.swift */; };
		D718A1E82B571C9100447087 /* OrbitCameraAroundObjectView.Model.swift in Copy Source Code Files */ = {isa = PBXBuildFile; fileRef = D718A1E62B570F7500447087 /* OrbitCameraAroundObjectView.Model.swift */; };
		D718A1ED2B575FD900447087 /* ManageBookmarksView.swift in Sources */ = {isa = PBXBuildFile; fileRef = D718A1EA2B575FD900447087 /* ManageBookmarksView.swift */; };
		D718A1F02B57602000447087 /* ManageBookmarksView.swift in Copy Source Code Files */ = {isa = PBXBuildFile; fileRef = D718A1EA2B575FD900447087 /* ManageBookmarksView.swift */; };
		D71A9DE22D8CC88D00CA03CB /* SnapGeometryEditsWithUtilityNetworkRulesView.swift in Sources */ = {isa = PBXBuildFile; fileRef = D71A9DE02D8CC88D00CA03CB /* SnapGeometryEditsWithUtilityNetworkRulesView.swift */; };
		D71A9DE52D8CC8B500CA03CB /* SnapGeometryEditsWithUtilityNetworkRulesView.swift in Copy Source Code Files */ = {isa = PBXBuildFile; fileRef = D71A9DE02D8CC88D00CA03CB /* SnapGeometryEditsWithUtilityNetworkRulesView.swift */; };
		D71C5F642AAA7A88006599FD /* CreateSymbolStylesFromWebStylesView.swift in Sources */ = {isa = PBXBuildFile; fileRef = D71C5F632AAA7A88006599FD /* CreateSymbolStylesFromWebStylesView.swift */; };
		D71C5F652AAA83D2006599FD /* CreateSymbolStylesFromWebStylesView.swift in Copy Source Code Files */ = {isa = PBXBuildFile; fileRef = D71C5F632AAA7A88006599FD /* CreateSymbolStylesFromWebStylesView.swift */; };
		D71C90A22C6C249B0018C63E /* StyleGeometryTypesWithSymbolsView.swift in Sources */ = {isa = PBXBuildFile; fileRef = D71C909C2C6C249B0018C63E /* StyleGeometryTypesWithSymbolsView.swift */; };
		D71C90A32C6C249B0018C63E /* StyleGeometryTypesWithSymbolsView.Views.swift in Sources */ = {isa = PBXBuildFile; fileRef = D71C909D2C6C249B0018C63E /* StyleGeometryTypesWithSymbolsView.Views.swift */; };
		D71C90A42C6C252B0018C63E /* StyleGeometryTypesWithSymbolsView.swift in Copy Source Code Files */ = {isa = PBXBuildFile; fileRef = D71C909C2C6C249B0018C63E /* StyleGeometryTypesWithSymbolsView.swift */; };
		D71C90A52C6C252F0018C63E /* StyleGeometryTypesWithSymbolsView.Views.swift in Copy Source Code Files */ = {isa = PBXBuildFile; fileRef = D71C909D2C6C249B0018C63E /* StyleGeometryTypesWithSymbolsView.Views.swift */; };
		D71D516E2B51D7B600B2A2BE /* SearchForWebMapView.Views.swift in Sources */ = {isa = PBXBuildFile; fileRef = D71D516D2B51D7B600B2A2BE /* SearchForWebMapView.Views.swift */; };
		D71D516F2B51D87700B2A2BE /* SearchForWebMapView.Views.swift in Copy Source Code Files */ = {isa = PBXBuildFile; fileRef = D71D516D2B51D7B600B2A2BE /* SearchForWebMapView.Views.swift */; };
		D71FCB8A2AD6277F000E517C /* CreateMobileGeodatabaseView.Model.swift in Sources */ = {isa = PBXBuildFile; fileRef = D71FCB892AD6277E000E517C /* CreateMobileGeodatabaseView.Model.swift */; };
		D71FCB8B2AD628B9000E517C /* CreateMobileGeodatabaseView.Model.swift in Copy Source Code Files */ = {isa = PBXBuildFile; fileRef = D71FCB892AD6277E000E517C /* CreateMobileGeodatabaseView.Model.swift */; };
		D7201CDA2CC6B710004BDB7D /* AddTiledLayerAsBasemapView.swift in Sources */ = {isa = PBXBuildFile; fileRef = D7201CD42CC6B710004BDB7D /* AddTiledLayerAsBasemapView.swift */; };
		D7201CDB2CC6B72A004BDB7D /* AddTiledLayerAsBasemapView.swift in Copy Source Code Files */ = {isa = PBXBuildFile; fileRef = D7201CD42CC6B710004BDB7D /* AddTiledLayerAsBasemapView.swift */; };
		D7201D042CC6D3B5004BDB7D /* AddVectorTiledLayerFromCustomStyleView.swift in Sources */ = {isa = PBXBuildFile; fileRef = D7201D002CC6D3B5004BDB7D /* AddVectorTiledLayerFromCustomStyleView.swift */; };
		D7201D072CC6D3D3004BDB7D /* AddVectorTiledLayerFromCustomStyleView.swift in Copy Source Code Files */ = {isa = PBXBuildFile; fileRef = D7201D002CC6D3B5004BDB7D /* AddVectorTiledLayerFromCustomStyleView.swift */; };
		D7201D2B2CC6D829004BDB7D /* dodge_city.vtpk in Resources */ = {isa = PBXBuildFile; fileRef = D7201D292CC6D829004BDB7D /* dodge_city.vtpk */; settings = {ASSET_TAGS = (AddVectorTiledLayerFromCustomStyle, ); }; };
		D721EEA82ABDFF550040BE46 /* LothianRiversAnno.mmpk in Resources */ = {isa = PBXBuildFile; fileRef = D721EEA72ABDFF550040BE46 /* LothianRiversAnno.mmpk */; settings = {ASSET_TAGS = (ShowMobileMapPackageExpirationDate, ); }; };
		D722BD222A420DAD002C2087 /* ShowExtrudedFeaturesView.swift in Sources */ = {isa = PBXBuildFile; fileRef = D722BD212A420DAD002C2087 /* ShowExtrudedFeaturesView.swift */; };
		D722BD232A420DEC002C2087 /* ShowExtrudedFeaturesView.swift in Copy Source Code Files */ = {isa = PBXBuildFile; fileRef = D722BD212A420DAD002C2087 /* ShowExtrudedFeaturesView.swift */; };
		D7232EE12AC1E5AA0079ABFF /* PlayKMLTourView.swift in Sources */ = {isa = PBXBuildFile; fileRef = D7232EE02AC1E5AA0079ABFF /* PlayKMLTourView.swift */; };
		D7232EE22AC1E6DC0079ABFF /* PlayKMLTourView.swift in Copy Source Code Files */ = {isa = PBXBuildFile; fileRef = D7232EE02AC1E5AA0079ABFF /* PlayKMLTourView.swift */; };
		D72C43F32AEB066D00B6157B /* GeocodeOfflineView.Model.swift in Sources */ = {isa = PBXBuildFile; fileRef = D72C43F22AEB066D00B6157B /* GeocodeOfflineView.Model.swift */; };
		D72F272E2ADA1E4400F906DA /* AugmentRealityToShowTabletopSceneView.swift in Sources */ = {isa = PBXBuildFile; fileRef = D72F272B2ADA1E4400F906DA /* AugmentRealityToShowTabletopSceneView.swift */; };
		D72F27302ADA1E9900F906DA /* AugmentRealityToShowTabletopSceneView.swift in Copy Source Code Files */ = {isa = PBXBuildFile; fileRef = D72F272B2ADA1E4400F906DA /* AugmentRealityToShowTabletopSceneView.swift */; };
		D72FE7032CE6D05600BBC0FE /* AppFavorites.swift in Sources */ = {isa = PBXBuildFile; fileRef = D72FE7022CE6D05600BBC0FE /* AppFavorites.swift */; };
		D72FE7082CE6DA1900BBC0FE /* SampleMenuButtons.swift in Sources */ = {isa = PBXBuildFile; fileRef = D72FE7072CE6DA1900BBC0FE /* SampleMenuButtons.swift */; };
		D731F3C12AD0D2AC00A8431E /* IdentifyGraphicsView.swift in Sources */ = {isa = PBXBuildFile; fileRef = D731F3C02AD0D2AC00A8431E /* IdentifyGraphicsView.swift */; };
		D731F3C22AD0D2BB00A8431E /* IdentifyGraphicsView.swift in Copy Source Code Files */ = {isa = PBXBuildFile; fileRef = D731F3C02AD0D2AC00A8431E /* IdentifyGraphicsView.swift */; };
		D7337C5A2ABCFDB100A5D865 /* StyleSymbolsFromMobileStyleFileView.SymbolOptionsListView.swift in Sources */ = {isa = PBXBuildFile; fileRef = D7337C592ABCFDB100A5D865 /* StyleSymbolsFromMobileStyleFileView.SymbolOptionsListView.swift */; };
		D7337C5B2ABCFDE400A5D865 /* StyleSymbolsFromMobileStyleFileView.SymbolOptionsListView.swift in Copy Source Code Files */ = {isa = PBXBuildFile; fileRef = D7337C592ABCFDB100A5D865 /* StyleSymbolsFromMobileStyleFileView.SymbolOptionsListView.swift */; };
		D7337C602ABD142D00A5D865 /* ShowMobileMapPackageExpirationDateView.swift in Sources */ = {isa = PBXBuildFile; fileRef = D7337C5F2ABD142D00A5D865 /* ShowMobileMapPackageExpirationDateView.swift */; };
		D7337C612ABD166A00A5D865 /* ShowMobileMapPackageExpirationDateView.swift in Copy Source Code Files */ = {isa = PBXBuildFile; fileRef = D7337C5F2ABD142D00A5D865 /* ShowMobileMapPackageExpirationDateView.swift */; };
		D733CA192BED980D00FBDE4C /* EditAndSyncFeaturesWithFeatureServiceView.swift in Sources */ = {isa = PBXBuildFile; fileRef = D733CA152BED980D00FBDE4C /* EditAndSyncFeaturesWithFeatureServiceView.swift */; };
		D733CA1C2BED982C00FBDE4C /* EditAndSyncFeaturesWithFeatureServiceView.swift in Copy Source Code Files */ = {isa = PBXBuildFile; fileRef = D733CA152BED980D00FBDE4C /* EditAndSyncFeaturesWithFeatureServiceView.swift */; };
		D734FA0C2A183A5B00246D7E /* SetMaxExtentView.swift in Sources */ = {isa = PBXBuildFile; fileRef = D734FA092A183A5B00246D7E /* SetMaxExtentView.swift */; };
		D7352F8E2BD992C40013FFEF /* MonitorChangesToDrawStatusView.swift in Sources */ = {isa = PBXBuildFile; fileRef = D7352F8A2BD992C40013FFEF /* MonitorChangesToDrawStatusView.swift */; };
		D7352F912BD992E40013FFEF /* MonitorChangesToDrawStatusView.swift in Copy Source Code Files */ = {isa = PBXBuildFile; fileRef = D7352F8A2BD992C40013FFEF /* MonitorChangesToDrawStatusView.swift */; };
		D73571D72CB613220046A433 /* hydrography in Resources */ = {isa = PBXBuildFile; fileRef = D73571D62CB6131E0046A433 /* hydrography */; settings = {ASSET_TAGS = (ConfigureElectronicNavigationalCharts, ); }; };
		D73723762AF5877500846884 /* FindRouteInMobileMapPackageView.Models.swift in Sources */ = {isa = PBXBuildFile; fileRef = D73723742AF5877500846884 /* FindRouteInMobileMapPackageView.Models.swift */; };
		D73723792AF5ADD800846884 /* FindRouteInMobileMapPackageView.MobileMapView.swift in Sources */ = {isa = PBXBuildFile; fileRef = D73723782AF5ADD700846884 /* FindRouteInMobileMapPackageView.MobileMapView.swift */; };
		D737237A2AF5AE1600846884 /* FindRouteInMobileMapPackageView.MobileMapView.swift in Copy Source Code Files */ = {isa = PBXBuildFile; fileRef = D73723782AF5ADD700846884 /* FindRouteInMobileMapPackageView.MobileMapView.swift */; };
		D737237B2AF5AE1A00846884 /* FindRouteInMobileMapPackageView.Models.swift in Copy Source Code Files */ = {isa = PBXBuildFile; fileRef = D73723742AF5877500846884 /* FindRouteInMobileMapPackageView.Models.swift */; };
		D73E61962BDAEE6600457932 /* MatchViewpointOfGeoViewsView.swift in Sources */ = {isa = PBXBuildFile; fileRef = D73E61922BDAEE6600457932 /* MatchViewpointOfGeoViewsView.swift */; };
		D73E61992BDAEEDD00457932 /* MatchViewpointOfGeoViewsView.swift in Copy Source Code Files */ = {isa = PBXBuildFile; fileRef = D73E61922BDAEE6600457932 /* MatchViewpointOfGeoViewsView.swift */; };
		D73E619E2BDB21F400457932 /* EditWithBranchVersioningView.swift in Sources */ = {isa = PBXBuildFile; fileRef = D73E619A2BDB21F400457932 /* EditWithBranchVersioningView.swift */; };
		D73E61A12BDB221B00457932 /* EditWithBranchVersioningView.swift in Copy Source Code Files */ = {isa = PBXBuildFile; fileRef = D73E619A2BDB21F400457932 /* EditWithBranchVersioningView.swift */; };
		D73F06692B5EE73D000B574F /* QueryFeaturesWithArcadeExpressionView.swift in Sources */ = {isa = PBXBuildFile; fileRef = D73F06662B5EE73D000B574F /* QueryFeaturesWithArcadeExpressionView.swift */; };
		D73F066C2B5EE760000B574F /* QueryFeaturesWithArcadeExpressionView.swift in Copy Source Code Files */ = {isa = PBXBuildFile; fileRef = D73F06662B5EE73D000B574F /* QueryFeaturesWithArcadeExpressionView.swift */; };
		D73F8CF42AB1089900CD39DA /* Restaurant.stylx in Resources */ = {isa = PBXBuildFile; fileRef = D73F8CF32AB1089900CD39DA /* Restaurant.stylx */; settings = {ASSET_TAGS = (StyleFeaturesWithCustomDictionary, ); }; };
		D73FC0FD2AD4A18D0067A19B /* CreateMobileGeodatabaseView.swift in Sources */ = {isa = PBXBuildFile; fileRef = D73FC0FC2AD4A18D0067A19B /* CreateMobileGeodatabaseView.swift */; };
		D73FC0FE2AD4A19A0067A19B /* CreateMobileGeodatabaseView.swift in Copy Source Code Files */ = {isa = PBXBuildFile; fileRef = D73FC0FC2AD4A18D0067A19B /* CreateMobileGeodatabaseView.swift */; };
		D73FC90B2B6312A0001AC486 /* AddFeaturesWithContingentValuesView.Model.swift in Copy Source Code Files */ = {isa = PBXBuildFile; fileRef = D74F03EF2B609A7D00E83688 /* AddFeaturesWithContingentValuesView.Model.swift */; };
		D73FC90C2B6312A5001AC486 /* AddFeaturesWithContingentValuesView.AddFeatureView.swift in Copy Source Code Files */ = {isa = PBXBuildFile; fileRef = D7F8C0422B608F120072BFA7 /* AddFeaturesWithContingentValuesView.AddFeatureView.swift */; };
		D73FCFF72B02A3AA0006360D /* FindAddressWithReverseGeocodeView.swift in Sources */ = {isa = PBXBuildFile; fileRef = D73FCFF42B02A3AA0006360D /* FindAddressWithReverseGeocodeView.swift */; };
		D73FCFFA2B02A3C50006360D /* FindAddressWithReverseGeocodeView.swift in Copy Source Code Files */ = {isa = PBXBuildFile; fileRef = D73FCFF42B02A3AA0006360D /* FindAddressWithReverseGeocodeView.swift */; };
		D73FCFFF2B02C7630006360D /* FindRouteAroundBarriersView.Views.swift in Sources */ = {isa = PBXBuildFile; fileRef = D73FCFFE2B02C7630006360D /* FindRouteAroundBarriersView.Views.swift */; };
		D73FD0002B02C9610006360D /* FindRouteAroundBarriersView.Views.swift in Copy Source Code Files */ = {isa = PBXBuildFile; fileRef = D73FCFFE2B02C7630006360D /* FindRouteAroundBarriersView.Views.swift */; };
		D742E4922B04132B00690098 /* DisplayWebSceneFromPortalItemView.swift in Sources */ = {isa = PBXBuildFile; fileRef = D742E48F2B04132B00690098 /* DisplayWebSceneFromPortalItemView.swift */; };
		D742E4952B04134C00690098 /* DisplayWebSceneFromPortalItemView.swift in Copy Source Code Files */ = {isa = PBXBuildFile; fileRef = D742E48F2B04132B00690098 /* DisplayWebSceneFromPortalItemView.swift */; };
		D744FD172A2112D90084A66C /* CreateConvexHullAroundPointsView.swift in Sources */ = {isa = PBXBuildFile; fileRef = D744FD162A2112D90084A66C /* CreateConvexHullAroundPointsView.swift */; };
		D744FD182A2113C70084A66C /* CreateConvexHullAroundPointsView.swift in Copy Source Code Files */ = {isa = PBXBuildFile; fileRef = D744FD162A2112D90084A66C /* CreateConvexHullAroundPointsView.swift */; };
		D7464F1E2ACE04B3007FEE88 /* IdentifyRasterCellView.swift in Sources */ = {isa = PBXBuildFile; fileRef = D7464F1D2ACE04B3007FEE88 /* IdentifyRasterCellView.swift */; };
		D7464F1F2ACE04C2007FEE88 /* IdentifyRasterCellView.swift in Copy Source Code Files */ = {isa = PBXBuildFile; fileRef = D7464F1D2ACE04B3007FEE88 /* IdentifyRasterCellView.swift */; };
		D7464F2B2ACE0965007FEE88 /* SA_EVI_8Day_03May20 in Resources */ = {isa = PBXBuildFile; fileRef = D7464F2A2ACE0964007FEE88 /* SA_EVI_8Day_03May20 */; settings = {ASSET_TAGS = (IdentifyRasterCell, ); }; };
		D7497F3C2AC4B4C100167AD2 /* DisplayDimensionsView.swift in Sources */ = {isa = PBXBuildFile; fileRef = D7497F3B2AC4B4C100167AD2 /* DisplayDimensionsView.swift */; };
		D7497F3D2AC4B4CF00167AD2 /* DisplayDimensionsView.swift in Copy Source Code Files */ = {isa = PBXBuildFile; fileRef = D7497F3B2AC4B4C100167AD2 /* DisplayDimensionsView.swift */; };
		D7497F402AC4BA4100167AD2 /* Edinburgh_Pylon_Dimensions.mmpk in Resources */ = {isa = PBXBuildFile; fileRef = D7497F3F2AC4BA4100167AD2 /* Edinburgh_Pylon_Dimensions.mmpk */; settings = {ASSET_TAGS = (DisplayDimensions, ); }; };
		D74C8BFE2ABA5605007C76B8 /* StyleSymbolsFromMobileStyleFileView.swift in Sources */ = {isa = PBXBuildFile; fileRef = D74C8BFD2ABA5605007C76B8 /* StyleSymbolsFromMobileStyleFileView.swift */; };
		D74C8BFF2ABA56C0007C76B8 /* StyleSymbolsFromMobileStyleFileView.swift in Copy Source Code Files */ = {isa = PBXBuildFile; fileRef = D74C8BFD2ABA5605007C76B8 /* StyleSymbolsFromMobileStyleFileView.swift */; };
		D74C8C022ABA6202007C76B8 /* emoji-mobile.stylx in Resources */ = {isa = PBXBuildFile; fileRef = D74C8C012ABA6202007C76B8 /* emoji-mobile.stylx */; settings = {ASSET_TAGS = (StyleSymbolsFromMobileStyleFile, ); }; };
		D74EA7842B6DADA5008F6C7C /* ValidateUtilityNetworkTopologyView.swift in Sources */ = {isa = PBXBuildFile; fileRef = D74EA7812B6DADA5008F6C7C /* ValidateUtilityNetworkTopologyView.swift */; };
		D74EA7872B6DADCC008F6C7C /* ValidateUtilityNetworkTopologyView.swift in Copy Source Code Files */ = {isa = PBXBuildFile; fileRef = D74EA7812B6DADA5008F6C7C /* ValidateUtilityNetworkTopologyView.swift */; };
		D74ECD0D2BEEAE2F007C0FA6 /* EditAndSyncFeaturesWithFeatureServiceView.Model.swift in Sources */ = {isa = PBXBuildFile; fileRef = D74ECD0C2BEEAE2F007C0FA6 /* EditAndSyncFeaturesWithFeatureServiceView.Model.swift */; };
		D74ECD0E2BEEAE40007C0FA6 /* EditAndSyncFeaturesWithFeatureServiceView.Model.swift in Copy Source Code Files */ = {isa = PBXBuildFile; fileRef = D74ECD0C2BEEAE2F007C0FA6 /* EditAndSyncFeaturesWithFeatureServiceView.Model.swift */; };
		D74F03F02B609A7D00E83688 /* AddFeaturesWithContingentValuesView.Model.swift in Sources */ = {isa = PBXBuildFile; fileRef = D74F03EF2B609A7D00E83688 /* AddFeaturesWithContingentValuesView.Model.swift */; };
		D74F6C442D0CD51B00D4FB15 /* ConfigureElectronicNavigationalChartsView.swift in Sources */ = {isa = PBXBuildFile; fileRef = D74F6C3E2D0CD51B00D4FB15 /* ConfigureElectronicNavigationalChartsView.swift */; };
		D74F6C452D0CD54200D4FB15 /* ConfigureElectronicNavigationalChartsView.swift in Copy Source Code Files */ = {isa = PBXBuildFile; fileRef = D74F6C3E2D0CD51B00D4FB15 /* ConfigureElectronicNavigationalChartsView.swift */; };
		D75101812A2E493600B8FA48 /* ShowLabelsOnLayerView.swift in Sources */ = {isa = PBXBuildFile; fileRef = D75101802A2E493600B8FA48 /* ShowLabelsOnLayerView.swift */; };
		D75101822A2E497F00B8FA48 /* ShowLabelsOnLayerView.swift in Copy Source Code Files */ = {isa = PBXBuildFile; fileRef = D75101802A2E493600B8FA48 /* ShowLabelsOnLayerView.swift */; };
		D751018E2A2E962D00B8FA48 /* IdentifyLayerFeaturesView.swift in Sources */ = {isa = PBXBuildFile; fileRef = D751018D2A2E962D00B8FA48 /* IdentifyLayerFeaturesView.swift */; };
		D751018F2A2E966C00B8FA48 /* IdentifyLayerFeaturesView.swift in Copy Source Code Files */ = {isa = PBXBuildFile; fileRef = D751018D2A2E962D00B8FA48 /* IdentifyLayerFeaturesView.swift */; };
		D751B4C82CD3E572005CE750 /* AddKMLLayerWithNetworkLinksView.swift in Sources */ = {isa = PBXBuildFile; fileRef = D751B4C42CD3E572005CE750 /* AddKMLLayerWithNetworkLinksView.swift */; };
		D751B4CB2CD3E598005CE750 /* AddKMLLayerWithNetworkLinksView.swift in Copy Source Code Files */ = {isa = PBXBuildFile; fileRef = D751B4C42CD3E572005CE750 /* AddKMLLayerWithNetworkLinksView.swift */; };
		D752D9402A39154C003EB25E /* ManageOperationalLayersView.swift in Sources */ = {isa = PBXBuildFile; fileRef = D752D93F2A39154C003EB25E /* ManageOperationalLayersView.swift */; };
		D752D9412A39162F003EB25E /* ManageOperationalLayersView.swift in Copy Source Code Files */ = {isa = PBXBuildFile; fileRef = D752D93F2A39154C003EB25E /* ManageOperationalLayersView.swift */; };
		D752D9462A3A6F80003EB25E /* MonitorChangesToMapLoadStatusView.swift in Sources */ = {isa = PBXBuildFile; fileRef = D752D9452A3A6F7F003EB25E /* MonitorChangesToMapLoadStatusView.swift */; };
		D752D9472A3A6FC0003EB25E /* MonitorChangesToMapLoadStatusView.swift in Copy Source Code Files */ = {isa = PBXBuildFile; fileRef = D752D9452A3A6F7F003EB25E /* MonitorChangesToMapLoadStatusView.swift */; };
		D752D95F2A3BCE06003EB25E /* DisplayMapFromPortalItemView.swift in Sources */ = {isa = PBXBuildFile; fileRef = D752D95E2A3BCE06003EB25E /* DisplayMapFromPortalItemView.swift */; };
		D752D9602A3BCE63003EB25E /* DisplayMapFromPortalItemView.swift in Copy Source Code Files */ = {isa = PBXBuildFile; fileRef = D752D95E2A3BCE06003EB25E /* DisplayMapFromPortalItemView.swift */; };
		D75362D22A1E886700D83028 /* ApplyUniqueValueRendererView.swift in Sources */ = {isa = PBXBuildFile; fileRef = D75362D12A1E886700D83028 /* ApplyUniqueValueRendererView.swift */; };
		D75362D32A1E8C8800D83028 /* ApplyUniqueValueRendererView.swift in Copy Source Code Files */ = {isa = PBXBuildFile; fileRef = D75362D12A1E886700D83028 /* ApplyUniqueValueRendererView.swift */; };
		D7553CDB2AE2DFEC00DC2A70 /* GeocodeOfflineView.swift in Sources */ = {isa = PBXBuildFile; fileRef = D7553CD82AE2DFEC00DC2A70 /* GeocodeOfflineView.swift */; };
		D7553CDD2AE2E00E00DC2A70 /* GeocodeOfflineView.swift in Copy Source Code Files */ = {isa = PBXBuildFile; fileRef = D7553CD82AE2DFEC00DC2A70 /* GeocodeOfflineView.swift */; };
		D757D14B2B6C46E50065F78F /* ListSpatialReferenceTransformationsView.Model.swift in Sources */ = {isa = PBXBuildFile; fileRef = D757D14A2B6C46E50065F78F /* ListSpatialReferenceTransformationsView.Model.swift */; };
		D757D14C2B6C60170065F78F /* ListSpatialReferenceTransformationsView.Model.swift in Copy Source Code Files */ = {isa = PBXBuildFile; fileRef = D757D14A2B6C46E50065F78F /* ListSpatialReferenceTransformationsView.Model.swift */; };
		D7588F5F2B7D8DAA008B75E2 /* NavigateRouteWithReroutingView.swift in Sources */ = {isa = PBXBuildFile; fileRef = D7588F5C2B7D8DAA008B75E2 /* NavigateRouteWithReroutingView.swift */; };
		D7588F622B7D8DED008B75E2 /* NavigateRouteWithReroutingView.swift in Copy Source Code Files */ = {isa = PBXBuildFile; fileRef = D7588F5C2B7D8DAA008B75E2 /* NavigateRouteWithReroutingView.swift */; };
		D75B58512AAFB3030038B3B4 /* StyleFeaturesWithCustomDictionaryView.swift in Sources */ = {isa = PBXBuildFile; fileRef = D75B58502AAFB3030038B3B4 /* StyleFeaturesWithCustomDictionaryView.swift */; };
		D75B58522AAFB37C0038B3B4 /* StyleFeaturesWithCustomDictionaryView.swift in Copy Source Code Files */ = {isa = PBXBuildFile; fileRef = D75B58502AAFB3030038B3B4 /* StyleFeaturesWithCustomDictionaryView.swift */; };
		D75C35672AB50338003CD55F /* GroupLayersTogetherView.GroupLayerListView.swift in Sources */ = {isa = PBXBuildFile; fileRef = D75C35662AB50338003CD55F /* GroupLayersTogetherView.GroupLayerListView.swift */; };
		D75E5EE62CC0340100252595 /* ListContentsOfKMLFileView.swift in Sources */ = {isa = PBXBuildFile; fileRef = D75E5EE22CC0340100252595 /* ListContentsOfKMLFileView.swift */; };
		D75E5EE92CC0342700252595 /* ListContentsOfKMLFileView.swift in Copy Source Code Files */ = {isa = PBXBuildFile; fileRef = D75E5EE22CC0340100252595 /* ListContentsOfKMLFileView.swift */; };
		D75E5EEC2CC0466900252595 /* esri_test_data.kmz in Resources */ = {isa = PBXBuildFile; fileRef = D75E5EEA2CC0466900252595 /* esri_test_data.kmz */; settings = {ASSET_TAGS = (ListContentsOfKmlFile, ); }; };
		D75E5EF12CC049D500252595 /* EditFeaturesUsingFeatureFormsView.swift in Sources */ = {isa = PBXBuildFile; fileRef = D75E5EED2CC049D500252595 /* EditFeaturesUsingFeatureFormsView.swift */; };
		D75E5EF42CC04A0C00252595 /* EditFeaturesUsingFeatureFormsView.swift in Copy Source Code Files */ = {isa = PBXBuildFile; fileRef = D75E5EED2CC049D500252595 /* EditFeaturesUsingFeatureFormsView.swift */; };
		D75F66362B48EABC00434974 /* SearchForWebMapView.swift in Sources */ = {isa = PBXBuildFile; fileRef = D75F66332B48EABC00434974 /* SearchForWebMapView.swift */; };
		D75F66392B48EB1800434974 /* SearchForWebMapView.swift in Copy Source Code Files */ = {isa = PBXBuildFile; fileRef = D75F66332B48EABC00434974 /* SearchForWebMapView.swift */; };
		D76000A22AF18BAB00B3084D /* FindRouteInTransportNetworkView.Model.swift in Copy Source Code Files */ = {isa = PBXBuildFile; fileRef = D7749AD52AF08BF50086632F /* FindRouteInTransportNetworkView.Model.swift */; };
		D76000AE2AF19C2300B3084D /* FindRouteInMobileMapPackageView.swift in Sources */ = {isa = PBXBuildFile; fileRef = D76000AB2AF19C2300B3084D /* FindRouteInMobileMapPackageView.swift */; };
		D76000B12AF19C4600B3084D /* FindRouteInMobileMapPackageView.swift in Copy Source Code Files */ = {isa = PBXBuildFile; fileRef = D76000AB2AF19C2300B3084D /* FindRouteInMobileMapPackageView.swift */; };
		D76000B72AF19FCA00B3084D /* SanFrancisco.mmpk in Resources */ = {isa = PBXBuildFile; fileRef = D76000B62AF19FCA00B3084D /* SanFrancisco.mmpk */; settings = {ASSET_TAGS = (FindRouteInMobileMapPackage, ); }; };
		D762AF5F2BF6A7B900ECE3C7 /* EditFeaturesWithFeatureLinkedAnnotationView.swift in Sources */ = {isa = PBXBuildFile; fileRef = D762AF5B2BF6A7B900ECE3C7 /* EditFeaturesWithFeatureLinkedAnnotationView.swift */; };
		D762AF622BF6A7D100ECE3C7 /* EditFeaturesWithFeatureLinkedAnnotationView.swift in Copy Source Code Files */ = {isa = PBXBuildFile; fileRef = D762AF5B2BF6A7B900ECE3C7 /* EditFeaturesWithFeatureLinkedAnnotationView.swift */; };
		D762AF652BF6A96100ECE3C7 /* loudoun_anno.geodatabase in Resources */ = {isa = PBXBuildFile; fileRef = D762AF632BF6A96100ECE3C7 /* loudoun_anno.geodatabase */; settings = {ASSET_TAGS = (EditFeaturesWithFeatureLinkedAnnotation, ); }; };
		D762DA0E2D94C750001052DD /* NapervilleGasUtilities.geodatabase in Resources */ = {isa = PBXBuildFile; fileRef = D762DA0C2D94C750001052DD /* NapervilleGasUtilities.geodatabase */; settings = {ASSET_TAGS = (SnapGeometryEditsWithUtilityNetworkRules, ); }; };
		D7634FAF2A43B7AC00F8AEFB /* CreateConvexHullAroundGeometriesView.swift in Sources */ = {isa = PBXBuildFile; fileRef = D7634FAE2A43B7AC00F8AEFB /* CreateConvexHullAroundGeometriesView.swift */; };
		D7634FB02A43B8B000F8AEFB /* CreateConvexHullAroundGeometriesView.swift in Copy Source Code Files */ = {isa = PBXBuildFile; fileRef = D7634FAE2A43B7AC00F8AEFB /* CreateConvexHullAroundGeometriesView.swift */; };
		D7635FF12B9272CB0044AB97 /* DisplayClustersView.swift in Sources */ = {isa = PBXBuildFile; fileRef = D7635FED2B9272CB0044AB97 /* DisplayClustersView.swift */; };
		D7635FFB2B9277DC0044AB97 /* ConfigureClustersView.Model.swift in Sources */ = {isa = PBXBuildFile; fileRef = D7635FF52B9277DC0044AB97 /* ConfigureClustersView.Model.swift */; };
		D7635FFD2B9277DC0044AB97 /* ConfigureClustersView.SettingsView.swift in Sources */ = {isa = PBXBuildFile; fileRef = D7635FF72B9277DC0044AB97 /* ConfigureClustersView.SettingsView.swift */; };
		D7635FFE2B9277DC0044AB97 /* ConfigureClustersView.swift in Sources */ = {isa = PBXBuildFile; fileRef = D7635FF82B9277DC0044AB97 /* ConfigureClustersView.swift */; };
		D76360002B9296420044AB97 /* ConfigureClustersView.swift in Copy Source Code Files */ = {isa = PBXBuildFile; fileRef = D7635FF82B9277DC0044AB97 /* ConfigureClustersView.swift */; };
		D76360012B92964A0044AB97 /* ConfigureClustersView.Model.swift in Copy Source Code Files */ = {isa = PBXBuildFile; fileRef = D7635FF52B9277DC0044AB97 /* ConfigureClustersView.Model.swift */; };
		D76360022B9296520044AB97 /* ConfigureClustersView.SettingsView.swift in Copy Source Code Files */ = {isa = PBXBuildFile; fileRef = D7635FF72B9277DC0044AB97 /* ConfigureClustersView.SettingsView.swift */; };
		D76360032B9296580044AB97 /* DisplayClustersView.swift in Copy Source Code Files */ = {isa = PBXBuildFile; fileRef = D7635FED2B9272CB0044AB97 /* DisplayClustersView.swift */; };
		D76495212B74687E0042699E /* ValidateUtilityNetworkTopologyView.Model.swift in Sources */ = {isa = PBXBuildFile; fileRef = D76495202B74687E0042699E /* ValidateUtilityNetworkTopologyView.Model.swift */; };
		D76495222B7468940042699E /* ValidateUtilityNetworkTopologyView.Model.swift in Copy Source Code Files */ = {isa = PBXBuildFile; fileRef = D76495202B74687E0042699E /* ValidateUtilityNetworkTopologyView.Model.swift */; };
		D764B7DF2BE2F89D002E2F92 /* EditGeodatabaseWithTransactionsView.swift in Sources */ = {isa = PBXBuildFile; fileRef = D764B7DB2BE2F89D002E2F92 /* EditGeodatabaseWithTransactionsView.swift */; };
		D764B7E22BE2F8B8002E2F92 /* EditGeodatabaseWithTransactionsView.swift in Copy Source Code Files */ = {isa = PBXBuildFile; fileRef = D764B7DB2BE2F89D002E2F92 /* EditGeodatabaseWithTransactionsView.swift */; };
		D76929FA2B4F79540047205E /* OrbitCameraAroundObjectView.swift in Sources */ = {isa = PBXBuildFile; fileRef = D76929F52B4F78340047205E /* OrbitCameraAroundObjectView.swift */; };
		D76929FB2B4F795C0047205E /* OrbitCameraAroundObjectView.swift in Copy Source Code Files */ = {isa = PBXBuildFile; fileRef = D76929F52B4F78340047205E /* OrbitCameraAroundObjectView.swift */; };
		D769C2122A29019B00030F61 /* SetUpLocationDrivenGeotriggersView.swift in Sources */ = {isa = PBXBuildFile; fileRef = D769C2112A29019B00030F61 /* SetUpLocationDrivenGeotriggersView.swift */; };
		D769C2132A29057200030F61 /* SetUpLocationDrivenGeotriggersView.swift in Copy Source Code Files */ = {isa = PBXBuildFile; fileRef = D769C2112A29019B00030F61 /* SetUpLocationDrivenGeotriggersView.swift */; };
		D769DF332BEC1A1C0062AE95 /* EditGeodatabaseWithTransactionsView.Model.swift in Sources */ = {isa = PBXBuildFile; fileRef = D769DF322BEC1A1C0062AE95 /* EditGeodatabaseWithTransactionsView.Model.swift */; };
		D769DF342BEC1A9E0062AE95 /* EditGeodatabaseWithTransactionsView.Model.swift in Copy Source Code Files */ = {isa = PBXBuildFile; fileRef = D769DF322BEC1A1C0062AE95 /* EditGeodatabaseWithTransactionsView.Model.swift */; };
		D76CE8D92BFD7047009A8686 /* SetReferenceScaleView.swift in Sources */ = {isa = PBXBuildFile; fileRef = D76CE8D52BFD7047009A8686 /* SetReferenceScaleView.swift */; };
		D76CE8DA2BFD7063009A8686 /* SetReferenceScaleView.swift in Copy Source Code Files */ = {isa = PBXBuildFile; fileRef = D76CE8D52BFD7047009A8686 /* SetReferenceScaleView.swift */; };
		D76EE6072AF9AFE100DA0325 /* FindRouteAroundBarriersView.Model.swift in Sources */ = {isa = PBXBuildFile; fileRef = D76EE6062AF9AFE100DA0325 /* FindRouteAroundBarriersView.Model.swift */; };
		D76EE6082AF9AFEC00DA0325 /* FindRouteAroundBarriersView.Model.swift in Copy Source Code Files */ = {isa = PBXBuildFile; fileRef = D76EE6062AF9AFE100DA0325 /* FindRouteAroundBarriersView.Model.swift */; };
		D7705D582AFC244E00CC0335 /* FindClosestFacilityToMultiplePointsView.swift in Sources */ = {isa = PBXBuildFile; fileRef = D7705D552AFC244E00CC0335 /* FindClosestFacilityToMultiplePointsView.swift */; };
		D7705D5B2AFC246A00CC0335 /* FindClosestFacilityToMultiplePointsView.swift in Copy Source Code Files */ = {isa = PBXBuildFile; fileRef = D7705D552AFC244E00CC0335 /* FindClosestFacilityToMultiplePointsView.swift */; };
		D7705D642AFC570700CC0335 /* FindClosestFacilityFromPointView.swift in Sources */ = {isa = PBXBuildFile; fileRef = D7705D612AFC570700CC0335 /* FindClosestFacilityFromPointView.swift */; };
		D7705D662AFC575000CC0335 /* FindClosestFacilityFromPointView.swift in Copy Source Code Files */ = {isa = PBXBuildFile; fileRef = D7705D612AFC570700CC0335 /* FindClosestFacilityFromPointView.swift */; };
		D771D0C82CD55211004C13CB /* ApplyRasterRenderingRuleView.swift in Sources */ = {isa = PBXBuildFile; fileRef = D771D0C22CD55211004C13CB /* ApplyRasterRenderingRuleView.swift */; };
		D771D0C92CD5522A004C13CB /* ApplyRasterRenderingRuleView.swift in Copy Source Code Files */ = {isa = PBXBuildFile; fileRef = D771D0C22CD55211004C13CB /* ApplyRasterRenderingRuleView.swift */; };
		D7749AD62AF08BF50086632F /* FindRouteInTransportNetworkView.Model.swift in Sources */ = {isa = PBXBuildFile; fileRef = D7749AD52AF08BF50086632F /* FindRouteInTransportNetworkView.Model.swift */; };
		D77570C02A2942F800F490CD /* AnimateImagesWithImageOverlayView.swift in Sources */ = {isa = PBXBuildFile; fileRef = D77570BF2A2942F800F490CD /* AnimateImagesWithImageOverlayView.swift */; };
		D77570C12A2943D900F490CD /* AnimateImagesWithImageOverlayView.swift in Copy Source Code Files */ = {isa = PBXBuildFile; fileRef = D77570BF2A2942F800F490CD /* AnimateImagesWithImageOverlayView.swift */; };
		D77572AE2A295DDE00F490CD /* PacificSouthWest2 in Resources */ = {isa = PBXBuildFile; fileRef = D77572AD2A295DDD00F490CD /* PacificSouthWest2 */; settings = {ASSET_TAGS = (AnimateImagesWithImageOverlay, ); }; };
		D77688132B69826B007C3860 /* ListSpatialReferenceTransformationsView.swift in Sources */ = {isa = PBXBuildFile; fileRef = D77688102B69826B007C3860 /* ListSpatialReferenceTransformationsView.swift */; };
		D77688152B69828E007C3860 /* ListSpatialReferenceTransformationsView.swift in Copy Source Code Files */ = {isa = PBXBuildFile; fileRef = D77688102B69826B007C3860 /* ListSpatialReferenceTransformationsView.swift */; };
		D7781D492B7EB03400E53C51 /* SanDiegoTourPath.json in Resources */ = {isa = PBXBuildFile; fileRef = D7781D482B7EB03400E53C51 /* SanDiegoTourPath.json */; settings = {ASSET_TAGS = (NavigateRouteWithRerouting, ); }; };
		D7781D4B2B7ECCB700E53C51 /* NavigateRouteWithReroutingView.Model.swift in Sources */ = {isa = PBXBuildFile; fileRef = D7781D4A2B7ECCB700E53C51 /* NavigateRouteWithReroutingView.Model.swift */; };
		D7781D4C2B7ECCC800E53C51 /* NavigateRouteWithReroutingView.Model.swift in Copy Source Code Files */ = {isa = PBXBuildFile; fileRef = D7781D4A2B7ECCB700E53C51 /* NavigateRouteWithReroutingView.Model.swift */; };
		D77BC5392B59A2D3007B49B6 /* StylePointWithDistanceCompositeSceneSymbolView.swift in Sources */ = {isa = PBXBuildFile; fileRef = D77BC5362B59A2D3007B49B6 /* StylePointWithDistanceCompositeSceneSymbolView.swift */; };
		D77BC53C2B59A309007B49B6 /* StylePointWithDistanceCompositeSceneSymbolView.swift in Copy Source Code Files */ = {isa = PBXBuildFile; fileRef = D77BC5362B59A2D3007B49B6 /* StylePointWithDistanceCompositeSceneSymbolView.swift */; };
		D77D9C002BB2438200B38A6C /* AugmentRealityToShowHiddenInfrastructureView.ARSceneView.swift in Sources */ = {isa = PBXBuildFile; fileRef = D77D9BFF2BB2438200B38A6C /* AugmentRealityToShowHiddenInfrastructureView.ARSceneView.swift */; };
		D77D9C012BB2439400B38A6C /* AugmentRealityToShowHiddenInfrastructureView.ARSceneView.swift in Copy Source Code Files */ = {isa = PBXBuildFile; fileRef = D77D9BFF2BB2438200B38A6C /* AugmentRealityToShowHiddenInfrastructureView.ARSceneView.swift */; };
		D7848ED82CBD85A300F6F546 /* AddPointSceneLayerView.swift in Sources */ = {isa = PBXBuildFile; fileRef = D7848ED42CBD85A300F6F546 /* AddPointSceneLayerView.swift */; };
		D7848EDB2CBD85D100F6F546 /* AddPointSceneLayerView.swift in Copy Source Code Files */ = {isa = PBXBuildFile; fileRef = D7848ED42CBD85A300F6F546 /* AddPointSceneLayerView.swift */; };
		D7848EFE2CBD986400F6F546 /* AddElevationSourceFromRasterView.swift in Sources */ = {isa = PBXBuildFile; fileRef = D7848EFA2CBD986400F6F546 /* AddElevationSourceFromRasterView.swift */; };
		D7848F012CBD987B00F6F546 /* AddElevationSourceFromRasterView.swift in Copy Source Code Files */ = {isa = PBXBuildFile; fileRef = D7848EFA2CBD986400F6F546 /* AddElevationSourceFromRasterView.swift */; };
		D78666AD2A2161F100C60110 /* FindNearestVertexView.swift in Sources */ = {isa = PBXBuildFile; fileRef = D78666AC2A2161F100C60110 /* FindNearestVertexView.swift */; };
		D78666AE2A21629200C60110 /* FindNearestVertexView.swift in Copy Source Code Files */ = {isa = PBXBuildFile; fileRef = D78666AC2A2161F100C60110 /* FindNearestVertexView.swift */; };
		D789AAAD2D66C718007A8E0E /* CreateKMLMultiTrackView.Model.swift in Sources */ = {isa = PBXBuildFile; fileRef = D789AAAC2D66C718007A8E0E /* CreateKMLMultiTrackView.Model.swift */; };
		D789AAAE2D66C737007A8E0E /* CreateKMLMultiTrackView.Model.swift in Copy Source Code Files */ = {isa = PBXBuildFile; fileRef = D789AAAC2D66C718007A8E0E /* CreateKMLMultiTrackView.Model.swift */; };
		D78FA4942C3C88880079313E /* CreateDynamicBasemapGalleryView.Views.swift in Sources */ = {isa = PBXBuildFile; fileRef = D78FA4932C3C88880079313E /* CreateDynamicBasemapGalleryView.Views.swift */; };
		D78FA4952C3C8E8A0079313E /* CreateDynamicBasemapGalleryView.Views.swift in Copy Source Code Files */ = {isa = PBXBuildFile; fileRef = D78FA4932C3C88880079313E /* CreateDynamicBasemapGalleryView.Views.swift */; };
		D79482D42C35D872006521CD /* CreateDynamicBasemapGalleryView.swift in Sources */ = {isa = PBXBuildFile; fileRef = D79482D02C35D872006521CD /* CreateDynamicBasemapGalleryView.swift */; };
		D79482D72C35D8A3006521CD /* CreateDynamicBasemapGalleryView.swift in Copy Source Code Files */ = {isa = PBXBuildFile; fileRef = D79482D02C35D872006521CD /* CreateDynamicBasemapGalleryView.swift */; };
		D79EE76E2A4CEA5D005A52AE /* SetUpLocationDrivenGeotriggersView.Model.swift in Sources */ = {isa = PBXBuildFile; fileRef = D79EE76D2A4CEA5D005A52AE /* SetUpLocationDrivenGeotriggersView.Model.swift */; };
		D79EE76F2A4CEA7F005A52AE /* SetUpLocationDrivenGeotriggersView.Model.swift in Copy Source Code Files */ = {isa = PBXBuildFile; fileRef = D79EE76D2A4CEA5D005A52AE /* SetUpLocationDrivenGeotriggersView.Model.swift */; };
		D7A670D52DADB9630060E327 /* Bundle.swift in Sources */ = {isa = PBXBuildFile; fileRef = D7A670D42DADB9630060E327 /* Bundle.swift */; };
		D7A670D72DADBC770060E327 /* EnvironmentValues+RequestReviewModel.swift in Sources */ = {isa = PBXBuildFile; fileRef = D7A670D62DADBC770060E327 /* EnvironmentValues+RequestReviewModel.swift */; };
		D7A737E02BABB9FE00B7C7FC /* AugmentRealityToShowHiddenInfrastructureView.swift in Sources */ = {isa = PBXBuildFile; fileRef = D7A737DC2BABB9FE00B7C7FC /* AugmentRealityToShowHiddenInfrastructureView.swift */; };
		D7A737E32BABBA2200B7C7FC /* AugmentRealityToShowHiddenInfrastructureView.swift in Copy Source Code Files */ = {isa = PBXBuildFile; fileRef = D7A737DC2BABB9FE00B7C7FC /* AugmentRealityToShowHiddenInfrastructureView.swift */; };
		D7A85A082CD5ABF5009DC68A /* QueryWithCQLFiltersView.swift in Sources */ = {isa = PBXBuildFile; fileRef = D7A85A022CD5ABF5009DC68A /* QueryWithCQLFiltersView.swift */; };
		D7A85A092CD5AC0B009DC68A /* QueryWithCQLFiltersView.swift in Copy Source Code Files */ = {isa = PBXBuildFile; fileRef = D7A85A022CD5ABF5009DC68A /* QueryWithCQLFiltersView.swift */; };
		D7ABA2F92A32579C0021822B /* MeasureDistanceInSceneView.swift in Sources */ = {isa = PBXBuildFile; fileRef = D7ABA2F82A32579C0021822B /* MeasureDistanceInSceneView.swift */; };
		D7ABA2FA2A32760D0021822B /* MeasureDistanceInSceneView.swift in Copy Source Code Files */ = {isa = PBXBuildFile; fileRef = D7ABA2F82A32579C0021822B /* MeasureDistanceInSceneView.swift */; };
		D7ABA2FF2A32881C0021822B /* ShowViewshedFromGeoelementInSceneView.swift in Sources */ = {isa = PBXBuildFile; fileRef = D7ABA2FE2A32881C0021822B /* ShowViewshedFromGeoelementInSceneView.swift */; };
		D7ABA3002A3288970021822B /* ShowViewshedFromGeoelementInSceneView.swift in Copy Source Code Files */ = {isa = PBXBuildFile; fileRef = D7ABA2FE2A32881C0021822B /* ShowViewshedFromGeoelementInSceneView.swift */; };
		D7AE861E2AC39DC50049B626 /* DisplayAnnotationView.swift in Sources */ = {isa = PBXBuildFile; fileRef = D7AE861D2AC39DC50049B626 /* DisplayAnnotationView.swift */; };
		D7AE861F2AC39E7F0049B626 /* DisplayAnnotationView.swift in Copy Source Code Files */ = {isa = PBXBuildFile; fileRef = D7AE861D2AC39DC50049B626 /* DisplayAnnotationView.swift */; };
		D7AE86202AC3A1050049B626 /* AddCustomDynamicEntityDataSourceView.Vessel.swift in Copy Source Code Files */ = {isa = PBXBuildFile; fileRef = 7900C5F52A83FC3F002D430F /* AddCustomDynamicEntityDataSourceView.Vessel.swift */; };
		D7AE86212AC3A10A0049B626 /* GroupLayersTogetherView.GroupLayerListView.swift in Copy Source Code Files */ = {isa = PBXBuildFile; fileRef = D75C35662AB50338003CD55F /* GroupLayersTogetherView.GroupLayerListView.swift */; };
		D7B759B32B1FFBE300017FDD /* FavoritesView.swift in Sources */ = {isa = PBXBuildFile; fileRef = D7B759B22B1FFBE300017FDD /* FavoritesView.swift */; };
		D7BA38912BFBC476009954F5 /* EditFeaturesWithFeatureLinkedAnnotationView.Model.swift in Sources */ = {isa = PBXBuildFile; fileRef = D7BA38902BFBC476009954F5 /* EditFeaturesWithFeatureLinkedAnnotationView.Model.swift */; };
		D7BA38922BFBC4F0009954F5 /* EditFeaturesWithFeatureLinkedAnnotationView.Model.swift in Copy Source Code Files */ = {isa = PBXBuildFile; fileRef = D7BA38902BFBC476009954F5 /* EditFeaturesWithFeatureLinkedAnnotationView.Model.swift */; };
		D7BA38972BFBFC0F009954F5 /* QueryRelatedFeaturesView.swift in Sources */ = {isa = PBXBuildFile; fileRef = D7BA38932BFBFC0F009954F5 /* QueryRelatedFeaturesView.swift */; };
		D7BA389A2BFBFC2E009954F5 /* QueryRelatedFeaturesView.swift in Copy Source Code Files */ = {isa = PBXBuildFile; fileRef = D7BA38932BFBFC0F009954F5 /* QueryRelatedFeaturesView.swift */; };
		D7BB3DD22C5D781800FFCD56 /* SaveTheBay.geodatabase in Resources */ = {isa = PBXBuildFile; fileRef = D7BB3DD02C5D781800FFCD56 /* SaveTheBay.geodatabase */; settings = {ASSET_TAGS = (EditGeodatabaseWithTransactions, ); }; };
		D7BE7E6F2CC19CC3006DDB0C /* AddTiledLayerView.swift in Sources */ = {isa = PBXBuildFile; fileRef = D7BE7E6B2CC19CC3006DDB0C /* AddTiledLayerView.swift */; };
		D7BE7E722CC19CE5006DDB0C /* AddTiledLayerView.swift in Copy Source Code Files */ = {isa = PBXBuildFile; fileRef = D7BE7E6B2CC19CC3006DDB0C /* AddTiledLayerView.swift */; };
		D7BEBAA02CBD9CCA00F882E7 /* MontereyElevation.dt2 in Resources */ = {isa = PBXBuildFile; fileRef = D7BEBA9E2CBD9CCA00F882E7 /* MontereyElevation.dt2 */; settings = {ASSET_TAGS = (AddElevationSourceFromRaster, ); }; };
		D7BEBAC52CBDC0F800F882E7 /* AddElevationSourceFromTilePackageView.swift in Sources */ = {isa = PBXBuildFile; fileRef = D7BEBABF2CBDC0F800F882E7 /* AddElevationSourceFromTilePackageView.swift */; };
		D7BEBAC62CBDC11600F882E7 /* AddElevationSourceFromTilePackageView.swift in Copy Source Code Files */ = {isa = PBXBuildFile; fileRef = D7BEBABF2CBDC0F800F882E7 /* AddElevationSourceFromTilePackageView.swift */; };
		D7BEBAC92CBDC81200F882E7 /* MontereyElevation.tpkx in Resources */ = {isa = PBXBuildFile; fileRef = D7BEBAC72CBDC81200F882E7 /* MontereyElevation.tpkx */; settings = {ASSET_TAGS = (AddElevationSourceFromTilePackage, ); }; };
		D7BEBAD22CBDFE1C00F882E7 /* DisplayAlternateSymbolsAtDifferentScalesView.swift in Sources */ = {isa = PBXBuildFile; fileRef = D7BEBACE2CBDFE1C00F882E7 /* DisplayAlternateSymbolsAtDifferentScalesView.swift */; };
		D7BEBAD52CBDFE3900F882E7 /* DisplayAlternateSymbolsAtDifferentScalesView.swift in Copy Source Code Files */ = {isa = PBXBuildFile; fileRef = D7BEBACE2CBDFE1C00F882E7 /* DisplayAlternateSymbolsAtDifferentScalesView.swift */; };
		D7C16D1B2AC5F95300689E89 /* Animate3DGraphicView.swift in Sources */ = {isa = PBXBuildFile; fileRef = D7C16D1A2AC5F95300689E89 /* Animate3DGraphicView.swift */; };
		D7C16D1C2AC5F96900689E89 /* Animate3DGraphicView.swift in Copy Source Code Files */ = {isa = PBXBuildFile; fileRef = D7C16D1A2AC5F95300689E89 /* Animate3DGraphicView.swift */; };
		D7C16D1F2AC5FE8200689E89 /* Pyrenees.csv in Resources */ = {isa = PBXBuildFile; fileRef = D7C16D1E2AC5FE8200689E89 /* Pyrenees.csv */; settings = {ASSET_TAGS = (Animate3DGraphic, ); }; };
		D7C16D222AC5FE9800689E89 /* GrandCanyon.csv in Resources */ = {isa = PBXBuildFile; fileRef = D7C16D212AC5FE9800689E89 /* GrandCanyon.csv */; settings = {ASSET_TAGS = (Animate3DGraphic, ); }; };
		D7C16D252AC5FEA600689E89 /* Snowdon.csv in Resources */ = {isa = PBXBuildFile; fileRef = D7C16D242AC5FEA600689E89 /* Snowdon.csv */; settings = {ASSET_TAGS = (Animate3DGraphic, ); }; };
		D7C16D282AC5FEB700689E89 /* Hawaii.csv in Resources */ = {isa = PBXBuildFile; fileRef = D7C16D272AC5FEB600689E89 /* Hawaii.csv */; settings = {ASSET_TAGS = (Animate3DGraphic, ); }; };
		D7C3AB4A2B683291008909B9 /* SetFeatureRequestModeView.swift in Sources */ = {isa = PBXBuildFile; fileRef = D7C3AB472B683291008909B9 /* SetFeatureRequestModeView.swift */; };
		D7C3AB4D2B6832B7008909B9 /* SetFeatureRequestModeView.swift in Copy Source Code Files */ = {isa = PBXBuildFile; fileRef = D7C3AB472B683291008909B9 /* SetFeatureRequestModeView.swift */; };
		D7C523402BED9BBF00E8221A /* SanFrancisco.tpkx in Resources */ = {isa = PBXBuildFile; fileRef = D7C5233E2BED9BBF00E8221A /* SanFrancisco.tpkx */; settings = {ASSET_TAGS = (AddTiledLayerAsBasemap, EditAndSyncFeaturesWithFeatureService, ); }; };
		D7C6420C2B4F47E10042B8F7 /* SearchForWebMapView.Model.swift in Sources */ = {isa = PBXBuildFile; fileRef = D7C6420B2B4F47E10042B8F7 /* SearchForWebMapView.Model.swift */; };
		D7C6420D2B4F5DDB0042B8F7 /* SearchForWebMapView.Model.swift in Copy Source Code Files */ = {isa = PBXBuildFile; fileRef = D7C6420B2B4F47E10042B8F7 /* SearchForWebMapView.Model.swift */; };
		D7C97B562B75C10C0097CDA1 /* ValidateUtilityNetworkTopologyView.Views.swift in Sources */ = {isa = PBXBuildFile; fileRef = D7C97B552B75C10C0097CDA1 /* ValidateUtilityNetworkTopologyView.Views.swift */; };
		D7CC33FF2A31475C00198EDF /* ShowLineOfSightBetweenPointsView.swift in Sources */ = {isa = PBXBuildFile; fileRef = D7CC33FD2A31475C00198EDF /* ShowLineOfSightBetweenPointsView.swift */; };
		D7CC34002A3147FF00198EDF /* ShowLineOfSightBetweenPointsView.swift in Copy Source Code Files */ = {isa = PBXBuildFile; fileRef = D7CC33FD2A31475C00198EDF /* ShowLineOfSightBetweenPointsView.swift */; };
		D7CDD38B2CB86F0A00DE9766 /* AddPointCloudLayerFromFileView.swift in Sources */ = {isa = PBXBuildFile; fileRef = D7CDD3852CB86F0A00DE9766 /* AddPointCloudLayerFromFileView.swift */; };
		D7CDD38C2CB86F4A00DE9766 /* AddPointCloudLayerFromFileView.swift in Copy Source Code Files */ = {isa = PBXBuildFile; fileRef = D7CDD3852CB86F0A00DE9766 /* AddPointCloudLayerFromFileView.swift */; };
		D7CDD38F2CB872EA00DE9766 /* sandiego-north-balboa-pointcloud.slpk in Resources */ = {isa = PBXBuildFile; fileRef = D7CDD38D2CB872EA00DE9766 /* sandiego-north-balboa-pointcloud.slpk */; settings = {ASSET_TAGS = (AddPointCloudLayerFromFile, ); }; };
		D7CE9F9B2AE2F575008F7A5F /* streetmap_SD.tpkx in Resources */ = {isa = PBXBuildFile; fileRef = D7CE9F9A2AE2F575008F7A5F /* streetmap_SD.tpkx */; settings = {ASSET_TAGS = (GeocodeOffline, ); }; };
		D7CE9FA32AE2F595008F7A5F /* san-diego-eagle-locator in Resources */ = {isa = PBXBuildFile; fileRef = D7CE9FA22AE2F595008F7A5F /* san-diego-eagle-locator */; settings = {ASSET_TAGS = (GeocodeOffline, ); }; };
		D7D1F3532ADDBE5D009CE2DA /* philadelphia.mspk in Resources */ = {isa = PBXBuildFile; fileRef = D7D1F3522ADDBE5D009CE2DA /* philadelphia.mspk */; settings = {ASSET_TAGS = (AugmentRealityToShowTabletopScene, DisplaySceneFromMobileScenePackage, ); }; };
		D7D9FCF62BF2CC8600F972A2 /* FilterByDefinitionExpressionOrDisplayFilterView.swift in Sources */ = {isa = PBXBuildFile; fileRef = D7D9FCF22BF2CC8600F972A2 /* FilterByDefinitionExpressionOrDisplayFilterView.swift */; };
		D7D9FCF92BF2CCA300F972A2 /* FilterByDefinitionExpressionOrDisplayFilterView.swift in Copy Source Code Files */ = {isa = PBXBuildFile; fileRef = D7D9FCF22BF2CC8600F972A2 /* FilterByDefinitionExpressionOrDisplayFilterView.swift */; };
		D7DDF84E2AF43AA2004352D9 /* GeocodeOfflineView.Model.swift in Copy Source Code Files */ = {isa = PBXBuildFile; fileRef = D72C43F22AEB066D00B6157B /* GeocodeOfflineView.Model.swift */; };
		D7DDF8532AF47C6C004352D9 /* FindRouteAroundBarriersView.swift in Sources */ = {isa = PBXBuildFile; fileRef = D7DDF8502AF47C6C004352D9 /* FindRouteAroundBarriersView.swift */; };
		D7DDF8562AF47C86004352D9 /* FindRouteAroundBarriersView.swift in Copy Source Code Files */ = {isa = PBXBuildFile; fileRef = D7DDF8502AF47C6C004352D9 /* FindRouteAroundBarriersView.swift */; };
		D7DFA0EA2CBA0242007C31F2 /* AddMapImageLayerView.swift in Sources */ = {isa = PBXBuildFile; fileRef = D7DFA0E62CBA0242007C31F2 /* AddMapImageLayerView.swift */; };
		D7DFA0ED2CBA0260007C31F2 /* AddMapImageLayerView.swift in Copy Source Code Files */ = {isa = PBXBuildFile; fileRef = D7DFA0E62CBA0242007C31F2 /* AddMapImageLayerView.swift */; };
		D7E440D72A1ECE7D005D74DE /* CreateBuffersAroundPointsView.swift in Sources */ = {isa = PBXBuildFile; fileRef = D7E440D62A1ECE7D005D74DE /* CreateBuffersAroundPointsView.swift */; };
		D7E440D82A1ECEB3005D74DE /* CreateBuffersAroundPointsView.swift in Copy Source Code Files */ = {isa = PBXBuildFile; fileRef = D7E440D62A1ECE7D005D74DE /* CreateBuffersAroundPointsView.swift */; };
		D7E557682A1D768800B9FB09 /* AddWMSLayerView.swift in Sources */ = {isa = PBXBuildFile; fileRef = D7E557672A1D768800B9FB09 /* AddWMSLayerView.swift */; };
		D7E7D0812AEB39D5003AAD02 /* FindRouteInTransportNetworkView.swift in Sources */ = {isa = PBXBuildFile; fileRef = D7E7D0802AEB39D5003AAD02 /* FindRouteInTransportNetworkView.swift */; };
		D7E7D0822AEB3A1D003AAD02 /* FindRouteInTransportNetworkView.swift in Copy Source Code Files */ = {isa = PBXBuildFile; fileRef = D7E7D0802AEB39D5003AAD02 /* FindRouteInTransportNetworkView.swift */; };
		D7E7D09A2AEB3C47003AAD02 /* san_diego_offline_routing in Resources */ = {isa = PBXBuildFile; fileRef = D7E7D0992AEB3C47003AAD02 /* san_diego_offline_routing */; settings = {ASSET_TAGS = (FindRouteInTransportNetwork, NavigateRouteWithRerouting, ); }; };
		D7E9EF292A1D2219000C4865 /* SetMinAndMaxScaleView.swift in Copy Source Code Files */ = {isa = PBXBuildFile; fileRef = D7EAF3592A1C023800D822C4 /* SetMinAndMaxScaleView.swift */; };
		D7E9EF2A2A1D29F2000C4865 /* SetMaxExtentView.swift in Copy Source Code Files */ = {isa = PBXBuildFile; fileRef = D734FA092A183A5B00246D7E /* SetMaxExtentView.swift */; };
		D7EAF35A2A1C023800D822C4 /* SetMinAndMaxScaleView.swift in Sources */ = {isa = PBXBuildFile; fileRef = D7EAF3592A1C023800D822C4 /* SetMinAndMaxScaleView.swift */; };
		D7ECF5982AB8BE63003FB2BE /* RenderMultilayerSymbolsView.swift in Sources */ = {isa = PBXBuildFile; fileRef = D7ECF5972AB8BE63003FB2BE /* RenderMultilayerSymbolsView.swift */; };
		D7ECF5992AB8BF5A003FB2BE /* RenderMultilayerSymbolsView.swift in Copy Source Code Files */ = {isa = PBXBuildFile; fileRef = D7ECF5972AB8BE63003FB2BE /* RenderMultilayerSymbolsView.swift */; };
		D7EF5D752A26A03A00FEBDE5 /* ShowCoordinatesInMultipleFormatsView.swift in Sources */ = {isa = PBXBuildFile; fileRef = D7EF5D742A26A03A00FEBDE5 /* ShowCoordinatesInMultipleFormatsView.swift */; };
		D7EF5D762A26A1EE00FEBDE5 /* ShowCoordinatesInMultipleFormatsView.swift in Copy Source Code Files */ = {isa = PBXBuildFile; fileRef = D7EF5D742A26A03A00FEBDE5 /* ShowCoordinatesInMultipleFormatsView.swift */; };
		D7F2784C2A1D76F5002E4567 /* AddWMSLayerView.swift in Copy Source Code Files */ = {isa = PBXBuildFile; fileRef = D7E557672A1D768800B9FB09 /* AddWMSLayerView.swift */; };
		D7F2A02F2CD00F1C0008D981 /* ApplyDictionaryRendererToFeatureLayerView.swift in Sources */ = {isa = PBXBuildFile; fileRef = D7F2A0292CD00F1C0008D981 /* ApplyDictionaryRendererToFeatureLayerView.swift */; };
		D7F2A0302CD00F400008D981 /* ApplyDictionaryRendererToFeatureLayerView.swift in Copy Source Code Files */ = {isa = PBXBuildFile; fileRef = D7F2A0292CD00F1C0008D981 /* ApplyDictionaryRendererToFeatureLayerView.swift */; };
		D7F850042B7C427A00680D7C /* ValidateUtilityNetworkTopologyView.Views.swift in Copy Source Code Files */ = {isa = PBXBuildFile; fileRef = D7C97B552B75C10C0097CDA1 /* ValidateUtilityNetworkTopologyView.Views.swift */; };
		D7F8C0392B60564D0072BFA7 /* AddFeaturesWithContingentValuesView.swift in Sources */ = {isa = PBXBuildFile; fileRef = D7F8C0362B60564D0072BFA7 /* AddFeaturesWithContingentValuesView.swift */; };
		D7F8C03B2B6056790072BFA7 /* AddFeaturesWithContingentValuesView.swift in Copy Source Code Files */ = {isa = PBXBuildFile; fileRef = D7F8C0362B60564D0072BFA7 /* AddFeaturesWithContingentValuesView.swift */; };
		D7F8C03E2B605AF60072BFA7 /* ContingentValuesBirdNests.geodatabase in Resources */ = {isa = PBXBuildFile; fileRef = D7F8C03D2B605AF60072BFA7 /* ContingentValuesBirdNests.geodatabase */; settings = {ASSET_TAGS = (AddFeaturesWithContingentValues, ); }; };
		D7F8C0412B605E720072BFA7 /* FillmoreTopographicMap.vtpk in Resources */ = {isa = PBXBuildFile; fileRef = D7F8C0402B605E720072BFA7 /* FillmoreTopographicMap.vtpk */; settings = {ASSET_TAGS = (AddFeaturesWithContingentValues, ); }; };
		D7F8C0432B608F120072BFA7 /* AddFeaturesWithContingentValuesView.AddFeatureView.swift in Sources */ = {isa = PBXBuildFile; fileRef = D7F8C0422B608F120072BFA7 /* AddFeaturesWithContingentValuesView.AddFeatureView.swift */; };
		E000E7602869E33D005D87C5 /* ClipGeometryView.swift in Sources */ = {isa = PBXBuildFile; fileRef = E000E75F2869E33D005D87C5 /* ClipGeometryView.swift */; };
		E000E763286A0B18005D87C5 /* CutGeometryView.swift in Sources */ = {isa = PBXBuildFile; fileRef = E000E762286A0B18005D87C5 /* CutGeometryView.swift */; };
		E004A6C128414332002A1FE6 /* SetViewpointRotationView.swift in Sources */ = {isa = PBXBuildFile; fileRef = E004A6BD28414332002A1FE6 /* SetViewpointRotationView.swift */; };
		E004A6DC28465C70002A1FE6 /* DisplaySceneView.swift in Sources */ = {isa = PBXBuildFile; fileRef = E004A6D828465C70002A1FE6 /* DisplaySceneView.swift */; };
		E004A6E028466279002A1FE6 /* ShowCalloutView.swift in Sources */ = {isa = PBXBuildFile; fileRef = E004A6DF28466279002A1FE6 /* ShowCalloutView.swift */; };
		E004A6E62846A61F002A1FE6 /* StyleGraphicsWithSymbolsView.swift in Sources */ = {isa = PBXBuildFile; fileRef = E004A6E52846A61F002A1FE6 /* StyleGraphicsWithSymbolsView.swift */; };
		E004A6E928493BCE002A1FE6 /* ShowDeviceLocationView.swift in Sources */ = {isa = PBXBuildFile; fileRef = E004A6E828493BCE002A1FE6 /* ShowDeviceLocationView.swift */; };
		E004A6ED2849556E002A1FE6 /* CreatePlanarAndGeodeticBuffersView.swift in Sources */ = {isa = PBXBuildFile; fileRef = E004A6EC2849556E002A1FE6 /* CreatePlanarAndGeodeticBuffersView.swift */; };
		E004A6F0284E4B9B002A1FE6 /* DownloadVectorTilesToLocalCacheView.swift in Sources */ = {isa = PBXBuildFile; fileRef = E004A6EF284E4B9B002A1FE6 /* DownloadVectorTilesToLocalCacheView.swift */; };
		E004A6F3284E4FEB002A1FE6 /* ShowResultOfSpatialOperationsView.swift in Sources */ = {isa = PBXBuildFile; fileRef = E004A6F2284E4FEB002A1FE6 /* ShowResultOfSpatialOperationsView.swift */; };
		E004A6F6284FA42A002A1FE6 /* SelectFeaturesInFeatureLayerView.swift in Sources */ = {isa = PBXBuildFile; fileRef = E004A6F5284FA42A002A1FE6 /* SelectFeaturesInFeatureLayerView.swift */; };
		E03CB0692888944D002B27D9 /* GenerateOfflineMapView.swift in Copy Source Code Files */ = {isa = PBXBuildFile; fileRef = E088E1732863B5F800413100 /* GenerateOfflineMapView.swift */; };
		E03CB06A288894C4002B27D9 /* FindRouteView.swift in Copy Source Code Files */ = {isa = PBXBuildFile; fileRef = E066DD34285CF3B3004D3D5B /* FindRouteView.swift */; };
		E03CB06B2889879D002B27D9 /* DownloadVectorTilesToLocalCacheView.swift in Copy Source Code Files */ = {isa = PBXBuildFile; fileRef = E004A6EF284E4B9B002A1FE6 /* DownloadVectorTilesToLocalCacheView.swift */; };
		E041ABC0287CA9F00056009B /* WebView.swift in Sources */ = {isa = PBXBuildFile; fileRef = E041ABBF287CA9F00056009B /* WebView.swift */; };
		E041ABD7287DB04D0056009B /* SampleInfoView.swift in Sources */ = {isa = PBXBuildFile; fileRef = E041ABD6287DB04D0056009B /* SampleInfoView.swift */; };
		E041AC1A287F54580056009B /* highlight.min.js in Resources */ = {isa = PBXBuildFile; fileRef = E041AC15287F54580056009B /* highlight.min.js */; };
		E041AC1E288076A60056009B /* info.css in Resources */ = {isa = PBXBuildFile; fileRef = E041AC1D288076A60056009B /* info.css */; };
		E041AC20288077B90056009B /* xcode.css in Resources */ = {isa = PBXBuildFile; fileRef = E041AC1F288077B90056009B /* xcode.css */; };
		E066DD35285CF3B3004D3D5B /* FindRouteView.swift in Sources */ = {isa = PBXBuildFile; fileRef = E066DD34285CF3B3004D3D5B /* FindRouteView.swift */; };
		E066DD382860AB28004D3D5B /* StyleGraphicsWithRendererView.swift in Sources */ = {isa = PBXBuildFile; fileRef = E066DD372860AB28004D3D5B /* StyleGraphicsWithRendererView.swift */; };
		E066DD3B2860CA08004D3D5B /* ShowResultOfSpatialRelationshipsView.swift in Sources */ = {isa = PBXBuildFile; fileRef = E066DD3A2860CA08004D3D5B /* ShowResultOfSpatialRelationshipsView.swift */; };
		E066DD4028610F55004D3D5B /* AddSceneLayerFromServiceView.swift in Sources */ = {isa = PBXBuildFile; fileRef = E066DD3F28610F55004D3D5B /* AddSceneLayerFromServiceView.swift */; };
		E070A0A3286F3B6000F2B606 /* DownloadPreplannedMapAreaView.swift in Sources */ = {isa = PBXBuildFile; fileRef = E070A0A2286F3B6000F2B606 /* DownloadPreplannedMapAreaView.swift */; };
		E088E1572862579D00413100 /* SetSurfacePlacementModeView.swift in Sources */ = {isa = PBXBuildFile; fileRef = E088E1562862579D00413100 /* SetSurfacePlacementModeView.swift */; };
		E088E1742863B5F800413100 /* GenerateOfflineMapView.swift in Sources */ = {isa = PBXBuildFile; fileRef = E088E1732863B5F800413100 /* GenerateOfflineMapView.swift */; };
		E0A1AEE328874590003C797D /* AddFeatureLayersView.swift in Copy Source Code Files */ = {isa = PBXBuildFile; fileRef = 00D4EF7F2863842100B9CC30 /* AddFeatureLayersView.swift */; };
		E0D04FF228A5390000747989 /* DownloadPreplannedMapAreaView.Model.swift in Sources */ = {isa = PBXBuildFile; fileRef = E0D04FF128A5390000747989 /* DownloadPreplannedMapAreaView.Model.swift */; };
		E0EA0B772866390E00C9621D /* ProjectGeometryView.swift in Sources */ = {isa = PBXBuildFile; fileRef = E0EA0B762866390E00C9621D /* ProjectGeometryView.swift */; };
		E0FE32E728747778002C6ACA /* BrowseBuildingFloorsView.swift in Sources */ = {isa = PBXBuildFile; fileRef = E0FE32E628747778002C6ACA /* BrowseBuildingFloorsView.swift */; };
		F111CCC1288B5D5600205358 /* DisplayMapFromMobileMapPackageView.swift in Sources */ = {isa = PBXBuildFile; fileRef = F111CCC0288B5D5600205358 /* DisplayMapFromMobileMapPackageView.swift */; };
		F111CCC4288B641900205358 /* Yellowstone.mmpk in Resources */ = {isa = PBXBuildFile; fileRef = F111CCC3288B641900205358 /* Yellowstone.mmpk */; settings = {ASSET_TAGS = (DisplayMapFromMobileMapPackage, ); }; };
		F1E71BF1289473760064C33F /* AddRasterFromFileView.swift in Sources */ = {isa = PBXBuildFile; fileRef = F1E71BF0289473760064C33F /* AddRasterFromFileView.swift */; };
		F1E71BFA28A479C70064C33F /* AddRasterFromFileView.swift in Copy Source Code Files */ = {isa = PBXBuildFile; fileRef = F1E71BF0289473760064C33F /* AddRasterFromFileView.swift */; };
/* End PBXBuildFile section */

/* Begin PBXBuildRule section */
		0074ABCC2817B8E60037244A /* PBXBuildRule */ = {
			isa = PBXBuildRule;
			compilerSpec = com.apple.compilers.proxy.script;
			filePatterns = "*.tache";
			fileType = pattern.proxy;
			inputFiles = (
				"$(SRCROOT)/Shared/Samples/",
			);
			isEditable = 1;
			name = "Generate Sample Initializers from Source Code Files";
			outputFiles = (
				"$(DERIVED_FILE_DIR)/$(INPUT_FILE_BASE)",
			);
			runOncePerArchitecture = 0;
			script = "xcrun --sdk macosx swift \"${SRCROOT}/Scripts/GenerateSampleViewSourceCode.swift\" \"${SCRIPT_INPUT_FILE_0}\" \"${INPUT_FILE_PATH}\" \"${SCRIPT_OUTPUT_FILE_0}\" \n";
		};
		0083586F27FE3BCF00192A15 /* PBXBuildRule */ = {
			isa = PBXBuildRule;
			compilerSpec = com.apple.compilers.proxy.script;
			filePatterns = "*.masque";
			fileType = pattern.proxy;
			inputFiles = (
				"$(SRCROOT)/.secrets",
			);
			isEditable = 1;
			name = "Generate Swift Code from Secrets";
			outputFiles = (
				"$(DERIVED_FILE_DIR)/$(INPUT_FILE_BASE)",
			);
			runOncePerArchitecture = 0;
			script = "\"${SRCROOT}/Scripts/masquerade\" -i \"${INPUT_FILE_PATH}\" -o \"${SCRIPT_OUTPUT_FILE_0}\" -s \"${SCRIPT_INPUT_FILE_0}\" -f\n";
		};
/* End PBXBuildRule section */

/* Begin PBXCopyFilesBuildPhase section */
		00144B5E280634840090DD5D /* Embed Frameworks */ = {
			isa = PBXCopyFilesBuildPhase;
			buildActionMask = 2147483647;
			dstPath = "";
			dstSubfolderSpec = 10;
			files = (
			);
			name = "Embed Frameworks";
			runOnlyForDeploymentPostprocessing = 0;
		};
		0039A4E82885C4E300592C86 /* Copy Source Code Files */ = {
			isa = PBXCopyFilesBuildPhase;
			buildActionMask = 2147483647;
			dstPath = "";
			dstSubfolderSpec = 7;
			files = (
<<<<<<< HEAD
				0072C7F52DBAB714001502CA /* AddFeatureCollectionLayerFromTableView.swift in Copy Source Code Files */,
=======
				004421912DB96A7800249FEE /* AddFeatureCollectionLayerFromQueryView.swift in Copy Source Code Files */,
>>>>>>> 9d7db57b
				0044218B2DB9575600249FEE /* AddFeatureCollectionLayerFromPortalItemView.swift in Copy Source Code Files */,
				D703F04E2D9334BD0077E3A8 /* SnapGeometryEditsWithUtilityNetworkRulesView.Model.swift in Copy Source Code Files */,
				D71A9DE52D8CC8B500CA03CB /* SnapGeometryEditsWithUtilityNetworkRulesView.swift in Copy Source Code Files */,
				D789AAAE2D66C737007A8E0E /* CreateKMLMultiTrackView.Model.swift in Copy Source Code Files */,
				D71563EA2D5AC2D500D2E948 /* CreateKMLMultiTrackView.swift in Copy Source Code Files */,
				D74F6C452D0CD54200D4FB15 /* ConfigureElectronicNavigationalChartsView.swift in Copy Source Code Files */,
				D7A85A092CD5AC0B009DC68A /* QueryWithCQLFiltersView.swift in Copy Source Code Files */,
				D771D0C92CD5522A004C13CB /* ApplyRasterRenderingRuleView.swift in Copy Source Code Files */,
				D751B4CB2CD3E598005CE750 /* AddKMLLayerWithNetworkLinksView.swift in Copy Source Code Files */,
				D70789952CD1611E000DF215 /* ApplyDictionaryRendererToGraphicsOverlayView.swift in Copy Source Code Files */,
				D7F2A0302CD00F400008D981 /* ApplyDictionaryRendererToFeatureLayerView.swift in Copy Source Code Files */,
				D75E5EF42CC04A0C00252595 /* EditFeaturesUsingFeatureFormsView.swift in Copy Source Code Files */,
				D7201D072CC6D3D3004BDB7D /* AddVectorTiledLayerFromCustomStyleView.swift in Copy Source Code Files */,
				D75E5EE92CC0342700252595 /* ListContentsOfKMLFileView.swift in Copy Source Code Files */,
				D7201CDB2CC6B72A004BDB7D /* AddTiledLayerAsBasemapView.swift in Copy Source Code Files */,
				D7BE7E722CC19CE5006DDB0C /* AddTiledLayerView.swift in Copy Source Code Files */,
				D7BEBAD52CBDFE3900F882E7 /* DisplayAlternateSymbolsAtDifferentScalesView.swift in Copy Source Code Files */,
				D7BEBAC62CBDC11600F882E7 /* AddElevationSourceFromTilePackageView.swift in Copy Source Code Files */,
				D7848F012CBD987B00F6F546 /* AddElevationSourceFromRasterView.swift in Copy Source Code Files */,
				D7848EDB2CBD85D100F6F546 /* AddPointSceneLayerView.swift in Copy Source Code Files */,
				D7DFA0ED2CBA0260007C31F2 /* AddMapImageLayerView.swift in Copy Source Code Files */,
				D7CDD38C2CB86F4A00DE9766 /* AddPointCloudLayerFromFileView.swift in Copy Source Code Files */,
				D713C6D82CB990800073AA72 /* AddKMLLayerView.swift in Copy Source Code Files */,
				95E0DBCA2C503E2500224A82 /* ShowDeviceLocationUsingIndoorPositioningView.swift in Copy Source Code Files */,
				95E0DBCB2C503E2500224A82 /* ShowDeviceLocationUsingIndoorPositioningView.Model.swift in Copy Source Code Files */,
				D71C90A52C6C252F0018C63E /* StyleGeometryTypesWithSymbolsView.Views.swift in Copy Source Code Files */,
				D71C90A42C6C252B0018C63E /* StyleGeometryTypesWithSymbolsView.swift in Copy Source Code Files */,
				3E9F77742C6A6E670022CAB5 /* QueryFeatureCountAndExtentView.swift in Copy Source Code Files */,
				3E54CF232C66B00500DD2F18 /* AddWebTiledLayerView.swift in Copy Source Code Files */,
				3E30884A2C5D789A00ECEAC5 /* SetSpatialReferenceView.swift in Copy Source Code Files */,
				3E720F9E2C61A0B700E22A9E /* SetInitialViewpointView.swift in Copy Source Code Files */,
				D78FA4952C3C8E8A0079313E /* CreateDynamicBasemapGalleryView.Views.swift in Copy Source Code Files */,
				D79482D72C35D8A3006521CD /* CreateDynamicBasemapGalleryView.swift in Copy Source Code Files */,
				003B36F92C5042BA00A75F66 /* ShowServiceAreaView.swift in Copy Source Code Files */,
				95ADF34F2C3CBAE800566FF6 /* EditFeatureAttachmentsView.Model.swift in Copy Source Code Files */,
				9579FCEC2C33616B00FC8A1D /* EditFeatureAttachmentsView.swift in Copy Source Code Files */,
				95E980742C26189E00CB8912 /* BrowseOGCAPIFeatureServiceView.swift in Copy Source Code Files */,
				955AFAC62C110B8A009C8FE5 /* ApplyMosaicRuleToRastersView.swift in Copy Source Code Files */,
				95DEB9B82C127B5E009BEC35 /* ShowViewshedFromPointOnMapView.swift in Copy Source Code Files */,
				95A5721B2C0FDD34006E8B48 /* ShowScaleBarView.swift in Copy Source Code Files */,
				95A3773C2C0F93770044D1CC /* AddRasterFromServiceView.swift in Copy Source Code Files */,
				95F3A52D2C07F28700885DED /* SetSurfaceNavigationConstraintView.swift in Copy Source Code Files */,
				9529D1942C01676200B5C1A3 /* SelectFeaturesInSceneLayerView.swift in Copy Source Code Files */,
				D76CE8DA2BFD7063009A8686 /* SetReferenceScaleView.swift in Copy Source Code Files */,
				D7BA389A2BFBFC2E009954F5 /* QueryRelatedFeaturesView.swift in Copy Source Code Files */,
				00ABA94F2BF6D06200C0488C /* ShowGridView.swift in Copy Source Code Files */,
				D7BA38922BFBC4F0009954F5 /* EditFeaturesWithFeatureLinkedAnnotationView.Model.swift in Copy Source Code Files */,
				D762AF622BF6A7D100ECE3C7 /* EditFeaturesWithFeatureLinkedAnnotationView.swift in Copy Source Code Files */,
				1081B93D2C000E8B00C1BEB1 /* IdentifyFeaturesInWMSLayerView.swift in Copy Source Code Files */,
				D7D9FCF92BF2CCA300F972A2 /* FilterByDefinitionExpressionOrDisplayFilterView.swift in Copy Source Code Files */,
				D7044B972BE18D8D000F2C43 /* EditWithBranchVersioningView.Views.swift in Copy Source Code Files */,
				D7114A0F2BDC6AED00FA68CA /* EditWithBranchVersioningView.Model.swift in Copy Source Code Files */,
				D73E61A12BDB221B00457932 /* EditWithBranchVersioningView.swift in Copy Source Code Files */,
				D74ECD0E2BEEAE40007C0FA6 /* EditAndSyncFeaturesWithFeatureServiceView.Model.swift in Copy Source Code Files */,
				D733CA1C2BED982C00FBDE4C /* EditAndSyncFeaturesWithFeatureServiceView.swift in Copy Source Code Files */,
				10BD9EB52BF51F9000ABDBD5 /* GenerateOfflineMapWithCustomParametersView.Model.swift in Copy Source Code Files */,
				D769DF342BEC1A9E0062AE95 /* EditGeodatabaseWithTransactionsView.Model.swift in Copy Source Code Files */,
				D764B7E22BE2F8B8002E2F92 /* EditGeodatabaseWithTransactionsView.swift in Copy Source Code Files */,
				004A2BA52BED458C00C297CE /* ApplyScheduledUpdatesToPreplannedMapAreaView.swift in Copy Source Code Files */,
				104F55C72BF3E30A00204D04 /* GenerateOfflineMapWithCustomParametersView.swift in Copy Source Code Files */,
				104F55C82BF3E30A00204D04 /* GenerateOfflineMapWithCustomParametersView.CustomParameters.swift in Copy Source Code Files */,
				D73E61992BDAEEDD00457932 /* MatchViewpointOfGeoViewsView.swift in Copy Source Code Files */,
				D7352F912BD992E40013FFEF /* MonitorChangesToDrawStatusView.swift in Copy Source Code Files */,
				D713717C2BD88EF800EB2F86 /* MonitorChangesToLayerViewStateView.swift in Copy Source Code Files */,
				10D321972BDC3B4900B39B1B /* GenerateOfflineMapWithLocalBasemapView.swift in Copy Source Code Files */,
				00E1D9102BC0B4D8001AEB6A /* SnapGeometryEditsView.SnapSettingsView.swift in Copy Source Code Files */,
				00E1D9112BC0B4D8001AEB6A /* SnapGeometryEditsView.GeometryEditorModel.swift in Copy Source Code Files */,
				00E1D9122BC0B4D8001AEB6A /* SnapGeometryEditsView.GeometryEditorMenu.swift in Copy Source Code Files */,
				00E7C15D2BBF74D800B85D69 /* SnapGeometryEditsView.swift in Copy Source Code Files */,
				0000FB712BBDC01400845921 /* Add3DTilesLayerView.swift in Copy Source Code Files */,
				D77D9C012BB2439400B38A6C /* AugmentRealityToShowHiddenInfrastructureView.ARSceneView.swift in Copy Source Code Files */,
				D7A737E32BABBA2200B7C7FC /* AugmentRealityToShowHiddenInfrastructureView.swift in Copy Source Code Files */,
				1C2538542BABACB100337307 /* AugmentRealityToNavigateRouteView.ARSceneView.swift in Copy Source Code Files */,
				1C2538552BABACB100337307 /* AugmentRealityToNavigateRouteView.swift in Copy Source Code Files */,
				1C8EC74B2BAE28A9001A6929 /* AugmentRealityToCollectDataView.swift in Copy Source Code Files */,
				000D43182B993A030003D3C2 /* ConfigureBasemapStyleParametersView.swift in Copy Source Code Files */,
				D76360032B9296580044AB97 /* DisplayClustersView.swift in Copy Source Code Files */,
				D76360022B9296520044AB97 /* ConfigureClustersView.SettingsView.swift in Copy Source Code Files */,
				D76360012B92964A0044AB97 /* ConfigureClustersView.Model.swift in Copy Source Code Files */,
				D76360002B9296420044AB97 /* ConfigureClustersView.swift in Copy Source Code Files */,
				D7781D4C2B7ECCC800E53C51 /* NavigateRouteWithReroutingView.Model.swift in Copy Source Code Files */,
				D7588F622B7D8DED008B75E2 /* NavigateRouteWithReroutingView.swift in Copy Source Code Files */,
				D7F850042B7C427A00680D7C /* ValidateUtilityNetworkTopologyView.Views.swift in Copy Source Code Files */,
				D76495222B7468940042699E /* ValidateUtilityNetworkTopologyView.Model.swift in Copy Source Code Files */,
				D74EA7872B6DADCC008F6C7C /* ValidateUtilityNetworkTopologyView.swift in Copy Source Code Files */,
				D757D14C2B6C60170065F78F /* ListSpatialReferenceTransformationsView.Model.swift in Copy Source Code Files */,
				D77688152B69828E007C3860 /* ListSpatialReferenceTransformationsView.swift in Copy Source Code Files */,
				D7C3AB4D2B6832B7008909B9 /* SetFeatureRequestModeView.swift in Copy Source Code Files */,
				D73FC90C2B6312A5001AC486 /* AddFeaturesWithContingentValuesView.AddFeatureView.swift in Copy Source Code Files */,
				D73FC90B2B6312A0001AC486 /* AddFeaturesWithContingentValuesView.Model.swift in Copy Source Code Files */,
				D7F8C03B2B6056790072BFA7 /* AddFeaturesWithContingentValuesView.swift in Copy Source Code Files */,
				D73F066C2B5EE760000B574F /* QueryFeaturesWithArcadeExpressionView.swift in Copy Source Code Files */,
				D718A1F02B57602000447087 /* ManageBookmarksView.swift in Copy Source Code Files */,
				D77BC53C2B59A309007B49B6 /* StylePointWithDistanceCompositeSceneSymbolView.swift in Copy Source Code Files */,
				D718A1E82B571C9100447087 /* OrbitCameraAroundObjectView.Model.swift in Copy Source Code Files */,
				D76929FB2B4F795C0047205E /* OrbitCameraAroundObjectView.swift in Copy Source Code Files */,
				D7058B122B59E468000A888A /* StylePointWithSceneSymbolView.swift in Copy Source Code Files */,
				D71D516F2B51D87700B2A2BE /* SearchForWebMapView.Views.swift in Copy Source Code Files */,
				D7C6420D2B4F5DDB0042B8F7 /* SearchForWebMapView.Model.swift in Copy Source Code Files */,
				D75F66392B48EB1800434974 /* SearchForWebMapView.swift in Copy Source Code Files */,
				D73FCFFA2B02A3C50006360D /* FindAddressWithReverseGeocodeView.swift in Copy Source Code Files */,
				D742E4952B04134C00690098 /* DisplayWebSceneFromPortalItemView.swift in Copy Source Code Files */,
				D7010EC12B05618400D43F55 /* DisplaySceneFromMobileScenePackageView.swift in Copy Source Code Files */,
				D737237B2AF5AE1A00846884 /* FindRouteInMobileMapPackageView.Models.swift in Copy Source Code Files */,
				D737237A2AF5AE1600846884 /* FindRouteInMobileMapPackageView.MobileMapView.swift in Copy Source Code Files */,
				D76000B12AF19C4600B3084D /* FindRouteInMobileMapPackageView.swift in Copy Source Code Files */,
				D7705D662AFC575000CC0335 /* FindClosestFacilityFromPointView.swift in Copy Source Code Files */,
				D73FD0002B02C9610006360D /* FindRouteAroundBarriersView.Views.swift in Copy Source Code Files */,
				D76EE6082AF9AFEC00DA0325 /* FindRouteAroundBarriersView.Model.swift in Copy Source Code Files */,
				D7DDF8562AF47C86004352D9 /* FindRouteAroundBarriersView.swift in Copy Source Code Files */,
				D7DDF84E2AF43AA2004352D9 /* GeocodeOfflineView.Model.swift in Copy Source Code Files */,
				D7705D5B2AFC246A00CC0335 /* FindClosestFacilityToMultiplePointsView.swift in Copy Source Code Files */,
				00F279D72AF4364700CECAF8 /* AddDynamicEntityLayerView.VehicleCallout.swift in Copy Source Code Files */,
				D76000A22AF18BAB00B3084D /* FindRouteInTransportNetworkView.Model.swift in Copy Source Code Files */,
				D7E7D0822AEB3A1D003AAD02 /* FindRouteInTransportNetworkView.swift in Copy Source Code Files */,
				D7553CDD2AE2E00E00DC2A70 /* GeocodeOfflineView.swift in Copy Source Code Files */,
				4DD058102A0D3F6B00A59B34 /* ShowDeviceLocationWithNMEADataSourcesView.Model.swift in Copy Source Code Files */,
				4D126D7329CA1EFD00CFB7A7 /* ShowDeviceLocationWithNMEADataSourcesView.swift in Copy Source Code Files */,
				4D126D7429CA1EFD00CFB7A7 /* FileNMEASentenceReader.swift in Copy Source Code Files */,
				D7084FAB2AD771F600EC7F4F /* AugmentRealityToFlyOverSceneView.swift in Copy Source Code Files */,
				D72F27302ADA1E9900F906DA /* AugmentRealityToShowTabletopSceneView.swift in Copy Source Code Files */,
				D71FCB8B2AD628B9000E517C /* CreateMobileGeodatabaseView.Model.swift in Copy Source Code Files */,
				D73FC0FE2AD4A19A0067A19B /* CreateMobileGeodatabaseView.swift in Copy Source Code Files */,
				D7464F1F2ACE04C2007FEE88 /* IdentifyRasterCellView.swift in Copy Source Code Files */,
				D731F3C22AD0D2BB00A8431E /* IdentifyGraphicsView.swift in Copy Source Code Files */,
				D70082EC2ACF901600E0C3C2 /* IdentifyKMLFeaturesView.swift in Copy Source Code Files */,
				D7054AEA2ACCCC34007235BA /* Animate3DGraphicView.SettingsView.swift in Copy Source Code Files */,
				D7058FB22ACB424E00A40F14 /* Animate3DGraphicView.Model.swift in Copy Source Code Files */,
				D7C16D1C2AC5F96900689E89 /* Animate3DGraphicView.swift in Copy Source Code Files */,
				D7497F3D2AC4B4CF00167AD2 /* DisplayDimensionsView.swift in Copy Source Code Files */,
				D7232EE22AC1E6DC0079ABFF /* PlayKMLTourView.swift in Copy Source Code Files */,
				D7AE861F2AC39E7F0049B626 /* DisplayAnnotationView.swift in Copy Source Code Files */,
				D7337C5B2ABCFDE400A5D865 /* StyleSymbolsFromMobileStyleFileView.SymbolOptionsListView.swift in Copy Source Code Files */,
				D74C8BFF2ABA56C0007C76B8 /* StyleSymbolsFromMobileStyleFileView.swift in Copy Source Code Files */,
				D7AE86212AC3A10A0049B626 /* GroupLayersTogetherView.GroupLayerListView.swift in Copy Source Code Files */,
				D7AE86202AC3A1050049B626 /* AddCustomDynamicEntityDataSourceView.Vessel.swift in Copy Source Code Files */,
				D7ECF5992AB8BF5A003FB2BE /* RenderMultilayerSymbolsView.swift in Copy Source Code Files */,
				D7337C612ABD166A00A5D865 /* ShowMobileMapPackageExpirationDateView.swift in Copy Source Code Files */,
				D704AA5B2AB22D8400A3BB63 /* GroupLayersTogetherView.swift in Copy Source Code Files */,
				D75B58522AAFB37C0038B3B4 /* StyleFeaturesWithCustomDictionaryView.swift in Copy Source Code Files */,
				D71C5F652AAA83D2006599FD /* CreateSymbolStylesFromWebStylesView.swift in Copy Source Code Files */,
				79D84D152A81718F00F45262 /* AddCustomDynamicEntityDataSourceView.swift in Copy Source Code Files */,
				1C26ED202A8BEC63009B7721 /* FilterFeaturesInSceneView.swift in Copy Source Code Files */,
				D7ABA3002A3288970021822B /* ShowViewshedFromGeoelementInSceneView.swift in Copy Source Code Files */,
				1C3B7DCD2A5F652500907443 /* AnalyzeNetworkWithSubnetworkTraceView.Model.swift in Copy Source Code Files */,
				1C3B7DCE2A5F652500907443 /* AnalyzeNetworkWithSubnetworkTraceView.swift in Copy Source Code Files */,
				D79EE76F2A4CEA7F005A52AE /* SetUpLocationDrivenGeotriggersView.Model.swift in Copy Source Code Files */,
				D769C2132A29057200030F61 /* SetUpLocationDrivenGeotriggersView.swift in Copy Source Code Files */,
				1C19B4F72A578E69001D2506 /* CreateLoadReportView.Model.swift in Copy Source Code Files */,
				1C19B4F82A578E69001D2506 /* CreateLoadReportView.swift in Copy Source Code Files */,
				1C19B4F92A578E69001D2506 /* CreateLoadReportView.Views.swift in Copy Source Code Files */,
				D752D9412A39162F003EB25E /* ManageOperationalLayersView.swift in Copy Source Code Files */,
				D77570C12A2943D900F490CD /* AnimateImagesWithImageOverlayView.swift in Copy Source Code Files */,
				D7634FB02A43B8B000F8AEFB /* CreateConvexHullAroundGeometriesView.swift in Copy Source Code Files */,
				D7ABA2FA2A32760D0021822B /* MeasureDistanceInSceneView.swift in Copy Source Code Files */,
				D722BD232A420DEC002C2087 /* ShowExtrudedFeaturesView.swift in Copy Source Code Files */,
				D752D9602A3BCE63003EB25E /* DisplayMapFromPortalItemView.swift in Copy Source Code Files */,
				1C43BC852A43783900509BF8 /* SetVisibilityOfSubtypeSublayerView.Model.swift in Copy Source Code Files */,
				1C43BC862A43783900509BF8 /* SetVisibilityOfSubtypeSublayerView.swift in Copy Source Code Files */,
				1C43BC872A43783900509BF8 /* SetVisibilityOfSubtypeSublayerView.Views.swift in Copy Source Code Files */,
				00EB803A2A31506F00AC2B07 /* DisplayContentOfUtilityNetworkContainerView.swift in Copy Source Code Files */,
				00EB803B2A31506F00AC2B07 /* DisplayContentOfUtilityNetworkContainerView.Model.swift in Copy Source Code Files */,
				D751018F2A2E966C00B8FA48 /* IdentifyLayerFeaturesView.swift in Copy Source Code Files */,
				D752D9472A3A6FC0003EB25E /* MonitorChangesToMapLoadStatusView.swift in Copy Source Code Files */,
				D7CC34002A3147FF00198EDF /* ShowLineOfSightBetweenPointsView.swift in Copy Source Code Files */,
				1CAB8D502A3CEB43002AA649 /* RunValveIsolationTraceView.Model.swift in Copy Source Code Files */,
				1CAB8D512A3CEB43002AA649 /* RunValveIsolationTraceView.swift in Copy Source Code Files */,
				D71099712A280D830065A1C1 /* DensifyAndGeneralizeGeometryView.SettingsView.swift in Copy Source Code Files */,
				D710996E2A27D9B30065A1C1 /* DensifyAndGeneralizeGeometryView.swift in Copy Source Code Files */,
				D75101822A2E497F00B8FA48 /* ShowLabelsOnLayerView.swift in Copy Source Code Files */,
				D7EF5D762A26A1EE00FEBDE5 /* ShowCoordinatesInMultipleFormatsView.swift in Copy Source Code Files */,
				79A47DFB2A20286800D7C5B9 /* CreateAndSaveKMLView.Model.swift in Copy Source Code Files */,
				79A47DFC2A20286800D7C5B9 /* CreateAndSaveKMLView.Views.swift in Copy Source Code Files */,
				79B7B80B2A1BFDE700F57C27 /* CreateAndSaveKMLView.swift in Copy Source Code Files */,
				D78666AE2A21629200C60110 /* FindNearestVertexView.swift in Copy Source Code Files */,
				D7E440D82A1ECEB3005D74DE /* CreateBuffersAroundPointsView.swift in Copy Source Code Files */,
				D744FD182A2113C70084A66C /* CreateConvexHullAroundPointsView.swift in Copy Source Code Files */,
				D7F2784C2A1D76F5002E4567 /* AddWMSLayerView.swift in Copy Source Code Files */,
				D75362D32A1E8C8800D83028 /* ApplyUniqueValueRendererView.swift in Copy Source Code Files */,
				1C929F092A27B86800134252 /* ShowUtilityAssociationsView.swift in Copy Source Code Files */,
				D7E9EF2A2A1D29F2000C4865 /* SetMaxExtentView.swift in Copy Source Code Files */,
				D7E9EF292A1D2219000C4865 /* SetMinAndMaxScaleView.swift in Copy Source Code Files */,
				1C9B74DE29DB56860038B06F /* ChangeCameraControllerView.swift in Copy Source Code Files */,
				1C965C3929DB9176002F8536 /* ShowRealisticLightAndShadowsView.swift in Copy Source Code Files */,
				883C121729C914E100062FF9 /* DownloadPreplannedMapAreaView.MapPicker.swift in Copy Source Code Files */,
				883C121829C914E100062FF9 /* DownloadPreplannedMapAreaView.Model.swift in Copy Source Code Files */,
				883C121929C914E100062FF9 /* DownloadPreplannedMapAreaView.swift in Copy Source Code Files */,
				1C0C1C3D29D34DDD005C8B24 /* ChangeViewpointView.swift in Copy Source Code Files */,
				1C42E04A29D239D2004FC4BE /* ShowPopupView.swift in Copy Source Code Files */,
				108EC04229D25B55000F35D0 /* QueryFeatureTableView.swift in Copy Source Code Files */,
				88F93CC229C4D3480006B28E /* CreateAndEditGeometriesView.swift in Copy Source Code Files */,
				0044289329C9234300160767 /* GetElevationAtPointOnSurfaceView.swift in Copy Source Code Files */,
				4D2ADC6A29C50D91003B367F /* AddDynamicEntityLayerView.Model.swift in Copy Source Code Files */,
				4D2ADC6B29C50D91003B367F /* AddDynamicEntityLayerView.SettingsView.swift in Copy Source Code Files */,
				4D2ADC4729C26D2C003B367F /* AddDynamicEntityLayerView.swift in Copy Source Code Files */,
				218F35C229C290BF00502022 /* AuthenticateWithOAuthView.swift in Copy Source Code Files */,
				0044CDE02995D4DD004618CE /* ShowDeviceLocationHistoryView.swift in Copy Source Code Files */,
				0042E24628E50EE4001F33D6 /* ShowViewshedFromPointInSceneView.swift in Copy Source Code Files */,
				0042E24728E50EE4001F33D6 /* ShowViewshedFromPointInSceneView.Model.swift in Copy Source Code Files */,
				0042E24828E50EE4001F33D6 /* ShowViewshedFromPointInSceneView.ViewshedSettingsView.swift in Copy Source Code Files */,
				006C835528B40682004AEB7F /* BrowseBuildingFloorsView.swift in Copy Source Code Files */,
				006C835628B40682004AEB7F /* DisplayMapFromMobileMapPackageView.swift in Copy Source Code Files */,
				F1E71BFA28A479C70064C33F /* AddRasterFromFileView.swift in Copy Source Code Files */,
				0039A4E92885C50300592C86 /* AddSceneLayerFromServiceView.swift in Copy Source Code Files */,
				75DD736729D35FF40010229D /* ChangeMapViewBackgroundView.swift in Copy Source Code Files */,
				75DD736829D35FF40010229D /* ChangeMapViewBackgroundView.SettingsView.swift in Copy Source Code Files */,
				75DD736929D35FF40010229D /* ChangeMapViewBackgroundView.Model.swift in Copy Source Code Files */,
				0039A4EA2885C50300592C86 /* ClipGeometryView.swift in Copy Source Code Files */,
				0039A4EB2885C50300592C86 /* CreatePlanarAndGeodeticBuffersView.swift in Copy Source Code Files */,
				0039A4EC2885C50300592C86 /* CutGeometryView.swift in Copy Source Code Files */,
				E0A1AEE328874590003C797D /* AddFeatureLayersView.swift in Copy Source Code Files */,
				0039A4ED2885C50300592C86 /* DisplayMapView.swift in Copy Source Code Files */,
				0039A4EE2885C50300592C86 /* DisplayOverviewMapView.swift in Copy Source Code Files */,
				0039A4EF2885C50300592C86 /* DisplaySceneView.swift in Copy Source Code Files */,
				E03CB06B2889879D002B27D9 /* DownloadVectorTilesToLocalCacheView.swift in Copy Source Code Files */,
				E03CB06A288894C4002B27D9 /* FindRouteView.swift in Copy Source Code Files */,
				E03CB0692888944D002B27D9 /* GenerateOfflineMapView.swift in Copy Source Code Files */,
				75DD739929D38B420010229D /* NavigateRouteView.swift in Copy Source Code Files */,
				0039A4F02885C50300592C86 /* ProjectGeometryView.swift in Copy Source Code Files */,
				0039A4F12885C50300592C86 /* SearchWithGeocodeView.swift in Copy Source Code Files */,
				0039A4F22885C50300592C86 /* SelectFeaturesInFeatureLayerView.swift in Copy Source Code Files */,
				0039A4F32885C50300592C86 /* SetBasemapView.swift in Copy Source Code Files */,
				0039A4F42885C50300592C86 /* SetSurfacePlacementModeView.swift in Copy Source Code Files */,
				0039A4F52885C50300592C86 /* SetViewpointRotationView.swift in Copy Source Code Files */,
				0039A4F62885C50300592C86 /* ShowCalloutView.swift in Copy Source Code Files */,
				0039A4F72885C50300592C86 /* ShowDeviceLocationView.swift in Copy Source Code Files */,
				0039A4F82885C50300592C86 /* ShowResultOfSpatialRelationshipsView.swift in Copy Source Code Files */,
				0039A4F92885C50300592C86 /* ShowResultOfSpatialOperationsView.swift in Copy Source Code Files */,
				0039A4FA2885C50300592C86 /* StyleGraphicsWithRendererView.swift in Copy Source Code Files */,
				0039A4FB2885C50300592C86 /* StyleGraphicsWithSymbolsView.swift in Copy Source Code Files */,
				7573E82129D6136C00BEED9C /* TraceUtilityNetworkView.Model.swift in Copy Source Code Files */,
				7573E82229D6136C00BEED9C /* TraceUtilityNetworkView.Enums.swift in Copy Source Code Files */,
				7573E82329D6136C00BEED9C /* TraceUtilityNetworkView.Views.swift in Copy Source Code Files */,
				7573E82429D6136C00BEED9C /* TraceUtilityNetworkView.swift in Copy Source Code Files */,
			);
			name = "Copy Source Code Files";
			runOnlyForDeploymentPostprocessing = 0;
		};
/* End PBXCopyFilesBuildPhase section */

/* Begin PBXFileReference section */
		0000FB6B2BBDB17600845921 /* Add3DTilesLayerView.swift */ = {isa = PBXFileReference; fileEncoding = 4; lastKnownFileType = sourcecode.swift; path = Add3DTilesLayerView.swift; sourceTree = "<group>"; };
		000558092817C51E00224BC6 /* SampleDetailView.swift */ = {isa = PBXFileReference; lastKnownFileType = sourcecode.swift; path = SampleDetailView.swift; sourceTree = "<group>"; };
		000D43132B9918420003D3C2 /* ConfigureBasemapStyleParametersView.swift */ = {isa = PBXFileReference; fileEncoding = 4; lastKnownFileType = sourcecode.swift; path = ConfigureBasemapStyleParametersView.swift; sourceTree = "<group>"; };
		00181B452846AD7100654571 /* View+ErrorAlert.swift */ = {isa = PBXFileReference; lastKnownFileType = sourcecode.swift; path = "View+ErrorAlert.swift"; sourceTree = "<group>"; };
		001C6DD827FE585A00D472C2 /* AppSecrets.swift.masque */ = {isa = PBXFileReference; fileEncoding = 4; lastKnownFileType = text; path = AppSecrets.swift.masque; sourceTree = "<group>"; };
		00273CF32A82AB5900A7A77D /* SamplesSearchView.swift */ = {isa = PBXFileReference; lastKnownFileType = sourcecode.swift; path = SamplesSearchView.swift; sourceTree = "<group>"; };
		00273CF52A82AB8700A7A77D /* SampleLink.swift */ = {isa = PBXFileReference; lastKnownFileType = sourcecode.swift; path = SampleLink.swift; sourceTree = "<group>"; };
		003D7C342821EBCC009DDFD2 /* masquerade */ = {isa = PBXFileReference; lastKnownFileType = text; path = masquerade; sourceTree = "<group>"; };
		003D7C352821EBCC009DDFD2 /* GenerateSampleViewSourceCode.swift */ = {isa = PBXFileReference; lastKnownFileType = sourcecode.swift; path = GenerateSampleViewSourceCode.swift; sourceTree = "<group>"; };
		0042E24228E4BF8F001F33D6 /* ShowViewshedFromPointInSceneView.Model.swift */ = {isa = PBXFileReference; lastKnownFileType = sourcecode.swift; path = ShowViewshedFromPointInSceneView.Model.swift; sourceTree = "<group>"; };
		0042E24428E4F82B001F33D6 /* ShowViewshedFromPointInSceneView.ViewshedSettingsView.swift */ = {isa = PBXFileReference; lastKnownFileType = sourcecode.swift; path = ShowViewshedFromPointInSceneView.ViewshedSettingsView.swift; sourceTree = "<group>"; };
		004421892DB9532D00249FEE /* AddFeatureCollectionLayerFromPortalItemView.swift */ = {isa = PBXFileReference; lastKnownFileType = sourcecode.swift; path = AddFeatureCollectionLayerFromPortalItemView.swift; sourceTree = "<group>"; };
		0044218F2DB961FE00249FEE /* AddFeatureCollectionLayerFromQueryView.swift */ = {isa = PBXFileReference; lastKnownFileType = sourcecode.swift; path = AddFeatureCollectionLayerFromQueryView.swift; sourceTree = "<group>"; };
		0044289129C90C0B00160767 /* GetElevationAtPointOnSurfaceView.swift */ = {isa = PBXFileReference; lastKnownFileType = sourcecode.swift; path = GetElevationAtPointOnSurfaceView.swift; sourceTree = "<group>"; };
		0044CDDE2995C39E004618CE /* ShowDeviceLocationHistoryView.swift */ = {isa = PBXFileReference; lastKnownFileType = sourcecode.swift; path = ShowDeviceLocationHistoryView.swift; sourceTree = "<group>"; };
		004A2B9C2BED455B00C297CE /* canyonlands */ = {isa = PBXFileReference; lastKnownFileType = folder; path = canyonlands; sourceTree = "<group>"; };
		004A2B9E2BED456500C297CE /* ApplyScheduledUpdatesToPreplannedMapAreaView.swift */ = {isa = PBXFileReference; fileEncoding = 4; lastKnownFileType = sourcecode.swift; path = ApplyScheduledUpdatesToPreplannedMapAreaView.swift; sourceTree = "<group>"; };
		004FE87029DF5D8700075217 /* Bristol */ = {isa = PBXFileReference; lastKnownFileType = folder; path = Bristol; sourceTree = "<group>"; };
		0072C7F32DBAA65B001502CA /* AddFeatureCollectionLayerFromTableView.swift */ = {isa = PBXFileReference; lastKnownFileType = sourcecode.swift; path = AddFeatureCollectionLayerFromTableView.swift; sourceTree = "<group>"; };
		0074ABBE28174BCF0037244A /* DisplayMapView.swift */ = {isa = PBXFileReference; lastKnownFileType = sourcecode.swift; path = DisplayMapView.swift; sourceTree = "<group>"; };
		0074ABC128174F430037244A /* Sample.swift */ = {isa = PBXFileReference; fileEncoding = 4; lastKnownFileType = sourcecode.swift; path = Sample.swift; sourceTree = "<group>"; };
		0074ABCA2817B8DB0037244A /* SamplesApp+Samples.swift.tache */ = {isa = PBXFileReference; fileEncoding = 4; lastKnownFileType = text; path = "SamplesApp+Samples.swift.tache"; sourceTree = "<group>"; };
		0086F3FD28E3770900974721 /* ShowViewshedFromPointInSceneView.swift */ = {isa = PBXFileReference; fileEncoding = 4; lastKnownFileType = sourcecode.swift; path = ShowViewshedFromPointInSceneView.swift; sourceTree = "<group>"; };
		00A7A1432A2FC58300F035F7 /* DisplayContentOfUtilityNetworkContainerView.swift */ = {isa = PBXFileReference; fileEncoding = 4; lastKnownFileType = sourcecode.swift; path = DisplayContentOfUtilityNetworkContainerView.swift; sourceTree = "<group>"; };
		00A7A1492A2FC5B700F035F7 /* DisplayContentOfUtilityNetworkContainerView.Model.swift */ = {isa = PBXFileReference; lastKnownFileType = sourcecode.swift; path = DisplayContentOfUtilityNetworkContainerView.Model.swift; sourceTree = "<group>"; };
		00ABA94D2BF6721700C0488C /* ShowGridView.swift */ = {isa = PBXFileReference; lastKnownFileType = sourcecode.swift; path = ShowGridView.swift; sourceTree = "<group>"; };
		00ACF554293E6C6A0059B2A9 /* Samples.entitlements */ = {isa = PBXFileReference; lastKnownFileType = text.plist.entitlements; path = Samples.entitlements; sourceTree = "<group>"; };
		00B04272282EC59E0072E1B4 /* AboutView.swift */ = {isa = PBXFileReference; fileEncoding = 4; lastKnownFileType = sourcecode.swift; path = AboutView.swift; sourceTree = "<group>"; };
		00B042E5282EDC690072E1B4 /* SetBasemapView.swift */ = {isa = PBXFileReference; fileEncoding = 4; lastKnownFileType = sourcecode.swift; path = SetBasemapView.swift; sourceTree = "<group>"; };
		00B04FB4283EEBA80026C882 /* DisplayOverviewMapView.swift */ = {isa = PBXFileReference; lastKnownFileType = sourcecode.swift; path = DisplayOverviewMapView.swift; sourceTree = "<group>"; };
		00C94A0C28B53DE1004E42D9 /* raster-file */ = {isa = PBXFileReference; lastKnownFileType = folder; path = "raster-file"; sourceTree = "<group>"; };
		00CB9137284814A4005C2C5D /* SearchWithGeocodeView.swift */ = {isa = PBXFileReference; lastKnownFileType = sourcecode.swift; path = SearchWithGeocodeView.swift; sourceTree = "<group>"; };
		00CCB8A4285BAF8700BBAB70 /* OnDemandResource.swift */ = {isa = PBXFileReference; lastKnownFileType = sourcecode.swift; path = OnDemandResource.swift; sourceTree = "<group>"; };
		00D4EF7F2863842100B9CC30 /* AddFeatureLayersView.swift */ = {isa = PBXFileReference; lastKnownFileType = sourcecode.swift; path = AddFeatureLayersView.swift; sourceTree = "<group>"; };
		00D4EF8228638BF100B9CC30 /* LA_Trails.geodatabase */ = {isa = PBXFileReference; lastKnownFileType = file; path = LA_Trails.geodatabase; sourceTree = "<group>"; };
		00D4EF8F28638BF100B9CC30 /* AuroraCO.gpkg */ = {isa = PBXFileReference; lastKnownFileType = file; path = AuroraCO.gpkg; sourceTree = "<group>"; };
		00D4EFB02863CE6300B9CC30 /* ScottishWildlifeTrust_reserves */ = {isa = PBXFileReference; lastKnownFileType = folder; path = ScottishWildlifeTrust_reserves; sourceTree = "<group>"; };
		00E1D90A2BC0AF97001AEB6A /* SnapGeometryEditsView.SnapSettingsView.swift */ = {isa = PBXFileReference; lastKnownFileType = sourcecode.swift; path = SnapGeometryEditsView.SnapSettingsView.swift; sourceTree = "<group>"; };
		00E1D90C2BC0B125001AEB6A /* SnapGeometryEditsView.GeometryEditorModel.swift */ = {isa = PBXFileReference; lastKnownFileType = sourcecode.swift; path = SnapGeometryEditsView.GeometryEditorModel.swift; sourceTree = "<group>"; };
		00E1D90E2BC0B1E8001AEB6A /* SnapGeometryEditsView.GeometryEditorMenu.swift */ = {isa = PBXFileReference; lastKnownFileType = sourcecode.swift; path = SnapGeometryEditsView.GeometryEditorMenu.swift; sourceTree = "<group>"; };
		00E5400C27F3CCA100CF66D5 /* SamplesApp.swift */ = {isa = PBXFileReference; lastKnownFileType = sourcecode.swift; path = SamplesApp.swift; sourceTree = "<group>"; };
		00E5400D27F3CCA100CF66D5 /* ContentView.swift */ = {isa = PBXFileReference; lastKnownFileType = sourcecode.swift; path = ContentView.swift; sourceTree = "<group>"; };
		00E5400E27F3CCA200CF66D5 /* Assets.xcassets */ = {isa = PBXFileReference; lastKnownFileType = folder.assetcatalog; path = Assets.xcassets; sourceTree = "<group>"; };
		00E5401327F3CCA200CF66D5 /* ArcGIS Maps SDK Samples.app */ = {isa = PBXFileReference; explicitFileType = wrapper.application; includeInIndex = 0; path = "ArcGIS Maps SDK Samples.app"; sourceTree = BUILT_PRODUCTS_DIR; };
		00E5402A27F775EA00CF66D5 /* Info.plist */ = {isa = PBXFileReference; lastKnownFileType = text.plist.xml; path = Info.plist; sourceTree = "<group>"; };
		00E7C1592BBE1BF000B85D69 /* SnapGeometryEditsView.swift */ = {isa = PBXFileReference; fileEncoding = 4; lastKnownFileType = sourcecode.swift; path = SnapGeometryEditsView.swift; sourceTree = "<group>"; };
		00F279D52AF418DC00CECAF8 /* AddDynamicEntityLayerView.VehicleCallout.swift */ = {isa = PBXFileReference; lastKnownFileType = sourcecode.swift; path = AddDynamicEntityLayerView.VehicleCallout.swift; sourceTree = "<group>"; };
		102B6A362BFD5B55009F763C /* IdentifyFeaturesInWMSLayerView.swift */ = {isa = PBXFileReference; lastKnownFileType = sourcecode.swift; path = IdentifyFeaturesInWMSLayerView.swift; sourceTree = "<group>"; };
		108EC04029D25B2C000F35D0 /* QueryFeatureTableView.swift */ = {isa = PBXFileReference; fileEncoding = 4; lastKnownFileType = sourcecode.swift; path = QueryFeatureTableView.swift; sourceTree = "<group>"; };
		10B782042BE55D7E007EAE6C /* GenerateOfflineMapWithCustomParametersView.swift */ = {isa = PBXFileReference; lastKnownFileType = sourcecode.swift; path = GenerateOfflineMapWithCustomParametersView.swift; sourceTree = "<group>"; };
		10B782072BE5A058007EAE6C /* GenerateOfflineMapWithCustomParametersView.CustomParameters.swift */ = {isa = PBXFileReference; lastKnownFileType = sourcecode.swift; path = GenerateOfflineMapWithCustomParametersView.CustomParameters.swift; sourceTree = "<group>"; };
		10BD9EB32BF51B4B00ABDBD5 /* GenerateOfflineMapWithCustomParametersView.Model.swift */ = {isa = PBXFileReference; lastKnownFileType = sourcecode.swift; path = GenerateOfflineMapWithCustomParametersView.Model.swift; sourceTree = "<group>"; };
		10D321922BDB187400B39B1B /* naperville_imagery.tpkx */ = {isa = PBXFileReference; lastKnownFileType = file; path = naperville_imagery.tpkx; sourceTree = "<group>"; };
		10D321952BDB1CB500B39B1B /* GenerateOfflineMapWithLocalBasemapView.swift */ = {isa = PBXFileReference; lastKnownFileType = sourcecode.swift; path = GenerateOfflineMapWithLocalBasemapView.swift; sourceTree = "<group>"; };
		1C0C1C3429D34DAE005C8B24 /* ChangeViewpointView.swift */ = {isa = PBXFileReference; fileEncoding = 4; lastKnownFileType = sourcecode.swift; path = ChangeViewpointView.swift; sourceTree = "<group>"; };
		1C19B4EB2A578E46001D2506 /* CreateLoadReportView.Views.swift */ = {isa = PBXFileReference; fileEncoding = 4; lastKnownFileType = sourcecode.swift; path = CreateLoadReportView.Views.swift; sourceTree = "<group>"; };
		1C19B4ED2A578E46001D2506 /* CreateLoadReportView.swift */ = {isa = PBXFileReference; fileEncoding = 4; lastKnownFileType = sourcecode.swift; path = CreateLoadReportView.swift; sourceTree = "<group>"; };
		1C19B4EF2A578E46001D2506 /* CreateLoadReportView.Model.swift */ = {isa = PBXFileReference; fileEncoding = 4; lastKnownFileType = sourcecode.swift; path = CreateLoadReportView.Model.swift; sourceTree = "<group>"; };
		1C2538522BABACB100337307 /* AugmentRealityToNavigateRouteView.ARSceneView.swift */ = {isa = PBXFileReference; lastKnownFileType = sourcecode.swift; path = AugmentRealityToNavigateRouteView.ARSceneView.swift; sourceTree = "<group>"; };
		1C2538532BABACB100337307 /* AugmentRealityToNavigateRouteView.swift */ = {isa = PBXFileReference; lastKnownFileType = sourcecode.swift; path = AugmentRealityToNavigateRouteView.swift; sourceTree = "<group>"; };
		1C26ED152A859525009B7721 /* FilterFeaturesInSceneView.swift */ = {isa = PBXFileReference; fileEncoding = 4; lastKnownFileType = sourcecode.swift; path = FilterFeaturesInSceneView.swift; sourceTree = "<group>"; };
		1C3B7DC32A5F64FC00907443 /* AnalyzeNetworkWithSubnetworkTraceView.Model.swift */ = {isa = PBXFileReference; fileEncoding = 4; lastKnownFileType = sourcecode.swift; path = AnalyzeNetworkWithSubnetworkTraceView.Model.swift; sourceTree = "<group>"; };
		1C3B7DC62A5F64FC00907443 /* AnalyzeNetworkWithSubnetworkTraceView.swift */ = {isa = PBXFileReference; fileEncoding = 4; lastKnownFileType = sourcecode.swift; path = AnalyzeNetworkWithSubnetworkTraceView.swift; sourceTree = "<group>"; };
		1C42E04329D2396B004FC4BE /* ShowPopupView.swift */ = {isa = PBXFileReference; fileEncoding = 4; lastKnownFileType = sourcecode.swift; path = ShowPopupView.swift; sourceTree = "<group>"; };
		1C43BC792A43781100509BF8 /* SetVisibilityOfSubtypeSublayerView.Views.swift */ = {isa = PBXFileReference; fileEncoding = 4; lastKnownFileType = sourcecode.swift; path = SetVisibilityOfSubtypeSublayerView.Views.swift; sourceTree = "<group>"; };
		1C43BC7C2A43781100509BF8 /* SetVisibilityOfSubtypeSublayerView.Model.swift */ = {isa = PBXFileReference; fileEncoding = 4; lastKnownFileType = sourcecode.swift; path = SetVisibilityOfSubtypeSublayerView.Model.swift; sourceTree = "<group>"; };
		1C43BC7E2A43781100509BF8 /* SetVisibilityOfSubtypeSublayerView.swift */ = {isa = PBXFileReference; fileEncoding = 4; lastKnownFileType = sourcecode.swift; path = SetVisibilityOfSubtypeSublayerView.swift; sourceTree = "<group>"; };
		1C8EC7432BAE2891001A6929 /* AugmentRealityToCollectDataView.swift */ = {isa = PBXFileReference; fileEncoding = 4; lastKnownFileType = sourcecode.swift; path = AugmentRealityToCollectDataView.swift; sourceTree = "<group>"; };
		1C9B74C529DB43580038B06F /* ShowRealisticLightAndShadowsView.swift */ = {isa = PBXFileReference; fileEncoding = 4; lastKnownFileType = sourcecode.swift; path = ShowRealisticLightAndShadowsView.swift; sourceTree = "<group>"; };
		1C9B74D529DB54560038B06F /* ChangeCameraControllerView.swift */ = {isa = PBXFileReference; fileEncoding = 4; lastKnownFileType = sourcecode.swift; path = ChangeCameraControllerView.swift; sourceTree = "<group>"; };
		1CAB8D442A3CEAB0002AA649 /* RunValveIsolationTraceView.Model.swift */ = {isa = PBXFileReference; fileEncoding = 4; lastKnownFileType = sourcecode.swift; path = RunValveIsolationTraceView.Model.swift; sourceTree = "<group>"; };
		1CAB8D472A3CEAB0002AA649 /* RunValveIsolationTraceView.swift */ = {isa = PBXFileReference; fileEncoding = 4; lastKnownFileType = sourcecode.swift; path = RunValveIsolationTraceView.swift; sourceTree = "<group>"; };
		1CAF831B2A20305F000E1E60 /* ShowUtilityAssociationsView.swift */ = {isa = PBXFileReference; fileEncoding = 4; lastKnownFileType = sourcecode.swift; path = ShowUtilityAssociationsView.swift; sourceTree = "<group>"; };
		218F35B329C28F4A00502022 /* AuthenticateWithOAuthView.swift */ = {isa = PBXFileReference; fileEncoding = 4; lastKnownFileType = sourcecode.swift; path = AuthenticateWithOAuthView.swift; sourceTree = "<group>"; };
		3E54CF212C66AFBE00DD2F18 /* AddWebTiledLayerView.swift */ = {isa = PBXFileReference; lastKnownFileType = sourcecode.swift; path = AddWebTiledLayerView.swift; sourceTree = "<group>"; };
		3E720F9C2C619B1700E22A9E /* SetInitialViewpointView.swift */ = {isa = PBXFileReference; lastKnownFileType = sourcecode.swift; path = SetInitialViewpointView.swift; sourceTree = "<group>"; };
		3E9F77722C6A60FA0022CAB5 /* QueryFeatureCountAndExtentView.swift */ = {isa = PBXFileReference; lastKnownFileType = sourcecode.swift; path = QueryFeatureCountAndExtentView.swift; sourceTree = "<group>"; };
		3EEDE7CD2C5D73F700510104 /* SetSpatialReferenceView.swift */ = {isa = PBXFileReference; lastKnownFileType = sourcecode.swift; path = SetSpatialReferenceView.swift; sourceTree = "<group>"; };
		4D126D6929CA1B6000CFB7A7 /* ShowDeviceLocationWithNMEADataSourcesView.swift */ = {isa = PBXFileReference; fileEncoding = 4; lastKnownFileType = sourcecode.swift; path = ShowDeviceLocationWithNMEADataSourcesView.swift; sourceTree = "<group>"; };
		4D126D7129CA1E1800CFB7A7 /* FileNMEASentenceReader.swift */ = {isa = PBXFileReference; lastKnownFileType = sourcecode.swift; path = FileNMEASentenceReader.swift; sourceTree = "<group>"; };
		4D126D7B29CA3E6000CFB7A7 /* Redlands.nmea */ = {isa = PBXFileReference; fileEncoding = 4; lastKnownFileType = text; path = Redlands.nmea; sourceTree = "<group>"; };
		4D126D7D29CA43D200CFB7A7 /* ShowDeviceLocationWithNMEADataSourcesView.Model.swift */ = {isa = PBXFileReference; lastKnownFileType = sourcecode.swift; path = ShowDeviceLocationWithNMEADataSourcesView.Model.swift; sourceTree = "<group>"; };
		4D2ADC3F29C26D05003B367F /* AddDynamicEntityLayerView.swift */ = {isa = PBXFileReference; fileEncoding = 4; lastKnownFileType = sourcecode.swift; path = AddDynamicEntityLayerView.swift; sourceTree = "<group>"; };
		4D2ADC5529C4F612003B367F /* ChangeMapViewBackgroundView.swift */ = {isa = PBXFileReference; fileEncoding = 4; lastKnownFileType = sourcecode.swift; path = ChangeMapViewBackgroundView.swift; sourceTree = "<group>"; };
		4D2ADC5829C4F612003B367F /* ChangeMapViewBackgroundView.SettingsView.swift */ = {isa = PBXFileReference; fileEncoding = 4; lastKnownFileType = sourcecode.swift; path = ChangeMapViewBackgroundView.SettingsView.swift; sourceTree = "<group>"; };
		4D2ADC6129C5071C003B367F /* ChangeMapViewBackgroundView.Model.swift */ = {isa = PBXFileReference; lastKnownFileType = sourcecode.swift; path = ChangeMapViewBackgroundView.Model.swift; sourceTree = "<group>"; };
		4D2ADC6629C50BD6003B367F /* AddDynamicEntityLayerView.Model.swift */ = {isa = PBXFileReference; lastKnownFileType = sourcecode.swift; path = AddDynamicEntityLayerView.Model.swift; sourceTree = "<group>"; };
		4D2ADC6829C50C4C003B367F /* AddDynamicEntityLayerView.SettingsView.swift */ = {isa = PBXFileReference; lastKnownFileType = sourcecode.swift; path = AddDynamicEntityLayerView.SettingsView.swift; sourceTree = "<group>"; };
		7573E81329D6134C00BEED9C /* TraceUtilityNetworkView.Model.swift */ = {isa = PBXFileReference; fileEncoding = 4; lastKnownFileType = sourcecode.swift; path = TraceUtilityNetworkView.Model.swift; sourceTree = "<group>"; };
		7573E81529D6134C00BEED9C /* TraceUtilityNetworkView.Enums.swift */ = {isa = PBXFileReference; fileEncoding = 4; lastKnownFileType = sourcecode.swift; path = TraceUtilityNetworkView.Enums.swift; sourceTree = "<group>"; };
		7573E81729D6134C00BEED9C /* TraceUtilityNetworkView.Views.swift */ = {isa = PBXFileReference; fileEncoding = 4; lastKnownFileType = sourcecode.swift; path = TraceUtilityNetworkView.Views.swift; sourceTree = "<group>"; };
		7573E81829D6134C00BEED9C /* TraceUtilityNetworkView.swift */ = {isa = PBXFileReference; fileEncoding = 4; lastKnownFileType = sourcecode.swift; path = TraceUtilityNetworkView.swift; sourceTree = "<group>"; };
		75DD739129D38B1B0010229D /* NavigateRouteView.swift */ = {isa = PBXFileReference; fileEncoding = 4; lastKnownFileType = sourcecode.swift; path = NavigateRouteView.swift; sourceTree = "<group>"; };
		7900C5F52A83FC3F002D430F /* AddCustomDynamicEntityDataSourceView.Vessel.swift */ = {isa = PBXFileReference; lastKnownFileType = sourcecode.swift; path = AddCustomDynamicEntityDataSourceView.Vessel.swift; sourceTree = "<group>"; };
		792222DC2A81AA5D00619FFE /* AIS_MarineCadastre_SelectedVessels_CustomDataSource.jsonl */ = {isa = PBXFileReference; fileEncoding = 4; lastKnownFileType = text; path = AIS_MarineCadastre_SelectedVessels_CustomDataSource.jsonl; sourceTree = "<group>"; };
		79302F842A1ED4E30002336A /* CreateAndSaveKMLView.Model.swift */ = {isa = PBXFileReference; lastKnownFileType = sourcecode.swift; path = CreateAndSaveKMLView.Model.swift; sourceTree = "<group>"; };
		79302F862A1ED71B0002336A /* CreateAndSaveKMLView.Views.swift */ = {isa = PBXFileReference; lastKnownFileType = sourcecode.swift; path = CreateAndSaveKMLView.Views.swift; sourceTree = "<group>"; };
		798C2DA62AFC505600EE7E97 /* PrivacyInfo.xcprivacy */ = {isa = PBXFileReference; lastKnownFileType = text.xml; path = PrivacyInfo.xcprivacy; sourceTree = "<group>"; };
		79B7B8092A1BF8EC00F57C27 /* CreateAndSaveKMLView.swift */ = {isa = PBXFileReference; lastKnownFileType = sourcecode.swift; path = CreateAndSaveKMLView.swift; sourceTree = "<group>"; };
		79D84D0D2A815C5B00F45262 /* AddCustomDynamicEntityDataSourceView.swift */ = {isa = PBXFileReference; lastKnownFileType = sourcecode.swift; path = AddCustomDynamicEntityDataSourceView.swift; sourceTree = "<group>"; };
		883C121429C9136600062FF9 /* DownloadPreplannedMapAreaView.MapPicker.swift */ = {isa = PBXFileReference; fileEncoding = 4; lastKnownFileType = sourcecode.swift; path = DownloadPreplannedMapAreaView.MapPicker.swift; sourceTree = "<group>"; };
		88F93CC029C3D59C0006B28E /* CreateAndEditGeometriesView.swift */ = {isa = PBXFileReference; lastKnownFileType = sourcecode.swift; path = CreateAndEditGeometriesView.swift; sourceTree = "<group>"; };
		9503056D2C46ECB70091B32D /* ShowDeviceLocationUsingIndoorPositioningView.Model.swift */ = {isa = PBXFileReference; lastKnownFileType = sourcecode.swift; path = ShowDeviceLocationUsingIndoorPositioningView.Model.swift; sourceTree = "<group>"; };
		9537AFD62C220EF0000923C5 /* ExchangeSetwithoutUpdates */ = {isa = PBXFileReference; lastKnownFileType = folder; path = ExchangeSetwithoutUpdates; sourceTree = "<group>"; };
		9547085B2C3C719800CA8579 /* EditFeatureAttachmentsView.Model.swift */ = {isa = PBXFileReference; lastKnownFileType = sourcecode.swift; path = EditFeatureAttachmentsView.Model.swift; sourceTree = "<group>"; };
		954AEDED2C01332600265114 /* SelectFeaturesInSceneLayerView.swift */ = {isa = PBXFileReference; lastKnownFileType = sourcecode.swift; path = SelectFeaturesInSceneLayerView.swift; sourceTree = "<group>"; };
		955271602C0E6749009B1ED4 /* AddRasterFromServiceView.swift */ = {isa = PBXFileReference; lastKnownFileType = sourcecode.swift; path = AddRasterFromServiceView.swift; sourceTree = "<group>"; };
		955AFAC32C10FD6F009C8FE5 /* ApplyMosaicRuleToRastersView.swift */ = {isa = PBXFileReference; lastKnownFileType = sourcecode.swift; path = ApplyMosaicRuleToRastersView.swift; sourceTree = "<group>"; };
		9579FCE92C3360BB00FC8A1D /* EditFeatureAttachmentsView.swift */ = {isa = PBXFileReference; lastKnownFileType = sourcecode.swift; path = EditFeatureAttachmentsView.swift; sourceTree = "<group>"; };
		95A572182C0FDCC9006E8B48 /* ShowScaleBarView.swift */ = {isa = PBXFileReference; lastKnownFileType = sourcecode.swift; path = ShowScaleBarView.swift; sourceTree = "<group>"; };
		95D2EE0E2C334D1600683D53 /* ShowServiceAreaView.swift */ = {isa = PBXFileReference; lastKnownFileType = sourcecode.swift; path = ShowServiceAreaView.swift; sourceTree = "<group>"; };
		95DEB9B52C127A92009BEC35 /* ShowViewshedFromPointOnMapView.swift */ = {isa = PBXFileReference; lastKnownFileType = sourcecode.swift; path = ShowViewshedFromPointOnMapView.swift; sourceTree = "<group>"; };
		95E980702C26183000CB8912 /* BrowseOGCAPIFeatureServiceView.swift */ = {isa = PBXFileReference; lastKnownFileType = sourcecode.swift; path = BrowseOGCAPIFeatureServiceView.swift; sourceTree = "<group>"; };
		95F3A52A2C07F09C00885DED /* SetSurfaceNavigationConstraintView.swift */ = {isa = PBXFileReference; lastKnownFileType = sourcecode.swift; path = SetSurfaceNavigationConstraintView.swift; sourceTree = "<group>"; };
		95F891282C46E9D60010EBED /* ShowDeviceLocationUsingIndoorPositioningView.swift */ = {isa = PBXFileReference; lastKnownFileType = sourcecode.swift; path = ShowDeviceLocationUsingIndoorPositioningView.swift; sourceTree = "<group>"; };
		D70082EA2ACF900100E0C3C2 /* IdentifyKMLFeaturesView.swift */ = {isa = PBXFileReference; fileEncoding = 4; lastKnownFileType = sourcecode.swift; path = IdentifyKMLFeaturesView.swift; sourceTree = "<group>"; };
		D7010EBC2B05616900D43F55 /* DisplaySceneFromMobileScenePackageView.swift */ = {isa = PBXFileReference; fileEncoding = 4; lastKnownFileType = sourcecode.swift; path = DisplaySceneFromMobileScenePackageView.swift; sourceTree = "<group>"; };
		D701D72B2A37C7F7006FF0C8 /* bradley_low_3ds */ = {isa = PBXFileReference; lastKnownFileType = folder; path = bradley_low_3ds; sourceTree = "<group>"; };
		D703F04C2D9334AC0077E3A8 /* SnapGeometryEditsWithUtilityNetworkRulesView.Model.swift */ = {isa = PBXFileReference; lastKnownFileType = sourcecode.swift; path = SnapGeometryEditsWithUtilityNetworkRulesView.Model.swift; sourceTree = "<group>"; };
		D7044B952BE18D73000F2C43 /* EditWithBranchVersioningView.Views.swift */ = {isa = PBXFileReference; fileEncoding = 4; lastKnownFileType = sourcecode.swift; path = EditWithBranchVersioningView.Views.swift; sourceTree = "<group>"; };
		D704AA592AB22C1A00A3BB63 /* GroupLayersTogetherView.swift */ = {isa = PBXFileReference; fileEncoding = 4; lastKnownFileType = sourcecode.swift; path = GroupLayersTogetherView.swift; sourceTree = "<group>"; };
		D70539032CD0122D00F63F4A /* mil2525d.stylx */ = {isa = PBXFileReference; lastKnownFileType = file; path = mil2525d.stylx; sourceTree = "<group>"; };
		D705390F2CD0127700F63F4A /* militaryoverlay.geodatabase */ = {isa = PBXFileReference; lastKnownFileType = folder; path = militaryoverlay.geodatabase; sourceTree = "<group>"; };
		D7054AE82ACCCB6C007235BA /* Animate3DGraphicView.SettingsView.swift */ = {isa = PBXFileReference; fileEncoding = 4; lastKnownFileType = sourcecode.swift; path = Animate3DGraphicView.SettingsView.swift; sourceTree = "<group>"; };
		D7058B0D2B59E44B000A888A /* StylePointWithSceneSymbolView.swift */ = {isa = PBXFileReference; fileEncoding = 4; lastKnownFileType = sourcecode.swift; path = StylePointWithSceneSymbolView.swift; sourceTree = "<group>"; };
		D7058FB02ACB423C00A40F14 /* Animate3DGraphicView.Model.swift */ = {isa = PBXFileReference; fileEncoding = 4; lastKnownFileType = sourcecode.swift; path = Animate3DGraphicView.Model.swift; sourceTree = "<group>"; };
		D707898E2CD160FD000DF215 /* ApplyDictionaryRendererToGraphicsOverlayView.swift */ = {isa = PBXFileReference; lastKnownFileType = sourcecode.swift; path = ApplyDictionaryRendererToGraphicsOverlayView.swift; sourceTree = "<group>"; };
		D70789992CD16324000DF215 /* Mil2525DMessages.xml */ = {isa = PBXFileReference; lastKnownFileType = text.xml; path = Mil2525DMessages.xml; sourceTree = "<group>"; };
		D7084FA62AD771AA00EC7F4F /* AugmentRealityToFlyOverSceneView.swift */ = {isa = PBXFileReference; fileEncoding = 4; lastKnownFileType = sourcecode.swift; path = AugmentRealityToFlyOverSceneView.swift; sourceTree = "<group>"; };
		D70BE5782A5624A80022CA02 /* CategoriesView.swift */ = {isa = PBXFileReference; lastKnownFileType = sourcecode.swift; path = CategoriesView.swift; sourceTree = "<group>"; };
		D710996C2A27D9210065A1C1 /* DensifyAndGeneralizeGeometryView.swift */ = {isa = PBXFileReference; fileEncoding = 4; lastKnownFileType = sourcecode.swift; path = DensifyAndGeneralizeGeometryView.swift; sourceTree = "<group>"; };
		D710996F2A2802FA0065A1C1 /* DensifyAndGeneralizeGeometryView.SettingsView.swift */ = {isa = PBXFileReference; lastKnownFileType = sourcecode.swift; path = DensifyAndGeneralizeGeometryView.SettingsView.swift; sourceTree = "<group>"; };
		D7114A0C2BDC6A3300FA68CA /* EditWithBranchVersioningView.Model.swift */ = {isa = PBXFileReference; fileEncoding = 4; lastKnownFileType = sourcecode.swift; path = EditWithBranchVersioningView.Model.swift; sourceTree = "<group>"; };
		D71371752BD88ECC00EB2F86 /* MonitorChangesToLayerViewStateView.swift */ = {isa = PBXFileReference; fileEncoding = 4; lastKnownFileType = sourcecode.swift; path = MonitorChangesToLayerViewStateView.swift; sourceTree = "<group>"; };
		D713C6D12CB990600073AA72 /* AddKMLLayerView.swift */ = {isa = PBXFileReference; lastKnownFileType = sourcecode.swift; path = AddKMLLayerView.swift; sourceTree = "<group>"; };
		D713C6F52CB9B9A60073AA72 /* US_State_Capitals.kml */ = {isa = PBXFileReference; lastKnownFileType = text.xml; path = US_State_Capitals.kml; sourceTree = "<group>"; };
		D71563E32D5AC2B600D2E948 /* CreateKMLMultiTrackView.swift */ = {isa = PBXFileReference; lastKnownFileType = sourcecode.swift; path = CreateKMLMultiTrackView.swift; sourceTree = "<group>"; };
		D718A1E62B570F7500447087 /* OrbitCameraAroundObjectView.Model.swift */ = {isa = PBXFileReference; fileEncoding = 4; lastKnownFileType = sourcecode.swift; path = OrbitCameraAroundObjectView.Model.swift; sourceTree = "<group>"; };
		D718A1EA2B575FD900447087 /* ManageBookmarksView.swift */ = {isa = PBXFileReference; fileEncoding = 4; lastKnownFileType = sourcecode.swift; path = ManageBookmarksView.swift; sourceTree = "<group>"; };
		D71A9DE02D8CC88D00CA03CB /* SnapGeometryEditsWithUtilityNetworkRulesView.swift */ = {isa = PBXFileReference; lastKnownFileType = sourcecode.swift; path = SnapGeometryEditsWithUtilityNetworkRulesView.swift; sourceTree = "<group>"; };
		D71C5F632AAA7A88006599FD /* CreateSymbolStylesFromWebStylesView.swift */ = {isa = PBXFileReference; fileEncoding = 4; lastKnownFileType = sourcecode.swift; path = CreateSymbolStylesFromWebStylesView.swift; sourceTree = "<group>"; };
		D71C909C2C6C249B0018C63E /* StyleGeometryTypesWithSymbolsView.swift */ = {isa = PBXFileReference; fileEncoding = 4; lastKnownFileType = sourcecode.swift; path = StyleGeometryTypesWithSymbolsView.swift; sourceTree = "<group>"; };
		D71C909D2C6C249B0018C63E /* StyleGeometryTypesWithSymbolsView.Views.swift */ = {isa = PBXFileReference; fileEncoding = 4; lastKnownFileType = sourcecode.swift; path = StyleGeometryTypesWithSymbolsView.Views.swift; sourceTree = "<group>"; };
		D71D516D2B51D7B600B2A2BE /* SearchForWebMapView.Views.swift */ = {isa = PBXFileReference; fileEncoding = 4; lastKnownFileType = sourcecode.swift; path = SearchForWebMapView.Views.swift; sourceTree = "<group>"; };
		D71FCB892AD6277E000E517C /* CreateMobileGeodatabaseView.Model.swift */ = {isa = PBXFileReference; fileEncoding = 4; lastKnownFileType = sourcecode.swift; path = CreateMobileGeodatabaseView.Model.swift; sourceTree = "<group>"; };
		D7201CD42CC6B710004BDB7D /* AddTiledLayerAsBasemapView.swift */ = {isa = PBXFileReference; lastKnownFileType = sourcecode.swift; path = AddTiledLayerAsBasemapView.swift; sourceTree = "<group>"; };
		D7201D002CC6D3B5004BDB7D /* AddVectorTiledLayerFromCustomStyleView.swift */ = {isa = PBXFileReference; lastKnownFileType = sourcecode.swift; path = AddVectorTiledLayerFromCustomStyleView.swift; sourceTree = "<group>"; };
		D7201D292CC6D829004BDB7D /* dodge_city.vtpk */ = {isa = PBXFileReference; lastKnownFileType = file; path = dodge_city.vtpk; sourceTree = "<group>"; };
		D721EEA72ABDFF550040BE46 /* LothianRiversAnno.mmpk */ = {isa = PBXFileReference; lastKnownFileType = file; path = LothianRiversAnno.mmpk; sourceTree = "<group>"; };
		D722BD212A420DAD002C2087 /* ShowExtrudedFeaturesView.swift */ = {isa = PBXFileReference; fileEncoding = 4; lastKnownFileType = sourcecode.swift; path = ShowExtrudedFeaturesView.swift; sourceTree = "<group>"; };
		D7232EE02AC1E5AA0079ABFF /* PlayKMLTourView.swift */ = {isa = PBXFileReference; fileEncoding = 4; lastKnownFileType = sourcecode.swift; path = PlayKMLTourView.swift; sourceTree = "<group>"; };
		D72C43F22AEB066D00B6157B /* GeocodeOfflineView.Model.swift */ = {isa = PBXFileReference; fileEncoding = 4; lastKnownFileType = sourcecode.swift; path = GeocodeOfflineView.Model.swift; sourceTree = "<group>"; };
		D72F272B2ADA1E4400F906DA /* AugmentRealityToShowTabletopSceneView.swift */ = {isa = PBXFileReference; fileEncoding = 4; lastKnownFileType = sourcecode.swift; path = AugmentRealityToShowTabletopSceneView.swift; sourceTree = "<group>"; };
		D72FE7022CE6D05600BBC0FE /* AppFavorites.swift */ = {isa = PBXFileReference; lastKnownFileType = sourcecode.swift; path = AppFavorites.swift; sourceTree = "<group>"; };
		D72FE7072CE6DA1900BBC0FE /* SampleMenuButtons.swift */ = {isa = PBXFileReference; lastKnownFileType = sourcecode.swift; path = SampleMenuButtons.swift; sourceTree = "<group>"; };
		D731F3C02AD0D2AC00A8431E /* IdentifyGraphicsView.swift */ = {isa = PBXFileReference; fileEncoding = 4; lastKnownFileType = sourcecode.swift; path = IdentifyGraphicsView.swift; sourceTree = "<group>"; };
		D7337C592ABCFDB100A5D865 /* StyleSymbolsFromMobileStyleFileView.SymbolOptionsListView.swift */ = {isa = PBXFileReference; fileEncoding = 4; lastKnownFileType = sourcecode.swift; path = StyleSymbolsFromMobileStyleFileView.SymbolOptionsListView.swift; sourceTree = "<group>"; };
		D7337C5F2ABD142D00A5D865 /* ShowMobileMapPackageExpirationDateView.swift */ = {isa = PBXFileReference; fileEncoding = 4; lastKnownFileType = sourcecode.swift; path = ShowMobileMapPackageExpirationDateView.swift; sourceTree = "<group>"; };
		D733CA152BED980D00FBDE4C /* EditAndSyncFeaturesWithFeatureServiceView.swift */ = {isa = PBXFileReference; fileEncoding = 4; lastKnownFileType = sourcecode.swift; path = EditAndSyncFeaturesWithFeatureServiceView.swift; sourceTree = "<group>"; };
		D734FA092A183A5B00246D7E /* SetMaxExtentView.swift */ = {isa = PBXFileReference; fileEncoding = 4; lastKnownFileType = sourcecode.swift; path = SetMaxExtentView.swift; sourceTree = "<group>"; };
		D7352F8A2BD992C40013FFEF /* MonitorChangesToDrawStatusView.swift */ = {isa = PBXFileReference; fileEncoding = 4; lastKnownFileType = sourcecode.swift; path = MonitorChangesToDrawStatusView.swift; sourceTree = "<group>"; };
		D73571D62CB6131E0046A433 /* hydrography */ = {isa = PBXFileReference; lastKnownFileType = folder; path = hydrography; sourceTree = "<group>"; };
		D73723742AF5877500846884 /* FindRouteInMobileMapPackageView.Models.swift */ = {isa = PBXFileReference; fileEncoding = 4; lastKnownFileType = sourcecode.swift; path = FindRouteInMobileMapPackageView.Models.swift; sourceTree = "<group>"; };
		D73723782AF5ADD700846884 /* FindRouteInMobileMapPackageView.MobileMapView.swift */ = {isa = PBXFileReference; fileEncoding = 4; lastKnownFileType = sourcecode.swift; path = FindRouteInMobileMapPackageView.MobileMapView.swift; sourceTree = "<group>"; };
		D73E61922BDAEE6600457932 /* MatchViewpointOfGeoViewsView.swift */ = {isa = PBXFileReference; fileEncoding = 4; lastKnownFileType = sourcecode.swift; path = MatchViewpointOfGeoViewsView.swift; sourceTree = "<group>"; };
		D73E619A2BDB21F400457932 /* EditWithBranchVersioningView.swift */ = {isa = PBXFileReference; fileEncoding = 4; lastKnownFileType = sourcecode.swift; path = EditWithBranchVersioningView.swift; sourceTree = "<group>"; };
		D73F06662B5EE73D000B574F /* QueryFeaturesWithArcadeExpressionView.swift */ = {isa = PBXFileReference; fileEncoding = 4; lastKnownFileType = sourcecode.swift; path = QueryFeaturesWithArcadeExpressionView.swift; sourceTree = "<group>"; };
		D73F8CF32AB1089900CD39DA /* Restaurant.stylx */ = {isa = PBXFileReference; lastKnownFileType = file; path = Restaurant.stylx; sourceTree = "<group>"; };
		D73FC0FC2AD4A18D0067A19B /* CreateMobileGeodatabaseView.swift */ = {isa = PBXFileReference; fileEncoding = 4; lastKnownFileType = sourcecode.swift; path = CreateMobileGeodatabaseView.swift; sourceTree = "<group>"; };
		D73FCFF42B02A3AA0006360D /* FindAddressWithReverseGeocodeView.swift */ = {isa = PBXFileReference; fileEncoding = 4; lastKnownFileType = sourcecode.swift; path = FindAddressWithReverseGeocodeView.swift; sourceTree = "<group>"; };
		D73FCFFE2B02C7630006360D /* FindRouteAroundBarriersView.Views.swift */ = {isa = PBXFileReference; fileEncoding = 4; lastKnownFileType = sourcecode.swift; path = FindRouteAroundBarriersView.Views.swift; sourceTree = "<group>"; };
		D742B6812D0A5FA100BA944F /* DownloadPortalItemData.swift */ = {isa = PBXFileReference; lastKnownFileType = sourcecode.swift; path = DownloadPortalItemData.swift; sourceTree = "<group>"; };
		D742E48F2B04132B00690098 /* DisplayWebSceneFromPortalItemView.swift */ = {isa = PBXFileReference; fileEncoding = 4; lastKnownFileType = sourcecode.swift; path = DisplayWebSceneFromPortalItemView.swift; sourceTree = "<group>"; };
		D744FD162A2112D90084A66C /* CreateConvexHullAroundPointsView.swift */ = {isa = PBXFileReference; fileEncoding = 4; lastKnownFileType = sourcecode.swift; path = CreateConvexHullAroundPointsView.swift; sourceTree = "<group>"; };
		D7464F1D2ACE04B3007FEE88 /* IdentifyRasterCellView.swift */ = {isa = PBXFileReference; fileEncoding = 4; lastKnownFileType = sourcecode.swift; path = IdentifyRasterCellView.swift; sourceTree = "<group>"; };
		D7464F2A2ACE0964007FEE88 /* SA_EVI_8Day_03May20 */ = {isa = PBXFileReference; lastKnownFileType = folder; path = SA_EVI_8Day_03May20; sourceTree = "<group>"; };
		D7497F3B2AC4B4C100167AD2 /* DisplayDimensionsView.swift */ = {isa = PBXFileReference; fileEncoding = 4; lastKnownFileType = sourcecode.swift; path = DisplayDimensionsView.swift; sourceTree = "<group>"; };
		D7497F3F2AC4BA4100167AD2 /* Edinburgh_Pylon_Dimensions.mmpk */ = {isa = PBXFileReference; lastKnownFileType = file; path = Edinburgh_Pylon_Dimensions.mmpk; sourceTree = "<group>"; };
		D74C8BFD2ABA5605007C76B8 /* StyleSymbolsFromMobileStyleFileView.swift */ = {isa = PBXFileReference; fileEncoding = 4; lastKnownFileType = sourcecode.swift; path = StyleSymbolsFromMobileStyleFileView.swift; sourceTree = "<group>"; };
		D74C8C012ABA6202007C76B8 /* emoji-mobile.stylx */ = {isa = PBXFileReference; lastKnownFileType = file; path = "emoji-mobile.stylx"; sourceTree = "<group>"; };
		D74EA7812B6DADA5008F6C7C /* ValidateUtilityNetworkTopologyView.swift */ = {isa = PBXFileReference; fileEncoding = 4; lastKnownFileType = sourcecode.swift; path = ValidateUtilityNetworkTopologyView.swift; sourceTree = "<group>"; };
		D74ECD0C2BEEAE2F007C0FA6 /* EditAndSyncFeaturesWithFeatureServiceView.Model.swift */ = {isa = PBXFileReference; fileEncoding = 4; lastKnownFileType = sourcecode.swift; path = EditAndSyncFeaturesWithFeatureServiceView.Model.swift; sourceTree = "<group>"; };
		D74F03EF2B609A7D00E83688 /* AddFeaturesWithContingentValuesView.Model.swift */ = {isa = PBXFileReference; fileEncoding = 4; lastKnownFileType = sourcecode.swift; path = AddFeaturesWithContingentValuesView.Model.swift; sourceTree = "<group>"; };
		D74F6C3E2D0CD51B00D4FB15 /* ConfigureElectronicNavigationalChartsView.swift */ = {isa = PBXFileReference; lastKnownFileType = sourcecode.swift; path = ConfigureElectronicNavigationalChartsView.swift; sourceTree = "<group>"; };
		D75101802A2E493600B8FA48 /* ShowLabelsOnLayerView.swift */ = {isa = PBXFileReference; fileEncoding = 4; lastKnownFileType = sourcecode.swift; path = ShowLabelsOnLayerView.swift; sourceTree = "<group>"; };
		D751018D2A2E962D00B8FA48 /* IdentifyLayerFeaturesView.swift */ = {isa = PBXFileReference; fileEncoding = 4; lastKnownFileType = sourcecode.swift; path = IdentifyLayerFeaturesView.swift; sourceTree = "<group>"; };
		D751B4C42CD3E572005CE750 /* AddKMLLayerWithNetworkLinksView.swift */ = {isa = PBXFileReference; lastKnownFileType = sourcecode.swift; path = AddKMLLayerWithNetworkLinksView.swift; sourceTree = "<group>"; };
		D752D93F2A39154C003EB25E /* ManageOperationalLayersView.swift */ = {isa = PBXFileReference; fileEncoding = 4; lastKnownFileType = sourcecode.swift; path = ManageOperationalLayersView.swift; sourceTree = "<group>"; };
		D752D9452A3A6F7F003EB25E /* MonitorChangesToMapLoadStatusView.swift */ = {isa = PBXFileReference; fileEncoding = 4; lastKnownFileType = sourcecode.swift; path = MonitorChangesToMapLoadStatusView.swift; sourceTree = "<group>"; };
		D752D95E2A3BCE06003EB25E /* DisplayMapFromPortalItemView.swift */ = {isa = PBXFileReference; fileEncoding = 4; lastKnownFileType = sourcecode.swift; path = DisplayMapFromPortalItemView.swift; sourceTree = "<group>"; };
		D75362D12A1E886700D83028 /* ApplyUniqueValueRendererView.swift */ = {isa = PBXFileReference; fileEncoding = 4; lastKnownFileType = sourcecode.swift; path = ApplyUniqueValueRendererView.swift; sourceTree = "<group>"; };
		D7553CD82AE2DFEC00DC2A70 /* GeocodeOfflineView.swift */ = {isa = PBXFileReference; fileEncoding = 4; lastKnownFileType = sourcecode.swift; path = GeocodeOfflineView.swift; sourceTree = "<group>"; };
		D757D14A2B6C46E50065F78F /* ListSpatialReferenceTransformationsView.Model.swift */ = {isa = PBXFileReference; fileEncoding = 4; lastKnownFileType = sourcecode.swift; path = ListSpatialReferenceTransformationsView.Model.swift; sourceTree = "<group>"; };
		D7588F5C2B7D8DAA008B75E2 /* NavigateRouteWithReroutingView.swift */ = {isa = PBXFileReference; fileEncoding = 4; lastKnownFileType = sourcecode.swift; path = NavigateRouteWithReroutingView.swift; sourceTree = "<group>"; };
		D75B58502AAFB3030038B3B4 /* StyleFeaturesWithCustomDictionaryView.swift */ = {isa = PBXFileReference; fileEncoding = 4; lastKnownFileType = sourcecode.swift; path = StyleFeaturesWithCustomDictionaryView.swift; sourceTree = "<group>"; };
		D75C35662AB50338003CD55F /* GroupLayersTogetherView.GroupLayerListView.swift */ = {isa = PBXFileReference; fileEncoding = 4; lastKnownFileType = sourcecode.swift; path = GroupLayersTogetherView.GroupLayerListView.swift; sourceTree = "<group>"; };
		D75E5EE22CC0340100252595 /* ListContentsOfKMLFileView.swift */ = {isa = PBXFileReference; lastKnownFileType = sourcecode.swift; path = ListContentsOfKMLFileView.swift; sourceTree = "<group>"; };
		D75E5EEA2CC0466900252595 /* esri_test_data.kmz */ = {isa = PBXFileReference; lastKnownFileType = file; path = esri_test_data.kmz; sourceTree = "<group>"; };
		D75E5EED2CC049D500252595 /* EditFeaturesUsingFeatureFormsView.swift */ = {isa = PBXFileReference; lastKnownFileType = sourcecode.swift; path = EditFeaturesUsingFeatureFormsView.swift; sourceTree = "<group>"; };
		D75F66332B48EABC00434974 /* SearchForWebMapView.swift */ = {isa = PBXFileReference; fileEncoding = 4; lastKnownFileType = sourcecode.swift; path = SearchForWebMapView.swift; sourceTree = "<group>"; };
		D76000AB2AF19C2300B3084D /* FindRouteInMobileMapPackageView.swift */ = {isa = PBXFileReference; fileEncoding = 4; lastKnownFileType = sourcecode.swift; path = FindRouteInMobileMapPackageView.swift; sourceTree = "<group>"; };
		D76000B62AF19FCA00B3084D /* SanFrancisco.mmpk */ = {isa = PBXFileReference; lastKnownFileType = file; path = SanFrancisco.mmpk; sourceTree = "<group>"; };
		D762AF5B2BF6A7B900ECE3C7 /* EditFeaturesWithFeatureLinkedAnnotationView.swift */ = {isa = PBXFileReference; fileEncoding = 4; lastKnownFileType = sourcecode.swift; path = EditFeaturesWithFeatureLinkedAnnotationView.swift; sourceTree = "<group>"; };
		D762AF632BF6A96100ECE3C7 /* loudoun_anno.geodatabase */ = {isa = PBXFileReference; lastKnownFileType = file; path = loudoun_anno.geodatabase; sourceTree = "<group>"; };
		D762DA0C2D94C750001052DD /* NapervilleGasUtilities.geodatabase */ = {isa = PBXFileReference; lastKnownFileType = file; path = NapervilleGasUtilities.geodatabase; sourceTree = "<group>"; };
		D7634FAE2A43B7AC00F8AEFB /* CreateConvexHullAroundGeometriesView.swift */ = {isa = PBXFileReference; fileEncoding = 4; lastKnownFileType = sourcecode.swift; path = CreateConvexHullAroundGeometriesView.swift; sourceTree = "<group>"; };
		D7635FED2B9272CB0044AB97 /* DisplayClustersView.swift */ = {isa = PBXFileReference; fileEncoding = 4; lastKnownFileType = sourcecode.swift; path = DisplayClustersView.swift; sourceTree = "<group>"; };
		D7635FF52B9277DC0044AB97 /* ConfigureClustersView.Model.swift */ = {isa = PBXFileReference; fileEncoding = 4; lastKnownFileType = sourcecode.swift; path = ConfigureClustersView.Model.swift; sourceTree = "<group>"; };
		D7635FF72B9277DC0044AB97 /* ConfigureClustersView.SettingsView.swift */ = {isa = PBXFileReference; fileEncoding = 4; lastKnownFileType = sourcecode.swift; path = ConfigureClustersView.SettingsView.swift; sourceTree = "<group>"; };
		D7635FF82B9277DC0044AB97 /* ConfigureClustersView.swift */ = {isa = PBXFileReference; fileEncoding = 4; lastKnownFileType = sourcecode.swift; path = ConfigureClustersView.swift; sourceTree = "<group>"; };
		D76495202B74687E0042699E /* ValidateUtilityNetworkTopologyView.Model.swift */ = {isa = PBXFileReference; fileEncoding = 4; lastKnownFileType = sourcecode.swift; path = ValidateUtilityNetworkTopologyView.Model.swift; sourceTree = "<group>"; };
		D764B7DB2BE2F89D002E2F92 /* EditGeodatabaseWithTransactionsView.swift */ = {isa = PBXFileReference; fileEncoding = 4; lastKnownFileType = sourcecode.swift; path = EditGeodatabaseWithTransactionsView.swift; sourceTree = "<group>"; };
		D76929F52B4F78340047205E /* OrbitCameraAroundObjectView.swift */ = {isa = PBXFileReference; fileEncoding = 4; lastKnownFileType = sourcecode.swift; path = OrbitCameraAroundObjectView.swift; sourceTree = "<group>"; };
		D769C2112A29019B00030F61 /* SetUpLocationDrivenGeotriggersView.swift */ = {isa = PBXFileReference; fileEncoding = 4; lastKnownFileType = sourcecode.swift; path = SetUpLocationDrivenGeotriggersView.swift; sourceTree = "<group>"; };
		D769DF322BEC1A1C0062AE95 /* EditGeodatabaseWithTransactionsView.Model.swift */ = {isa = PBXFileReference; fileEncoding = 4; lastKnownFileType = sourcecode.swift; path = EditGeodatabaseWithTransactionsView.Model.swift; sourceTree = "<group>"; };
		D76CE8D52BFD7047009A8686 /* SetReferenceScaleView.swift */ = {isa = PBXFileReference; fileEncoding = 4; lastKnownFileType = sourcecode.swift; path = SetReferenceScaleView.swift; sourceTree = "<group>"; };
		D76EE6062AF9AFE100DA0325 /* FindRouteAroundBarriersView.Model.swift */ = {isa = PBXFileReference; fileEncoding = 4; lastKnownFileType = sourcecode.swift; path = FindRouteAroundBarriersView.Model.swift; sourceTree = "<group>"; };
		D7705D552AFC244E00CC0335 /* FindClosestFacilityToMultiplePointsView.swift */ = {isa = PBXFileReference; fileEncoding = 4; lastKnownFileType = sourcecode.swift; path = FindClosestFacilityToMultiplePointsView.swift; sourceTree = "<group>"; };
		D7705D612AFC570700CC0335 /* FindClosestFacilityFromPointView.swift */ = {isa = PBXFileReference; fileEncoding = 4; lastKnownFileType = sourcecode.swift; path = FindClosestFacilityFromPointView.swift; sourceTree = "<group>"; };
		D771D0C22CD55211004C13CB /* ApplyRasterRenderingRuleView.swift */ = {isa = PBXFileReference; lastKnownFileType = sourcecode.swift; path = ApplyRasterRenderingRuleView.swift; sourceTree = "<group>"; };
		D7749AD52AF08BF50086632F /* FindRouteInTransportNetworkView.Model.swift */ = {isa = PBXFileReference; fileEncoding = 4; lastKnownFileType = sourcecode.swift; path = FindRouteInTransportNetworkView.Model.swift; sourceTree = "<group>"; };
		D77570BF2A2942F800F490CD /* AnimateImagesWithImageOverlayView.swift */ = {isa = PBXFileReference; fileEncoding = 4; lastKnownFileType = sourcecode.swift; path = AnimateImagesWithImageOverlayView.swift; sourceTree = "<group>"; };
		D77572AD2A295DDD00F490CD /* PacificSouthWest2 */ = {isa = PBXFileReference; lastKnownFileType = folder; path = PacificSouthWest2; sourceTree = "<group>"; };
		D77688102B69826B007C3860 /* ListSpatialReferenceTransformationsView.swift */ = {isa = PBXFileReference; fileEncoding = 4; lastKnownFileType = sourcecode.swift; path = ListSpatialReferenceTransformationsView.swift; sourceTree = "<group>"; };
		D7781D482B7EB03400E53C51 /* SanDiegoTourPath.json */ = {isa = PBXFileReference; fileEncoding = 4; lastKnownFileType = text.json; path = SanDiegoTourPath.json; sourceTree = "<group>"; };
		D7781D4A2B7ECCB700E53C51 /* NavigateRouteWithReroutingView.Model.swift */ = {isa = PBXFileReference; fileEncoding = 4; lastKnownFileType = sourcecode.swift; path = NavigateRouteWithReroutingView.Model.swift; sourceTree = "<group>"; };
		D77BC5362B59A2D3007B49B6 /* StylePointWithDistanceCompositeSceneSymbolView.swift */ = {isa = PBXFileReference; fileEncoding = 4; lastKnownFileType = sourcecode.swift; path = StylePointWithDistanceCompositeSceneSymbolView.swift; sourceTree = "<group>"; };
		D77D9BFF2BB2438200B38A6C /* AugmentRealityToShowHiddenInfrastructureView.ARSceneView.swift */ = {isa = PBXFileReference; fileEncoding = 4; lastKnownFileType = sourcecode.swift; path = AugmentRealityToShowHiddenInfrastructureView.ARSceneView.swift; sourceTree = "<group>"; };
		D7848ED42CBD85A300F6F546 /* AddPointSceneLayerView.swift */ = {isa = PBXFileReference; lastKnownFileType = sourcecode.swift; path = AddPointSceneLayerView.swift; sourceTree = "<group>"; };
		D7848EFA2CBD986400F6F546 /* AddElevationSourceFromRasterView.swift */ = {isa = PBXFileReference; lastKnownFileType = sourcecode.swift; path = AddElevationSourceFromRasterView.swift; sourceTree = "<group>"; };
		D78666AC2A2161F100C60110 /* FindNearestVertexView.swift */ = {isa = PBXFileReference; fileEncoding = 4; lastKnownFileType = sourcecode.swift; path = FindNearestVertexView.swift; sourceTree = "<group>"; };
		D789AAAC2D66C718007A8E0E /* CreateKMLMultiTrackView.Model.swift */ = {isa = PBXFileReference; lastKnownFileType = sourcecode.swift; path = CreateKMLMultiTrackView.Model.swift; sourceTree = "<group>"; };
		D78FA4932C3C88880079313E /* CreateDynamicBasemapGalleryView.Views.swift */ = {isa = PBXFileReference; lastKnownFileType = sourcecode.swift; path = CreateDynamicBasemapGalleryView.Views.swift; sourceTree = "<group>"; };
		D79482D02C35D872006521CD /* CreateDynamicBasemapGalleryView.swift */ = {isa = PBXFileReference; fileEncoding = 4; lastKnownFileType = sourcecode.swift; path = CreateDynamicBasemapGalleryView.swift; sourceTree = "<group>"; };
		D79EE76D2A4CEA5D005A52AE /* SetUpLocationDrivenGeotriggersView.Model.swift */ = {isa = PBXFileReference; fileEncoding = 4; lastKnownFileType = sourcecode.swift; path = SetUpLocationDrivenGeotriggersView.Model.swift; sourceTree = "<group>"; };
		D7A670D42DADB9630060E327 /* Bundle.swift */ = {isa = PBXFileReference; lastKnownFileType = sourcecode.swift; path = Bundle.swift; sourceTree = "<group>"; };
		D7A670D62DADBC770060E327 /* EnvironmentValues+RequestReviewModel.swift */ = {isa = PBXFileReference; lastKnownFileType = sourcecode.swift; path = "EnvironmentValues+RequestReviewModel.swift"; sourceTree = "<group>"; };
		D7A737DC2BABB9FE00B7C7FC /* AugmentRealityToShowHiddenInfrastructureView.swift */ = {isa = PBXFileReference; fileEncoding = 4; lastKnownFileType = sourcecode.swift; path = AugmentRealityToShowHiddenInfrastructureView.swift; sourceTree = "<group>"; };
		D7A85A022CD5ABF5009DC68A /* QueryWithCQLFiltersView.swift */ = {isa = PBXFileReference; lastKnownFileType = sourcecode.swift; path = QueryWithCQLFiltersView.swift; sourceTree = "<group>"; };
		D7ABA2F82A32579C0021822B /* MeasureDistanceInSceneView.swift */ = {isa = PBXFileReference; fileEncoding = 4; lastKnownFileType = sourcecode.swift; path = MeasureDistanceInSceneView.swift; sourceTree = "<group>"; };
		D7ABA2FE2A32881C0021822B /* ShowViewshedFromGeoelementInSceneView.swift */ = {isa = PBXFileReference; fileEncoding = 4; lastKnownFileType = sourcecode.swift; path = ShowViewshedFromGeoelementInSceneView.swift; sourceTree = "<group>"; };
		D7AE861D2AC39DC50049B626 /* DisplayAnnotationView.swift */ = {isa = PBXFileReference; fileEncoding = 4; lastKnownFileType = sourcecode.swift; path = DisplayAnnotationView.swift; sourceTree = "<group>"; };
		D7B759B22B1FFBE300017FDD /* FavoritesView.swift */ = {isa = PBXFileReference; lastKnownFileType = sourcecode.swift; path = FavoritesView.swift; sourceTree = "<group>"; };
		D7BA38902BFBC476009954F5 /* EditFeaturesWithFeatureLinkedAnnotationView.Model.swift */ = {isa = PBXFileReference; fileEncoding = 4; lastKnownFileType = sourcecode.swift; path = EditFeaturesWithFeatureLinkedAnnotationView.Model.swift; sourceTree = "<group>"; };
		D7BA38932BFBFC0F009954F5 /* QueryRelatedFeaturesView.swift */ = {isa = PBXFileReference; fileEncoding = 4; lastKnownFileType = sourcecode.swift; path = QueryRelatedFeaturesView.swift; sourceTree = "<group>"; };
		D7BB3DD02C5D781800FFCD56 /* SaveTheBay.geodatabase */ = {isa = PBXFileReference; lastKnownFileType = file; path = SaveTheBay.geodatabase; sourceTree = "<group>"; };
		D7BE7E6B2CC19CC3006DDB0C /* AddTiledLayerView.swift */ = {isa = PBXFileReference; lastKnownFileType = sourcecode.swift; path = AddTiledLayerView.swift; sourceTree = "<group>"; };
		D7BEBA9E2CBD9CCA00F882E7 /* MontereyElevation.dt2 */ = {isa = PBXFileReference; lastKnownFileType = text; path = MontereyElevation.dt2; sourceTree = "<group>"; };
		D7BEBABF2CBDC0F800F882E7 /* AddElevationSourceFromTilePackageView.swift */ = {isa = PBXFileReference; lastKnownFileType = sourcecode.swift; path = AddElevationSourceFromTilePackageView.swift; sourceTree = "<group>"; };
		D7BEBAC72CBDC81200F882E7 /* MontereyElevation.tpkx */ = {isa = PBXFileReference; lastKnownFileType = file; path = MontereyElevation.tpkx; sourceTree = "<group>"; };
		D7BEBACE2CBDFE1C00F882E7 /* DisplayAlternateSymbolsAtDifferentScalesView.swift */ = {isa = PBXFileReference; lastKnownFileType = sourcecode.swift; path = DisplayAlternateSymbolsAtDifferentScalesView.swift; sourceTree = "<group>"; };
		D7C16D1A2AC5F95300689E89 /* Animate3DGraphicView.swift */ = {isa = PBXFileReference; fileEncoding = 4; lastKnownFileType = sourcecode.swift; path = Animate3DGraphicView.swift; sourceTree = "<group>"; };
		D7C16D1E2AC5FE8200689E89 /* Pyrenees.csv */ = {isa = PBXFileReference; fileEncoding = 4; lastKnownFileType = text; path = Pyrenees.csv; sourceTree = "<group>"; };
		D7C16D212AC5FE9800689E89 /* GrandCanyon.csv */ = {isa = PBXFileReference; fileEncoding = 4; lastKnownFileType = text; path = GrandCanyon.csv; sourceTree = "<group>"; };
		D7C16D242AC5FEA600689E89 /* Snowdon.csv */ = {isa = PBXFileReference; fileEncoding = 4; lastKnownFileType = text; path = Snowdon.csv; sourceTree = "<group>"; };
		D7C16D272AC5FEB600689E89 /* Hawaii.csv */ = {isa = PBXFileReference; fileEncoding = 4; lastKnownFileType = text; path = Hawaii.csv; sourceTree = "<group>"; };
		D7C3AB472B683291008909B9 /* SetFeatureRequestModeView.swift */ = {isa = PBXFileReference; fileEncoding = 4; lastKnownFileType = sourcecode.swift; path = SetFeatureRequestModeView.swift; sourceTree = "<group>"; };
		D7C5233E2BED9BBF00E8221A /* SanFrancisco.tpkx */ = {isa = PBXFileReference; lastKnownFileType = file; path = SanFrancisco.tpkx; sourceTree = "<group>"; };
		D7C6420B2B4F47E10042B8F7 /* SearchForWebMapView.Model.swift */ = {isa = PBXFileReference; fileEncoding = 4; lastKnownFileType = sourcecode.swift; path = SearchForWebMapView.Model.swift; sourceTree = "<group>"; };
		D7C97B552B75C10C0097CDA1 /* ValidateUtilityNetworkTopologyView.Views.swift */ = {isa = PBXFileReference; fileEncoding = 4; lastKnownFileType = sourcecode.swift; path = ValidateUtilityNetworkTopologyView.Views.swift; sourceTree = "<group>"; };
		D7CC33FD2A31475C00198EDF /* ShowLineOfSightBetweenPointsView.swift */ = {isa = PBXFileReference; fileEncoding = 4; lastKnownFileType = sourcecode.swift; path = ShowLineOfSightBetweenPointsView.swift; sourceTree = "<group>"; };
		D7CDD3852CB86F0A00DE9766 /* AddPointCloudLayerFromFileView.swift */ = {isa = PBXFileReference; lastKnownFileType = sourcecode.swift; path = AddPointCloudLayerFromFileView.swift; sourceTree = "<group>"; };
		D7CDD38D2CB872EA00DE9766 /* sandiego-north-balboa-pointcloud.slpk */ = {isa = PBXFileReference; lastKnownFileType = file; path = "sandiego-north-balboa-pointcloud.slpk"; sourceTree = "<group>"; };
		D7CE9F9A2AE2F575008F7A5F /* streetmap_SD.tpkx */ = {isa = PBXFileReference; lastKnownFileType = file; path = streetmap_SD.tpkx; sourceTree = "<group>"; };
		D7CE9FA22AE2F595008F7A5F /* san-diego-eagle-locator */ = {isa = PBXFileReference; lastKnownFileType = folder; path = "san-diego-eagle-locator"; sourceTree = "<group>"; };
		D7D1F3522ADDBE5D009CE2DA /* philadelphia.mspk */ = {isa = PBXFileReference; lastKnownFileType = file; path = philadelphia.mspk; sourceTree = "<group>"; };
		D7D9FCF22BF2CC8600F972A2 /* FilterByDefinitionExpressionOrDisplayFilterView.swift */ = {isa = PBXFileReference; fileEncoding = 4; lastKnownFileType = sourcecode.swift; path = FilterByDefinitionExpressionOrDisplayFilterView.swift; sourceTree = "<group>"; };
		D7DDF8502AF47C6C004352D9 /* FindRouteAroundBarriersView.swift */ = {isa = PBXFileReference; fileEncoding = 4; lastKnownFileType = sourcecode.swift; path = FindRouteAroundBarriersView.swift; sourceTree = "<group>"; };
		D7DFA0E62CBA0242007C31F2 /* AddMapImageLayerView.swift */ = {isa = PBXFileReference; lastKnownFileType = sourcecode.swift; path = AddMapImageLayerView.swift; sourceTree = "<group>"; };
		D7E440D62A1ECE7D005D74DE /* CreateBuffersAroundPointsView.swift */ = {isa = PBXFileReference; fileEncoding = 4; lastKnownFileType = sourcecode.swift; path = CreateBuffersAroundPointsView.swift; sourceTree = "<group>"; };
		D7E557672A1D768800B9FB09 /* AddWMSLayerView.swift */ = {isa = PBXFileReference; fileEncoding = 4; lastKnownFileType = sourcecode.swift; path = AddWMSLayerView.swift; sourceTree = "<group>"; };
		D7E7D0802AEB39D5003AAD02 /* FindRouteInTransportNetworkView.swift */ = {isa = PBXFileReference; fileEncoding = 4; lastKnownFileType = sourcecode.swift; path = FindRouteInTransportNetworkView.swift; sourceTree = "<group>"; };
		D7E7D0992AEB3C47003AAD02 /* san_diego_offline_routing */ = {isa = PBXFileReference; lastKnownFileType = folder; path = san_diego_offline_routing; sourceTree = "<group>"; };
		D7EAF3592A1C023800D822C4 /* SetMinAndMaxScaleView.swift */ = {isa = PBXFileReference; fileEncoding = 4; lastKnownFileType = sourcecode.swift; path = SetMinAndMaxScaleView.swift; sourceTree = "<group>"; };
		D7ECF5972AB8BE63003FB2BE /* RenderMultilayerSymbolsView.swift */ = {isa = PBXFileReference; fileEncoding = 4; lastKnownFileType = sourcecode.swift; path = RenderMultilayerSymbolsView.swift; sourceTree = "<group>"; };
		D7EF5D742A26A03A00FEBDE5 /* ShowCoordinatesInMultipleFormatsView.swift */ = {isa = PBXFileReference; fileEncoding = 4; lastKnownFileType = sourcecode.swift; path = ShowCoordinatesInMultipleFormatsView.swift; sourceTree = "<group>"; };
		D7F2A0292CD00F1C0008D981 /* ApplyDictionaryRendererToFeatureLayerView.swift */ = {isa = PBXFileReference; lastKnownFileType = sourcecode.swift; path = ApplyDictionaryRendererToFeatureLayerView.swift; sourceTree = "<group>"; };
		D7F8C0362B60564D0072BFA7 /* AddFeaturesWithContingentValuesView.swift */ = {isa = PBXFileReference; fileEncoding = 4; lastKnownFileType = sourcecode.swift; path = AddFeaturesWithContingentValuesView.swift; sourceTree = "<group>"; };
		D7F8C03D2B605AF60072BFA7 /* ContingentValuesBirdNests.geodatabase */ = {isa = PBXFileReference; lastKnownFileType = file; path = ContingentValuesBirdNests.geodatabase; sourceTree = "<group>"; };
		D7F8C0402B605E720072BFA7 /* FillmoreTopographicMap.vtpk */ = {isa = PBXFileReference; lastKnownFileType = file; path = FillmoreTopographicMap.vtpk; sourceTree = "<group>"; };
		D7F8C0422B608F120072BFA7 /* AddFeaturesWithContingentValuesView.AddFeatureView.swift */ = {isa = PBXFileReference; fileEncoding = 4; lastKnownFileType = sourcecode.swift; path = AddFeaturesWithContingentValuesView.AddFeatureView.swift; sourceTree = "<group>"; };
		E000E75F2869E33D005D87C5 /* ClipGeometryView.swift */ = {isa = PBXFileReference; lastKnownFileType = sourcecode.swift; path = ClipGeometryView.swift; sourceTree = "<group>"; };
		E000E762286A0B18005D87C5 /* CutGeometryView.swift */ = {isa = PBXFileReference; lastKnownFileType = sourcecode.swift; path = CutGeometryView.swift; sourceTree = "<group>"; };
		E004A6BD28414332002A1FE6 /* SetViewpointRotationView.swift */ = {isa = PBXFileReference; fileEncoding = 4; lastKnownFileType = sourcecode.swift; path = SetViewpointRotationView.swift; sourceTree = "<group>"; };
		E004A6D828465C70002A1FE6 /* DisplaySceneView.swift */ = {isa = PBXFileReference; fileEncoding = 4; lastKnownFileType = sourcecode.swift; path = DisplaySceneView.swift; sourceTree = "<group>"; };
		E004A6DF28466279002A1FE6 /* ShowCalloutView.swift */ = {isa = PBXFileReference; lastKnownFileType = sourcecode.swift; path = ShowCalloutView.swift; sourceTree = "<group>"; };
		E004A6E52846A61F002A1FE6 /* StyleGraphicsWithSymbolsView.swift */ = {isa = PBXFileReference; lastKnownFileType = sourcecode.swift; path = StyleGraphicsWithSymbolsView.swift; sourceTree = "<group>"; };
		E004A6E828493BCE002A1FE6 /* ShowDeviceLocationView.swift */ = {isa = PBXFileReference; lastKnownFileType = sourcecode.swift; path = ShowDeviceLocationView.swift; sourceTree = "<group>"; };
		E004A6EC2849556E002A1FE6 /* CreatePlanarAndGeodeticBuffersView.swift */ = {isa = PBXFileReference; lastKnownFileType = sourcecode.swift; path = CreatePlanarAndGeodeticBuffersView.swift; sourceTree = "<group>"; };
		E004A6EF284E4B9B002A1FE6 /* DownloadVectorTilesToLocalCacheView.swift */ = {isa = PBXFileReference; lastKnownFileType = sourcecode.swift; path = DownloadVectorTilesToLocalCacheView.swift; sourceTree = "<group>"; };
		E004A6F2284E4FEB002A1FE6 /* ShowResultOfSpatialOperationsView.swift */ = {isa = PBXFileReference; lastKnownFileType = sourcecode.swift; path = ShowResultOfSpatialOperationsView.swift; sourceTree = "<group>"; };
		E004A6F5284FA42A002A1FE6 /* SelectFeaturesInFeatureLayerView.swift */ = {isa = PBXFileReference; lastKnownFileType = sourcecode.swift; path = SelectFeaturesInFeatureLayerView.swift; sourceTree = "<group>"; };
		E041ABBF287CA9F00056009B /* WebView.swift */ = {isa = PBXFileReference; lastKnownFileType = sourcecode.swift; path = WebView.swift; sourceTree = "<group>"; };
		E041ABD6287DB04D0056009B /* SampleInfoView.swift */ = {isa = PBXFileReference; lastKnownFileType = sourcecode.swift; path = SampleInfoView.swift; sourceTree = "<group>"; };
		E041AC15287F54580056009B /* highlight.min.js */ = {isa = PBXFileReference; fileEncoding = 4; lastKnownFileType = sourcecode.javascript; path = highlight.min.js; sourceTree = "<group>"; };
		E041AC1D288076A60056009B /* info.css */ = {isa = PBXFileReference; fileEncoding = 4; lastKnownFileType = text.css; path = info.css; sourceTree = "<group>"; };
		E041AC1F288077B90056009B /* xcode.css */ = {isa = PBXFileReference; fileEncoding = 4; lastKnownFileType = text.css; path = xcode.css; sourceTree = "<group>"; };
		E066DD34285CF3B3004D3D5B /* FindRouteView.swift */ = {isa = PBXFileReference; lastKnownFileType = sourcecode.swift; path = FindRouteView.swift; sourceTree = "<group>"; };
		E066DD372860AB28004D3D5B /* StyleGraphicsWithRendererView.swift */ = {isa = PBXFileReference; lastKnownFileType = sourcecode.swift; path = StyleGraphicsWithRendererView.swift; sourceTree = "<group>"; };
		E066DD3A2860CA08004D3D5B /* ShowResultOfSpatialRelationshipsView.swift */ = {isa = PBXFileReference; lastKnownFileType = sourcecode.swift; path = ShowResultOfSpatialRelationshipsView.swift; sourceTree = "<group>"; };
		E066DD3F28610F55004D3D5B /* AddSceneLayerFromServiceView.swift */ = {isa = PBXFileReference; lastKnownFileType = sourcecode.swift; path = AddSceneLayerFromServiceView.swift; sourceTree = "<group>"; };
		E070A0A2286F3B6000F2B606 /* DownloadPreplannedMapAreaView.swift */ = {isa = PBXFileReference; lastKnownFileType = sourcecode.swift; path = DownloadPreplannedMapAreaView.swift; sourceTree = "<group>"; };
		E088E1562862579D00413100 /* SetSurfacePlacementModeView.swift */ = {isa = PBXFileReference; lastKnownFileType = sourcecode.swift; path = SetSurfacePlacementModeView.swift; sourceTree = "<group>"; };
		E088E1732863B5F800413100 /* GenerateOfflineMapView.swift */ = {isa = PBXFileReference; lastKnownFileType = sourcecode.swift; path = GenerateOfflineMapView.swift; sourceTree = "<group>"; };
		E0D04FF128A5390000747989 /* DownloadPreplannedMapAreaView.Model.swift */ = {isa = PBXFileReference; lastKnownFileType = sourcecode.swift; path = DownloadPreplannedMapAreaView.Model.swift; sourceTree = "<group>"; };
		E0EA0B762866390E00C9621D /* ProjectGeometryView.swift */ = {isa = PBXFileReference; lastKnownFileType = sourcecode.swift; path = ProjectGeometryView.swift; sourceTree = "<group>"; };
		E0FE32E628747778002C6ACA /* BrowseBuildingFloorsView.swift */ = {isa = PBXFileReference; lastKnownFileType = sourcecode.swift; path = BrowseBuildingFloorsView.swift; sourceTree = "<group>"; };
		F111CCC0288B5D5600205358 /* DisplayMapFromMobileMapPackageView.swift */ = {isa = PBXFileReference; lastKnownFileType = sourcecode.swift; path = DisplayMapFromMobileMapPackageView.swift; sourceTree = "<group>"; };
		F111CCC3288B641900205358 /* Yellowstone.mmpk */ = {isa = PBXFileReference; lastKnownFileType = file; path = Yellowstone.mmpk; sourceTree = "<group>"; };
		F1E71BF0289473760064C33F /* AddRasterFromFileView.swift */ = {isa = PBXFileReference; lastKnownFileType = sourcecode.swift; path = AddRasterFromFileView.swift; sourceTree = "<group>"; };
/* End PBXFileReference section */

/* Begin PBXFrameworksBuildPhase section */
		00E5401027F3CCA200CF66D5 /* Frameworks */ = {
			isa = PBXFrameworksBuildPhase;
			buildActionMask = 2147483647;
			files = (
				00C43AED2947DC350099AE34 /* ArcGISToolkit in Frameworks */,
			);
			runOnlyForDeploymentPostprocessing = 0;
		};
/* End PBXFrameworksBuildPhase section */

/* Begin PBXGroup section */
		0000FB6D2BBDB17600845921 /* Add 3D tiles layer */ = {
			isa = PBXGroup;
			children = (
				0000FB6B2BBDB17600845921 /* Add3DTilesLayerView.swift */,
			);
			path = "Add 3D tiles layer";
			sourceTree = "<group>";
		};
		0005580D281872BE00224BC6 /* Views */ = {
			isa = PBXGroup;
			children = (
				00B04272282EC59E0072E1B4 /* AboutView.swift */,
				D70BE5782A5624A80022CA02 /* CategoriesView.swift */,
				00E5400D27F3CCA100CF66D5 /* ContentView.swift */,
				D7B759B22B1FFBE300017FDD /* FavoritesView.swift */,
				000558092817C51E00224BC6 /* SampleDetailView.swift */,
				E041ABD6287DB04D0056009B /* SampleInfoView.swift */,
				00273CF52A82AB8700A7A77D /* SampleLink.swift */,
				D72FE7072CE6DA1900BBC0FE /* SampleMenuButtons.swift */,
				00273CF32A82AB5900A7A77D /* SamplesSearchView.swift */,
				E041ABBF287CA9F00056009B /* WebView.swift */,
			);
			path = Views;
			sourceTree = "<group>";
		};
		000D43152B9918420003D3C2 /* Configure basemap style parameters */ = {
			isa = PBXGroup;
			children = (
				000D43132B9918420003D3C2 /* ConfigureBasemapStyleParametersView.swift */,
			);
			path = "Configure basemap style parameters";
			sourceTree = "<group>";
		};
		00181B442846AD3900654571 /* Extensions */ = {
			isa = PBXGroup;
			children = (
				D7A670D42DADB9630060E327 /* Bundle.swift */,
				D7A670D62DADBC770060E327 /* EnvironmentValues+RequestReviewModel.swift */,
				00181B452846AD7100654571 /* View+ErrorAlert.swift */,
			);
			path = Extensions;
			sourceTree = "<group>";
		};
		0023DE5029D648FA0098243A /* macOS */ = {
			isa = PBXGroup;
			children = (
				00ACF554293E6C6A0059B2A9 /* Samples.entitlements */,
			);
			path = macOS;
			sourceTree = "<group>";
		};
		003D7C332821EBCC009DDFD2 /* Scripts */ = {
			isa = PBXGroup;
			children = (
				D742B6812D0A5FA100BA944F /* DownloadPortalItemData.swift */,
				003D7C352821EBCC009DDFD2 /* GenerateSampleViewSourceCode.swift */,
				003D7C342821EBCC009DDFD2 /* masquerade */,
			);
			path = Scripts;
			sourceTree = "<group>";
		};
		004421872DB9532400249FEE /* Add feature collection layer from portal item */ = {
			isa = PBXGroup;
			children = (
				004421892DB9532D00249FEE /* AddFeatureCollectionLayerFromPortalItemView.swift */,
			);
			path = "Add feature collection layer from portal item";
			sourceTree = "<group>";
		};
		0044218D2DB961F500249FEE /* Add feature collection layer from query */ = {
			isa = PBXGroup;
			children = (
				0044218F2DB961FE00249FEE /* AddFeatureCollectionLayerFromQueryView.swift */,
			);
			path = "Add feature collection layer from query";
			sourceTree = "<group>";
		};
		0044288C29C90BD500160767 /* Get elevation at point on surface */ = {
			isa = PBXGroup;
			children = (
				0044289129C90C0B00160767 /* GetElevationAtPointOnSurfaceView.swift */,
			);
			path = "Get elevation at point on surface";
			sourceTree = "<group>";
		};
		0044CDD72995C352004618CE /* Show device location history */ = {
			isa = PBXGroup;
			children = (
				0044CDDE2995C39E004618CE /* ShowDeviceLocationHistoryView.swift */,
			);
			path = "Show device location history";
			sourceTree = "<group>";
		};
		004A2B962BED454300C297CE /* 740b663bff5e4198b9b6674af93f638a */ = {
			isa = PBXGroup;
			children = (
				004A2B9C2BED455B00C297CE /* canyonlands */,
			);
			path = 740b663bff5e4198b9b6674af93f638a;
			sourceTree = "<group>";
		};
		004A2BA12BED456500C297CE /* Apply scheduled updates to preplanned map area */ = {
			isa = PBXGroup;
			children = (
				004A2B9E2BED456500C297CE /* ApplyScheduledUpdatesToPreplannedMapAreaView.swift */,
			);
			path = "Apply scheduled updates to preplanned map area";
			sourceTree = "<group>";
		};
		0072C7F12DBAA64C001502CA /* Add feature collection layer from table */ = {
			isa = PBXGroup;
			children = (
				0072C7F32DBAA65B001502CA /* AddFeatureCollectionLayerFromTableView.swift */,
			);
			path = "Add feature collection layer from table";
			sourceTree = "<group>";
		};
		0074ABAF281742420037244A /* Supporting Files */ = {
			isa = PBXGroup;
			children = (
				00181B442846AD3900654571 /* Extensions */,
				0074ABC028174F430037244A /* Models */,
				0005580D281872BE00224BC6 /* Views */,
				E041ABC3287CAFEB0056009B /* Web */,
			);
			path = "Supporting Files";
			sourceTree = "<group>";
		};
		0074ABB228174B830037244A /* Samples */ = {
			isa = PBXGroup;
			children = (
				0000FB6D2BBDB17600845921 /* Add 3D tiles layer */,
				79D84D0C2A815BED00F45262 /* Add custom dynamic entity data source */,
				4D2ADC3E29C26D05003B367F /* Add dynamic entity layer */,
				D7848EFD2CBD986400F6F546 /* Add elevation source from raster */,
				D7BEBAC22CBDC0F800F882E7 /* Add elevation source from tile package */,
				004421872DB9532400249FEE /* Add feature collection layer from portal item */,
<<<<<<< HEAD
				0072C7F12DBAA64C001502CA /* Add feature collection layer from table */,
=======
				0044218D2DB961F500249FEE /* Add feature collection layer from query */,
>>>>>>> 9d7db57b
				00D4EF7E2863840D00B9CC30 /* Add feature layers */,
				D7F8C0342B60564D0072BFA7 /* Add features with contingent values */,
				D713C6D42CB990600073AA72 /* Add KML layer */,
				D751B4C72CD3E572005CE750 /* Add KML layer with network links */,
				D7DFA0E92CBA0242007C31F2 /* Add map image layer */,
				D7CDD3882CB86F0A00DE9766 /* Add point cloud layer from file */,
				D7848ED72CBD85A300F6F546 /* Add point scene layer */,
				F19A316128906F0D003B7EF9 /* Add raster from file */,
				955271622C0E6750009B1ED4 /* Add raster from service */,
				E066DD3E28610F3F004D3D5B /* Add scene layer from service */,
				D7BE7E6E2CC19CC3006DDB0C /* Add tiled layer */,
				D7201CD72CC6B710004BDB7D /* Add tiled layer as basemap */,
				D7201D032CC6D3B5004BDB7D /* Add vector tiled layer from custom style */,
				3E54CF202C66AFA400DD2F18 /* Add web tiled layer */,
				D7E557602A1D743100B9FB09 /* Add WMS layer */,
				1C3B7DC22A5F64FC00907443 /* Analyze network with subnetwork trace */,
				D7C16D172AC5F6C100689E89 /* Animate 3D graphic */,
				D77570BC2A29427200F490CD /* Animate images with image overlay */,
				D7F2A02C2CD00F1C0008D981 /* Apply dictionary renderer to feature layer */,
				D70789912CD160FD000DF215 /* Apply dictionary renderer to graphics overlay */,
				955AFAC52C10FD74009C8FE5 /* Apply mosaic rule to rasters */,
				D771D0C52CD55211004C13CB /* Apply raster rendering rule */,
				004A2BA12BED456500C297CE /* Apply scheduled updates to preplanned map area */,
				D75362CC2A1E862B00D83028 /* Apply unique value renderer */,
				1C8EC7422BAE2891001A6929 /* Augment reality to collect data */,
				D7084FA42AD771AA00EC7F4F /* Augment reality to fly over scene */,
				1C2538472BABAC7B00337307 /* Augment reality to navigate route */,
				D7A737DF2BABB9FE00B7C7FC /* Augment reality to show hidden infrastructure */,
				D72F27292ADA1E4400F906DA /* Augment reality to show tabletop scene */,
				218F35B229C28F4A00502022 /* Authenticate with OAuth */,
				E0FE32E528747762002C6ACA /* Browse building floors */,
				95E980732C26185000CB8912 /* Browse OGC API feature service */,
				1C9B74D229DB54560038B06F /* Change camera controller */,
				4D2ADC5329C4F612003B367F /* Change map view background */,
				1C0C1C3229D34DAE005C8B24 /* Change viewpoint */,
				E000E75E2869E325005D87C5 /* Clip geometry */,
				000D43152B9918420003D3C2 /* Configure basemap style parameters */,
				D7635FF32B9277DC0044AB97 /* Configure clusters */,
				D74F6C412D0CD51B00D4FB15 /* Configure electronic navigational charts */,
				88F93CBE29C3D4E30006B28E /* Create and edit geometries */,
				79B7B8082A1BF8B300F57C27 /* Create and save KML file */,
				D7E440D12A1ECBC2005D74DE /* Create buffers around points */,
				D7B3C5C02A43B71E001DA4D8 /* Create convex hull around geometries */,
				D744FD132A2112360084A66C /* Create convex hull around points */,
				D79482D32C35D872006521CD /* Create dynamic basemap gallery */,
				D71563E62D5AC2B600D2E948 /* Create KML multi-track */,
				1C19B4EA2A578E46001D2506 /* Create load report */,
				D73FABE82AD4A0370048EC70 /* Create mobile geodatabase */,
				E004A6EB28495538002A1FE6 /* Create planar and geodetic buffers */,
				D71C5F602AAA7854006599FD /* Create symbol styles from web styles */,
				E000E761286A0B07005D87C5 /* Cut geometry */,
				D71099692A27D8880065A1C1 /* Densify and generalize geometry */,
				D7BEBAD12CBDFE1C00F882E7 /* Display alternate symbols at different scales */,
				D7AE861A2AC39D750049B626 /* Display annotation */,
				D7635FEA2B9272CB0044AB97 /* Display clusters */,
				00A7A1422A2FC58300F035F7 /* Display content of utility network container */,
				D7497F382AC4B45300167AD2 /* Display dimensions */,
				0074ABB328174B830037244A /* Display map */,
				F111CCBD288B548400205358 /* Display map from mobile map package */,
				D752D95B2A3BCDD4003EB25E /* Display map from portal item */,
				00B04FB3283EEB830026C882 /* Display overview map */,
				E004A6D528465C70002A1FE6 /* Display scene */,
				D7010EBA2B05616900D43F55 /* Display scene from mobile scene package */,
				D742E48E2B04132B00690098 /* Display web scene from portal item */,
				E070A0A1286F3B3400F2B606 /* Download preplanned map area */,
				E004A6EE284E4B7A002A1FE6 /* Download vector tiles to local cache */,
				D733CA182BED980D00FBDE4C /* Edit and sync features with feature service */,
				9579FCEB2C3360CA00FC8A1D /* Edit feature attachments */,
				D75E5EF02CC049D500252595 /* Edit features using feature forms */,
				D762AF5E2BF6A7B900ECE3C7 /* Edit features with feature-linked annotation */,
				D764B7DE2BE2F89D002E2F92 /* Edit geodatabase with transactions */,
				D73E619D2BDB21F400457932 /* Edit with branch versioning */,
				D7D9FCF52BF2CC8600F972A2 /* Filter by definition expression or display filter */,
				1C26ED122A859525009B7721 /* Filter features in scene */,
				D73FCFF32B02A3AA0006360D /* Find address with reverse geocode */,
				D7705D5F2AFC570700CC0335 /* Find closest facility from point */,
				D7705D542AFC244E00CC0335 /* Find closest facility to multiple points */,
				D78666A92A21616D00C60110 /* Find nearest vertex */,
				E066DD33285CF3A0004D3D5B /* Find route */,
				D7DDF84F2AF47C6C004352D9 /* Find route around barriers */,
				D76000AA2AF19C2300B3084D /* Find route in mobile map package */,
				D7E7D0792AEB39BF003AAD02 /* Find route in transport network */,
				E088E1722863B5E600413100 /* Generate offline map */,
				10B782032BE55C52007EAE6C /* Generate offline map with custom parameters */,
				10D321942BDB1C2E00B39B1B /* Generate offline map with local basemap */,
				D7553CD62AE2DFEC00DC2A70 /* Geocode offline */,
				0044288C29C90BD500160767 /* Get elevation at point on surface */,
				D704AA562AB22B7A00A3BB63 /* Group layers together */,
				102B6A352BFD5AD1009F763C /* Identify features in WMS layer */,
				D731F3BD2AD0D22500A8431E /* Identify graphics */,
				D70082E72ACF8F6C00E0C3C2 /* Identify KML features */,
				D751018A2A2E960300B8FA48 /* Identify layer features */,
				D7464F182ACE0445007FEE88 /* Identify raster cell */,
				D75E5EE52CC0340100252595 /* List contents of KML file */,
				D776880E2B69826B007C3860 /* List spatial reference transformations */,
				D718A1E92B575FD900447087 /* Manage bookmarks */,
				D752D93C2A3914E5003EB25E /* Manage operational layers */,
				D73E61952BDAEE6600457932 /* Match viewpoint of geo views */,
				D7ABA2F52A3256610021822B /* Measure distance in scene */,
				D7352F8D2BD992C40013FFEF /* Monitor changes to draw status */,
				D71371782BD88ECC00EB2F86 /* Monitor changes to layer view state */,
				D752D9422A3A6EB8003EB25E /* Monitor changes to map load status */,
				75DD739029D38B1B0010229D /* Navigate route */,
				D7588F5B2B7D8DAA008B75E2 /* Navigate route with rerouting */,
				D76929F32B4F78340047205E /* Orbit camera around object */,
				D7232EDD2AC1E5410079ABFF /* Play KML tour */,
				E0EA0B75286638FD00C9621D /* Project geometry */,
				3E9F77712C6A609B0022CAB5 /* Query feature count and extent */,
				108EC03F29D25AE1000F35D0 /* Query feature table */,
				D73F06652B5EE73D000B574F /* Query features with Arcade expression */,
				D7BA38962BFBFC0F009954F5 /* Query related features */,
				D7A85A052CD5ABF5009DC68A /* Query with CQL filters */,
				D7ECF5942AB8BDCA003FB2BE /* Render multilayer symbols */,
				1CAB8D402A3CEAB0002AA649 /* Run valve isolation trace */,
				D75F66322B48EABC00434974 /* Search for web map */,
				00CB913628481475005C2C5D /* Search with geocode */,
				E004A6F4284FA3C5002A1FE6 /* Select features in feature layer */,
				954AEDEF2C01332F00265114 /* Select features in scene layer */,
				00B042E3282EDC690072E1B4 /* Set basemap */,
				D7C3AB462B683291008909B9 /* Set feature request mode */,
				3E720F9B2C619ACD00E22A9E /* Set initial viewpoint */,
				D734FA072A183A5A00246D7E /* Set max extent */,
				D7EAF34F2A1C011000D822C4 /* Set min and max scale */,
				D76CE8D62BFD7047009A8686 /* Set reference scale */,
				3EEDE7CC2C5D735E00510104 /* Set spatial reference */,
				95F3A52C2C07F0A600885DED /* Set surface navigation constraint */,
				E088E1552862578800413100 /* Set surface placement mode */,
				D769C20D2A28FF8600030F61 /* Set up location-driven geotriggers */,
				E004A6B928414332002A1FE6 /* Set viewpoint rotation */,
				1C43BC782A43781100509BF8 /* Set visibility of subtype sublayer */,
				E004A6DE2846626A002A1FE6 /* Show callout */,
				D7EF5D712A269E2D00FEBDE5 /* Show coordinates in multiple formats */,
				E004A6E728493BBB002A1FE6 /* Show device location */,
				0044CDD72995C352004618CE /* Show device location history */,
				95F8912A2C46E9F00010EBED /* Show device location using indoor positioning */,
				4D126D6829CA1B6000CFB7A7 /* Show device location with NMEA data sources */,
				D722BD1E2A420D7E002C2087 /* Show extruded features */,
				00ABA94B2BF671FC00C0488C /* Show grid */,
				D751017D2A2E490800B8FA48 /* Show labels on layer */,
				D7CC33FB2A31475C00198EDF /* Show line of sight between points */,
				D7337C5C2ABD137400A5D865 /* Show mobile map package expiration date */,
				1C42E04129D2396B004FC4BE /* Show popup */,
				1C9B74C429DB43580038B06F /* Show realistic light and shadows */,
				E004A6F1284E4F80002A1FE6 /* Show result of spatial operations */,
				E066DD392860C9EE004D3D5B /* Show result of spatial relationships */,
				95A5721A2C0FDCCE006E8B48 /* Show scale bar */,
				95D2EE102C334D1D00683D53 /* Show service area */,
				1CAF831A2A20305F000E1E60 /* Show utility associations */,
				D7ABA2FB2A3287C10021822B /* Show viewshed from geoelement in scene */,
				0086F3FC28E3770900974721 /* Show viewshed from point in scene */,
				95DEB9B72C127A97009BEC35 /* Show viewshed from point on map */,
				00E7C15A2BBE1BF000B85D69 /* Snap geometry edits */,
				D71A9DE12D8CC88D00CA03CB /* Snap geometry edits with utility network rules */,
				D75B584D2AAFB2C20038B3B4 /* Style features with custom dictionary */,
				D71C909E2C6C249B0018C63E /* Style geometry types with symbols */,
				E066DD362860AB0B004D3D5B /* Style graphics with renderer */,
				E004A6E42846A609002A1FE6 /* Style graphics with symbols */,
				D77BC5352B59A2D3007B49B6 /* Style point with distance composite scene symbol */,
				D7058B0B2B59E44B000A888A /* Style point with scene symbol */,
				D74C8BFA2ABA5572007C76B8 /* Style symbols from mobile style file */,
				7573E81229D6134C00BEED9C /* Trace utility network */,
				D74EA7802B6DADA5008F6C7C /* Validate utility network topology */,
			);
			path = Samples;
			sourceTree = "<group>";
		};
		0074ABB328174B830037244A /* Display map */ = {
			isa = PBXGroup;
			children = (
				0074ABBE28174BCF0037244A /* DisplayMapView.swift */,
			);
			path = "Display map";
			sourceTree = "<group>";
		};
		0074ABC028174F430037244A /* Models */ = {
			isa = PBXGroup;
			children = (
				D72FE7022CE6D05600BBC0FE /* AppFavorites.swift */,
				00CCB8A4285BAF8700BBAB70 /* OnDemandResource.swift */,
				0074ABC128174F430037244A /* Sample.swift */,
			);
			path = Models;
			sourceTree = "<group>";
		};
		0086F3FC28E3770900974721 /* Show viewshed from point in scene */ = {
			isa = PBXGroup;
			children = (
				0042E24228E4BF8F001F33D6 /* ShowViewshedFromPointInSceneView.Model.swift */,
				0086F3FD28E3770900974721 /* ShowViewshedFromPointInSceneView.swift */,
				0042E24428E4F82B001F33D6 /* ShowViewshedFromPointInSceneView.ViewshedSettingsView.swift */,
			);
			path = "Show viewshed from point in scene";
			sourceTree = "<group>";
		};
		00966EE62811F64D009D3DD7 /* iOS */ = {
			isa = PBXGroup;
			children = (
				00E5402A27F775EA00CF66D5 /* Info.plist */,
			);
			path = iOS;
			sourceTree = "<group>";
		};
		00A7A1422A2FC58300F035F7 /* Display content of utility network container */ = {
			isa = PBXGroup;
			children = (
				00A7A1432A2FC58300F035F7 /* DisplayContentOfUtilityNetworkContainerView.swift */,
				00A7A1492A2FC5B700F035F7 /* DisplayContentOfUtilityNetworkContainerView.Model.swift */,
			);
			path = "Display content of utility network container";
			sourceTree = "<group>";
		};
		00ABA94B2BF671FC00C0488C /* Show grid */ = {
			isa = PBXGroup;
			children = (
				00ABA94D2BF6721700C0488C /* ShowGridView.swift */,
			);
			path = "Show grid";
			sourceTree = "<group>";
		};
		00B042E3282EDC690072E1B4 /* Set basemap */ = {
			isa = PBXGroup;
			children = (
				00B042E5282EDC690072E1B4 /* SetBasemapView.swift */,
			);
			path = "Set basemap";
			sourceTree = "<group>";
		};
		00B04FB3283EEB830026C882 /* Display overview map */ = {
			isa = PBXGroup;
			children = (
				00B04FB4283EEBA80026C882 /* DisplayOverviewMapView.swift */,
			);
			path = "Display overview map";
			sourceTree = "<group>";
		};
		00C94A0228B53DCC004E42D9 /* 7c4c679ab06a4df19dc497f577f111bd */ = {
			isa = PBXGroup;
			children = (
				00C94A0C28B53DE1004E42D9 /* raster-file */,
			);
			path = 7c4c679ab06a4df19dc497f577f111bd;
			sourceTree = "<group>";
		};
		00CB913628481475005C2C5D /* Search with geocode */ = {
			isa = PBXGroup;
			children = (
				00CB9137284814A4005C2C5D /* SearchWithGeocodeView.swift */,
			);
			path = "Search with geocode";
			sourceTree = "<group>";
		};
		00CCB8A6285D059300BBAB70 /* Portal Data */ = {
			isa = PBXGroup;
			children = (
				D762DA0D2D94C750001052DD /* 0fd3a39660d54c12b05d5f81f207dffd */,
				D74C8C002ABA6202007C76B8 /* 1bd036f221f54a99abc9e46ff3511cbf */,
				D7781D472B7EB03400E53C51 /* 4caec8c55ea2463982f1af7d9611b8d5 */,
				D7C16D1D2AC5FE8200689E89 /* 5a9b60cee9ba41e79640a06bcdf8084d */,
				00C94A0228B53DCC004E42D9 /* 7c4c679ab06a4df19dc497f577f111bd */,
				D701D7242A37C7E4006FF0C8 /* 07d62a792ab6496d9b772a24efea45d0 */,
				D7D1F3512ADDBE5D009CE2DA /* 7dd2f97bb007466ea939160d0de96a9d */,
				9537AFC82C220ECB000923C5 /* 9d2987a825c646468b3ce7512fb76e2d */,
				00D4EF8328638BF100B9CC30 /* 15a7cbd3af1e47cfa5d2c6b93dc44fc2 */,
				D7CE9F992AE2F575008F7A5F /* 22c3083d4fa74e3e9b25adfc9f8c0496 */,
				D7CDD38E2CB872EA00DE9766 /* 34da965ca51d4c68aa9b3a38edb29e00 */,
				D7BEBAC82CBDC81200F882E7 /* 52ca74b4ba8042b78b3c653696f34a9c */,
				00D4EF8E28638BF100B9CC30 /* 68ec42517cdd439e81b036210483e8e7 */,
				D762AF642BF6A96100ECE3C7 /* 74c0c9fa80f4498c9739cc42531e9948 */,
				D76000B52AF19FC900B3084D /* 260eb6535c824209964cf281766ebe43 */,
				D7C16D202AC5FE9800689E89 /* 290f0c571c394461a8b58b6775d0bd63 */,
				D713C6F62CB9B9A60073AA72 /* 324e4742820e46cfbe5029ff2c32cb1f */,
				1C965C4629DBA879002F8536 /* 681d6f7694644709a7c830ec57a2d72b */,
				004A2B962BED454300C297CE /* 740b663bff5e4198b9b6674af93f638a */,
				D7CE9F9C2AE2F585008F7A5F /* 3424d442ebe54f3cbf34462382d3aebe */,
				D735717F2CB613100046A433 /* 5028bf3513ff4c38b28822d010a4937c */,
				D707899A2CD16324000DF215 /* 8776cfc26eed4485a03de6316826384c */,
				D7C16D232AC5FEA600689E89 /* 12509ffdc684437f8f2656b0129d2c13 */,
				D7BB3DD12C5D781800FFCD56 /* 43809fd639f242fd8045ecbafd61a579 */,
				10D321912BDB187400B39B1B /* 85282f2aaa2844d8935cdb8722e22a93 */,
				D73F8CF22AB1089900CD39DA /* 751138a2e0844e06853522d54103222a */,
				D7BEBA9F2CBD9CCA00F882E7 /* 98092369c4ae4d549bbbd45dba993ebc */,
				D721EEA62ABDFF550040BE46 /* 174150279af74a2ba6f8b87a567f480b */,
				792222DB2A81AA5D00619FFE /* a8a942c228af4fac96baa78ad60f511f */,
				D7464F202ACE0910007FEE88 /* b5f977c78ec74b3a8857ca86d1d9b318 */,
				D7F8C03F2B605E720072BFA7 /* b5106355f1634b8996e634c04b6a930a */,
				D70539042CD0122D00F63F4A /* c78b149a1d52414682c86a5feeb13d30 */,
				00D4EF8128638BF100B9CC30 /* cb1b20748a9f4d128dad8a87244e3e37 */,
				4D126D7629CA3B3F00CFB7A7 /* d5bad9f4fee9483791e405880fb466da */,
				D77572AC2A295DC100F490CD /* d1453556d91e46dea191c20c398b82cd */,
				D75E5EEB2CC0466900252595 /* da301cb122874d5497f8a8f6c81eb36e */,
				D7E7D0862AEB3C36003AAD02 /* df193653ed39449195af0c9725701dca */,
				D70539082CD0122D00F63F4A /* e0d41b4b409a49a5a7ba11939d8535dc */,
				F111CCC2288B63DB00205358 /* e1f3a7254cb845b09450f54937c16061 */,
				D7C5233F2BED9BBF00E8221A /* e4a398afe9a945f3b0f4dca1e4faccb5 */,
				D7F8C03C2B605AF60072BFA7 /* e12b54ea799f4606a2712157cf9f6e41 */,
				D7C16D262AC5FEB600689E89 /* e87c154fb9c2487f999143df5b08e9b1 */,
				D7201D2A2CC6D829004BDB7D /* f4b742a57af344988b02227e2824ca5f */,
				D7497F3E2AC4BA4100167AD2 /* f5ff6f5556a945bca87ca513b8729a1e */,
			);
			path = "Portal Data";
			sourceTree = SOURCE_ROOT;
		};
		00D4EF7E2863840D00B9CC30 /* Add feature layers */ = {
			isa = PBXGroup;
			children = (
				00D4EF7F2863842100B9CC30 /* AddFeatureLayersView.swift */,
			);
			path = "Add feature layers";
			sourceTree = "<group>";
		};
		00D4EF8128638BF100B9CC30 /* cb1b20748a9f4d128dad8a87244e3e37 */ = {
			isa = PBXGroup;
			children = (
				00D4EF8228638BF100B9CC30 /* LA_Trails.geodatabase */,
			);
			path = cb1b20748a9f4d128dad8a87244e3e37;
			sourceTree = "<group>";
		};
		00D4EF8328638BF100B9CC30 /* 15a7cbd3af1e47cfa5d2c6b93dc44fc2 */ = {
			isa = PBXGroup;
			children = (
				00D4EFB02863CE6300B9CC30 /* ScottishWildlifeTrust_reserves */,
			);
			path = 15a7cbd3af1e47cfa5d2c6b93dc44fc2;
			sourceTree = "<group>";
		};
		00D4EF8E28638BF100B9CC30 /* 68ec42517cdd439e81b036210483e8e7 */ = {
			isa = PBXGroup;
			children = (
				00D4EF8F28638BF100B9CC30 /* AuroraCO.gpkg */,
			);
			path = 68ec42517cdd439e81b036210483e8e7;
			sourceTree = "<group>";
		};
		00E5400627F3CCA100CF66D5 = {
			isa = PBXGroup;
			children = (
				00966EE62811F64D009D3DD7 /* iOS */,
				0023DE5029D648FA0098243A /* macOS */,
				00CCB8A6285D059300BBAB70 /* Portal Data */,
				00E5401427F3CCA200CF66D5 /* Products */,
				003D7C332821EBCC009DDFD2 /* Scripts */,
				00E5400B27F3CCA100CF66D5 /* Shared */,
			);
			sourceTree = "<group>";
		};
		00E5400B27F3CCA100CF66D5 /* Shared */ = {
			isa = PBXGroup;
			children = (
				0074ABAF281742420037244A /* Supporting Files */,
				0074ABB228174B830037244A /* Samples */,
				00E5400C27F3CCA100CF66D5 /* SamplesApp.swift */,
				00E5400E27F3CCA200CF66D5 /* Assets.xcassets */,
				798C2DA62AFC505600EE7E97 /* PrivacyInfo.xcprivacy */,
				001C6DD827FE585A00D472C2 /* AppSecrets.swift.masque */,
				0074ABCA2817B8DB0037244A /* SamplesApp+Samples.swift.tache */,
			);
			path = Shared;
			sourceTree = "<group>";
		};
		00E5401427F3CCA200CF66D5 /* Products */ = {
			isa = PBXGroup;
			children = (
				00E5401327F3CCA200CF66D5 /* ArcGIS Maps SDK Samples.app */,
			);
			name = Products;
			sourceTree = "<group>";
		};
		00E7C15A2BBE1BF000B85D69 /* Snap geometry edits */ = {
			isa = PBXGroup;
			children = (
				00E7C1592BBE1BF000B85D69 /* SnapGeometryEditsView.swift */,
				00E1D90A2BC0AF97001AEB6A /* SnapGeometryEditsView.SnapSettingsView.swift */,
				00E1D90C2BC0B125001AEB6A /* SnapGeometryEditsView.GeometryEditorModel.swift */,
				00E1D90E2BC0B1E8001AEB6A /* SnapGeometryEditsView.GeometryEditorMenu.swift */,
			);
			path = "Snap geometry edits";
			sourceTree = "<group>";
		};
		102B6A352BFD5AD1009F763C /* Identify features in WMS layer */ = {
			isa = PBXGroup;
			children = (
				102B6A362BFD5B55009F763C /* IdentifyFeaturesInWMSLayerView.swift */,
			);
			path = "Identify features in WMS layer";
			sourceTree = "<group>";
		};
		108EC03F29D25AE1000F35D0 /* Query feature table */ = {
			isa = PBXGroup;
			children = (
				108EC04029D25B2C000F35D0 /* QueryFeatureTableView.swift */,
			);
			path = "Query feature table";
			sourceTree = "<group>";
		};
		10B782032BE55C52007EAE6C /* Generate offline map with custom parameters */ = {
			isa = PBXGroup;
			children = (
				10B782042BE55D7E007EAE6C /* GenerateOfflineMapWithCustomParametersView.swift */,
				10B782072BE5A058007EAE6C /* GenerateOfflineMapWithCustomParametersView.CustomParameters.swift */,
				10BD9EB32BF51B4B00ABDBD5 /* GenerateOfflineMapWithCustomParametersView.Model.swift */,
			);
			path = "Generate offline map with custom parameters";
			sourceTree = "<group>";
		};
		10D321912BDB187400B39B1B /* 85282f2aaa2844d8935cdb8722e22a93 */ = {
			isa = PBXGroup;
			children = (
				10D321922BDB187400B39B1B /* naperville_imagery.tpkx */,
			);
			path = 85282f2aaa2844d8935cdb8722e22a93;
			sourceTree = "<group>";
		};
		10D321942BDB1C2E00B39B1B /* Generate offline map with local basemap */ = {
			isa = PBXGroup;
			children = (
				10D321952BDB1CB500B39B1B /* GenerateOfflineMapWithLocalBasemapView.swift */,
			);
			path = "Generate offline map with local basemap";
			sourceTree = "<group>";
		};
		1C0C1C3229D34DAE005C8B24 /* Change viewpoint */ = {
			isa = PBXGroup;
			children = (
				1C0C1C3429D34DAE005C8B24 /* ChangeViewpointView.swift */,
			);
			path = "Change viewpoint";
			sourceTree = "<group>";
		};
		1C19B4EA2A578E46001D2506 /* Create load report */ = {
			isa = PBXGroup;
			children = (
				1C19B4EF2A578E46001D2506 /* CreateLoadReportView.Model.swift */,
				1C19B4ED2A578E46001D2506 /* CreateLoadReportView.swift */,
				1C19B4EB2A578E46001D2506 /* CreateLoadReportView.Views.swift */,
			);
			path = "Create load report";
			sourceTree = "<group>";
		};
		1C2538472BABAC7B00337307 /* Augment reality to navigate route */ = {
			isa = PBXGroup;
			children = (
				1C2538532BABACB100337307 /* AugmentRealityToNavigateRouteView.swift */,
				1C2538522BABACB100337307 /* AugmentRealityToNavigateRouteView.ARSceneView.swift */,
			);
			path = "Augment reality to navigate route";
			sourceTree = "<group>";
		};
		1C26ED122A859525009B7721 /* Filter features in scene */ = {
			isa = PBXGroup;
			children = (
				1C26ED152A859525009B7721 /* FilterFeaturesInSceneView.swift */,
			);
			path = "Filter features in scene";
			sourceTree = "<group>";
		};
		1C3B7DC22A5F64FC00907443 /* Analyze network with subnetwork trace */ = {
			isa = PBXGroup;
			children = (
				1C3B7DC32A5F64FC00907443 /* AnalyzeNetworkWithSubnetworkTraceView.Model.swift */,
				1C3B7DC62A5F64FC00907443 /* AnalyzeNetworkWithSubnetworkTraceView.swift */,
			);
			path = "Analyze network with subnetwork trace";
			sourceTree = "<group>";
		};
		1C42E04129D2396B004FC4BE /* Show popup */ = {
			isa = PBXGroup;
			children = (
				1C42E04329D2396B004FC4BE /* ShowPopupView.swift */,
			);
			path = "Show popup";
			sourceTree = "<group>";
		};
		1C43BC782A43781100509BF8 /* Set visibility of subtype sublayer */ = {
			isa = PBXGroup;
			children = (
				1C43BC7C2A43781100509BF8 /* SetVisibilityOfSubtypeSublayerView.Model.swift */,
				1C43BC7E2A43781100509BF8 /* SetVisibilityOfSubtypeSublayerView.swift */,
				1C43BC792A43781100509BF8 /* SetVisibilityOfSubtypeSublayerView.Views.swift */,
			);
			path = "Set visibility of subtype sublayer";
			sourceTree = "<group>";
		};
		1C8EC7422BAE2891001A6929 /* Augment reality to collect data */ = {
			isa = PBXGroup;
			children = (
				1C8EC7432BAE2891001A6929 /* AugmentRealityToCollectDataView.swift */,
			);
			path = "Augment reality to collect data";
			sourceTree = "<group>";
		};
		1C965C4629DBA879002F8536 /* 681d6f7694644709a7c830ec57a2d72b */ = {
			isa = PBXGroup;
			children = (
				004FE87029DF5D8700075217 /* Bristol */,
			);
			path = 681d6f7694644709a7c830ec57a2d72b;
			sourceTree = "<group>";
		};
		1C9B74C429DB43580038B06F /* Show realistic light and shadows */ = {
			isa = PBXGroup;
			children = (
				1C9B74C529DB43580038B06F /* ShowRealisticLightAndShadowsView.swift */,
			);
			path = "Show realistic light and shadows";
			sourceTree = "<group>";
		};
		1C9B74D229DB54560038B06F /* Change camera controller */ = {
			isa = PBXGroup;
			children = (
				1C9B74D529DB54560038B06F /* ChangeCameraControllerView.swift */,
			);
			path = "Change camera controller";
			sourceTree = "<group>";
		};
		1CAB8D402A3CEAB0002AA649 /* Run valve isolation trace */ = {
			isa = PBXGroup;
			children = (
				1CAB8D442A3CEAB0002AA649 /* RunValveIsolationTraceView.Model.swift */,
				1CAB8D472A3CEAB0002AA649 /* RunValveIsolationTraceView.swift */,
			);
			path = "Run valve isolation trace";
			sourceTree = "<group>";
		};
		1CAF831A2A20305F000E1E60 /* Show utility associations */ = {
			isa = PBXGroup;
			children = (
				1CAF831B2A20305F000E1E60 /* ShowUtilityAssociationsView.swift */,
			);
			path = "Show utility associations";
			sourceTree = "<group>";
		};
		218F35B229C28F4A00502022 /* Authenticate with OAuth */ = {
			isa = PBXGroup;
			children = (
				218F35B329C28F4A00502022 /* AuthenticateWithOAuthView.swift */,
			);
			path = "Authenticate with OAuth";
			sourceTree = "<group>";
		};
		3E54CF202C66AFA400DD2F18 /* Add web tiled layer */ = {
			isa = PBXGroup;
			children = (
				3E54CF212C66AFBE00DD2F18 /* AddWebTiledLayerView.swift */,
			);
			path = "Add web tiled layer";
			sourceTree = "<group>";
		};
		3E720F9B2C619ACD00E22A9E /* Set initial viewpoint */ = {
			isa = PBXGroup;
			children = (
				3E720F9C2C619B1700E22A9E /* SetInitialViewpointView.swift */,
			);
			path = "Set initial viewpoint";
			sourceTree = "<group>";
		};
		3E9F77712C6A609B0022CAB5 /* Query feature count and extent */ = {
			isa = PBXGroup;
			children = (
				3E9F77722C6A60FA0022CAB5 /* QueryFeatureCountAndExtentView.swift */,
			);
			path = "Query feature count and extent";
			sourceTree = "<group>";
		};
		3EEDE7CC2C5D735E00510104 /* Set spatial reference */ = {
			isa = PBXGroup;
			children = (
				3EEDE7CD2C5D73F700510104 /* SetSpatialReferenceView.swift */,
			);
			path = "Set spatial reference";
			sourceTree = "<group>";
		};
		4D126D6829CA1B6000CFB7A7 /* Show device location with NMEA data sources */ = {
			isa = PBXGroup;
			children = (
				4D126D6929CA1B6000CFB7A7 /* ShowDeviceLocationWithNMEADataSourcesView.swift */,
				4D126D7D29CA43D200CFB7A7 /* ShowDeviceLocationWithNMEADataSourcesView.Model.swift */,
				4D126D7129CA1E1800CFB7A7 /* FileNMEASentenceReader.swift */,
			);
			path = "Show device location with NMEA data sources";
			sourceTree = "<group>";
		};
		4D126D7629CA3B3F00CFB7A7 /* d5bad9f4fee9483791e405880fb466da */ = {
			isa = PBXGroup;
			children = (
				4D126D7B29CA3E6000CFB7A7 /* Redlands.nmea */,
			);
			path = d5bad9f4fee9483791e405880fb466da;
			sourceTree = "<group>";
		};
		4D2ADC3E29C26D05003B367F /* Add dynamic entity layer */ = {
			isa = PBXGroup;
			children = (
				4D2ADC3F29C26D05003B367F /* AddDynamicEntityLayerView.swift */,
				4D2ADC6629C50BD6003B367F /* AddDynamicEntityLayerView.Model.swift */,
				4D2ADC6829C50C4C003B367F /* AddDynamicEntityLayerView.SettingsView.swift */,
				00F279D52AF418DC00CECAF8 /* AddDynamicEntityLayerView.VehicleCallout.swift */,
			);
			path = "Add dynamic entity layer";
			sourceTree = "<group>";
		};
		4D2ADC5329C4F612003B367F /* Change map view background */ = {
			isa = PBXGroup;
			children = (
				4D2ADC5529C4F612003B367F /* ChangeMapViewBackgroundView.swift */,
				4D2ADC5829C4F612003B367F /* ChangeMapViewBackgroundView.SettingsView.swift */,
				4D2ADC6129C5071C003B367F /* ChangeMapViewBackgroundView.Model.swift */,
			);
			path = "Change map view background";
			sourceTree = "<group>";
		};
		7573E81229D6134C00BEED9C /* Trace utility network */ = {
			isa = PBXGroup;
			children = (
				7573E81329D6134C00BEED9C /* TraceUtilityNetworkView.Model.swift */,
				7573E81529D6134C00BEED9C /* TraceUtilityNetworkView.Enums.swift */,
				7573E81729D6134C00BEED9C /* TraceUtilityNetworkView.Views.swift */,
				7573E81829D6134C00BEED9C /* TraceUtilityNetworkView.swift */,
			);
			path = "Trace utility network";
			sourceTree = "<group>";
		};
		75DD739029D38B1B0010229D /* Navigate route */ = {
			isa = PBXGroup;
			children = (
				75DD739129D38B1B0010229D /* NavigateRouteView.swift */,
			);
			path = "Navigate route";
			sourceTree = "<group>";
		};
		792222DB2A81AA5D00619FFE /* a8a942c228af4fac96baa78ad60f511f */ = {
			isa = PBXGroup;
			children = (
				792222DC2A81AA5D00619FFE /* AIS_MarineCadastre_SelectedVessels_CustomDataSource.jsonl */,
			);
			path = a8a942c228af4fac96baa78ad60f511f;
			sourceTree = "<group>";
		};
		79B7B8082A1BF8B300F57C27 /* Create and save KML file */ = {
			isa = PBXGroup;
			children = (
				79302F842A1ED4E30002336A /* CreateAndSaveKMLView.Model.swift */,
				79B7B8092A1BF8EC00F57C27 /* CreateAndSaveKMLView.swift */,
				79302F862A1ED71B0002336A /* CreateAndSaveKMLView.Views.swift */,
			);
			path = "Create and save KML file";
			sourceTree = "<group>";
		};
		79D84D0C2A815BED00F45262 /* Add custom dynamic entity data source */ = {
			isa = PBXGroup;
			children = (
				79D84D0D2A815C5B00F45262 /* AddCustomDynamicEntityDataSourceView.swift */,
				7900C5F52A83FC3F002D430F /* AddCustomDynamicEntityDataSourceView.Vessel.swift */,
			);
			path = "Add custom dynamic entity data source";
			sourceTree = "<group>";
		};
		88F93CBE29C3D4E30006B28E /* Create and edit geometries */ = {
			isa = PBXGroup;
			children = (
				88F93CC029C3D59C0006B28E /* CreateAndEditGeometriesView.swift */,
			);
			path = "Create and edit geometries";
			sourceTree = "<group>";
		};
		9537AFC82C220ECB000923C5 /* 9d2987a825c646468b3ce7512fb76e2d */ = {
			isa = PBXGroup;
			children = (
				9537AFD62C220EF0000923C5 /* ExchangeSetwithoutUpdates */,
			);
			path = 9d2987a825c646468b3ce7512fb76e2d;
			sourceTree = "<group>";
		};
		954AEDEF2C01332F00265114 /* Select features in scene layer */ = {
			isa = PBXGroup;
			children = (
				954AEDED2C01332600265114 /* SelectFeaturesInSceneLayerView.swift */,
			);
			path = "Select features in scene layer";
			sourceTree = "<group>";
		};
		955271622C0E6750009B1ED4 /* Add raster from service */ = {
			isa = PBXGroup;
			children = (
				955271602C0E6749009B1ED4 /* AddRasterFromServiceView.swift */,
			);
			path = "Add raster from service";
			sourceTree = "<group>";
		};
		955AFAC52C10FD74009C8FE5 /* Apply mosaic rule to rasters */ = {
			isa = PBXGroup;
			children = (
				955AFAC32C10FD6F009C8FE5 /* ApplyMosaicRuleToRastersView.swift */,
			);
			path = "Apply mosaic rule to rasters";
			sourceTree = "<group>";
		};
		9579FCEB2C3360CA00FC8A1D /* Edit feature attachments */ = {
			isa = PBXGroup;
			children = (
				9579FCE92C3360BB00FC8A1D /* EditFeatureAttachmentsView.swift */,
				9547085B2C3C719800CA8579 /* EditFeatureAttachmentsView.Model.swift */,
			);
			path = "Edit feature attachments";
			sourceTree = "<group>";
		};
		95A5721A2C0FDCCE006E8B48 /* Show scale bar */ = {
			isa = PBXGroup;
			children = (
				95A572182C0FDCC9006E8B48 /* ShowScaleBarView.swift */,
			);
			path = "Show scale bar";
			sourceTree = "<group>";
		};
		95D2EE102C334D1D00683D53 /* Show service area */ = {
			isa = PBXGroup;
			children = (
				95D2EE0E2C334D1600683D53 /* ShowServiceAreaView.swift */,
			);
			path = "Show service area";
			sourceTree = "<group>";
		};
		95DEB9B72C127A97009BEC35 /* Show viewshed from point on map */ = {
			isa = PBXGroup;
			children = (
				95DEB9B52C127A92009BEC35 /* ShowViewshedFromPointOnMapView.swift */,
			);
			path = "Show viewshed from point on map";
			sourceTree = "<group>";
		};
		95E980732C26185000CB8912 /* Browse OGC API feature service */ = {
			isa = PBXGroup;
			children = (
				95E980702C26183000CB8912 /* BrowseOGCAPIFeatureServiceView.swift */,
			);
			path = "Browse OGC API feature service";
			sourceTree = "<group>";
		};
		95F3A52C2C07F0A600885DED /* Set surface navigation constraint */ = {
			isa = PBXGroup;
			children = (
				95F3A52A2C07F09C00885DED /* SetSurfaceNavigationConstraintView.swift */,
			);
			path = "Set surface navigation constraint";
			sourceTree = "<group>";
		};
		95F8912A2C46E9F00010EBED /* Show device location using indoor positioning */ = {
			isa = PBXGroup;
			children = (
				95F891282C46E9D60010EBED /* ShowDeviceLocationUsingIndoorPositioningView.swift */,
				9503056D2C46ECB70091B32D /* ShowDeviceLocationUsingIndoorPositioningView.Model.swift */,
			);
			path = "Show device location using indoor positioning";
			sourceTree = "<group>";
		};
		D70082E72ACF8F6C00E0C3C2 /* Identify KML features */ = {
			isa = PBXGroup;
			children = (
				D70082EA2ACF900100E0C3C2 /* IdentifyKMLFeaturesView.swift */,
			);
			path = "Identify KML features";
			sourceTree = "<group>";
		};
		D7010EBA2B05616900D43F55 /* Display scene from mobile scene package */ = {
			isa = PBXGroup;
			children = (
				D7010EBC2B05616900D43F55 /* DisplaySceneFromMobileScenePackageView.swift */,
			);
			path = "Display scene from mobile scene package";
			sourceTree = "<group>";
		};
		D701D7242A37C7E4006FF0C8 /* 07d62a792ab6496d9b772a24efea45d0 */ = {
			isa = PBXGroup;
			children = (
				D701D72B2A37C7F7006FF0C8 /* bradley_low_3ds */,
			);
			path = 07d62a792ab6496d9b772a24efea45d0;
			sourceTree = "<group>";
		};
		D704AA562AB22B7A00A3BB63 /* Group layers together */ = {
			isa = PBXGroup;
			children = (
				D704AA592AB22C1A00A3BB63 /* GroupLayersTogetherView.swift */,
				D75C35662AB50338003CD55F /* GroupLayersTogetherView.GroupLayerListView.swift */,
			);
			path = "Group layers together";
			sourceTree = "<group>";
		};
		D70539042CD0122D00F63F4A /* c78b149a1d52414682c86a5feeb13d30 */ = {
			isa = PBXGroup;
			children = (
				D70539032CD0122D00F63F4A /* mil2525d.stylx */,
			);
			path = c78b149a1d52414682c86a5feeb13d30;
			sourceTree = "<group>";
		};
		D70539082CD0122D00F63F4A /* e0d41b4b409a49a5a7ba11939d8535dc */ = {
			isa = PBXGroup;
			children = (
				D705390F2CD0127700F63F4A /* militaryoverlay.geodatabase */,
			);
			path = e0d41b4b409a49a5a7ba11939d8535dc;
			sourceTree = "<group>";
		};
		D7058B0B2B59E44B000A888A /* Style point with scene symbol */ = {
			isa = PBXGroup;
			children = (
				D7058B0D2B59E44B000A888A /* StylePointWithSceneSymbolView.swift */,
			);
			path = "Style point with scene symbol";
			sourceTree = "<group>";
		};
		D70789912CD160FD000DF215 /* Apply dictionary renderer to graphics overlay */ = {
			isa = PBXGroup;
			children = (
				D707898E2CD160FD000DF215 /* ApplyDictionaryRendererToGraphicsOverlayView.swift */,
			);
			path = "Apply dictionary renderer to graphics overlay";
			sourceTree = "<group>";
		};
		D707899A2CD16324000DF215 /* 8776cfc26eed4485a03de6316826384c */ = {
			isa = PBXGroup;
			children = (
				D70789992CD16324000DF215 /* Mil2525DMessages.xml */,
			);
			path = 8776cfc26eed4485a03de6316826384c;
			sourceTree = "<group>";
		};
		D7084FA42AD771AA00EC7F4F /* Augment reality to fly over scene */ = {
			isa = PBXGroup;
			children = (
				D7084FA62AD771AA00EC7F4F /* AugmentRealityToFlyOverSceneView.swift */,
			);
			path = "Augment reality to fly over scene";
			sourceTree = "<group>";
		};
		D71099692A27D8880065A1C1 /* Densify and generalize geometry */ = {
			isa = PBXGroup;
			children = (
				D710996C2A27D9210065A1C1 /* DensifyAndGeneralizeGeometryView.swift */,
				D710996F2A2802FA0065A1C1 /* DensifyAndGeneralizeGeometryView.SettingsView.swift */,
			);
			path = "Densify and generalize geometry";
			sourceTree = "<group>";
		};
		D71371782BD88ECC00EB2F86 /* Monitor changes to layer view state */ = {
			isa = PBXGroup;
			children = (
				D71371752BD88ECC00EB2F86 /* MonitorChangesToLayerViewStateView.swift */,
			);
			path = "Monitor changes to layer view state";
			sourceTree = "<group>";
		};
		D713C6D42CB990600073AA72 /* Add KML layer */ = {
			isa = PBXGroup;
			children = (
				D713C6D12CB990600073AA72 /* AddKMLLayerView.swift */,
			);
			path = "Add KML layer";
			sourceTree = "<group>";
		};
		D713C6F62CB9B9A60073AA72 /* 324e4742820e46cfbe5029ff2c32cb1f */ = {
			isa = PBXGroup;
			children = (
				D713C6F52CB9B9A60073AA72 /* US_State_Capitals.kml */,
			);
			path = 324e4742820e46cfbe5029ff2c32cb1f;
			sourceTree = "<group>";
		};
		D71563E62D5AC2B600D2E948 /* Create KML multi-track */ = {
			isa = PBXGroup;
			children = (
				D71563E32D5AC2B600D2E948 /* CreateKMLMultiTrackView.swift */,
				D789AAAC2D66C718007A8E0E /* CreateKMLMultiTrackView.Model.swift */,
			);
			path = "Create KML multi-track";
			sourceTree = "<group>";
		};
		D718A1E92B575FD900447087 /* Manage bookmarks */ = {
			isa = PBXGroup;
			children = (
				D718A1EA2B575FD900447087 /* ManageBookmarksView.swift */,
			);
			path = "Manage bookmarks";
			sourceTree = "<group>";
		};
		D71A9DE12D8CC88D00CA03CB /* Snap geometry edits with utility network rules */ = {
			isa = PBXGroup;
			children = (
				D71A9DE02D8CC88D00CA03CB /* SnapGeometryEditsWithUtilityNetworkRulesView.swift */,
				D703F04C2D9334AC0077E3A8 /* SnapGeometryEditsWithUtilityNetworkRulesView.Model.swift */,
			);
			path = "Snap geometry edits with utility network rules";
			sourceTree = "<group>";
		};
		D71C5F602AAA7854006599FD /* Create symbol styles from web styles */ = {
			isa = PBXGroup;
			children = (
				D71C5F632AAA7A88006599FD /* CreateSymbolStylesFromWebStylesView.swift */,
			);
			path = "Create symbol styles from web styles";
			sourceTree = "<group>";
		};
		D71C909E2C6C249B0018C63E /* Style geometry types with symbols */ = {
			isa = PBXGroup;
			children = (
				D71C909C2C6C249B0018C63E /* StyleGeometryTypesWithSymbolsView.swift */,
				D71C909D2C6C249B0018C63E /* StyleGeometryTypesWithSymbolsView.Views.swift */,
			);
			path = "Style geometry types with symbols";
			sourceTree = "<group>";
		};
		D7201CD72CC6B710004BDB7D /* Add tiled layer as basemap */ = {
			isa = PBXGroup;
			children = (
				D7201CD42CC6B710004BDB7D /* AddTiledLayerAsBasemapView.swift */,
			);
			path = "Add tiled layer as basemap";
			sourceTree = "<group>";
		};
		D7201D032CC6D3B5004BDB7D /* Add vector tiled layer from custom style */ = {
			isa = PBXGroup;
			children = (
				D7201D002CC6D3B5004BDB7D /* AddVectorTiledLayerFromCustomStyleView.swift */,
			);
			path = "Add vector tiled layer from custom style";
			sourceTree = "<group>";
		};
		D7201D2A2CC6D829004BDB7D /* f4b742a57af344988b02227e2824ca5f */ = {
			isa = PBXGroup;
			children = (
				D7201D292CC6D829004BDB7D /* dodge_city.vtpk */,
			);
			path = f4b742a57af344988b02227e2824ca5f;
			sourceTree = "<group>";
		};
		D721EEA62ABDFF550040BE46 /* 174150279af74a2ba6f8b87a567f480b */ = {
			isa = PBXGroup;
			children = (
				D721EEA72ABDFF550040BE46 /* LothianRiversAnno.mmpk */,
			);
			path = 174150279af74a2ba6f8b87a567f480b;
			sourceTree = "<group>";
		};
		D722BD1E2A420D7E002C2087 /* Show extruded features */ = {
			isa = PBXGroup;
			children = (
				D722BD212A420DAD002C2087 /* ShowExtrudedFeaturesView.swift */,
			);
			path = "Show extruded features";
			sourceTree = "<group>";
		};
		D7232EDD2AC1E5410079ABFF /* Play KML tour */ = {
			isa = PBXGroup;
			children = (
				D7232EE02AC1E5AA0079ABFF /* PlayKMLTourView.swift */,
			);
			path = "Play KML tour";
			sourceTree = "<group>";
		};
		D72F27292ADA1E4400F906DA /* Augment reality to show tabletop scene */ = {
			isa = PBXGroup;
			children = (
				D72F272B2ADA1E4400F906DA /* AugmentRealityToShowTabletopSceneView.swift */,
			);
			path = "Augment reality to show tabletop scene";
			sourceTree = "<group>";
		};
		D731F3BD2AD0D22500A8431E /* Identify graphics */ = {
			isa = PBXGroup;
			children = (
				D731F3C02AD0D2AC00A8431E /* IdentifyGraphicsView.swift */,
			);
			path = "Identify graphics";
			sourceTree = "<group>";
		};
		D7337C5C2ABD137400A5D865 /* Show mobile map package expiration date */ = {
			isa = PBXGroup;
			children = (
				D7337C5F2ABD142D00A5D865 /* ShowMobileMapPackageExpirationDateView.swift */,
			);
			path = "Show mobile map package expiration date";
			sourceTree = "<group>";
		};
		D733CA182BED980D00FBDE4C /* Edit and sync features with feature service */ = {
			isa = PBXGroup;
			children = (
				D733CA152BED980D00FBDE4C /* EditAndSyncFeaturesWithFeatureServiceView.swift */,
				D74ECD0C2BEEAE2F007C0FA6 /* EditAndSyncFeaturesWithFeatureServiceView.Model.swift */,
			);
			path = "Edit and sync features with feature service";
			sourceTree = "<group>";
		};
		D734FA072A183A5A00246D7E /* Set max extent */ = {
			isa = PBXGroup;
			children = (
				D734FA092A183A5B00246D7E /* SetMaxExtentView.swift */,
			);
			path = "Set max extent";
			sourceTree = "<group>";
		};
		D7352F8D2BD992C40013FFEF /* Monitor changes to draw status */ = {
			isa = PBXGroup;
			children = (
				D7352F8A2BD992C40013FFEF /* MonitorChangesToDrawStatusView.swift */,
			);
			path = "Monitor changes to draw status";
			sourceTree = "<group>";
		};
		D735717F2CB613100046A433 /* 5028bf3513ff4c38b28822d010a4937c */ = {
			isa = PBXGroup;
			children = (
				D73571D62CB6131E0046A433 /* hydrography */,
			);
			path = 5028bf3513ff4c38b28822d010a4937c;
			sourceTree = "<group>";
		};
		D73E61952BDAEE6600457932 /* Match viewpoint of geo views */ = {
			isa = PBXGroup;
			children = (
				D73E61922BDAEE6600457932 /* MatchViewpointOfGeoViewsView.swift */,
			);
			path = "Match viewpoint of geo views";
			sourceTree = "<group>";
		};
		D73E619D2BDB21F400457932 /* Edit with branch versioning */ = {
			isa = PBXGroup;
			children = (
				D73E619A2BDB21F400457932 /* EditWithBranchVersioningView.swift */,
				D7114A0C2BDC6A3300FA68CA /* EditWithBranchVersioningView.Model.swift */,
				D7044B952BE18D73000F2C43 /* EditWithBranchVersioningView.Views.swift */,
			);
			path = "Edit with branch versioning";
			sourceTree = "<group>";
		};
		D73F06652B5EE73D000B574F /* Query features with Arcade expression */ = {
			isa = PBXGroup;
			children = (
				D73F06662B5EE73D000B574F /* QueryFeaturesWithArcadeExpressionView.swift */,
			);
			path = "Query features with Arcade expression";
			sourceTree = "<group>";
		};
		D73F8CF22AB1089900CD39DA /* 751138a2e0844e06853522d54103222a */ = {
			isa = PBXGroup;
			children = (
				D73F8CF32AB1089900CD39DA /* Restaurant.stylx */,
			);
			path = 751138a2e0844e06853522d54103222a;
			sourceTree = "<group>";
		};
		D73FABE82AD4A0370048EC70 /* Create mobile geodatabase */ = {
			isa = PBXGroup;
			children = (
				D71FCB892AD6277E000E517C /* CreateMobileGeodatabaseView.Model.swift */,
				D73FC0FC2AD4A18D0067A19B /* CreateMobileGeodatabaseView.swift */,
			);
			path = "Create mobile geodatabase";
			sourceTree = "<group>";
		};
		D73FCFF32B02A3AA0006360D /* Find address with reverse geocode */ = {
			isa = PBXGroup;
			children = (
				D73FCFF42B02A3AA0006360D /* FindAddressWithReverseGeocodeView.swift */,
			);
			path = "Find address with reverse geocode";
			sourceTree = "<group>";
		};
		D742E48E2B04132B00690098 /* Display web scene from portal item */ = {
			isa = PBXGroup;
			children = (
				D742E48F2B04132B00690098 /* DisplayWebSceneFromPortalItemView.swift */,
			);
			path = "Display web scene from portal item";
			sourceTree = "<group>";
		};
		D744FD132A2112360084A66C /* Create convex hull around points */ = {
			isa = PBXGroup;
			children = (
				D744FD162A2112D90084A66C /* CreateConvexHullAroundPointsView.swift */,
			);
			path = "Create convex hull around points";
			sourceTree = "<group>";
		};
		D7464F182ACE0445007FEE88 /* Identify raster cell */ = {
			isa = PBXGroup;
			children = (
				D7464F1D2ACE04B3007FEE88 /* IdentifyRasterCellView.swift */,
			);
			path = "Identify raster cell";
			sourceTree = "<group>";
		};
		D7464F202ACE0910007FEE88 /* b5f977c78ec74b3a8857ca86d1d9b318 */ = {
			isa = PBXGroup;
			children = (
				D7464F2A2ACE0964007FEE88 /* SA_EVI_8Day_03May20 */,
			);
			path = b5f977c78ec74b3a8857ca86d1d9b318;
			sourceTree = "<group>";
		};
		D7497F382AC4B45300167AD2 /* Display dimensions */ = {
			isa = PBXGroup;
			children = (
				D7497F3B2AC4B4C100167AD2 /* DisplayDimensionsView.swift */,
			);
			path = "Display dimensions";
			sourceTree = "<group>";
		};
		D7497F3E2AC4BA4100167AD2 /* f5ff6f5556a945bca87ca513b8729a1e */ = {
			isa = PBXGroup;
			children = (
				D7497F3F2AC4BA4100167AD2 /* Edinburgh_Pylon_Dimensions.mmpk */,
			);
			path = f5ff6f5556a945bca87ca513b8729a1e;
			sourceTree = "<group>";
		};
		D74C8BFA2ABA5572007C76B8 /* Style symbols from mobile style file */ = {
			isa = PBXGroup;
			children = (
				D7337C592ABCFDB100A5D865 /* StyleSymbolsFromMobileStyleFileView.SymbolOptionsListView.swift */,
				D74C8BFD2ABA5605007C76B8 /* StyleSymbolsFromMobileStyleFileView.swift */,
			);
			path = "Style symbols from mobile style file";
			sourceTree = "<group>";
		};
		D74C8C002ABA6202007C76B8 /* 1bd036f221f54a99abc9e46ff3511cbf */ = {
			isa = PBXGroup;
			children = (
				D74C8C012ABA6202007C76B8 /* emoji-mobile.stylx */,
			);
			path = 1bd036f221f54a99abc9e46ff3511cbf;
			sourceTree = "<group>";
		};
		D74EA7802B6DADA5008F6C7C /* Validate utility network topology */ = {
			isa = PBXGroup;
			children = (
				D74EA7812B6DADA5008F6C7C /* ValidateUtilityNetworkTopologyView.swift */,
				D76495202B74687E0042699E /* ValidateUtilityNetworkTopologyView.Model.swift */,
				D7C97B552B75C10C0097CDA1 /* ValidateUtilityNetworkTopologyView.Views.swift */,
			);
			path = "Validate utility network topology";
			sourceTree = "<group>";
		};
		D74F6C412D0CD51B00D4FB15 /* Configure electronic navigational charts */ = {
			isa = PBXGroup;
			children = (
				D74F6C3E2D0CD51B00D4FB15 /* ConfigureElectronicNavigationalChartsView.swift */,
			);
			path = "Configure electronic navigational charts";
			sourceTree = "<group>";
		};
		D751017D2A2E490800B8FA48 /* Show labels on layer */ = {
			isa = PBXGroup;
			children = (
				D75101802A2E493600B8FA48 /* ShowLabelsOnLayerView.swift */,
			);
			path = "Show labels on layer";
			sourceTree = "<group>";
		};
		D751018A2A2E960300B8FA48 /* Identify layer features */ = {
			isa = PBXGroup;
			children = (
				D751018D2A2E962D00B8FA48 /* IdentifyLayerFeaturesView.swift */,
			);
			path = "Identify layer features";
			sourceTree = "<group>";
		};
		D751B4C72CD3E572005CE750 /* Add KML layer with network links */ = {
			isa = PBXGroup;
			children = (
				D751B4C42CD3E572005CE750 /* AddKMLLayerWithNetworkLinksView.swift */,
			);
			path = "Add KML layer with network links";
			sourceTree = "<group>";
		};
		D752D93C2A3914E5003EB25E /* Manage operational layers */ = {
			isa = PBXGroup;
			children = (
				D752D93F2A39154C003EB25E /* ManageOperationalLayersView.swift */,
			);
			path = "Manage operational layers";
			sourceTree = "<group>";
		};
		D752D9422A3A6EB8003EB25E /* Monitor changes to map load status */ = {
			isa = PBXGroup;
			children = (
				D752D9452A3A6F7F003EB25E /* MonitorChangesToMapLoadStatusView.swift */,
			);
			path = "Monitor changes to map load status";
			sourceTree = "<group>";
		};
		D752D95B2A3BCDD4003EB25E /* Display map from portal item */ = {
			isa = PBXGroup;
			children = (
				D752D95E2A3BCE06003EB25E /* DisplayMapFromPortalItemView.swift */,
			);
			path = "Display map from portal item";
			sourceTree = "<group>";
		};
		D75362CC2A1E862B00D83028 /* Apply unique value renderer */ = {
			isa = PBXGroup;
			children = (
				D75362D12A1E886700D83028 /* ApplyUniqueValueRendererView.swift */,
			);
			path = "Apply unique value renderer";
			sourceTree = "<group>";
		};
		D7553CD62AE2DFEC00DC2A70 /* Geocode offline */ = {
			isa = PBXGroup;
			children = (
				D72C43F22AEB066D00B6157B /* GeocodeOfflineView.Model.swift */,
				D7553CD82AE2DFEC00DC2A70 /* GeocodeOfflineView.swift */,
			);
			path = "Geocode offline";
			sourceTree = "<group>";
		};
		D7588F5B2B7D8DAA008B75E2 /* Navigate route with rerouting */ = {
			isa = PBXGroup;
			children = (
				D7588F5C2B7D8DAA008B75E2 /* NavigateRouteWithReroutingView.swift */,
				D7781D4A2B7ECCB700E53C51 /* NavigateRouteWithReroutingView.Model.swift */,
			);
			path = "Navigate route with rerouting";
			sourceTree = "<group>";
		};
		D75B584D2AAFB2C20038B3B4 /* Style features with custom dictionary */ = {
			isa = PBXGroup;
			children = (
				D75B58502AAFB3030038B3B4 /* StyleFeaturesWithCustomDictionaryView.swift */,
			);
			path = "Style features with custom dictionary";
			sourceTree = "<group>";
		};
		D75E5EE52CC0340100252595 /* List contents of KML file */ = {
			isa = PBXGroup;
			children = (
				D75E5EE22CC0340100252595 /* ListContentsOfKMLFileView.swift */,
			);
			path = "List contents of KML file";
			sourceTree = "<group>";
		};
		D75E5EEB2CC0466900252595 /* da301cb122874d5497f8a8f6c81eb36e */ = {
			isa = PBXGroup;
			children = (
				D75E5EEA2CC0466900252595 /* esri_test_data.kmz */,
			);
			path = da301cb122874d5497f8a8f6c81eb36e;
			sourceTree = "<group>";
		};
		D75E5EF02CC049D500252595 /* Edit features using feature forms */ = {
			isa = PBXGroup;
			children = (
				D75E5EED2CC049D500252595 /* EditFeaturesUsingFeatureFormsView.swift */,
			);
			path = "Edit features using feature forms";
			sourceTree = "<group>";
		};
		D75F66322B48EABC00434974 /* Search for web map */ = {
			isa = PBXGroup;
			children = (
				D75F66332B48EABC00434974 /* SearchForWebMapView.swift */,
				D7C6420B2B4F47E10042B8F7 /* SearchForWebMapView.Model.swift */,
				D71D516D2B51D7B600B2A2BE /* SearchForWebMapView.Views.swift */,
			);
			path = "Search for web map";
			sourceTree = "<group>";
		};
		D76000AA2AF19C2300B3084D /* Find route in mobile map package */ = {
			isa = PBXGroup;
			children = (
				D73723782AF5ADD700846884 /* FindRouteInMobileMapPackageView.MobileMapView.swift */,
				D73723742AF5877500846884 /* FindRouteInMobileMapPackageView.Models.swift */,
				D76000AB2AF19C2300B3084D /* FindRouteInMobileMapPackageView.swift */,
			);
			path = "Find route in mobile map package";
			sourceTree = "<group>";
		};
		D76000B52AF19FC900B3084D /* 260eb6535c824209964cf281766ebe43 */ = {
			isa = PBXGroup;
			children = (
				D76000B62AF19FCA00B3084D /* SanFrancisco.mmpk */,
			);
			path = 260eb6535c824209964cf281766ebe43;
			sourceTree = "<group>";
		};
		D762AF5E2BF6A7B900ECE3C7 /* Edit features with feature-linked annotation */ = {
			isa = PBXGroup;
			children = (
				D762AF5B2BF6A7B900ECE3C7 /* EditFeaturesWithFeatureLinkedAnnotationView.swift */,
				D7BA38902BFBC476009954F5 /* EditFeaturesWithFeatureLinkedAnnotationView.Model.swift */,
			);
			path = "Edit features with feature-linked annotation";
			sourceTree = "<group>";
		};
		D762AF642BF6A96100ECE3C7 /* 74c0c9fa80f4498c9739cc42531e9948 */ = {
			isa = PBXGroup;
			children = (
				D762AF632BF6A96100ECE3C7 /* loudoun_anno.geodatabase */,
			);
			path = 74c0c9fa80f4498c9739cc42531e9948;
			sourceTree = "<group>";
		};
		D762DA0D2D94C750001052DD /* 0fd3a39660d54c12b05d5f81f207dffd */ = {
			isa = PBXGroup;
			children = (
				D762DA0C2D94C750001052DD /* NapervilleGasUtilities.geodatabase */,
			);
			path = 0fd3a39660d54c12b05d5f81f207dffd;
			sourceTree = "<group>";
		};
		D7635FEA2B9272CB0044AB97 /* Display clusters */ = {
			isa = PBXGroup;
			children = (
				D7635FED2B9272CB0044AB97 /* DisplayClustersView.swift */,
			);
			path = "Display clusters";
			sourceTree = "<group>";
		};
		D7635FF32B9277DC0044AB97 /* Configure clusters */ = {
			isa = PBXGroup;
			children = (
				D7635FF82B9277DC0044AB97 /* ConfigureClustersView.swift */,
				D7635FF52B9277DC0044AB97 /* ConfigureClustersView.Model.swift */,
				D7635FF72B9277DC0044AB97 /* ConfigureClustersView.SettingsView.swift */,
			);
			path = "Configure clusters";
			sourceTree = "<group>";
		};
		D764B7DE2BE2F89D002E2F92 /* Edit geodatabase with transactions */ = {
			isa = PBXGroup;
			children = (
				D764B7DB2BE2F89D002E2F92 /* EditGeodatabaseWithTransactionsView.swift */,
				D769DF322BEC1A1C0062AE95 /* EditGeodatabaseWithTransactionsView.Model.swift */,
			);
			path = "Edit geodatabase with transactions";
			sourceTree = "<group>";
		};
		D76929F32B4F78340047205E /* Orbit camera around object */ = {
			isa = PBXGroup;
			children = (
				D76929F52B4F78340047205E /* OrbitCameraAroundObjectView.swift */,
				D718A1E62B570F7500447087 /* OrbitCameraAroundObjectView.Model.swift */,
			);
			path = "Orbit camera around object";
			sourceTree = "<group>";
		};
		D769C20D2A28FF8600030F61 /* Set up location-driven geotriggers */ = {
			isa = PBXGroup;
			children = (
				D769C2112A29019B00030F61 /* SetUpLocationDrivenGeotriggersView.swift */,
				D79EE76D2A4CEA5D005A52AE /* SetUpLocationDrivenGeotriggersView.Model.swift */,
			);
			path = "Set up location-driven geotriggers";
			sourceTree = "<group>";
		};
		D76CE8D62BFD7047009A8686 /* Set reference scale */ = {
			isa = PBXGroup;
			children = (
				D76CE8D52BFD7047009A8686 /* SetReferenceScaleView.swift */,
			);
			path = "Set reference scale";
			sourceTree = "<group>";
		};
		D7705D542AFC244E00CC0335 /* Find closest facility to multiple points */ = {
			isa = PBXGroup;
			children = (
				D7705D552AFC244E00CC0335 /* FindClosestFacilityToMultiplePointsView.swift */,
			);
			path = "Find closest facility to multiple points";
			sourceTree = "<group>";
		};
		D7705D5F2AFC570700CC0335 /* Find closest facility from point */ = {
			isa = PBXGroup;
			children = (
				D7705D612AFC570700CC0335 /* FindClosestFacilityFromPointView.swift */,
			);
			path = "Find closest facility from point";
			sourceTree = "<group>";
		};
		D771D0C52CD55211004C13CB /* Apply raster rendering rule */ = {
			isa = PBXGroup;
			children = (
				D771D0C22CD55211004C13CB /* ApplyRasterRenderingRuleView.swift */,
			);
			path = "Apply raster rendering rule";
			sourceTree = "<group>";
		};
		D77570BC2A29427200F490CD /* Animate images with image overlay */ = {
			isa = PBXGroup;
			children = (
				D77570BF2A2942F800F490CD /* AnimateImagesWithImageOverlayView.swift */,
			);
			path = "Animate images with image overlay";
			sourceTree = "<group>";
		};
		D77572AC2A295DC100F490CD /* d1453556d91e46dea191c20c398b82cd */ = {
			isa = PBXGroup;
			children = (
				D77572AD2A295DDD00F490CD /* PacificSouthWest2 */,
			);
			path = d1453556d91e46dea191c20c398b82cd;
			sourceTree = "<group>";
		};
		D776880E2B69826B007C3860 /* List spatial reference transformations */ = {
			isa = PBXGroup;
			children = (
				D77688102B69826B007C3860 /* ListSpatialReferenceTransformationsView.swift */,
				D757D14A2B6C46E50065F78F /* ListSpatialReferenceTransformationsView.Model.swift */,
			);
			path = "List spatial reference transformations";
			sourceTree = "<group>";
		};
		D7781D472B7EB03400E53C51 /* 4caec8c55ea2463982f1af7d9611b8d5 */ = {
			isa = PBXGroup;
			children = (
				D7781D482B7EB03400E53C51 /* SanDiegoTourPath.json */,
			);
			path = 4caec8c55ea2463982f1af7d9611b8d5;
			sourceTree = "<group>";
		};
		D77BC5352B59A2D3007B49B6 /* Style point with distance composite scene symbol */ = {
			isa = PBXGroup;
			children = (
				D77BC5362B59A2D3007B49B6 /* StylePointWithDistanceCompositeSceneSymbolView.swift */,
			);
			path = "Style point with distance composite scene symbol";
			sourceTree = "<group>";
		};
		D7848ED72CBD85A300F6F546 /* Add point scene layer */ = {
			isa = PBXGroup;
			children = (
				D7848ED42CBD85A300F6F546 /* AddPointSceneLayerView.swift */,
			);
			path = "Add point scene layer";
			sourceTree = "<group>";
		};
		D7848EFD2CBD986400F6F546 /* Add elevation source from raster */ = {
			isa = PBXGroup;
			children = (
				D7848EFA2CBD986400F6F546 /* AddElevationSourceFromRasterView.swift */,
			);
			path = "Add elevation source from raster";
			sourceTree = "<group>";
		};
		D78666A92A21616D00C60110 /* Find nearest vertex */ = {
			isa = PBXGroup;
			children = (
				D78666AC2A2161F100C60110 /* FindNearestVertexView.swift */,
			);
			path = "Find nearest vertex";
			sourceTree = "<group>";
		};
		D79482D32C35D872006521CD /* Create dynamic basemap gallery */ = {
			isa = PBXGroup;
			children = (
				D79482D02C35D872006521CD /* CreateDynamicBasemapGalleryView.swift */,
				D78FA4932C3C88880079313E /* CreateDynamicBasemapGalleryView.Views.swift */,
			);
			path = "Create dynamic basemap gallery";
			sourceTree = "<group>";
		};
		D7A737DF2BABB9FE00B7C7FC /* Augment reality to show hidden infrastructure */ = {
			isa = PBXGroup;
			children = (
				D7A737DC2BABB9FE00B7C7FC /* AugmentRealityToShowHiddenInfrastructureView.swift */,
				D77D9BFF2BB2438200B38A6C /* AugmentRealityToShowHiddenInfrastructureView.ARSceneView.swift */,
			);
			path = "Augment reality to show hidden infrastructure";
			sourceTree = "<group>";
		};
		D7A85A052CD5ABF5009DC68A /* Query with CQL filters */ = {
			isa = PBXGroup;
			children = (
				D7A85A022CD5ABF5009DC68A /* QueryWithCQLFiltersView.swift */,
			);
			path = "Query with CQL filters";
			sourceTree = "<group>";
		};
		D7ABA2F52A3256610021822B /* Measure distance in scene */ = {
			isa = PBXGroup;
			children = (
				D7ABA2F82A32579C0021822B /* MeasureDistanceInSceneView.swift */,
			);
			path = "Measure distance in scene";
			sourceTree = "<group>";
		};
		D7ABA2FB2A3287C10021822B /* Show viewshed from geoelement in scene */ = {
			isa = PBXGroup;
			children = (
				D7ABA2FE2A32881C0021822B /* ShowViewshedFromGeoelementInSceneView.swift */,
			);
			path = "Show viewshed from geoelement in scene";
			sourceTree = "<group>";
		};
		D7AE861A2AC39D750049B626 /* Display annotation */ = {
			isa = PBXGroup;
			children = (
				D7AE861D2AC39DC50049B626 /* DisplayAnnotationView.swift */,
			);
			path = "Display annotation";
			sourceTree = "<group>";
		};
		D7B3C5C02A43B71E001DA4D8 /* Create convex hull around geometries */ = {
			isa = PBXGroup;
			children = (
				D7634FAE2A43B7AC00F8AEFB /* CreateConvexHullAroundGeometriesView.swift */,
			);
			path = "Create convex hull around geometries";
			sourceTree = "<group>";
		};
		D7BA38962BFBFC0F009954F5 /* Query related features */ = {
			isa = PBXGroup;
			children = (
				D7BA38932BFBFC0F009954F5 /* QueryRelatedFeaturesView.swift */,
			);
			path = "Query related features";
			sourceTree = "<group>";
		};
		D7BB3DD12C5D781800FFCD56 /* 43809fd639f242fd8045ecbafd61a579 */ = {
			isa = PBXGroup;
			children = (
				D7BB3DD02C5D781800FFCD56 /* SaveTheBay.geodatabase */,
			);
			path = 43809fd639f242fd8045ecbafd61a579;
			sourceTree = "<group>";
		};
		D7BE7E6E2CC19CC3006DDB0C /* Add tiled layer */ = {
			isa = PBXGroup;
			children = (
				D7BE7E6B2CC19CC3006DDB0C /* AddTiledLayerView.swift */,
			);
			path = "Add tiled layer";
			sourceTree = "<group>";
		};
		D7BEBA9F2CBD9CCA00F882E7 /* 98092369c4ae4d549bbbd45dba993ebc */ = {
			isa = PBXGroup;
			children = (
				D7BEBA9E2CBD9CCA00F882E7 /* MontereyElevation.dt2 */,
			);
			path = 98092369c4ae4d549bbbd45dba993ebc;
			sourceTree = "<group>";
		};
		D7BEBAC22CBDC0F800F882E7 /* Add elevation source from tile package */ = {
			isa = PBXGroup;
			children = (
				D7BEBABF2CBDC0F800F882E7 /* AddElevationSourceFromTilePackageView.swift */,
			);
			path = "Add elevation source from tile package";
			sourceTree = "<group>";
		};
		D7BEBAC82CBDC81200F882E7 /* 52ca74b4ba8042b78b3c653696f34a9c */ = {
			isa = PBXGroup;
			children = (
				D7BEBAC72CBDC81200F882E7 /* MontereyElevation.tpkx */,
			);
			path = 52ca74b4ba8042b78b3c653696f34a9c;
			sourceTree = "<group>";
		};
		D7BEBAD12CBDFE1C00F882E7 /* Display alternate symbols at different scales */ = {
			isa = PBXGroup;
			children = (
				D7BEBACE2CBDFE1C00F882E7 /* DisplayAlternateSymbolsAtDifferentScalesView.swift */,
			);
			path = "Display alternate symbols at different scales";
			sourceTree = "<group>";
		};
		D7C16D172AC5F6C100689E89 /* Animate 3D graphic */ = {
			isa = PBXGroup;
			children = (
				D7058FB02ACB423C00A40F14 /* Animate3DGraphicView.Model.swift */,
				D7054AE82ACCCB6C007235BA /* Animate3DGraphicView.SettingsView.swift */,
				D7C16D1A2AC5F95300689E89 /* Animate3DGraphicView.swift */,
			);
			path = "Animate 3D graphic";
			sourceTree = "<group>";
		};
		D7C16D1D2AC5FE8200689E89 /* 5a9b60cee9ba41e79640a06bcdf8084d */ = {
			isa = PBXGroup;
			children = (
				D7C16D1E2AC5FE8200689E89 /* Pyrenees.csv */,
			);
			path = 5a9b60cee9ba41e79640a06bcdf8084d;
			sourceTree = "<group>";
		};
		D7C16D202AC5FE9800689E89 /* 290f0c571c394461a8b58b6775d0bd63 */ = {
			isa = PBXGroup;
			children = (
				D7C16D212AC5FE9800689E89 /* GrandCanyon.csv */,
			);
			path = 290f0c571c394461a8b58b6775d0bd63;
			sourceTree = "<group>";
		};
		D7C16D232AC5FEA600689E89 /* 12509ffdc684437f8f2656b0129d2c13 */ = {
			isa = PBXGroup;
			children = (
				D7C16D242AC5FEA600689E89 /* Snowdon.csv */,
			);
			path = 12509ffdc684437f8f2656b0129d2c13;
			sourceTree = "<group>";
		};
		D7C16D262AC5FEB600689E89 /* e87c154fb9c2487f999143df5b08e9b1 */ = {
			isa = PBXGroup;
			children = (
				D7C16D272AC5FEB600689E89 /* Hawaii.csv */,
			);
			path = e87c154fb9c2487f999143df5b08e9b1;
			sourceTree = "<group>";
		};
		D7C3AB462B683291008909B9 /* Set feature request mode */ = {
			isa = PBXGroup;
			children = (
				D7C3AB472B683291008909B9 /* SetFeatureRequestModeView.swift */,
			);
			path = "Set feature request mode";
			sourceTree = "<group>";
		};
		D7C5233F2BED9BBF00E8221A /* e4a398afe9a945f3b0f4dca1e4faccb5 */ = {
			isa = PBXGroup;
			children = (
				D7C5233E2BED9BBF00E8221A /* SanFrancisco.tpkx */,
			);
			path = e4a398afe9a945f3b0f4dca1e4faccb5;
			sourceTree = "<group>";
		};
		D7CC33FB2A31475C00198EDF /* Show line of sight between points */ = {
			isa = PBXGroup;
			children = (
				D7CC33FD2A31475C00198EDF /* ShowLineOfSightBetweenPointsView.swift */,
			);
			path = "Show line of sight between points";
			sourceTree = "<group>";
		};
		D7CDD3882CB86F0A00DE9766 /* Add point cloud layer from file */ = {
			isa = PBXGroup;
			children = (
				D7CDD3852CB86F0A00DE9766 /* AddPointCloudLayerFromFileView.swift */,
			);
			path = "Add point cloud layer from file";
			sourceTree = "<group>";
		};
		D7CDD38E2CB872EA00DE9766 /* 34da965ca51d4c68aa9b3a38edb29e00 */ = {
			isa = PBXGroup;
			children = (
				D7CDD38D2CB872EA00DE9766 /* sandiego-north-balboa-pointcloud.slpk */,
			);
			path = 34da965ca51d4c68aa9b3a38edb29e00;
			sourceTree = "<group>";
		};
		D7CE9F992AE2F575008F7A5F /* 22c3083d4fa74e3e9b25adfc9f8c0496 */ = {
			isa = PBXGroup;
			children = (
				D7CE9F9A2AE2F575008F7A5F /* streetmap_SD.tpkx */,
			);
			path = 22c3083d4fa74e3e9b25adfc9f8c0496;
			sourceTree = "<group>";
		};
		D7CE9F9C2AE2F585008F7A5F /* 3424d442ebe54f3cbf34462382d3aebe */ = {
			isa = PBXGroup;
			children = (
				D7CE9FA22AE2F595008F7A5F /* san-diego-eagle-locator */,
			);
			path = 3424d442ebe54f3cbf34462382d3aebe;
			sourceTree = "<group>";
		};
		D7D1F3512ADDBE5D009CE2DA /* 7dd2f97bb007466ea939160d0de96a9d */ = {
			isa = PBXGroup;
			children = (
				D7D1F3522ADDBE5D009CE2DA /* philadelphia.mspk */,
			);
			path = 7dd2f97bb007466ea939160d0de96a9d;
			sourceTree = "<group>";
		};
		D7D9FCF52BF2CC8600F972A2 /* Filter by definition expression or display filter */ = {
			isa = PBXGroup;
			children = (
				D7D9FCF22BF2CC8600F972A2 /* FilterByDefinitionExpressionOrDisplayFilterView.swift */,
			);
			path = "Filter by definition expression or display filter";
			sourceTree = "<group>";
		};
		D7DDF84F2AF47C6C004352D9 /* Find route around barriers */ = {
			isa = PBXGroup;
			children = (
				D76EE6062AF9AFE100DA0325 /* FindRouteAroundBarriersView.Model.swift */,
				D7DDF8502AF47C6C004352D9 /* FindRouteAroundBarriersView.swift */,
				D73FCFFE2B02C7630006360D /* FindRouteAroundBarriersView.Views.swift */,
			);
			path = "Find route around barriers";
			sourceTree = "<group>";
		};
		D7DFA0E92CBA0242007C31F2 /* Add map image layer */ = {
			isa = PBXGroup;
			children = (
				D7DFA0E62CBA0242007C31F2 /* AddMapImageLayerView.swift */,
			);
			path = "Add map image layer";
			sourceTree = "<group>";
		};
		D7E440D12A1ECBC2005D74DE /* Create buffers around points */ = {
			isa = PBXGroup;
			children = (
				D7E440D62A1ECE7D005D74DE /* CreateBuffersAroundPointsView.swift */,
			);
			path = "Create buffers around points";
			sourceTree = "<group>";
		};
		D7E557602A1D743100B9FB09 /* Add WMS layer */ = {
			isa = PBXGroup;
			children = (
				D7E557672A1D768800B9FB09 /* AddWMSLayerView.swift */,
			);
			path = "Add WMS layer";
			sourceTree = "<group>";
		};
		D7E7D0792AEB39BF003AAD02 /* Find route in transport network */ = {
			isa = PBXGroup;
			children = (
				D7749AD52AF08BF50086632F /* FindRouteInTransportNetworkView.Model.swift */,
				D7E7D0802AEB39D5003AAD02 /* FindRouteInTransportNetworkView.swift */,
			);
			path = "Find route in transport network";
			sourceTree = "<group>";
		};
		D7E7D0862AEB3C36003AAD02 /* df193653ed39449195af0c9725701dca */ = {
			isa = PBXGroup;
			children = (
				D7E7D0992AEB3C47003AAD02 /* san_diego_offline_routing */,
			);
			path = df193653ed39449195af0c9725701dca;
			sourceTree = "<group>";
		};
		D7EAF34F2A1C011000D822C4 /* Set min and max scale */ = {
			isa = PBXGroup;
			children = (
				D7EAF3592A1C023800D822C4 /* SetMinAndMaxScaleView.swift */,
			);
			path = "Set min and max scale";
			sourceTree = "<group>";
		};
		D7ECF5942AB8BDCA003FB2BE /* Render multilayer symbols */ = {
			isa = PBXGroup;
			children = (
				D7ECF5972AB8BE63003FB2BE /* RenderMultilayerSymbolsView.swift */,
			);
			path = "Render multilayer symbols";
			sourceTree = "<group>";
		};
		D7EF5D712A269E2D00FEBDE5 /* Show coordinates in multiple formats */ = {
			isa = PBXGroup;
			children = (
				D7EF5D742A26A03A00FEBDE5 /* ShowCoordinatesInMultipleFormatsView.swift */,
			);
			path = "Show coordinates in multiple formats";
			sourceTree = "<group>";
		};
		D7F2A02C2CD00F1C0008D981 /* Apply dictionary renderer to feature layer */ = {
			isa = PBXGroup;
			children = (
				D7F2A0292CD00F1C0008D981 /* ApplyDictionaryRendererToFeatureLayerView.swift */,
			);
			path = "Apply dictionary renderer to feature layer";
			sourceTree = "<group>";
		};
		D7F8C0342B60564D0072BFA7 /* Add features with contingent values */ = {
			isa = PBXGroup;
			children = (
				D7F8C0362B60564D0072BFA7 /* AddFeaturesWithContingentValuesView.swift */,
				D74F03EF2B609A7D00E83688 /* AddFeaturesWithContingentValuesView.Model.swift */,
				D7F8C0422B608F120072BFA7 /* AddFeaturesWithContingentValuesView.AddFeatureView.swift */,
			);
			path = "Add features with contingent values";
			sourceTree = "<group>";
		};
		D7F8C03C2B605AF60072BFA7 /* e12b54ea799f4606a2712157cf9f6e41 */ = {
			isa = PBXGroup;
			children = (
				D7F8C03D2B605AF60072BFA7 /* ContingentValuesBirdNests.geodatabase */,
			);
			path = e12b54ea799f4606a2712157cf9f6e41;
			sourceTree = "<group>";
		};
		D7F8C03F2B605E720072BFA7 /* b5106355f1634b8996e634c04b6a930a */ = {
			isa = PBXGroup;
			children = (
				D7F8C0402B605E720072BFA7 /* FillmoreTopographicMap.vtpk */,
			);
			path = b5106355f1634b8996e634c04b6a930a;
			sourceTree = "<group>";
		};
		E000E75E2869E325005D87C5 /* Clip geometry */ = {
			isa = PBXGroup;
			children = (
				E000E75F2869E33D005D87C5 /* ClipGeometryView.swift */,
			);
			path = "Clip geometry";
			sourceTree = "<group>";
		};
		E000E761286A0B07005D87C5 /* Cut geometry */ = {
			isa = PBXGroup;
			children = (
				E000E762286A0B18005D87C5 /* CutGeometryView.swift */,
			);
			path = "Cut geometry";
			sourceTree = "<group>";
		};
		E004A6B928414332002A1FE6 /* Set viewpoint rotation */ = {
			isa = PBXGroup;
			children = (
				E004A6BD28414332002A1FE6 /* SetViewpointRotationView.swift */,
			);
			path = "Set viewpoint rotation";
			sourceTree = "<group>";
		};
		E004A6D528465C70002A1FE6 /* Display scene */ = {
			isa = PBXGroup;
			children = (
				E004A6D828465C70002A1FE6 /* DisplaySceneView.swift */,
			);
			path = "Display scene";
			sourceTree = "<group>";
		};
		E004A6DE2846626A002A1FE6 /* Show callout */ = {
			isa = PBXGroup;
			children = (
				E004A6DF28466279002A1FE6 /* ShowCalloutView.swift */,
			);
			path = "Show callout";
			sourceTree = "<group>";
		};
		E004A6E42846A609002A1FE6 /* Style graphics with symbols */ = {
			isa = PBXGroup;
			children = (
				E004A6E52846A61F002A1FE6 /* StyleGraphicsWithSymbolsView.swift */,
			);
			path = "Style graphics with symbols";
			sourceTree = "<group>";
		};
		E004A6E728493BBB002A1FE6 /* Show device location */ = {
			isa = PBXGroup;
			children = (
				E004A6E828493BCE002A1FE6 /* ShowDeviceLocationView.swift */,
			);
			path = "Show device location";
			sourceTree = "<group>";
		};
		E004A6EB28495538002A1FE6 /* Create planar and geodetic buffers */ = {
			isa = PBXGroup;
			children = (
				E004A6EC2849556E002A1FE6 /* CreatePlanarAndGeodeticBuffersView.swift */,
			);
			path = "Create planar and geodetic buffers";
			sourceTree = "<group>";
		};
		E004A6EE284E4B7A002A1FE6 /* Download vector tiles to local cache */ = {
			isa = PBXGroup;
			children = (
				E004A6EF284E4B9B002A1FE6 /* DownloadVectorTilesToLocalCacheView.swift */,
			);
			path = "Download vector tiles to local cache";
			sourceTree = "<group>";
		};
		E004A6F1284E4F80002A1FE6 /* Show result of spatial operations */ = {
			isa = PBXGroup;
			children = (
				E004A6F2284E4FEB002A1FE6 /* ShowResultOfSpatialOperationsView.swift */,
			);
			path = "Show result of spatial operations";
			sourceTree = "<group>";
		};
		E004A6F4284FA3C5002A1FE6 /* Select features in feature layer */ = {
			isa = PBXGroup;
			children = (
				E004A6F5284FA42A002A1FE6 /* SelectFeaturesInFeatureLayerView.swift */,
			);
			path = "Select features in feature layer";
			sourceTree = "<group>";
		};
		E041ABC3287CAFEB0056009B /* Web */ = {
			isa = PBXGroup;
			children = (
				E041AC15287F54580056009B /* highlight.min.js */,
				E041AC1D288076A60056009B /* info.css */,
				E041AC1F288077B90056009B /* xcode.css */,
			);
			path = Web;
			sourceTree = "<group>";
		};
		E066DD33285CF3A0004D3D5B /* Find route */ = {
			isa = PBXGroup;
			children = (
				E066DD34285CF3B3004D3D5B /* FindRouteView.swift */,
			);
			path = "Find route";
			sourceTree = "<group>";
		};
		E066DD362860AB0B004D3D5B /* Style graphics with renderer */ = {
			isa = PBXGroup;
			children = (
				E066DD372860AB28004D3D5B /* StyleGraphicsWithRendererView.swift */,
			);
			path = "Style graphics with renderer";
			sourceTree = "<group>";
		};
		E066DD392860C9EE004D3D5B /* Show result of spatial relationships */ = {
			isa = PBXGroup;
			children = (
				E066DD3A2860CA08004D3D5B /* ShowResultOfSpatialRelationshipsView.swift */,
			);
			path = "Show result of spatial relationships";
			sourceTree = "<group>";
		};
		E066DD3E28610F3F004D3D5B /* Add scene layer from service */ = {
			isa = PBXGroup;
			children = (
				E066DD3F28610F55004D3D5B /* AddSceneLayerFromServiceView.swift */,
			);
			path = "Add scene layer from service";
			sourceTree = "<group>";
		};
		E070A0A1286F3B3400F2B606 /* Download preplanned map area */ = {
			isa = PBXGroup;
			children = (
				883C121429C9136600062FF9 /* DownloadPreplannedMapAreaView.MapPicker.swift */,
				E0D04FF128A5390000747989 /* DownloadPreplannedMapAreaView.Model.swift */,
				E070A0A2286F3B6000F2B606 /* DownloadPreplannedMapAreaView.swift */,
			);
			path = "Download preplanned map area";
			sourceTree = "<group>";
		};
		E088E1552862578800413100 /* Set surface placement mode */ = {
			isa = PBXGroup;
			children = (
				E088E1562862579D00413100 /* SetSurfacePlacementModeView.swift */,
			);
			path = "Set surface placement mode";
			sourceTree = "<group>";
		};
		E088E1722863B5E600413100 /* Generate offline map */ = {
			isa = PBXGroup;
			children = (
				E088E1732863B5F800413100 /* GenerateOfflineMapView.swift */,
			);
			path = "Generate offline map";
			sourceTree = "<group>";
		};
		E0EA0B75286638FD00C9621D /* Project geometry */ = {
			isa = PBXGroup;
			children = (
				E0EA0B762866390E00C9621D /* ProjectGeometryView.swift */,
			);
			path = "Project geometry";
			sourceTree = "<group>";
		};
		E0FE32E528747762002C6ACA /* Browse building floors */ = {
			isa = PBXGroup;
			children = (
				E0FE32E628747778002C6ACA /* BrowseBuildingFloorsView.swift */,
			);
			path = "Browse building floors";
			sourceTree = "<group>";
		};
		F111CCBD288B548400205358 /* Display map from mobile map package */ = {
			isa = PBXGroup;
			children = (
				F111CCC0288B5D5600205358 /* DisplayMapFromMobileMapPackageView.swift */,
			);
			path = "Display map from mobile map package";
			sourceTree = "<group>";
		};
		F111CCC2288B63DB00205358 /* e1f3a7254cb845b09450f54937c16061 */ = {
			isa = PBXGroup;
			children = (
				F111CCC3288B641900205358 /* Yellowstone.mmpk */,
			);
			path = e1f3a7254cb845b09450f54937c16061;
			sourceTree = "<group>";
		};
		F19A316128906F0D003B7EF9 /* Add raster from file */ = {
			isa = PBXGroup;
			children = (
				F1E71BF0289473760064C33F /* AddRasterFromFileView.swift */,
			);
			path = "Add raster from file";
			sourceTree = "<group>";
		};
/* End PBXGroup section */

/* Begin PBXNativeTarget section */
		00E5401227F3CCA200CF66D5 /* Samples */ = {
			isa = PBXNativeTarget;
			buildConfigurationList = 00E5402427F3CCA200CF66D5 /* Build configuration list for PBXNativeTarget "Samples" */;
			buildPhases = (
				001C6DDC27FE5CE800D472C2 /* Create .secrets File If It Does Not Exist */,
				00CCB8A3285BA2FD00BBAB70 /* Download Portal Item Data */,
				00E5402B27F77A5A00CF66D5 /* Lint Sources */,
				00E5400F27F3CCA200CF66D5 /* Sources */,
				00144B5E280634840090DD5D /* Embed Frameworks */,
				00E5401027F3CCA200CF66D5 /* Frameworks */,
				00E5401127F3CCA200CF66D5 /* Resources */,
				0039A4E82885C4E300592C86 /* Copy Source Code Files */,
				0039A4E72885C45200592C86 /* Copy README.md Files For Source Code View */,
			);
			buildRules = (
				0083586F27FE3BCF00192A15 /* PBXBuildRule */,
				0074ABCC2817B8E60037244A /* PBXBuildRule */,
			);
			dependencies = (
			);
			name = Samples;
			packageProductDependencies = (
				00C43AEC2947DC350099AE34 /* ArcGISToolkit */,
			);
			productName = "arcgis-swift-sdk-samples (iOS)";
			productReference = 00E5401327F3CCA200CF66D5 /* ArcGIS Maps SDK Samples.app */;
			productType = "com.apple.product-type.application";
		};
/* End PBXNativeTarget section */

/* Begin PBXProject section */
		00E5400727F3CCA100CF66D5 /* Project object */ = {
			isa = PBXProject;
			attributes = {
				BuildIndependentTargetsInParallel = 1;
				KnownAssetTags = (
					AddCustomDynamicEntityDataSource,
					AddElevationSourceFromRaster,
					AddElevationSourceFromTilePackage,
					AddFeatureLayers,
					AddFeaturesWithContingentValues,
					AddKmlLayer,
					AddPointCloudLayerFromFile,
					AddRasterFromFile,
					AddTiledLayerAsBasemap,
					AddVectorTiledLayerFromCustomStyle,
					Animate3DGraphic,
					AnimateImagesWithImageOverlay,
					ApplyDictionaryRendererToFeatureLayer,
					ApplyDictionaryRendererToGraphicsOverlay,
					ApplyScheduledUpdatesToPreplannedMapArea,
					AugmentRealityToShowTabletopScene,
					ChangeCameraController,
					ConfigureElectronicNavigationalCharts,
					DisplayDimensions,
					DisplayMapFromMobileMapPackage,
					DisplaySceneFromMobileScenePackage,
					EditAndSyncFeaturesWithFeatureService,
					EditFeaturesWithFeatureLinkedAnnotation,
					EditGeodatabaseWithTransactions,
					FindRouteInMobileMapPackage,
					FindRouteInTransportNetwork,
					GenerateOfflineMapWithLocalBasemap,
					GeocodeOffline,
					IdentifyRasterCell,
					ListContentsOfKmlFile,
					NavigateRouteWithRerouting,
					OrbitCameraAroundObject,
					ShowDeviceLocationWithNmeaDataSources,
					ShowMobileMapPackageExpirationDate,
					ShowViewshedFromGeoelementInScene,
					SnapGeometryEditsWithUtilityNetworkRules,
					StyleFeaturesWithCustomDictionary,
					StylePointWithDistanceCompositeSceneSymbol,
					StyleSymbolsFromMobileStyleFile,
				);
				LastSwiftUpdateCheck = 1330;
				LastUpgradeCheck = 1600;
				ORGANIZATIONNAME = Esri;
				TargetAttributes = {
					00E5401227F3CCA200CF66D5 = {
						CreatedOnToolsVersion = 13.3;
					};
				};
			};
			buildConfigurationList = 00E5400A27F3CCA100CF66D5 /* Build configuration list for PBXProject "Samples" */;
			developmentRegion = en;
			hasScannedForEncodings = 0;
			knownRegions = (
				en,
				Base,
			);
			mainGroup = 00E5400627F3CCA100CF66D5;
			packageReferences = (
				00C43AEB2947DC350099AE34 /* XCRemoteSwiftPackageReference "arcgis-maps-sdk-swift-toolkit" */,
			);
			preferredProjectObjectVersion = 77;
			productRefGroup = 00E5401427F3CCA200CF66D5 /* Products */;
			projectDirPath = "";
			projectRoot = "";
			targets = (
				00E5401227F3CCA200CF66D5 /* Samples */,
			);
		};
/* End PBXProject section */

/* Begin PBXResourcesBuildPhase section */
		00E5401127F3CCA200CF66D5 /* Resources */ = {
			isa = PBXResourcesBuildPhase;
			buildActionMask = 2147483647;
			files = (
				D7F8C0412B605E720072BFA7 /* FillmoreTopographicMap.vtpk in Resources */,
				9537AFD72C220EF0000923C5 /* ExchangeSetwithoutUpdates in Resources */,
				D7F8C03E2B605AF60072BFA7 /* ContingentValuesBirdNests.geodatabase in Resources */,
				E041AC1E288076A60056009B /* info.css in Resources */,
				D7CE9F9B2AE2F575008F7A5F /* streetmap_SD.tpkx in Resources */,
				D721EEA82ABDFF550040BE46 /* LothianRiversAnno.mmpk in Resources */,
				D7C16D1F2AC5FE8200689E89 /* Pyrenees.csv in Resources */,
				E041AC1A287F54580056009B /* highlight.min.js in Resources */,
				D7497F402AC4BA4100167AD2 /* Edinburgh_Pylon_Dimensions.mmpk in Resources */,
				D7C523402BED9BBF00E8221A /* SanFrancisco.tpkx in Resources */,
				00E5402027F3CCA200CF66D5 /* Assets.xcassets in Resources */,
				4D126D7C29CA3E6000CFB7A7 /* Redlands.nmea in Resources */,
				00C94A0D28B53DE1004E42D9 /* raster-file in Resources */,
				D7464F2B2ACE0965007FEE88 /* SA_EVI_8Day_03May20 in Resources */,
				D762DA0E2D94C750001052DD /* NapervilleGasUtilities.geodatabase in Resources */,
				004FE87129DF5D8700075217 /* Bristol in Resources */,
				D713C6F72CB9B9A60073AA72 /* US_State_Capitals.kml in Resources */,
				D7C16D252AC5FEA600689E89 /* Snowdon.csv in Resources */,
				D73F8CF42AB1089900CD39DA /* Restaurant.stylx in Resources */,
				D7BB3DD22C5D781800FFCD56 /* SaveTheBay.geodatabase in Resources */,
				D707899B2CD16324000DF215 /* Mil2525DMessages.xml in Resources */,
				D74C8C022ABA6202007C76B8 /* emoji-mobile.stylx in Resources */,
				D7CE9FA32AE2F595008F7A5F /* san-diego-eagle-locator in Resources */,
				D70539102CD012BB00F63F4A /* militaryoverlay.geodatabase in Resources */,
				D76000B72AF19FCA00B3084D /* SanFrancisco.mmpk in Resources */,
				D762AF652BF6A96100ECE3C7 /* loudoun_anno.geodatabase in Resources */,
				792222DD2A81AA5D00619FFE /* AIS_MarineCadastre_SelectedVessels_CustomDataSource.jsonl in Resources */,
				E041AC20288077B90056009B /* xcode.css in Resources */,
				00D4EF9028638BF100B9CC30 /* LA_Trails.geodatabase in Resources */,
				D701D72C2A37C7F7006FF0C8 /* bradley_low_3ds in Resources */,
				D7CDD38F2CB872EA00DE9766 /* sandiego-north-balboa-pointcloud.slpk in Resources */,
				00D4EF9A28638BF100B9CC30 /* AuroraCO.gpkg in Resources */,
				D7C16D282AC5FEB700689E89 /* Hawaii.csv in Resources */,
				D73571D72CB613220046A433 /* hydrography in Resources */,
				D7BEBAC92CBDC81200F882E7 /* MontereyElevation.tpkx in Resources */,
				D7D1F3532ADDBE5D009CE2DA /* philadelphia.mspk in Resources */,
				D7201D2B2CC6D829004BDB7D /* dodge_city.vtpk in Resources */,
				004A2B9D2BED455B00C297CE /* canyonlands in Resources */,
				798C2DA72AFC505600EE7E97 /* PrivacyInfo.xcprivacy in Resources */,
				D7E7D09A2AEB3C47003AAD02 /* san_diego_offline_routing in Resources */,
				F111CCC4288B641900205358 /* Yellowstone.mmpk in Resources */,
				D705390A2CD0122D00F63F4A /* mil2525d.stylx in Resources */,
				D77572AE2A295DDE00F490CD /* PacificSouthWest2 in Resources */,
				D75E5EEC2CC0466900252595 /* esri_test_data.kmz in Resources */,
				10D321932BDB187400B39B1B /* naperville_imagery.tpkx in Resources */,
				00D4EFB12863CE6300B9CC30 /* ScottishWildlifeTrust_reserves in Resources */,
				D7781D492B7EB03400E53C51 /* SanDiegoTourPath.json in Resources */,
				D7C16D222AC5FE9800689E89 /* GrandCanyon.csv in Resources */,
				D7BEBAA02CBD9CCA00F882E7 /* MontereyElevation.dt2 in Resources */,
			);
			runOnlyForDeploymentPostprocessing = 0;
		};
/* End PBXResourcesBuildPhase section */

/* Begin PBXShellScriptBuildPhase section */
		001C6DDC27FE5CE800D472C2 /* Create .secrets File If It Does Not Exist */ = {
			isa = PBXShellScriptBuildPhase;
			alwaysOutOfDate = 1;
			buildActionMask = 2147483647;
			files = (
			);
			inputFileListPaths = (
			);
			inputPaths = (
			);
			name = "Create .secrets File If It Does Not Exist";
			outputFileListPaths = (
			);
			outputPaths = (
				"$(SRCROOT)/.secrets",
			);
			runOnlyForDeploymentPostprocessing = 0;
			shellPath = /bin/sh;
			shellScript = "if [ ! -e \"$SRCROOT/.secrets\" ]\nthen\n    touch \"$SRCROOT/.secrets\"\nfi\n";
		};
		0039A4E72885C45200592C86 /* Copy README.md Files For Source Code View */ = {
			isa = PBXShellScriptBuildPhase;
			alwaysOutOfDate = 1;
			buildActionMask = 2147483647;
			files = (
			);
			inputFileListPaths = (
			);
			inputPaths = (
			);
			name = "Copy README.md Files For Source Code View";
			outputFileListPaths = (
			);
			outputPaths = (
			);
			runOnlyForDeploymentPostprocessing = 0;
			shellPath = /bin/sh;
			shellScript = "echo $BUILT_PRODUCTS_DIR\n\n# Directory to which the readmes will be copied.\nREADMES_DIR=${BUILT_PRODUCTS_DIR}/${UNLOCALIZED_RESOURCES_FOLDER_PATH}/READMEs\nmkdir -p \"${READMES_DIR}\"\n\n# Root readme for the project to skip.\nDEFAULT_README=$SRCROOT/README.md\n\n# Find all README.md files in the project.\nfind ${SRCROOT} -name \"README.md\" | while read file\ndo\n    # Skip the root readme for project.\n    if [ \"$file\" = \"$DEFAULT_README\" ]\n    then\n        echo $BUILT_PRODUCTS_DIR\n        continue\n    fi\n    \n    # Extract the folder name from the path.\n    FILE_PATH=$(dirname \"$file\")\n    FOLDER_NAME=$(basename \"$FILE_PATH\")\n    \n    cp \"${file}\" \"${READMES_DIR}/${FOLDER_NAME}.md\"\ndone\n";
		};
		00CCB8A3285BA2FD00BBAB70 /* Download Portal Item Data */ = {
			isa = PBXShellScriptBuildPhase;
			alwaysOutOfDate = 1;
			buildActionMask = 2147483647;
			files = (
			);
			inputFileListPaths = (
			);
			inputPaths = (
			);
			name = "Download Portal Item Data";
			outputFileListPaths = (
			);
			outputPaths = (
			);
			runOnlyForDeploymentPostprocessing = 0;
			shellPath = /bin/sh;
			shellScript = "SAMPLES_DIRECTORY=\"${SRCROOT}/Shared/Samples\"\nDOWNLOAD_DIRECTORY=\"${SRCROOT}/Portal Data\"\nxcrun --sdk macosx swift \"${SRCROOT}/Scripts/DownloadPortalItemData.swift\" \"$SAMPLES_DIRECTORY\" \"$DOWNLOAD_DIRECTORY\"\n";
		};
		00E5402B27F77A5A00CF66D5 /* Lint Sources */ = {
			isa = PBXShellScriptBuildPhase;
			alwaysOutOfDate = 1;
			buildActionMask = 2147483647;
			files = (
			);
			inputFileListPaths = (
			);
			inputPaths = (
			);
			name = "Lint Sources";
			outputFileListPaths = (
			);
			outputPaths = (
			);
			runOnlyForDeploymentPostprocessing = 0;
			shellPath = /bin/sh;
			shellScript = "if [[ \"$(uname -m)\" == arm64 ]]; then\n    export PATH=\"/opt/homebrew/bin:$PATH\"\nfi\n\nif which swiftlint > /dev/null; then\n  swiftlint\nelse\n  echo \"warning: SwiftLint not installed, download from https://github.com/realm/SwiftLint\"\nfi\n";
		};
/* End PBXShellScriptBuildPhase section */

/* Begin PBXSourcesBuildPhase section */
		00E5400F27F3CCA200CF66D5 /* Sources */ = {
			isa = PBXSourcesBuildPhase;
			buildActionMask = 2147483647;
			files = (
				95F891292C46E9D60010EBED /* ShowDeviceLocationUsingIndoorPositioningView.swift in Sources */,
				1C2538562BABACFD00337307 /* AugmentRealityToNavigateRouteView.swift in Sources */,
				1C2538572BABACFD00337307 /* AugmentRealityToNavigateRouteView.ARSceneView.swift in Sources */,
				D72FE7082CE6DA1900BBC0FE /* SampleMenuButtons.swift in Sources */,
				D76929FA2B4F79540047205E /* OrbitCameraAroundObjectView.swift in Sources */,
				D771D0C82CD55211004C13CB /* ApplyRasterRenderingRuleView.swift in Sources */,
				79D84D132A81711A00F45262 /* AddCustomDynamicEntityDataSourceView.swift in Sources */,
				102B6A372BFD5B55009F763C /* IdentifyFeaturesInWMSLayerView.swift in Sources */,
				E000E7602869E33D005D87C5 /* ClipGeometryView.swift in Sources */,
				9503056E2C46ECB70091B32D /* ShowDeviceLocationUsingIndoorPositioningView.Model.swift in Sources */,
				4D2ADC6729C50BD6003B367F /* AddDynamicEntityLayerView.Model.swift in Sources */,
				D7A85A082CD5ABF5009DC68A /* QueryWithCQLFiltersView.swift in Sources */,
				E004A6E928493BCE002A1FE6 /* ShowDeviceLocationView.swift in Sources */,
				1C26ED192A859525009B7721 /* FilterFeaturesInSceneView.swift in Sources */,
				D751B4C82CD3E572005CE750 /* AddKMLLayerWithNetworkLinksView.swift in Sources */,
				D75E5EF12CC049D500252595 /* EditFeaturesUsingFeatureFormsView.swift in Sources */,
				D7352F8E2BD992C40013FFEF /* MonitorChangesToDrawStatusView.swift in Sources */,
				F111CCC1288B5D5600205358 /* DisplayMapFromMobileMapPackageView.swift in Sources */,
				D76495212B74687E0042699E /* ValidateUtilityNetworkTopologyView.Model.swift in Sources */,
				D7D9FCF62BF2CC8600F972A2 /* FilterByDefinitionExpressionOrDisplayFilterView.swift in Sources */,
				D7337C5A2ABCFDB100A5D865 /* StyleSymbolsFromMobileStyleFileView.SymbolOptionsListView.swift in Sources */,
				00E1D90F2BC0B1E8001AEB6A /* SnapGeometryEditsView.GeometryEditorMenu.swift in Sources */,
				1C43BC842A43781200509BF8 /* SetVisibilityOfSubtypeSublayerView.swift in Sources */,
				00A7A1462A2FC58300F035F7 /* DisplayContentOfUtilityNetworkContainerView.swift in Sources */,
				D7553CDB2AE2DFEC00DC2A70 /* GeocodeOfflineView.swift in Sources */,
				D757D14B2B6C46E50065F78F /* ListSpatialReferenceTransformationsView.Model.swift in Sources */,
				218F35B829C28F4A00502022 /* AuthenticateWithOAuthView.swift in Sources */,
				79B7B80A2A1BF8EC00F57C27 /* CreateAndSaveKMLView.swift in Sources */,
				D7C6420C2B4F47E10042B8F7 /* SearchForWebMapView.Model.swift in Sources */,
				000D43162B9918420003D3C2 /* ConfigureBasemapStyleParametersView.swift in Sources */,
				7573E81C29D6134C00BEED9C /* TraceUtilityNetworkView.Enums.swift in Sources */,
				7573E81A29D6134C00BEED9C /* TraceUtilityNetworkView.Model.swift in Sources */,
				1C3B7DC82A5F64FC00907443 /* AnalyzeNetworkWithSubnetworkTraceView.Model.swift in Sources */,
				D752D9402A39154C003EB25E /* ManageOperationalLayersView.swift in Sources */,
				D7ABA2F92A32579C0021822B /* MeasureDistanceInSceneView.swift in Sources */,
				D7CDD38B2CB86F0A00DE9766 /* AddPointCloudLayerFromFileView.swift in Sources */,
				D7BA38912BFBC476009954F5 /* EditFeaturesWithFeatureLinkedAnnotationView.Model.swift in Sources */,
				10D321962BDB1CB500B39B1B /* GenerateOfflineMapWithLocalBasemapView.swift in Sources */,
				D7201CDA2CC6B710004BDB7D /* AddTiledLayerAsBasemapView.swift in Sources */,
				D73723792AF5ADD800846884 /* FindRouteInMobileMapPackageView.MobileMapView.swift in Sources */,
				E004A6E028466279002A1FE6 /* ShowCalloutView.swift in Sources */,
				E000E763286A0B18005D87C5 /* CutGeometryView.swift in Sources */,
				D7BE7E6F2CC19CC3006DDB0C /* AddTiledLayerView.swift in Sources */,
				D7705D582AFC244E00CC0335 /* FindClosestFacilityToMultiplePointsView.swift in Sources */,
				D73FCFFF2B02C7630006360D /* FindRouteAroundBarriersView.Views.swift in Sources */,
				3EEDE7CE2C5D73F700510104 /* SetSpatialReferenceView.swift in Sources */,
				4D126D7229CA1E1800CFB7A7 /* FileNMEASentenceReader.swift in Sources */,
				001C6DE127FE8A9400D472C2 /* AppSecrets.swift.masque in Sources */,
				D77BC5392B59A2D3007B49B6 /* StylePointWithDistanceCompositeSceneSymbolView.swift in Sources */,
				D7084FA92AD771AA00EC7F4F /* AugmentRealityToFlyOverSceneView.swift in Sources */,
				D75B58512AAFB3030038B3B4 /* StyleFeaturesWithCustomDictionaryView.swift in Sources */,
				E0D04FF228A5390000747989 /* DownloadPreplannedMapAreaView.Model.swift in Sources */,
				D764B7DF2BE2F89D002E2F92 /* EditGeodatabaseWithTransactionsView.swift in Sources */,
				00CCB8A5285BAF8700BBAB70 /* OnDemandResource.swift in Sources */,
				D7635FFE2B9277DC0044AB97 /* ConfigureClustersView.swift in Sources */,
				1C19B4F32A578E46001D2506 /* CreateLoadReportView.swift in Sources */,
				D71563E92D5AC2B600D2E948 /* CreateKMLMultiTrackView.swift in Sources */,
				7900C5F62A83FC3F002D430F /* AddCustomDynamicEntityDataSourceView.Vessel.swift in Sources */,
				D71099702A2802FA0065A1C1 /* DensifyAndGeneralizeGeometryView.SettingsView.swift in Sources */,
				D7201D042CC6D3B5004BDB7D /* AddVectorTiledLayerFromCustomStyleView.swift in Sources */,
				E004A6ED2849556E002A1FE6 /* CreatePlanarAndGeodeticBuffersView.swift in Sources */,
				E041ABD7287DB04D0056009B /* SampleInfoView.swift in Sources */,
				D7635FFD2B9277DC0044AB97 /* ConfigureClustersView.SettingsView.swift in Sources */,
				D769DF332BEC1A1C0062AE95 /* EditGeodatabaseWithTransactionsView.Model.swift in Sources */,
				1C43BC822A43781200509BF8 /* SetVisibilityOfSubtypeSublayerView.Model.swift in Sources */,
				D71FCB8A2AD6277F000E517C /* CreateMobileGeodatabaseView.Model.swift in Sources */,
				D752D9462A3A6F80003EB25E /* MonitorChangesToMapLoadStatusView.swift in Sources */,
				00181B462846AD7100654571 /* View+ErrorAlert.swift in Sources */,
				D733CA192BED980D00FBDE4C /* EditAndSyncFeaturesWithFeatureServiceView.swift in Sources */,
				00273CF62A82AB8700A7A77D /* SampleLink.swift in Sources */,
				95A572192C0FDCC9006E8B48 /* ShowScaleBarView.swift in Sources */,
				D7ABA2FF2A32881C0021822B /* ShowViewshedFromGeoelementInSceneView.swift in Sources */,
				E0FE32E728747778002C6ACA /* BrowseBuildingFloorsView.swift in Sources */,
				954AEDEE2C01332600265114 /* SelectFeaturesInSceneLayerView.swift in Sources */,
				D7F8C0432B608F120072BFA7 /* AddFeaturesWithContingentValuesView.AddFeatureView.swift in Sources */,
				D752D95F2A3BCE06003EB25E /* DisplayMapFromPortalItemView.swift in Sources */,
				004A2BA22BED456500C297CE /* ApplyScheduledUpdatesToPreplannedMapAreaView.swift in Sources */,
				3E9F77732C6A60FA0022CAB5 /* QueryFeatureCountAndExtentView.swift in Sources */,
				1CAB8D4B2A3CEAB0002AA649 /* RunValveIsolationTraceView.Model.swift in Sources */,
				E070A0A3286F3B6000F2B606 /* DownloadPreplannedMapAreaView.swift in Sources */,
				D79482D42C35D872006521CD /* CreateDynamicBasemapGalleryView.swift in Sources */,
				D70789922CD160FD000DF215 /* ApplyDictionaryRendererToGraphicsOverlayView.swift in Sources */,
				D77570C02A2942F800F490CD /* AnimateImagesWithImageOverlayView.swift in Sources */,
				D7848EFE2CBD986400F6F546 /* AddElevationSourceFromRasterView.swift in Sources */,
				D7054AE92ACCCB6C007235BA /* Animate3DGraphicView.SettingsView.swift in Sources */,
				D78FA4942C3C88880079313E /* CreateDynamicBasemapGalleryView.Views.swift in Sources */,
				E0EA0B772866390E00C9621D /* ProjectGeometryView.swift in Sources */,
				D74C8BFE2ABA5605007C76B8 /* StyleSymbolsFromMobileStyleFileView.swift in Sources */,
				D7E7D0812AEB39D5003AAD02 /* FindRouteInTransportNetworkView.swift in Sources */,
				D742E4922B04132B00690098 /* DisplayWebSceneFromPortalItemView.swift in Sources */,
				0042E24328E4BF8F001F33D6 /* ShowViewshedFromPointInSceneView.Model.swift in Sources */,
				95F3A52B2C07F09C00885DED /* SetSurfaceNavigationConstraintView.swift in Sources */,
				D7E557682A1D768800B9FB09 /* AddWMSLayerView.swift in Sources */,
				D7497F3C2AC4B4C100167AD2 /* DisplayDimensionsView.swift in Sources */,
				D7C97B562B75C10C0097CDA1 /* ValidateUtilityNetworkTopologyView.Views.swift in Sources */,
				D73FCFF72B02A3AA0006360D /* FindAddressWithReverseGeocodeView.swift in Sources */,
				D789AAAD2D66C718007A8E0E /* CreateKMLMultiTrackView.Model.swift in Sources */,
				0005580A2817C51E00224BC6 /* SampleDetailView.swift in Sources */,
				D75F66362B48EABC00434974 /* SearchForWebMapView.swift in Sources */,
				D7058B102B59E44B000A888A /* StylePointWithSceneSymbolView.swift in Sources */,
				0044218A2DB9533900249FEE /* AddFeatureCollectionLayerFromPortalItemView.swift in Sources */,
				1C8EC7472BAE2891001A6929 /* AugmentRealityToCollectDataView.swift in Sources */,
				D75C35672AB50338003CD55F /* GroupLayersTogetherView.GroupLayerListView.swift in Sources */,
				4D2ADC6229C5071C003B367F /* ChangeMapViewBackgroundView.Model.swift in Sources */,
				D7848ED82CBD85A300F6F546 /* AddPointSceneLayerView.swift in Sources */,
				0074ABCD2817BCC30037244A /* SamplesApp+Samples.swift.tache in Sources */,
				D79EE76E2A4CEA5D005A52AE /* SetUpLocationDrivenGeotriggersView.Model.swift in Sources */,
				D74F03F02B609A7D00E83688 /* AddFeaturesWithContingentValuesView.Model.swift in Sources */,
				E004A6F3284E4FEB002A1FE6 /* ShowResultOfSpatialOperationsView.swift in Sources */,
				955AFAC42C10FD6F009C8FE5 /* ApplyMosaicRuleToRastersView.swift in Sources */,
				D751018E2A2E962D00B8FA48 /* IdentifyLayerFeaturesView.swift in Sources */,
				F1E71BF1289473760064C33F /* AddRasterFromFileView.swift in Sources */,
				00B04273282EC59E0072E1B4 /* AboutView.swift in Sources */,
				7573E81F29D6134C00BEED9C /* TraceUtilityNetworkView.swift in Sources */,
				D7781D4B2B7ECCB700E53C51 /* NavigateRouteWithReroutingView.Model.swift in Sources */,
				4D2ADC6929C50C4C003B367F /* AddDynamicEntityLayerView.SettingsView.swift in Sources */,
				1C42E04729D2396B004FC4BE /* ShowPopupView.swift in Sources */,
				D72FE7032CE6D05600BBC0FE /* AppFavorites.swift in Sources */,
				79302F872A1ED71B0002336A /* CreateAndSaveKMLView.Views.swift in Sources */,
				D73FC0FD2AD4A18D0067A19B /* CreateMobileGeodatabaseView.swift in Sources */,
				D7F2A02F2CD00F1C0008D981 /* ApplyDictionaryRendererToFeatureLayerView.swift in Sources */,
				1C19B4F12A578E46001D2506 /* CreateLoadReportView.Views.swift in Sources */,
				D703F04D2D9334AC0077E3A8 /* SnapGeometryEditsWithUtilityNetworkRulesView.Model.swift in Sources */,
				E066DD3B2860CA08004D3D5B /* ShowResultOfSpatialRelationshipsView.swift in Sources */,
				7573E81E29D6134C00BEED9C /* TraceUtilityNetworkView.Views.swift in Sources */,
				D75E5EE62CC0340100252595 /* ListContentsOfKMLFileView.swift in Sources */,
				4D2ADC5A29C4F612003B367F /* ChangeMapViewBackgroundView.swift in Sources */,
				95DEB9B62C127A92009BEC35 /* ShowViewshedFromPointOnMapView.swift in Sources */,
				D7BA38972BFBFC0F009954F5 /* QueryRelatedFeaturesView.swift in Sources */,
				004421902DB9620200249FEE /* AddFeatureCollectionLayerFromQueryView.swift in Sources */,
				D7ECF5982AB8BE63003FB2BE /* RenderMultilayerSymbolsView.swift in Sources */,
				D769C2122A29019B00030F61 /* SetUpLocationDrivenGeotriggersView.swift in Sources */,
				79302F852A1ED4E30002336A /* CreateAndSaveKMLView.Model.swift in Sources */,
				D7C3AB4A2B683291008909B9 /* SetFeatureRequestModeView.swift in Sources */,
				95D2EE0F2C334D1600683D53 /* ShowServiceAreaView.swift in Sources */,
				D7A670D72DADBC770060E327 /* EnvironmentValues+RequestReviewModel.swift in Sources */,
				D7058FB12ACB423C00A40F14 /* Animate3DGraphicView.Model.swift in Sources */,
				D7BEBAC52CBDC0F800F882E7 /* AddElevationSourceFromTilePackageView.swift in Sources */,
				D77D9C002BB2438200B38A6C /* AugmentRealityToShowHiddenInfrastructureView.ARSceneView.swift in Sources */,
				0044CDDF2995C39E004618CE /* ShowDeviceLocationHistoryView.swift in Sources */,
				E041ABC0287CA9F00056009B /* WebView.swift in Sources */,
				D73E619E2BDB21F400457932 /* EditWithBranchVersioningView.swift in Sources */,
				D7DFA0EA2CBA0242007C31F2 /* AddMapImageLayerView.swift in Sources */,
				D7705D642AFC570700CC0335 /* FindClosestFacilityFromPointView.swift in Sources */,
				E088E1572862579D00413100 /* SetSurfacePlacementModeView.swift in Sources */,
				9579FCEA2C3360BB00FC8A1D /* EditFeatureAttachmentsView.swift in Sources */,
				D762AF5F2BF6A7B900ECE3C7 /* EditFeaturesWithFeatureLinkedAnnotationView.swift in Sources */,
				1CAF831F2A20305F000E1E60 /* ShowUtilityAssociationsView.swift in Sources */,
				00E7C15C2BBE1BF000B85D69 /* SnapGeometryEditsView.swift in Sources */,
				E004A6C128414332002A1FE6 /* SetViewpointRotationView.swift in Sources */,
				883C121529C9136600062FF9 /* DownloadPreplannedMapAreaView.MapPicker.swift in Sources */,
				D72C43F32AEB066D00B6157B /* GeocodeOfflineView.Model.swift in Sources */,
				1C9B74C929DB43580038B06F /* ShowRealisticLightAndShadowsView.swift in Sources */,
				10B782052BE55D7E007EAE6C /* GenerateOfflineMapWithCustomParametersView.swift in Sources */,
				D7635FF12B9272CB0044AB97 /* DisplayClustersView.swift in Sources */,
				D7232EE12AC1E5AA0079ABFF /* PlayKMLTourView.swift in Sources */,
				D7010EBF2B05616900D43F55 /* DisplaySceneFromMobileScenePackageView.swift in Sources */,
				D7337C602ABD142D00A5D865 /* ShowMobileMapPackageExpirationDateView.swift in Sources */,
				00E5401E27F3CCA200CF66D5 /* ContentView.swift in Sources */,
				D7634FAF2A43B7AC00F8AEFB /* CreateConvexHullAroundGeometriesView.swift in Sources */,
				E066DD382860AB28004D3D5B /* StyleGraphicsWithRendererView.swift in Sources */,
				108EC04129D25B2C000F35D0 /* QueryFeatureTableView.swift in Sources */,
				D71D516E2B51D7B600B2A2BE /* SearchForWebMapView.Views.swift in Sources */,
				D71A9DE22D8CC88D00CA03CB /* SnapGeometryEditsWithUtilityNetworkRulesView.swift in Sources */,
				D7114A0D2BDC6A3300FA68CA /* EditWithBranchVersioningView.Model.swift in Sources */,
				00B04FB5283EEBA80026C882 /* DisplayOverviewMapView.swift in Sources */,
				D718A1E72B570F7500447087 /* OrbitCameraAroundObjectView.Model.swift in Sources */,
				D71C5F642AAA7A88006599FD /* CreateSymbolStylesFromWebStylesView.swift in Sources */,
				D7CC33FF2A31475C00198EDF /* ShowLineOfSightBetweenPointsView.swift in Sources */,
				D70BE5792A5624A80022CA02 /* CategoriesView.swift in Sources */,
				10BD9EB42BF51B4B00ABDBD5 /* GenerateOfflineMapWithCustomParametersView.Model.swift in Sources */,
				4D2ADC5D29C4F612003B367F /* ChangeMapViewBackgroundView.SettingsView.swift in Sources */,
				75DD739529D38B1B0010229D /* NavigateRouteView.swift in Sources */,
				D75362D22A1E886700D83028 /* ApplyUniqueValueRendererView.swift in Sources */,
				D74F6C442D0CD51B00D4FB15 /* ConfigureElectronicNavigationalChartsView.swift in Sources */,
				0074ABBF28174BCF0037244A /* DisplayMapView.swift in Sources */,
				D7EF5D752A26A03A00FEBDE5 /* ShowCoordinatesInMultipleFormatsView.swift in Sources */,
				D72F272E2ADA1E4400F906DA /* AugmentRealityToShowTabletopSceneView.swift in Sources */,
				10B782082BE5A058007EAE6C /* GenerateOfflineMapWithCustomParametersView.CustomParameters.swift in Sources */,
				D76EE6072AF9AFE100DA0325 /* FindRouteAroundBarriersView.Model.swift in Sources */,
				0086F40128E3770A00974721 /* ShowViewshedFromPointInSceneView.swift in Sources */,
				0044289229C90C0B00160767 /* GetElevationAtPointOnSurfaceView.swift in Sources */,
				00E1D90B2BC0AF97001AEB6A /* SnapGeometryEditsView.SnapSettingsView.swift in Sources */,
				D7E440D72A1ECE7D005D74DE /* CreateBuffersAroundPointsView.swift in Sources */,
				00D4EF802863842100B9CC30 /* AddFeatureLayersView.swift in Sources */,
				4D126D7E29CA43D200CFB7A7 /* ShowDeviceLocationWithNMEADataSourcesView.Model.swift in Sources */,
				D7A670D52DADB9630060E327 /* Bundle.swift in Sources */,
				4D126D6D29CA1B6000CFB7A7 /* ShowDeviceLocationWithNMEADataSourcesView.swift in Sources */,
				D710996D2A27D9210065A1C1 /* DensifyAndGeneralizeGeometryView.swift in Sources */,
				88F93CC129C3D59D0006B28E /* CreateAndEditGeometriesView.swift in Sources */,
				1C0C1C3929D34DAE005C8B24 /* ChangeViewpointView.swift in Sources */,
				955271612C0E6749009B1ED4 /* AddRasterFromServiceView.swift in Sources */,
				D7AE861E2AC39DC50049B626 /* DisplayAnnotationView.swift in Sources */,
				D734FA0C2A183A5B00246D7E /* SetMaxExtentView.swift in Sources */,
				D704AA5A2AB22C1A00A3BB63 /* GroupLayersTogetherView.swift in Sources */,
				0072C7F42DBAA65E001502CA /* AddFeatureCollectionLayerFromTableView.swift in Sources */,
				E004A6DC28465C70002A1FE6 /* DisplaySceneView.swift in Sources */,
				E066DD35285CF3B3004D3D5B /* FindRouteView.swift in Sources */,
				D71371792BD88ECC00EB2F86 /* MonitorChangesToLayerViewStateView.swift in Sources */,
				D7B759B32B1FFBE300017FDD /* FavoritesView.swift in Sources */,
				D722BD222A420DAD002C2087 /* ShowExtrudedFeaturesView.swift in Sources */,
				E004A6F6284FA42A002A1FE6 /* SelectFeaturesInFeatureLayerView.swift in Sources */,
				D77688132B69826B007C3860 /* ListSpatialReferenceTransformationsView.swift in Sources */,
				D75101812A2E493600B8FA48 /* ShowLabelsOnLayerView.swift in Sources */,
				1C3B7DCB2A5F64FC00907443 /* AnalyzeNetworkWithSubnetworkTraceView.swift in Sources */,
				00B042E8282EDC690072E1B4 /* SetBasemapView.swift in Sources */,
				E004A6E62846A61F002A1FE6 /* StyleGraphicsWithSymbolsView.swift in Sources */,
				0000FB6E2BBDB17600845921 /* Add3DTilesLayerView.swift in Sources */,
				D74EA7842B6DADA5008F6C7C /* ValidateUtilityNetworkTopologyView.swift in Sources */,
				00E1D90D2BC0B125001AEB6A /* SnapGeometryEditsView.GeometryEditorModel.swift in Sources */,
				E088E1742863B5F800413100 /* GenerateOfflineMapView.swift in Sources */,
				0074ABC428174F430037244A /* Sample.swift in Sources */,
				95E980712C26183000CB8912 /* BrowseOGCAPIFeatureServiceView.swift in Sources */,
				D713C6D72CB990600073AA72 /* AddKMLLayerView.swift in Sources */,
				00A7A14A2A2FC5B700F035F7 /* DisplayContentOfUtilityNetworkContainerView.Model.swift in Sources */,
				E004A6F0284E4B9B002A1FE6 /* DownloadVectorTilesToLocalCacheView.swift in Sources */,
				00ABA94E2BF6721700C0488C /* ShowGridView.swift in Sources */,
				1CAB8D4E2A3CEAB0002AA649 /* RunValveIsolationTraceView.swift in Sources */,
				D7A737E02BABB9FE00B7C7FC /* AugmentRealityToShowHiddenInfrastructureView.swift in Sources */,
				4D2ADC4329C26D05003B367F /* AddDynamicEntityLayerView.swift in Sources */,
				D70082EB2ACF900100E0C3C2 /* IdentifyKMLFeaturesView.swift in Sources */,
				D7635FFB2B9277DC0044AB97 /* ConfigureClustersView.Model.swift in Sources */,
				D7EAF35A2A1C023800D822C4 /* SetMinAndMaxScaleView.swift in Sources */,
				1C19B4F52A578E46001D2506 /* CreateLoadReportView.Model.swift in Sources */,
				9547085C2C3C719800CA8579 /* EditFeatureAttachmentsView.Model.swift in Sources */,
				D71C90A22C6C249B0018C63E /* StyleGeometryTypesWithSymbolsView.swift in Sources */,
				3E54CF222C66AFBE00DD2F18 /* AddWebTiledLayerView.swift in Sources */,
				0042E24528E4F82C001F33D6 /* ShowViewshedFromPointInSceneView.ViewshedSettingsView.swift in Sources */,
				D7DDF8532AF47C6C004352D9 /* FindRouteAroundBarriersView.swift in Sources */,
				1C9B74D929DB54560038B06F /* ChangeCameraControllerView.swift in Sources */,
				D7BEBAD22CBDFE1C00F882E7 /* DisplayAlternateSymbolsAtDifferentScalesView.swift in Sources */,
				D76000AE2AF19C2300B3084D /* FindRouteInMobileMapPackageView.swift in Sources */,
				00273CF42A82AB5900A7A77D /* SamplesSearchView.swift in Sources */,
				D78666AD2A2161F100C60110 /* FindNearestVertexView.swift in Sources */,
				3E720F9D2C619B1700E22A9E /* SetInitialViewpointView.swift in Sources */,
				D76CE8D92BFD7047009A8686 /* SetReferenceScaleView.swift in Sources */,
				D7C16D1B2AC5F95300689E89 /* Animate3DGraphicView.swift in Sources */,
				D744FD172A2112D90084A66C /* CreateConvexHullAroundPointsView.swift in Sources */,
				D7044B962BE18D73000F2C43 /* EditWithBranchVersioningView.Views.swift in Sources */,
				D71C90A32C6C249B0018C63E /* StyleGeometryTypesWithSymbolsView.Views.swift in Sources */,
				D718A1ED2B575FD900447087 /* ManageBookmarksView.swift in Sources */,
				D73723762AF5877500846884 /* FindRouteInMobileMapPackageView.Models.swift in Sources */,
				D74ECD0D2BEEAE2F007C0FA6 /* EditAndSyncFeaturesWithFeatureServiceView.Model.swift in Sources */,
				00CB9138284814A4005C2C5D /* SearchWithGeocodeView.swift in Sources */,
				1C43BC7F2A43781200509BF8 /* SetVisibilityOfSubtypeSublayerView.Views.swift in Sources */,
				D731F3C12AD0D2AC00A8431E /* IdentifyGraphicsView.swift in Sources */,
				00E5401C27F3CCA200CF66D5 /* SamplesApp.swift in Sources */,
				D73E61962BDAEE6600457932 /* MatchViewpointOfGeoViewsView.swift in Sources */,
				E066DD4028610F55004D3D5B /* AddSceneLayerFromServiceView.swift in Sources */,
				D7F8C0392B60564D0072BFA7 /* AddFeaturesWithContingentValuesView.swift in Sources */,
				00F279D62AF418DC00CECAF8 /* AddDynamicEntityLayerView.VehicleCallout.swift in Sources */,
				D7749AD62AF08BF50086632F /* FindRouteInTransportNetworkView.Model.swift in Sources */,
				D73F06692B5EE73D000B574F /* QueryFeaturesWithArcadeExpressionView.swift in Sources */,
				D7464F1E2ACE04B3007FEE88 /* IdentifyRasterCellView.swift in Sources */,
				D7588F5F2B7D8DAA008B75E2 /* NavigateRouteWithReroutingView.swift in Sources */,
			);
			runOnlyForDeploymentPostprocessing = 0;
		};
/* End PBXSourcesBuildPhase section */

/* Begin XCBuildConfiguration section */
		00E5402227F3CCA200CF66D5 /* Debug */ = {
			isa = XCBuildConfiguration;
			buildSettings = {
				ALWAYS_SEARCH_USER_PATHS = NO;
				ASSETCATALOG_COMPILER_GENERATE_SWIFT_ASSET_SYMBOL_EXTENSIONS = YES;
				CLANG_ANALYZER_NONNULL = YES;
				CLANG_ANALYZER_NUMBER_OBJECT_CONVERSION = YES_AGGRESSIVE;
				CLANG_CXX_LANGUAGE_STANDARD = "gnu++17";
				CLANG_ENABLE_MODULES = YES;
				CLANG_ENABLE_OBJC_ARC = YES;
				CLANG_ENABLE_OBJC_WEAK = YES;
				CLANG_WARN_BLOCK_CAPTURE_AUTORELEASING = YES;
				CLANG_WARN_BOOL_CONVERSION = YES;
				CLANG_WARN_COMMA = YES;
				CLANG_WARN_CONSTANT_CONVERSION = YES;
				CLANG_WARN_DEPRECATED_OBJC_IMPLEMENTATIONS = YES;
				CLANG_WARN_DIRECT_OBJC_ISA_USAGE = YES_ERROR;
				CLANG_WARN_DOCUMENTATION_COMMENTS = YES;
				CLANG_WARN_EMPTY_BODY = YES;
				CLANG_WARN_ENUM_CONVERSION = YES;
				CLANG_WARN_INFINITE_RECURSION = YES;
				CLANG_WARN_INT_CONVERSION = YES;
				CLANG_WARN_NON_LITERAL_NULL_CONVERSION = YES;
				CLANG_WARN_OBJC_IMPLICIT_RETAIN_SELF = YES;
				CLANG_WARN_OBJC_LITERAL_CONVERSION = YES;
				CLANG_WARN_OBJC_ROOT_CLASS = YES_ERROR;
				CLANG_WARN_QUOTED_INCLUDE_IN_FRAMEWORK_HEADER = YES;
				CLANG_WARN_RANGE_LOOP_ANALYSIS = YES;
				CLANG_WARN_STRICT_PROTOTYPES = YES;
				CLANG_WARN_SUSPICIOUS_MOVE = YES;
				CLANG_WARN_UNGUARDED_AVAILABILITY = YES_AGGRESSIVE;
				CLANG_WARN_UNREACHABLE_CODE = YES;
				CLANG_WARN__DUPLICATE_METHOD_MATCH = YES;
				COPY_PHASE_STRIP = NO;
				DEAD_CODE_STRIPPING = YES;
				DEBUG_INFORMATION_FORMAT = dwarf;
				ENABLE_STRICT_OBJC_MSGSEND = YES;
				ENABLE_TESTABILITY = YES;
				ENABLE_USER_SCRIPT_SANDBOXING = NO;
				GCC_C_LANGUAGE_STANDARD = gnu11;
				GCC_DYNAMIC_NO_PIC = NO;
				GCC_NO_COMMON_BLOCKS = YES;
				GCC_OPTIMIZATION_LEVEL = 0;
				GCC_PREPROCESSOR_DEFINITIONS = (
					"DEBUG=1",
					"$(inherited)",
				);
				GCC_WARN_64_TO_32_BIT_CONVERSION = YES;
				GCC_WARN_ABOUT_RETURN_TYPE = YES_ERROR;
				GCC_WARN_UNDECLARED_SELECTOR = YES;
				GCC_WARN_UNINITIALIZED_AUTOS = YES_AGGRESSIVE;
				GCC_WARN_UNUSED_FUNCTION = YES;
				GCC_WARN_UNUSED_VARIABLE = YES;
				MTL_ENABLE_DEBUG_INFO = INCLUDE_SOURCE;
				MTL_FAST_MATH = YES;
				ONLY_ACTIVE_ARCH = YES;
				SWIFT_ACTIVE_COMPILATION_CONDITIONS = DEBUG;
				SWIFT_OPTIMIZATION_LEVEL = "-Onone";
			};
			name = Debug;
		};
		00E5402327F3CCA200CF66D5 /* Release */ = {
			isa = XCBuildConfiguration;
			buildSettings = {
				ALWAYS_SEARCH_USER_PATHS = NO;
				ASSETCATALOG_COMPILER_GENERATE_SWIFT_ASSET_SYMBOL_EXTENSIONS = YES;
				CLANG_ANALYZER_NONNULL = YES;
				CLANG_ANALYZER_NUMBER_OBJECT_CONVERSION = YES_AGGRESSIVE;
				CLANG_CXX_LANGUAGE_STANDARD = "gnu++17";
				CLANG_ENABLE_MODULES = YES;
				CLANG_ENABLE_OBJC_ARC = YES;
				CLANG_ENABLE_OBJC_WEAK = YES;
				CLANG_WARN_BLOCK_CAPTURE_AUTORELEASING = YES;
				CLANG_WARN_BOOL_CONVERSION = YES;
				CLANG_WARN_COMMA = YES;
				CLANG_WARN_CONSTANT_CONVERSION = YES;
				CLANG_WARN_DEPRECATED_OBJC_IMPLEMENTATIONS = YES;
				CLANG_WARN_DIRECT_OBJC_ISA_USAGE = YES_ERROR;
				CLANG_WARN_DOCUMENTATION_COMMENTS = YES;
				CLANG_WARN_EMPTY_BODY = YES;
				CLANG_WARN_ENUM_CONVERSION = YES;
				CLANG_WARN_INFINITE_RECURSION = YES;
				CLANG_WARN_INT_CONVERSION = YES;
				CLANG_WARN_NON_LITERAL_NULL_CONVERSION = YES;
				CLANG_WARN_OBJC_IMPLICIT_RETAIN_SELF = YES;
				CLANG_WARN_OBJC_LITERAL_CONVERSION = YES;
				CLANG_WARN_OBJC_ROOT_CLASS = YES_ERROR;
				CLANG_WARN_QUOTED_INCLUDE_IN_FRAMEWORK_HEADER = YES;
				CLANG_WARN_RANGE_LOOP_ANALYSIS = YES;
				CLANG_WARN_STRICT_PROTOTYPES = YES;
				CLANG_WARN_SUSPICIOUS_MOVE = YES;
				CLANG_WARN_UNGUARDED_AVAILABILITY = YES_AGGRESSIVE;
				CLANG_WARN_UNREACHABLE_CODE = YES;
				CLANG_WARN__DUPLICATE_METHOD_MATCH = YES;
				COPY_PHASE_STRIP = NO;
				DEAD_CODE_STRIPPING = YES;
				DEBUG_INFORMATION_FORMAT = "dwarf-with-dsym";
				ENABLE_NS_ASSERTIONS = NO;
				ENABLE_STRICT_OBJC_MSGSEND = YES;
				ENABLE_USER_SCRIPT_SANDBOXING = NO;
				GCC_C_LANGUAGE_STANDARD = gnu11;
				GCC_NO_COMMON_BLOCKS = YES;
				GCC_WARN_64_TO_32_BIT_CONVERSION = YES;
				GCC_WARN_ABOUT_RETURN_TYPE = YES_ERROR;
				GCC_WARN_UNDECLARED_SELECTOR = YES;
				GCC_WARN_UNINITIALIZED_AUTOS = YES_AGGRESSIVE;
				GCC_WARN_UNUSED_FUNCTION = YES;
				GCC_WARN_UNUSED_VARIABLE = YES;
				MTL_ENABLE_DEBUG_INFO = NO;
				MTL_FAST_MATH = YES;
				SWIFT_COMPILATION_MODE = wholemodule;
				SWIFT_OPTIMIZATION_LEVEL = "-O";
			};
			name = Release;
		};
		00E5402527F3CCA200CF66D5 /* Debug */ = {
			isa = XCBuildConfiguration;
			buildSettings = {
				ASSETCATALOG_COMPILER_APPICON_NAME = AppIcon;
				ASSETCATALOG_COMPILER_GLOBAL_ACCENT_COLOR_NAME = AccentColor;
				CODE_SIGN_ENTITLEMENTS = macOS/Samples.entitlements;
				"CODE_SIGN_IDENTITY[sdk=macosx*]" = "Apple Development";
				CODE_SIGN_STYLE = Automatic;
				CURRENT_PROJECT_VERSION = 1;
				EMBED_ASSET_PACKS_IN_PRODUCT_BUNDLE = YES;
				INFOPLIST_FILE = "$(SRCROOT)/iOS/Info.plist";
				IPHONEOS_DEPLOYMENT_TARGET = 17.0;
				LD_RUNPATH_SEARCH_PATHS = (
					"$(inherited)",
					"@executable_path/Frameworks",
				);
				MARKETING_VERSION = 200.7.0;
				PRODUCT_BUNDLE_IDENTIFIER = "com.esri.arcgis-swift-sdk-samples";
				PRODUCT_NAME = "ArcGIS Maps SDK Samples";
				SDKROOT = iphoneos;
				SUPPORTED_PLATFORMS = "iphoneos iphonesimulator";
				SUPPORTS_MACCATALYST = YES;
				SUPPORTS_MAC_DESIGNED_FOR_IPHONE_IPAD = NO;
				SWIFT_EMIT_LOC_STRINGS = YES;
				SWIFT_VERSION = 6.0;
				TARGETED_DEVICE_FAMILY = "1,2,6";
			};
			name = Debug;
		};
		00E5402627F3CCA200CF66D5 /* Release */ = {
			isa = XCBuildConfiguration;
			buildSettings = {
				ASSETCATALOG_COMPILER_APPICON_NAME = AppIcon;
				ASSETCATALOG_COMPILER_GLOBAL_ACCENT_COLOR_NAME = AccentColor;
				CODE_SIGN_ENTITLEMENTS = macOS/Samples.entitlements;
				"CODE_SIGN_IDENTITY[sdk=macosx*]" = "Apple Development";
				CODE_SIGN_STYLE = Automatic;
				CURRENT_PROJECT_VERSION = 1;
				DEVELOPMENT_TEAM = "";
				EMBED_ASSET_PACKS_IN_PRODUCT_BUNDLE = YES;
				INFOPLIST_FILE = "$(SRCROOT)/iOS/Info.plist";
				IPHONEOS_DEPLOYMENT_TARGET = 17.0;
				LD_RUNPATH_SEARCH_PATHS = (
					"$(inherited)",
					"@executable_path/Frameworks",
				);
				MARKETING_VERSION = 200.7.0;
				PRODUCT_BUNDLE_IDENTIFIER = "com.esri.arcgis-swift-sdk-samples";
				PRODUCT_NAME = "ArcGIS Maps SDK Samples";
				SDKROOT = iphoneos;
				SUPPORTED_PLATFORMS = "iphoneos iphonesimulator";
				SUPPORTS_MACCATALYST = YES;
				SUPPORTS_MAC_DESIGNED_FOR_IPHONE_IPAD = NO;
				SWIFT_EMIT_LOC_STRINGS = YES;
				SWIFT_VERSION = 6.0;
				TARGETED_DEVICE_FAMILY = "1,2,6";
				VALIDATE_PRODUCT = YES;
			};
			name = Release;
		};
/* End XCBuildConfiguration section */

/* Begin XCConfigurationList section */
		00E5400A27F3CCA100CF66D5 /* Build configuration list for PBXProject "Samples" */ = {
			isa = XCConfigurationList;
			buildConfigurations = (
				00E5402227F3CCA200CF66D5 /* Debug */,
				00E5402327F3CCA200CF66D5 /* Release */,
			);
			defaultConfigurationIsVisible = 0;
			defaultConfigurationName = Release;
		};
		00E5402427F3CCA200CF66D5 /* Build configuration list for PBXNativeTarget "Samples" */ = {
			isa = XCConfigurationList;
			buildConfigurations = (
				00E5402527F3CCA200CF66D5 /* Debug */,
				00E5402627F3CCA200CF66D5 /* Release */,
			);
			defaultConfigurationIsVisible = 0;
			defaultConfigurationName = Release;
		};
/* End XCConfigurationList section */

/* Begin XCRemoteSwiftPackageReference section */
		00C43AEB2947DC350099AE34 /* XCRemoteSwiftPackageReference "arcgis-maps-sdk-swift-toolkit" */ = {
			isa = XCRemoteSwiftPackageReference;
			repositoryURL = "https://github.com/Esri/arcgis-maps-sdk-swift-toolkit/";
			requirement = {
				kind = upToNextMinorVersion;
				minimumVersion = 200.7.0;
			};
		};
/* End XCRemoteSwiftPackageReference section */

/* Begin XCSwiftPackageProductDependency section */
		00C43AEC2947DC350099AE34 /* ArcGISToolkit */ = {
			isa = XCSwiftPackageProductDependency;
			package = 00C43AEB2947DC350099AE34 /* XCRemoteSwiftPackageReference "arcgis-maps-sdk-swift-toolkit" */;
			productName = ArcGISToolkit;
		};
/* End XCSwiftPackageProductDependency section */
	};
	rootObject = 00E5400727F3CCA100CF66D5 /* Project object */;
}<|MERGE_RESOLUTION|>--- conflicted
+++ resolved
@@ -602,11 +602,8 @@
 			dstPath = "";
 			dstSubfolderSpec = 7;
 			files = (
-<<<<<<< HEAD
 				0072C7F52DBAB714001502CA /* AddFeatureCollectionLayerFromTableView.swift in Copy Source Code Files */,
-=======
 				004421912DB96A7800249FEE /* AddFeatureCollectionLayerFromQueryView.swift in Copy Source Code Files */,
->>>>>>> 9d7db57b
 				0044218B2DB9575600249FEE /* AddFeatureCollectionLayerFromPortalItemView.swift in Copy Source Code Files */,
 				D703F04E2D9334BD0077E3A8 /* SnapGeometryEditsWithUtilityNetworkRulesView.Model.swift in Copy Source Code Files */,
 				D71A9DE52D8CC8B500CA03CB /* SnapGeometryEditsWithUtilityNetworkRulesView.swift in Copy Source Code Files */,
@@ -1309,11 +1306,8 @@
 				D7848EFD2CBD986400F6F546 /* Add elevation source from raster */,
 				D7BEBAC22CBDC0F800F882E7 /* Add elevation source from tile package */,
 				004421872DB9532400249FEE /* Add feature collection layer from portal item */,
-<<<<<<< HEAD
+				0044218D2DB961F500249FEE /* Add feature collection layer from query */,
 				0072C7F12DBAA64C001502CA /* Add feature collection layer from table */,
-=======
-				0044218D2DB961F500249FEE /* Add feature collection layer from query */,
->>>>>>> 9d7db57b
 				00D4EF7E2863840D00B9CC30 /* Add feature layers */,
 				D7F8C0342B60564D0072BFA7 /* Add features with contingent values */,
 				D713C6D42CB990600073AA72 /* Add KML layer */,
