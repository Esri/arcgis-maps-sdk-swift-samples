// !$*UTF8*$!
{
	archiveVersion = 1;
	classes = {
	};
	objectVersion = 55;
	objects = {

/* Begin PBXBuildFile section */
		0005580A2817C51E00224BC6 /* SampleDetailView.swift in Sources */ = {isa = PBXBuildFile; fileRef = 000558092817C51E00224BC6 /* SampleDetailView.swift */; };
		00181B462846AD7100654571 /* View+Alert.swift in Sources */ = {isa = PBXBuildFile; fileRef = 00181B452846AD7100654571 /* View+Alert.swift */; };
		001C6DE127FE8A9400D472C2 /* AppSecrets.swift.masque in Sources */ = {isa = PBXBuildFile; fileRef = 001C6DD827FE585A00D472C2 /* AppSecrets.swift.masque */; };
		00273CF42A82AB5900A7A77D /* SamplesSearchView.swift in Sources */ = {isa = PBXBuildFile; fileRef = 00273CF32A82AB5900A7A77D /* SamplesSearchView.swift */; };
		00273CF62A82AB8700A7A77D /* SampleRow.swift in Sources */ = {isa = PBXBuildFile; fileRef = 00273CF52A82AB8700A7A77D /* SampleRow.swift */; };
		0039A4E92885C50300592C86 /* AddSceneLayerFromServiceView.swift in Copy Source Code Files */ = {isa = PBXBuildFile; fileRef = E066DD3F28610F55004D3D5B /* AddSceneLayerFromServiceView.swift */; };
		0039A4EA2885C50300592C86 /* ClipGeometryView.swift in Copy Source Code Files */ = {isa = PBXBuildFile; fileRef = E000E75F2869E33D005D87C5 /* ClipGeometryView.swift */; };
		0039A4EB2885C50300592C86 /* CreatePlanarAndGeodeticBuffersView.swift in Copy Source Code Files */ = {isa = PBXBuildFile; fileRef = E004A6EC2849556E002A1FE6 /* CreatePlanarAndGeodeticBuffersView.swift */; };
		0039A4EC2885C50300592C86 /* CutGeometryView.swift in Copy Source Code Files */ = {isa = PBXBuildFile; fileRef = E000E762286A0B18005D87C5 /* CutGeometryView.swift */; };
		0039A4ED2885C50300592C86 /* DisplayMapView.swift in Copy Source Code Files */ = {isa = PBXBuildFile; fileRef = 0074ABBE28174BCF0037244A /* DisplayMapView.swift */; };
		0039A4EE2885C50300592C86 /* DisplayOverviewMapView.swift in Copy Source Code Files */ = {isa = PBXBuildFile; fileRef = 00B04FB4283EEBA80026C882 /* DisplayOverviewMapView.swift */; };
		0039A4EF2885C50300592C86 /* DisplaySceneView.swift in Copy Source Code Files */ = {isa = PBXBuildFile; fileRef = E004A6D828465C70002A1FE6 /* DisplaySceneView.swift */; };
		0039A4F02885C50300592C86 /* ProjectGeometryView.swift in Copy Source Code Files */ = {isa = PBXBuildFile; fileRef = E0EA0B762866390E00C9621D /* ProjectGeometryView.swift */; };
		0039A4F12885C50300592C86 /* SearchWithGeocodeView.swift in Copy Source Code Files */ = {isa = PBXBuildFile; fileRef = 00CB9137284814A4005C2C5D /* SearchWithGeocodeView.swift */; };
		0039A4F22885C50300592C86 /* SelectFeaturesInFeatureLayerView.swift in Copy Source Code Files */ = {isa = PBXBuildFile; fileRef = E004A6F5284FA42A002A1FE6 /* SelectFeaturesInFeatureLayerView.swift */; };
		0039A4F32885C50300592C86 /* SetBasemapView.swift in Copy Source Code Files */ = {isa = PBXBuildFile; fileRef = 00B042E5282EDC690072E1B4 /* SetBasemapView.swift */; };
		0039A4F42885C50300592C86 /* SetSurfacePlacementModeView.swift in Copy Source Code Files */ = {isa = PBXBuildFile; fileRef = E088E1562862579D00413100 /* SetSurfacePlacementModeView.swift */; };
		0039A4F52885C50300592C86 /* SetViewpointRotationView.swift in Copy Source Code Files */ = {isa = PBXBuildFile; fileRef = E004A6BD28414332002A1FE6 /* SetViewpointRotationView.swift */; };
		0039A4F62885C50300592C86 /* ShowCalloutView.swift in Copy Source Code Files */ = {isa = PBXBuildFile; fileRef = E004A6DF28466279002A1FE6 /* ShowCalloutView.swift */; };
		0039A4F72885C50300592C86 /* ShowDeviceLocationView.swift in Copy Source Code Files */ = {isa = PBXBuildFile; fileRef = E004A6E828493BCE002A1FE6 /* ShowDeviceLocationView.swift */; };
		0039A4F82885C50300592C86 /* ShowResultOfSpatialRelationshipsView.swift in Copy Source Code Files */ = {isa = PBXBuildFile; fileRef = E066DD3A2860CA08004D3D5B /* ShowResultOfSpatialRelationshipsView.swift */; };
		0039A4F92885C50300592C86 /* ShowResultOfSpatialOperationsView.swift in Copy Source Code Files */ = {isa = PBXBuildFile; fileRef = E004A6F2284E4FEB002A1FE6 /* ShowResultOfSpatialOperationsView.swift */; };
		0039A4FA2885C50300592C86 /* StyleGraphicsWithRendererView.swift in Copy Source Code Files */ = {isa = PBXBuildFile; fileRef = E066DD372860AB28004D3D5B /* StyleGraphicsWithRendererView.swift */; };
		0039A4FB2885C50300592C86 /* StyleGraphicsWithSymbolsView.swift in Copy Source Code Files */ = {isa = PBXBuildFile; fileRef = E004A6E52846A61F002A1FE6 /* StyleGraphicsWithSymbolsView.swift */; };
		0042E24328E4BF8F001F33D6 /* ShowViewshedFromPointInSceneView.Model.swift in Sources */ = {isa = PBXBuildFile; fileRef = 0042E24228E4BF8F001F33D6 /* ShowViewshedFromPointInSceneView.Model.swift */; };
		0042E24528E4F82C001F33D6 /* ShowViewshedFromPointInSceneView.ViewshedSettingsView.swift in Sources */ = {isa = PBXBuildFile; fileRef = 0042E24428E4F82B001F33D6 /* ShowViewshedFromPointInSceneView.ViewshedSettingsView.swift */; };
		0042E24628E50EE4001F33D6 /* ShowViewshedFromPointInSceneView.swift in Copy Source Code Files */ = {isa = PBXBuildFile; fileRef = 0086F3FD28E3770900974721 /* ShowViewshedFromPointInSceneView.swift */; };
		0042E24728E50EE4001F33D6 /* ShowViewshedFromPointInSceneView.Model.swift in Copy Source Code Files */ = {isa = PBXBuildFile; fileRef = 0042E24228E4BF8F001F33D6 /* ShowViewshedFromPointInSceneView.Model.swift */; };
		0042E24828E50EE4001F33D6 /* ShowViewshedFromPointInSceneView.ViewshedSettingsView.swift in Copy Source Code Files */ = {isa = PBXBuildFile; fileRef = 0042E24428E4F82B001F33D6 /* ShowViewshedFromPointInSceneView.ViewshedSettingsView.swift */; };
		0044289229C90C0B00160767 /* GetElevationAtPointOnSurfaceView.swift in Sources */ = {isa = PBXBuildFile; fileRef = 0044289129C90C0B00160767 /* GetElevationAtPointOnSurfaceView.swift */; };
		0044289329C9234300160767 /* GetElevationAtPointOnSurfaceView.swift in Copy Source Code Files */ = {isa = PBXBuildFile; fileRef = 0044289129C90C0B00160767 /* GetElevationAtPointOnSurfaceView.swift */; };
		0044CDDF2995C39E004618CE /* ShowDeviceLocationHistoryView.swift in Sources */ = {isa = PBXBuildFile; fileRef = 0044CDDE2995C39E004618CE /* ShowDeviceLocationHistoryView.swift */; };
		0044CDE02995D4DD004618CE /* ShowDeviceLocationHistoryView.swift in Copy Source Code Files */ = {isa = PBXBuildFile; fileRef = 0044CDDE2995C39E004618CE /* ShowDeviceLocationHistoryView.swift */; };
		004FE87129DF5D8700075217 /* Bristol in Resources */ = {isa = PBXBuildFile; fileRef = 004FE87029DF5D8700075217 /* Bristol */; settings = {ASSET_TAGS = (ChangeCameraController, ); }; };
		006C835528B40682004AEB7F /* BrowseBuildingFloorsView.swift in Copy Source Code Files */ = {isa = PBXBuildFile; fileRef = E0FE32E628747778002C6ACA /* BrowseBuildingFloorsView.swift */; };
		006C835628B40682004AEB7F /* DisplayMapFromMobileMapPackageView.swift in Copy Source Code Files */ = {isa = PBXBuildFile; fileRef = F111CCC0288B5D5600205358 /* DisplayMapFromMobileMapPackageView.swift */; };
		0074ABBF28174BCF0037244A /* DisplayMapView.swift in Sources */ = {isa = PBXBuildFile; fileRef = 0074ABBE28174BCF0037244A /* DisplayMapView.swift */; };
		0074ABC428174F430037244A /* Sample.swift in Sources */ = {isa = PBXBuildFile; fileRef = 0074ABC128174F430037244A /* Sample.swift */; };
		0074ABCD2817BCC30037244A /* SamplesApp+Samples.swift.tache in Sources */ = {isa = PBXBuildFile; fileRef = 0074ABCA2817B8DB0037244A /* SamplesApp+Samples.swift.tache */; };
		0086F40128E3770A00974721 /* ShowViewshedFromPointInSceneView.swift in Sources */ = {isa = PBXBuildFile; fileRef = 0086F3FD28E3770900974721 /* ShowViewshedFromPointInSceneView.swift */; };
		00A7A1462A2FC58300F035F7 /* DisplayContentOfUtilityNetworkContainerView.swift in Sources */ = {isa = PBXBuildFile; fileRef = 00A7A1432A2FC58300F035F7 /* DisplayContentOfUtilityNetworkContainerView.swift */; };
		00A7A14A2A2FC5B700F035F7 /* DisplayContentOfUtilityNetworkContainerView.Model.swift in Sources */ = {isa = PBXBuildFile; fileRef = 00A7A1492A2FC5B700F035F7 /* DisplayContentOfUtilityNetworkContainerView.Model.swift */; };
		00B04273282EC59E0072E1B4 /* AboutView.swift in Sources */ = {isa = PBXBuildFile; fileRef = 00B04272282EC59E0072E1B4 /* AboutView.swift */; };
		00B042E8282EDC690072E1B4 /* SetBasemapView.swift in Sources */ = {isa = PBXBuildFile; fileRef = 00B042E5282EDC690072E1B4 /* SetBasemapView.swift */; };
		00B04FB5283EEBA80026C882 /* DisplayOverviewMapView.swift in Sources */ = {isa = PBXBuildFile; fileRef = 00B04FB4283EEBA80026C882 /* DisplayOverviewMapView.swift */; };
		00C43AED2947DC350099AE34 /* ArcGISToolkit in Frameworks */ = {isa = PBXBuildFile; productRef = 00C43AEC2947DC350099AE34 /* ArcGISToolkit */; };
		00C7993B2A845AAF00AFE342 /* Sidebar.swift in Sources */ = {isa = PBXBuildFile; fileRef = 00C7993A2A845AAF00AFE342 /* Sidebar.swift */; };
		00C94A0D28B53DE1004E42D9 /* raster-file in Resources */ = {isa = PBXBuildFile; fileRef = 00C94A0C28B53DE1004E42D9 /* raster-file */; settings = {ASSET_TAGS = (AddRasterFromFile, ); }; };
		00CB9138284814A4005C2C5D /* SearchWithGeocodeView.swift in Sources */ = {isa = PBXBuildFile; fileRef = 00CB9137284814A4005C2C5D /* SearchWithGeocodeView.swift */; };
		00CCB8A5285BAF8700BBAB70 /* OnDemandResource.swift in Sources */ = {isa = PBXBuildFile; fileRef = 00CCB8A4285BAF8700BBAB70 /* OnDemandResource.swift */; };
		00D4EF802863842100B9CC30 /* AddFeatureLayersView.swift in Sources */ = {isa = PBXBuildFile; fileRef = 00D4EF7F2863842100B9CC30 /* AddFeatureLayersView.swift */; };
		00D4EF9028638BF100B9CC30 /* LA_Trails.geodatabase in Resources */ = {isa = PBXBuildFile; fileRef = 00D4EF8228638BF100B9CC30 /* LA_Trails.geodatabase */; settings = {ASSET_TAGS = (AddFeatureLayers, ); }; };
		00D4EF9A28638BF100B9CC30 /* AuroraCO.gpkg in Resources */ = {isa = PBXBuildFile; fileRef = 00D4EF8F28638BF100B9CC30 /* AuroraCO.gpkg */; settings = {ASSET_TAGS = (AddFeatureLayers, ); }; };
		00D4EFB12863CE6300B9CC30 /* ScottishWildlifeTrust_reserves in Resources */ = {isa = PBXBuildFile; fileRef = 00D4EFB02863CE6300B9CC30 /* ScottishWildlifeTrust_reserves */; settings = {ASSET_TAGS = (AddFeatureLayers, ); }; };
		00E5401C27F3CCA200CF66D5 /* SamplesApp.swift in Sources */ = {isa = PBXBuildFile; fileRef = 00E5400C27F3CCA100CF66D5 /* SamplesApp.swift */; };
		00E5401E27F3CCA200CF66D5 /* ContentView.swift in Sources */ = {isa = PBXBuildFile; fileRef = 00E5400D27F3CCA100CF66D5 /* ContentView.swift */; };
		00E5402027F3CCA200CF66D5 /* Assets.xcassets in Resources */ = {isa = PBXBuildFile; fileRef = 00E5400E27F3CCA200CF66D5 /* Assets.xcassets */; };
		00EB803A2A31506F00AC2B07 /* DisplayContentOfUtilityNetworkContainerView.swift in Copy Source Code Files */ = {isa = PBXBuildFile; fileRef = 00A7A1432A2FC58300F035F7 /* DisplayContentOfUtilityNetworkContainerView.swift */; };
		00EB803B2A31506F00AC2B07 /* DisplayContentOfUtilityNetworkContainerView.Model.swift in Copy Source Code Files */ = {isa = PBXBuildFile; fileRef = 00A7A1492A2FC5B700F035F7 /* DisplayContentOfUtilityNetworkContainerView.Model.swift */; };
		108EC04129D25B2C000F35D0 /* QueryFeatureTableView.swift in Sources */ = {isa = PBXBuildFile; fileRef = 108EC04029D25B2C000F35D0 /* QueryFeatureTableView.swift */; };
		108EC04229D25B55000F35D0 /* QueryFeatureTableView.swift in Copy Source Code Files */ = {isa = PBXBuildFile; fileRef = 108EC04029D25B2C000F35D0 /* QueryFeatureTableView.swift */; };
		1C0C1C3929D34DAE005C8B24 /* ChangeViewpointView.swift in Sources */ = {isa = PBXBuildFile; fileRef = 1C0C1C3429D34DAE005C8B24 /* ChangeViewpointView.swift */; };
		1C0C1C3D29D34DDD005C8B24 /* ChangeViewpointView.swift in Copy Source Code Files */ = {isa = PBXBuildFile; fileRef = 1C0C1C3429D34DAE005C8B24 /* ChangeViewpointView.swift */; };
		1C19B4F12A578E46001D2506 /* CreateLoadReportView.Views.swift in Sources */ = {isa = PBXBuildFile; fileRef = 1C19B4EB2A578E46001D2506 /* CreateLoadReportView.Views.swift */; };
		1C19B4F32A578E46001D2506 /* CreateLoadReportView.swift in Sources */ = {isa = PBXBuildFile; fileRef = 1C19B4ED2A578E46001D2506 /* CreateLoadReportView.swift */; };
		1C19B4F52A578E46001D2506 /* CreateLoadReportView.Model.swift in Sources */ = {isa = PBXBuildFile; fileRef = 1C19B4EF2A578E46001D2506 /* CreateLoadReportView.Model.swift */; };
		1C19B4F72A578E69001D2506 /* CreateLoadReportView.Model.swift in Copy Source Code Files */ = {isa = PBXBuildFile; fileRef = 1C19B4EF2A578E46001D2506 /* CreateLoadReportView.Model.swift */; };
		1C19B4F82A578E69001D2506 /* CreateLoadReportView.swift in Copy Source Code Files */ = {isa = PBXBuildFile; fileRef = 1C19B4ED2A578E46001D2506 /* CreateLoadReportView.swift */; };
		1C19B4F92A578E69001D2506 /* CreateLoadReportView.Views.swift in Copy Source Code Files */ = {isa = PBXBuildFile; fileRef = 1C19B4EB2A578E46001D2506 /* CreateLoadReportView.Views.swift */; };
		1C26ED192A859525009B7721 /* FilterFeaturesInSceneView.swift in Sources */ = {isa = PBXBuildFile; fileRef = 1C26ED152A859525009B7721 /* FilterFeaturesInSceneView.swift */; };
		1C26ED202A8BEC63009B7721 /* FilterFeaturesInSceneView.swift in Copy Source Code Files */ = {isa = PBXBuildFile; fileRef = 1C26ED152A859525009B7721 /* FilterFeaturesInSceneView.swift */; };
		1C3B7DC82A5F64FC00907443 /* AnalyzeNetworkWithSubnetworkTraceView.Model.swift in Sources */ = {isa = PBXBuildFile; fileRef = 1C3B7DC32A5F64FC00907443 /* AnalyzeNetworkWithSubnetworkTraceView.Model.swift */; };
		1C3B7DCB2A5F64FC00907443 /* AnalyzeNetworkWithSubnetworkTraceView.swift in Sources */ = {isa = PBXBuildFile; fileRef = 1C3B7DC62A5F64FC00907443 /* AnalyzeNetworkWithSubnetworkTraceView.swift */; };
		1C3B7DCD2A5F652500907443 /* AnalyzeNetworkWithSubnetworkTraceView.Model.swift in Copy Source Code Files */ = {isa = PBXBuildFile; fileRef = 1C3B7DC32A5F64FC00907443 /* AnalyzeNetworkWithSubnetworkTraceView.Model.swift */; };
		1C3B7DCE2A5F652500907443 /* AnalyzeNetworkWithSubnetworkTraceView.swift in Copy Source Code Files */ = {isa = PBXBuildFile; fileRef = 1C3B7DC62A5F64FC00907443 /* AnalyzeNetworkWithSubnetworkTraceView.swift */; };
		1C42E04729D2396B004FC4BE /* ShowPopupView.swift in Sources */ = {isa = PBXBuildFile; fileRef = 1C42E04329D2396B004FC4BE /* ShowPopupView.swift */; };
		1C42E04A29D239D2004FC4BE /* ShowPopupView.swift in Copy Source Code Files */ = {isa = PBXBuildFile; fileRef = 1C42E04329D2396B004FC4BE /* ShowPopupView.swift */; };
		1C43BC7F2A43781200509BF8 /* SetVisibilityOfSubtypeSublayerView.Views.swift in Sources */ = {isa = PBXBuildFile; fileRef = 1C43BC792A43781100509BF8 /* SetVisibilityOfSubtypeSublayerView.Views.swift */; };
		1C43BC822A43781200509BF8 /* SetVisibilityOfSubtypeSublayerView.Model.swift in Sources */ = {isa = PBXBuildFile; fileRef = 1C43BC7C2A43781100509BF8 /* SetVisibilityOfSubtypeSublayerView.Model.swift */; };
		1C43BC842A43781200509BF8 /* SetVisibilityOfSubtypeSublayerView.swift in Sources */ = {isa = PBXBuildFile; fileRef = 1C43BC7E2A43781100509BF8 /* SetVisibilityOfSubtypeSublayerView.swift */; };
		1C43BC852A43783900509BF8 /* SetVisibilityOfSubtypeSublayerView.Model.swift in Copy Source Code Files */ = {isa = PBXBuildFile; fileRef = 1C43BC7C2A43781100509BF8 /* SetVisibilityOfSubtypeSublayerView.Model.swift */; };
		1C43BC862A43783900509BF8 /* SetVisibilityOfSubtypeSublayerView.swift in Copy Source Code Files */ = {isa = PBXBuildFile; fileRef = 1C43BC7E2A43781100509BF8 /* SetVisibilityOfSubtypeSublayerView.swift */; };
		1C43BC872A43783900509BF8 /* SetVisibilityOfSubtypeSublayerView.Views.swift in Copy Source Code Files */ = {isa = PBXBuildFile; fileRef = 1C43BC792A43781100509BF8 /* SetVisibilityOfSubtypeSublayerView.Views.swift */; };
		1C56B5E62A82C02D000381DA /* DisplayPointsUsingClusteringFeatureReductionView.swift in Sources */ = {isa = PBXBuildFile; fileRef = 1C56B5E22A82C02D000381DA /* DisplayPointsUsingClusteringFeatureReductionView.swift */; };
		1C56B5E72A82C057000381DA /* DisplayPointsUsingClusteringFeatureReductionView.swift in Copy Source Code Files */ = {isa = PBXBuildFile; fileRef = 1C56B5E22A82C02D000381DA /* DisplayPointsUsingClusteringFeatureReductionView.swift */; };
		1C929F092A27B86800134252 /* ShowUtilityAssociationsView.swift in Copy Source Code Files */ = {isa = PBXBuildFile; fileRef = 1CAF831B2A20305F000E1E60 /* ShowUtilityAssociationsView.swift */; };
		1C965C3929DB9176002F8536 /* ShowRealisticLightAndShadowsView.swift in Copy Source Code Files */ = {isa = PBXBuildFile; fileRef = 1C9B74C529DB43580038B06F /* ShowRealisticLightAndShadowsView.swift */; };
		1C9B74C929DB43580038B06F /* ShowRealisticLightAndShadowsView.swift in Sources */ = {isa = PBXBuildFile; fileRef = 1C9B74C529DB43580038B06F /* ShowRealisticLightAndShadowsView.swift */; };
		1C9B74D929DB54560038B06F /* ChangeCameraControllerView.swift in Sources */ = {isa = PBXBuildFile; fileRef = 1C9B74D529DB54560038B06F /* ChangeCameraControllerView.swift */; };
		1C9B74DE29DB56860038B06F /* ChangeCameraControllerView.swift in Copy Source Code Files */ = {isa = PBXBuildFile; fileRef = 1C9B74D529DB54560038B06F /* ChangeCameraControllerView.swift */; };
		1CAB8D4B2A3CEAB0002AA649 /* RunValveIsolationTraceView.Model.swift in Sources */ = {isa = PBXBuildFile; fileRef = 1CAB8D442A3CEAB0002AA649 /* RunValveIsolationTraceView.Model.swift */; };
		1CAB8D4E2A3CEAB0002AA649 /* RunValveIsolationTraceView.swift in Sources */ = {isa = PBXBuildFile; fileRef = 1CAB8D472A3CEAB0002AA649 /* RunValveIsolationTraceView.swift */; };
		1CAB8D502A3CEB43002AA649 /* RunValveIsolationTraceView.Model.swift in Copy Source Code Files */ = {isa = PBXBuildFile; fileRef = 1CAB8D442A3CEAB0002AA649 /* RunValveIsolationTraceView.Model.swift */; };
		1CAB8D512A3CEB43002AA649 /* RunValveIsolationTraceView.swift in Copy Source Code Files */ = {isa = PBXBuildFile; fileRef = 1CAB8D472A3CEAB0002AA649 /* RunValveIsolationTraceView.swift */; };
		1CAF831F2A20305F000E1E60 /* ShowUtilityAssociationsView.swift in Sources */ = {isa = PBXBuildFile; fileRef = 1CAF831B2A20305F000E1E60 /* ShowUtilityAssociationsView.swift */; };
		218F35B829C28F4A00502022 /* AuthenticateWithOAuthView.swift in Sources */ = {isa = PBXBuildFile; fileRef = 218F35B329C28F4A00502022 /* AuthenticateWithOAuthView.swift */; };
		218F35C229C290BF00502022 /* AuthenticateWithOAuthView.swift in Copy Source Code Files */ = {isa = PBXBuildFile; fileRef = 218F35B329C28F4A00502022 /* AuthenticateWithOAuthView.swift */; };
		4D2ADC4329C26D05003B367F /* AddDynamicEntityLayerView.swift in Sources */ = {isa = PBXBuildFile; fileRef = 4D2ADC3F29C26D05003B367F /* AddDynamicEntityLayerView.swift */; };
		4D2ADC4729C26D2C003B367F /* AddDynamicEntityLayerView.swift in Copy Source Code Files */ = {isa = PBXBuildFile; fileRef = 4D2ADC3F29C26D05003B367F /* AddDynamicEntityLayerView.swift */; };
		4D2ADC5A29C4F612003B367F /* ChangeMapViewBackgroundView.swift in Sources */ = {isa = PBXBuildFile; fileRef = 4D2ADC5529C4F612003B367F /* ChangeMapViewBackgroundView.swift */; };
		4D2ADC5D29C4F612003B367F /* ChangeMapViewBackgroundView.SettingsView.swift in Sources */ = {isa = PBXBuildFile; fileRef = 4D2ADC5829C4F612003B367F /* ChangeMapViewBackgroundView.SettingsView.swift */; };
		4D2ADC6229C5071C003B367F /* ChangeMapViewBackgroundView.Model.swift in Sources */ = {isa = PBXBuildFile; fileRef = 4D2ADC6129C5071C003B367F /* ChangeMapViewBackgroundView.Model.swift */; };
		4D2ADC6729C50BD6003B367F /* AddDynamicEntityLayerView.Model.swift in Sources */ = {isa = PBXBuildFile; fileRef = 4D2ADC6629C50BD6003B367F /* AddDynamicEntityLayerView.Model.swift */; };
		4D2ADC6929C50C4C003B367F /* AddDynamicEntityLayerView.SettingsView.swift in Sources */ = {isa = PBXBuildFile; fileRef = 4D2ADC6829C50C4C003B367F /* AddDynamicEntityLayerView.SettingsView.swift */; };
		4D2ADC6A29C50D91003B367F /* AddDynamicEntityLayerView.Model.swift in Copy Source Code Files */ = {isa = PBXBuildFile; fileRef = 4D2ADC6629C50BD6003B367F /* AddDynamicEntityLayerView.Model.swift */; };
		4D2ADC6B29C50D91003B367F /* AddDynamicEntityLayerView.SettingsView.swift in Copy Source Code Files */ = {isa = PBXBuildFile; fileRef = 4D2ADC6829C50C4C003B367F /* AddDynamicEntityLayerView.SettingsView.swift */; };
		7573E81A29D6134C00BEED9C /* TraceUtilityNetworkView.Model.swift in Sources */ = {isa = PBXBuildFile; fileRef = 7573E81329D6134C00BEED9C /* TraceUtilityNetworkView.Model.swift */; };
		7573E81C29D6134C00BEED9C /* TraceUtilityNetworkView.Enums.swift in Sources */ = {isa = PBXBuildFile; fileRef = 7573E81529D6134C00BEED9C /* TraceUtilityNetworkView.Enums.swift */; };
		7573E81E29D6134C00BEED9C /* TraceUtilityNetworkView.Views.swift in Sources */ = {isa = PBXBuildFile; fileRef = 7573E81729D6134C00BEED9C /* TraceUtilityNetworkView.Views.swift */; };
		7573E81F29D6134C00BEED9C /* TraceUtilityNetworkView.swift in Sources */ = {isa = PBXBuildFile; fileRef = 7573E81829D6134C00BEED9C /* TraceUtilityNetworkView.swift */; };
		7573E82129D6136C00BEED9C /* TraceUtilityNetworkView.Model.swift in Copy Source Code Files */ = {isa = PBXBuildFile; fileRef = 7573E81329D6134C00BEED9C /* TraceUtilityNetworkView.Model.swift */; };
		7573E82229D6136C00BEED9C /* TraceUtilityNetworkView.Enums.swift in Copy Source Code Files */ = {isa = PBXBuildFile; fileRef = 7573E81529D6134C00BEED9C /* TraceUtilityNetworkView.Enums.swift */; };
		7573E82329D6136C00BEED9C /* TraceUtilityNetworkView.Views.swift in Copy Source Code Files */ = {isa = PBXBuildFile; fileRef = 7573E81729D6134C00BEED9C /* TraceUtilityNetworkView.Views.swift */; };
		7573E82429D6136C00BEED9C /* TraceUtilityNetworkView.swift in Copy Source Code Files */ = {isa = PBXBuildFile; fileRef = 7573E81829D6134C00BEED9C /* TraceUtilityNetworkView.swift */; };
		75DD736729D35FF40010229D /* ChangeMapViewBackgroundView.swift in Copy Source Code Files */ = {isa = PBXBuildFile; fileRef = 4D2ADC5529C4F612003B367F /* ChangeMapViewBackgroundView.swift */; };
		75DD736829D35FF40010229D /* ChangeMapViewBackgroundView.SettingsView.swift in Copy Source Code Files */ = {isa = PBXBuildFile; fileRef = 4D2ADC5829C4F612003B367F /* ChangeMapViewBackgroundView.SettingsView.swift */; };
		75DD736929D35FF40010229D /* ChangeMapViewBackgroundView.Model.swift in Copy Source Code Files */ = {isa = PBXBuildFile; fileRef = 4D2ADC6129C5071C003B367F /* ChangeMapViewBackgroundView.Model.swift */; };
		75DD739529D38B1B0010229D /* NavigateRouteView.swift in Sources */ = {isa = PBXBuildFile; fileRef = 75DD739129D38B1B0010229D /* NavigateRouteView.swift */; };
		75DD739929D38B420010229D /* NavigateRouteView.swift in Copy Source Code Files */ = {isa = PBXBuildFile; fileRef = 75DD739129D38B1B0010229D /* NavigateRouteView.swift */; };
		7900C5F62A83FC3F002D430F /* AddCustomDynamicEntityDataSourceView.Vessel.swift in Sources */ = {isa = PBXBuildFile; fileRef = 7900C5F52A83FC3F002D430F /* AddCustomDynamicEntityDataSourceView.Vessel.swift */; };
		792222DD2A81AA5D00619FFE /* AIS_MarineCadastre_SelectedVessels_CustomDataSource.jsonl in Resources */ = {isa = PBXBuildFile; fileRef = 792222DC2A81AA5D00619FFE /* AIS_MarineCadastre_SelectedVessels_CustomDataSource.jsonl */; settings = {ASSET_TAGS = (AddCustomDynamicEntityDataSource, ); }; };
		79302F852A1ED4E30002336A /* CreateAndSaveKMLView.Model.swift in Sources */ = {isa = PBXBuildFile; fileRef = 79302F842A1ED4E30002336A /* CreateAndSaveKMLView.Model.swift */; };
		79302F872A1ED71B0002336A /* CreateAndSaveKMLView.Views.swift in Sources */ = {isa = PBXBuildFile; fileRef = 79302F862A1ED71B0002336A /* CreateAndSaveKMLView.Views.swift */; };
		79A47DFB2A20286800D7C5B9 /* CreateAndSaveKMLView.Model.swift in Copy Source Code Files */ = {isa = PBXBuildFile; fileRef = 79302F842A1ED4E30002336A /* CreateAndSaveKMLView.Model.swift */; };
		79A47DFC2A20286800D7C5B9 /* CreateAndSaveKMLView.Views.swift in Copy Source Code Files */ = {isa = PBXBuildFile; fileRef = 79302F862A1ED71B0002336A /* CreateAndSaveKMLView.Views.swift */; };
		79B7B80A2A1BF8EC00F57C27 /* CreateAndSaveKMLView.swift in Sources */ = {isa = PBXBuildFile; fileRef = 79B7B8092A1BF8EC00F57C27 /* CreateAndSaveKMLView.swift */; };
		79B7B80B2A1BFDE700F57C27 /* CreateAndSaveKMLView.swift in Copy Source Code Files */ = {isa = PBXBuildFile; fileRef = 79B7B8092A1BF8EC00F57C27 /* CreateAndSaveKMLView.swift */; };
		79D84D132A81711A00F45262 /* AddCustomDynamicEntityDataSourceView.swift in Sources */ = {isa = PBXBuildFile; fileRef = 79D84D0D2A815C5B00F45262 /* AddCustomDynamicEntityDataSourceView.swift */; };
		79D84D152A81718F00F45262 /* AddCustomDynamicEntityDataSourceView.swift in Copy Source Code Files */ = {isa = PBXBuildFile; fileRef = 79D84D0D2A815C5B00F45262 /* AddCustomDynamicEntityDataSourceView.swift */; };
		883C121529C9136600062FF9 /* DownloadPreplannedMapAreaView.MapPicker.swift in Sources */ = {isa = PBXBuildFile; fileRef = 883C121429C9136600062FF9 /* DownloadPreplannedMapAreaView.MapPicker.swift */; };
		883C121729C914E100062FF9 /* DownloadPreplannedMapAreaView.MapPicker.swift in Copy Source Code Files */ = {isa = PBXBuildFile; fileRef = 883C121429C9136600062FF9 /* DownloadPreplannedMapAreaView.MapPicker.swift */; };
		883C121829C914E100062FF9 /* DownloadPreplannedMapAreaView.Model.swift in Copy Source Code Files */ = {isa = PBXBuildFile; fileRef = E0D04FF128A5390000747989 /* DownloadPreplannedMapAreaView.Model.swift */; };
		883C121929C914E100062FF9 /* DownloadPreplannedMapAreaView.swift in Copy Source Code Files */ = {isa = PBXBuildFile; fileRef = E070A0A2286F3B6000F2B606 /* DownloadPreplannedMapAreaView.swift */; };
		88F93CC129C3D59D0006B28E /* CreateAndEditGeometriesView.swift in Sources */ = {isa = PBXBuildFile; fileRef = 88F93CC029C3D59C0006B28E /* CreateAndEditGeometriesView.swift */; };
		88F93CC229C4D3480006B28E /* CreateAndEditGeometriesView.swift in Copy Source Code Files */ = {isa = PBXBuildFile; fileRef = 88F93CC029C3D59C0006B28E /* CreateAndEditGeometriesView.swift */; };
		D701D72C2A37C7F7006FF0C8 /* bradley_low_3ds in Resources */ = {isa = PBXBuildFile; fileRef = D701D72B2A37C7F7006FF0C8 /* bradley_low_3ds */; settings = {ASSET_TAGS = (ShowViewshedFromGeoelementInScene, ); }; };
		D704AA5A2AB22C1A00A3BB63 /* GroupLayersTogetherView.swift in Sources */ = {isa = PBXBuildFile; fileRef = D704AA592AB22C1A00A3BB63 /* GroupLayersTogetherView.swift */; };
		D704AA5B2AB22D8400A3BB63 /* GroupLayersTogetherView.swift in Copy Source Code Files */ = {isa = PBXBuildFile; fileRef = D704AA592AB22C1A00A3BB63 /* GroupLayersTogetherView.swift */; };
		D70BE5792A5624A80022CA02 /* CategoriesView.swift in Sources */ = {isa = PBXBuildFile; fileRef = D70BE5782A5624A80022CA02 /* CategoriesView.swift */; };
		D710996D2A27D9210065A1C1 /* DensifyAndGeneralizeGeometryView.swift in Sources */ = {isa = PBXBuildFile; fileRef = D710996C2A27D9210065A1C1 /* DensifyAndGeneralizeGeometryView.swift */; };
		D710996E2A27D9B30065A1C1 /* DensifyAndGeneralizeGeometryView.swift in Copy Source Code Files */ = {isa = PBXBuildFile; fileRef = D710996C2A27D9210065A1C1 /* DensifyAndGeneralizeGeometryView.swift */; };
		D71099702A2802FA0065A1C1 /* DensifyAndGeneralizeGeometryView.SettingsView.swift in Sources */ = {isa = PBXBuildFile; fileRef = D710996F2A2802FA0065A1C1 /* DensifyAndGeneralizeGeometryView.SettingsView.swift */; };
		D71099712A280D830065A1C1 /* DensifyAndGeneralizeGeometryView.SettingsView.swift in Copy Source Code Files */ = {isa = PBXBuildFile; fileRef = D710996F2A2802FA0065A1C1 /* DensifyAndGeneralizeGeometryView.SettingsView.swift */; };
		D71C5F642AAA7A88006599FD /* CreateSymbolStylesFromWebStylesView.swift in Sources */ = {isa = PBXBuildFile; fileRef = D71C5F632AAA7A88006599FD /* CreateSymbolStylesFromWebStylesView.swift */; };
		D71C5F652AAA83D2006599FD /* CreateSymbolStylesFromWebStylesView.swift in Copy Source Code Files */ = {isa = PBXBuildFile; fileRef = D71C5F632AAA7A88006599FD /* CreateSymbolStylesFromWebStylesView.swift */; };
		D722BD222A420DAD002C2087 /* ShowExtrudedFeaturesView.swift in Sources */ = {isa = PBXBuildFile; fileRef = D722BD212A420DAD002C2087 /* ShowExtrudedFeaturesView.swift */; };
		D722BD232A420DEC002C2087 /* ShowExtrudedFeaturesView.swift in Copy Source Code Files */ = {isa = PBXBuildFile; fileRef = D722BD212A420DAD002C2087 /* ShowExtrudedFeaturesView.swift */; };
		D7337C5A2ABCFDB100A5D865 /* StyleSymbolsFromMobileStyleFileView.SymbolOptionsListView.swift in Sources */ = {isa = PBXBuildFile; fileRef = D7337C592ABCFDB100A5D865 /* StyleSymbolsFromMobileStyleFileView.SymbolOptionsListView.swift */; };
		D7337C5B2ABCFDE400A5D865 /* StyleSymbolsFromMobileStyleFileView.SymbolOptionsListView.swift in Copy Source Code Files */ = {isa = PBXBuildFile; fileRef = D7337C592ABCFDB100A5D865 /* StyleSymbolsFromMobileStyleFileView.SymbolOptionsListView.swift */; };
		D734FA0C2A183A5B00246D7E /* SetMaxExtentView.swift in Sources */ = {isa = PBXBuildFile; fileRef = D734FA092A183A5B00246D7E /* SetMaxExtentView.swift */; };
		D73F8CF42AB1089900CD39DA /* Restaurant.stylx in Resources */ = {isa = PBXBuildFile; fileRef = D73F8CF32AB1089900CD39DA /* Restaurant.stylx */; settings = {ASSET_TAGS = (StyleFeaturesWithCustomDictionary, ); }; };
		D744FD172A2112D90084A66C /* CreateConvexHullAroundPointsView.swift in Sources */ = {isa = PBXBuildFile; fileRef = D744FD162A2112D90084A66C /* CreateConvexHullAroundPointsView.swift */; };
		D744FD182A2113C70084A66C /* CreateConvexHullAroundPointsView.swift in Copy Source Code Files */ = {isa = PBXBuildFile; fileRef = D744FD162A2112D90084A66C /* CreateConvexHullAroundPointsView.swift */; };
		D74C8BFE2ABA5605007C76B8 /* StyleSymbolsFromMobileStyleFileView.swift in Sources */ = {isa = PBXBuildFile; fileRef = D74C8BFD2ABA5605007C76B8 /* StyleSymbolsFromMobileStyleFileView.swift */; };
		D74C8BFF2ABA56C0007C76B8 /* StyleSymbolsFromMobileStyleFileView.swift in Copy Source Code Files */ = {isa = PBXBuildFile; fileRef = D74C8BFD2ABA5605007C76B8 /* StyleSymbolsFromMobileStyleFileView.swift */; };
		D74C8C022ABA6202007C76B8 /* emoji-mobile.stylx in Resources */ = {isa = PBXBuildFile; fileRef = D74C8C012ABA6202007C76B8 /* emoji-mobile.stylx */; settings = {ASSET_TAGS = (StyleSymbolsFromMobileStyleFile, ); }; };
		D75101812A2E493600B8FA48 /* ShowLabelsOnLayerView.swift in Sources */ = {isa = PBXBuildFile; fileRef = D75101802A2E493600B8FA48 /* ShowLabelsOnLayerView.swift */; };
		D75101822A2E497F00B8FA48 /* ShowLabelsOnLayerView.swift in Copy Source Code Files */ = {isa = PBXBuildFile; fileRef = D75101802A2E493600B8FA48 /* ShowLabelsOnLayerView.swift */; };
		D751018E2A2E962D00B8FA48 /* IdentifyLayerFeaturesView.swift in Sources */ = {isa = PBXBuildFile; fileRef = D751018D2A2E962D00B8FA48 /* IdentifyLayerFeaturesView.swift */; };
		D751018F2A2E966C00B8FA48 /* IdentifyLayerFeaturesView.swift in Copy Source Code Files */ = {isa = PBXBuildFile; fileRef = D751018D2A2E962D00B8FA48 /* IdentifyLayerFeaturesView.swift */; };
		D752D9402A39154C003EB25E /* ManageOperationalLayersView.swift in Sources */ = {isa = PBXBuildFile; fileRef = D752D93F2A39154C003EB25E /* ManageOperationalLayersView.swift */; };
		D752D9412A39162F003EB25E /* ManageOperationalLayersView.swift in Copy Source Code Files */ = {isa = PBXBuildFile; fileRef = D752D93F2A39154C003EB25E /* ManageOperationalLayersView.swift */; };
		D752D9462A3A6F80003EB25E /* MonitorChangesToMapLoadStatusView.swift in Sources */ = {isa = PBXBuildFile; fileRef = D752D9452A3A6F7F003EB25E /* MonitorChangesToMapLoadStatusView.swift */; };
		D752D9472A3A6FC0003EB25E /* MonitorChangesToMapLoadStatusView.swift in Copy Source Code Files */ = {isa = PBXBuildFile; fileRef = D752D9452A3A6F7F003EB25E /* MonitorChangesToMapLoadStatusView.swift */; };
		D752D95F2A3BCE06003EB25E /* DisplayMapFromPortalItemView.swift in Sources */ = {isa = PBXBuildFile; fileRef = D752D95E2A3BCE06003EB25E /* DisplayMapFromPortalItemView.swift */; };
		D752D9602A3BCE63003EB25E /* DisplayMapFromPortalItemView.swift in Copy Source Code Files */ = {isa = PBXBuildFile; fileRef = D752D95E2A3BCE06003EB25E /* DisplayMapFromPortalItemView.swift */; };
		D75362D22A1E886700D83028 /* ApplyUniqueValueRendererView.swift in Sources */ = {isa = PBXBuildFile; fileRef = D75362D12A1E886700D83028 /* ApplyUniqueValueRendererView.swift */; };
		D75362D32A1E8C8800D83028 /* ApplyUniqueValueRendererView.swift in Copy Source Code Files */ = {isa = PBXBuildFile; fileRef = D75362D12A1E886700D83028 /* ApplyUniqueValueRendererView.swift */; };
		D754E3232A1D66820006C5F1 /* StylePointWithPictureMarkerSymbolsView.swift in Sources */ = {isa = PBXBuildFile; fileRef = D754E3222A1D66820006C5F1 /* StylePointWithPictureMarkerSymbolsView.swift */; };
		D754E3242A1D66C20006C5F1 /* StylePointWithPictureMarkerSymbolsView.swift in Copy Source Code Files */ = {isa = PBXBuildFile; fileRef = D754E3222A1D66820006C5F1 /* StylePointWithPictureMarkerSymbolsView.swift */; };
		D75C35672AB50338003CD55F /* GroupLayersTogetherView.GroupLayerListView.swift in Sources */ = {isa = PBXBuildFile; fileRef = D75C35662AB50338003CD55F /* GroupLayersTogetherView.GroupLayerListView.swift */; };
		D75B58512AAFB3030038B3B4 /* StyleFeaturesWithCustomDictionaryView.swift in Sources */ = {isa = PBXBuildFile; fileRef = D75B58502AAFB3030038B3B4 /* StyleFeaturesWithCustomDictionaryView.swift */; };
		D75B58522AAFB37C0038B3B4 /* StyleFeaturesWithCustomDictionaryView.swift in Copy Source Code Files */ = {isa = PBXBuildFile; fileRef = D75B58502AAFB3030038B3B4 /* StyleFeaturesWithCustomDictionaryView.swift */; };
		D7634FAF2A43B7AC00F8AEFB /* CreateConvexHullAroundGeometriesView.swift in Sources */ = {isa = PBXBuildFile; fileRef = D7634FAE2A43B7AC00F8AEFB /* CreateConvexHullAroundGeometriesView.swift */; };
		D7634FB02A43B8B000F8AEFB /* CreateConvexHullAroundGeometriesView.swift in Copy Source Code Files */ = {isa = PBXBuildFile; fileRef = D7634FAE2A43B7AC00F8AEFB /* CreateConvexHullAroundGeometriesView.swift */; };
		D769C2122A29019B00030F61 /* SetUpLocationDrivenGeotriggersView.swift in Sources */ = {isa = PBXBuildFile; fileRef = D769C2112A29019B00030F61 /* SetUpLocationDrivenGeotriggersView.swift */; };
		D769C2132A29057200030F61 /* SetUpLocationDrivenGeotriggersView.swift in Copy Source Code Files */ = {isa = PBXBuildFile; fileRef = D769C2112A29019B00030F61 /* SetUpLocationDrivenGeotriggersView.swift */; };
		D77570C02A2942F800F490CD /* AnimateImagesWithImageOverlayView.swift in Sources */ = {isa = PBXBuildFile; fileRef = D77570BF2A2942F800F490CD /* AnimateImagesWithImageOverlayView.swift */; };
		D77570C12A2943D900F490CD /* AnimateImagesWithImageOverlayView.swift in Copy Source Code Files */ = {isa = PBXBuildFile; fileRef = D77570BF2A2942F800F490CD /* AnimateImagesWithImageOverlayView.swift */; };
		D77572AE2A295DDE00F490CD /* PacificSouthWest2 in Resources */ = {isa = PBXBuildFile; fileRef = D77572AD2A295DDD00F490CD /* PacificSouthWest2 */; settings = {ASSET_TAGS = (AnimateImagesWithImageOverlay, ); }; };
		D78666AD2A2161F100C60110 /* FindNearestVertexView.swift in Sources */ = {isa = PBXBuildFile; fileRef = D78666AC2A2161F100C60110 /* FindNearestVertexView.swift */; };
		D78666AE2A21629200C60110 /* FindNearestVertexView.swift in Copy Source Code Files */ = {isa = PBXBuildFile; fileRef = D78666AC2A2161F100C60110 /* FindNearestVertexView.swift */; };
		D79EE76E2A4CEA5D005A52AE /* SetUpLocationDrivenGeotriggersView.Model.swift in Sources */ = {isa = PBXBuildFile; fileRef = D79EE76D2A4CEA5D005A52AE /* SetUpLocationDrivenGeotriggersView.Model.swift */; };
		D79EE76F2A4CEA7F005A52AE /* SetUpLocationDrivenGeotriggersView.Model.swift in Copy Source Code Files */ = {isa = PBXBuildFile; fileRef = D79EE76D2A4CEA5D005A52AE /* SetUpLocationDrivenGeotriggersView.Model.swift */; };
		D7ABA2F92A32579C0021822B /* MeasureDistanceInSceneView.swift in Sources */ = {isa = PBXBuildFile; fileRef = D7ABA2F82A32579C0021822B /* MeasureDistanceInSceneView.swift */; };
		D7ABA2FA2A32760D0021822B /* MeasureDistanceInSceneView.swift in Copy Source Code Files */ = {isa = PBXBuildFile; fileRef = D7ABA2F82A32579C0021822B /* MeasureDistanceInSceneView.swift */; };
		D7ABA2FF2A32881C0021822B /* ShowViewshedFromGeoelementInSceneView.swift in Sources */ = {isa = PBXBuildFile; fileRef = D7ABA2FE2A32881C0021822B /* ShowViewshedFromGeoelementInSceneView.swift */; };
		D7ABA3002A3288970021822B /* ShowViewshedFromGeoelementInSceneView.swift in Copy Source Code Files */ = {isa = PBXBuildFile; fileRef = D7ABA2FE2A32881C0021822B /* ShowViewshedFromGeoelementInSceneView.swift */; };
		D7CC33FF2A31475C00198EDF /* ShowLineOfSightBetweenPointsView.swift in Sources */ = {isa = PBXBuildFile; fileRef = D7CC33FD2A31475C00198EDF /* ShowLineOfSightBetweenPointsView.swift */; };
		D7CC34002A3147FF00198EDF /* ShowLineOfSightBetweenPointsView.swift in Copy Source Code Files */ = {isa = PBXBuildFile; fileRef = D7CC33FD2A31475C00198EDF /* ShowLineOfSightBetweenPointsView.swift */; };
		D7E440D72A1ECE7D005D74DE /* CreateBuffersAroundPointsView.swift in Sources */ = {isa = PBXBuildFile; fileRef = D7E440D62A1ECE7D005D74DE /* CreateBuffersAroundPointsView.swift */; };
		D7E440D82A1ECEB3005D74DE /* CreateBuffersAroundPointsView.swift in Copy Source Code Files */ = {isa = PBXBuildFile; fileRef = D7E440D62A1ECE7D005D74DE /* CreateBuffersAroundPointsView.swift */; };
		D7E557682A1D768800B9FB09 /* AddWMSLayerView.swift in Sources */ = {isa = PBXBuildFile; fileRef = D7E557672A1D768800B9FB09 /* AddWMSLayerView.swift */; };
		D7E9EF292A1D2219000C4865 /* SetMinAndMaxScaleView.swift in Copy Source Code Files */ = {isa = PBXBuildFile; fileRef = D7EAF3592A1C023800D822C4 /* SetMinAndMaxScaleView.swift */; };
		D7E9EF2A2A1D29F2000C4865 /* SetMaxExtentView.swift in Copy Source Code Files */ = {isa = PBXBuildFile; fileRef = D734FA092A183A5B00246D7E /* SetMaxExtentView.swift */; };
		D7EAF35A2A1C023800D822C4 /* SetMinAndMaxScaleView.swift in Sources */ = {isa = PBXBuildFile; fileRef = D7EAF3592A1C023800D822C4 /* SetMinAndMaxScaleView.swift */; };
		D7EF5D752A26A03A00FEBDE5 /* ShowCoordinatesInMultipleFormatsView.swift in Sources */ = {isa = PBXBuildFile; fileRef = D7EF5D742A26A03A00FEBDE5 /* ShowCoordinatesInMultipleFormatsView.swift */; };
		D7EF5D762A26A1EE00FEBDE5 /* ShowCoordinatesInMultipleFormatsView.swift in Copy Source Code Files */ = {isa = PBXBuildFile; fileRef = D7EF5D742A26A03A00FEBDE5 /* ShowCoordinatesInMultipleFormatsView.swift */; };
		D7F2784C2A1D76F5002E4567 /* AddWMSLayerView.swift in Copy Source Code Files */ = {isa = PBXBuildFile; fileRef = D7E557672A1D768800B9FB09 /* AddWMSLayerView.swift */; };
		E000E7602869E33D005D87C5 /* ClipGeometryView.swift in Sources */ = {isa = PBXBuildFile; fileRef = E000E75F2869E33D005D87C5 /* ClipGeometryView.swift */; };
		E000E763286A0B18005D87C5 /* CutGeometryView.swift in Sources */ = {isa = PBXBuildFile; fileRef = E000E762286A0B18005D87C5 /* CutGeometryView.swift */; };
		E004A6C128414332002A1FE6 /* SetViewpointRotationView.swift in Sources */ = {isa = PBXBuildFile; fileRef = E004A6BD28414332002A1FE6 /* SetViewpointRotationView.swift */; };
		E004A6DC28465C70002A1FE6 /* DisplaySceneView.swift in Sources */ = {isa = PBXBuildFile; fileRef = E004A6D828465C70002A1FE6 /* DisplaySceneView.swift */; };
		E004A6E028466279002A1FE6 /* ShowCalloutView.swift in Sources */ = {isa = PBXBuildFile; fileRef = E004A6DF28466279002A1FE6 /* ShowCalloutView.swift */; };
		E004A6E62846A61F002A1FE6 /* StyleGraphicsWithSymbolsView.swift in Sources */ = {isa = PBXBuildFile; fileRef = E004A6E52846A61F002A1FE6 /* StyleGraphicsWithSymbolsView.swift */; };
		E004A6E928493BCE002A1FE6 /* ShowDeviceLocationView.swift in Sources */ = {isa = PBXBuildFile; fileRef = E004A6E828493BCE002A1FE6 /* ShowDeviceLocationView.swift */; };
		E004A6ED2849556E002A1FE6 /* CreatePlanarAndGeodeticBuffersView.swift in Sources */ = {isa = PBXBuildFile; fileRef = E004A6EC2849556E002A1FE6 /* CreatePlanarAndGeodeticBuffersView.swift */; };
		E004A6F0284E4B9B002A1FE6 /* DownloadVectorTilesToLocalCacheView.swift in Sources */ = {isa = PBXBuildFile; fileRef = E004A6EF284E4B9B002A1FE6 /* DownloadVectorTilesToLocalCacheView.swift */; };
		E004A6F3284E4FEB002A1FE6 /* ShowResultOfSpatialOperationsView.swift in Sources */ = {isa = PBXBuildFile; fileRef = E004A6F2284E4FEB002A1FE6 /* ShowResultOfSpatialOperationsView.swift */; };
		E004A6F6284FA42A002A1FE6 /* SelectFeaturesInFeatureLayerView.swift in Sources */ = {isa = PBXBuildFile; fileRef = E004A6F5284FA42A002A1FE6 /* SelectFeaturesInFeatureLayerView.swift */; };
		E0082217287755AC002AD138 /* View+Sheet.swift in Sources */ = {isa = PBXBuildFile; fileRef = E0082216287755AC002AD138 /* View+Sheet.swift */; };
		E03CB0692888944D002B27D9 /* GenerateOfflineMapView.swift in Copy Source Code Files */ = {isa = PBXBuildFile; fileRef = E088E1732863B5F800413100 /* GenerateOfflineMapView.swift */; };
		E03CB06A288894C4002B27D9 /* FindRouteView.swift in Copy Source Code Files */ = {isa = PBXBuildFile; fileRef = E066DD34285CF3B3004D3D5B /* FindRouteView.swift */; };
		E03CB06B2889879D002B27D9 /* DownloadVectorTilesToLocalCacheView.swift in Copy Source Code Files */ = {isa = PBXBuildFile; fileRef = E004A6EF284E4B9B002A1FE6 /* DownloadVectorTilesToLocalCacheView.swift */; };
		E041ABC0287CA9F00056009B /* WebView.swift in Sources */ = {isa = PBXBuildFile; fileRef = E041ABBF287CA9F00056009B /* WebView.swift */; };
		E041ABD7287DB04D0056009B /* SampleInfoView.swift in Sources */ = {isa = PBXBuildFile; fileRef = E041ABD6287DB04D0056009B /* SampleInfoView.swift */; };
		E041AC1A287F54580056009B /* highlight.min.js in Resources */ = {isa = PBXBuildFile; fileRef = E041AC15287F54580056009B /* highlight.min.js */; };
		E041AC1E288076A60056009B /* info.css in Resources */ = {isa = PBXBuildFile; fileRef = E041AC1D288076A60056009B /* info.css */; };
		E041AC20288077B90056009B /* xcode.css in Resources */ = {isa = PBXBuildFile; fileRef = E041AC1F288077B90056009B /* xcode.css */; };
		E066DD35285CF3B3004D3D5B /* FindRouteView.swift in Sources */ = {isa = PBXBuildFile; fileRef = E066DD34285CF3B3004D3D5B /* FindRouteView.swift */; };
		E066DD382860AB28004D3D5B /* StyleGraphicsWithRendererView.swift in Sources */ = {isa = PBXBuildFile; fileRef = E066DD372860AB28004D3D5B /* StyleGraphicsWithRendererView.swift */; };
		E066DD3B2860CA08004D3D5B /* ShowResultOfSpatialRelationshipsView.swift in Sources */ = {isa = PBXBuildFile; fileRef = E066DD3A2860CA08004D3D5B /* ShowResultOfSpatialRelationshipsView.swift */; };
		E066DD4028610F55004D3D5B /* AddSceneLayerFromServiceView.swift in Sources */ = {isa = PBXBuildFile; fileRef = E066DD3F28610F55004D3D5B /* AddSceneLayerFromServiceView.swift */; };
		E070A0A3286F3B6000F2B606 /* DownloadPreplannedMapAreaView.swift in Sources */ = {isa = PBXBuildFile; fileRef = E070A0A2286F3B6000F2B606 /* DownloadPreplannedMapAreaView.swift */; };
		E088E1572862579D00413100 /* SetSurfacePlacementModeView.swift in Sources */ = {isa = PBXBuildFile; fileRef = E088E1562862579D00413100 /* SetSurfacePlacementModeView.swift */; };
		E088E1742863B5F800413100 /* GenerateOfflineMapView.swift in Sources */ = {isa = PBXBuildFile; fileRef = E088E1732863B5F800413100 /* GenerateOfflineMapView.swift */; };
		E08953F12891899600E077CF /* EnvironmentValues+SampleInfoVisibility.swift in Sources */ = {isa = PBXBuildFile; fileRef = E08953F02891899600E077CF /* EnvironmentValues+SampleInfoVisibility.swift */; };
		E0A1AEE328874590003C797D /* AddFeatureLayersView.swift in Copy Source Code Files */ = {isa = PBXBuildFile; fileRef = 00D4EF7F2863842100B9CC30 /* AddFeatureLayersView.swift */; };
		E0D04FF228A5390000747989 /* DownloadPreplannedMapAreaView.Model.swift in Sources */ = {isa = PBXBuildFile; fileRef = E0D04FF128A5390000747989 /* DownloadPreplannedMapAreaView.Model.swift */; };
		E0EA0B772866390E00C9621D /* ProjectGeometryView.swift in Sources */ = {isa = PBXBuildFile; fileRef = E0EA0B762866390E00C9621D /* ProjectGeometryView.swift */; };
		E0FE32E728747778002C6ACA /* BrowseBuildingFloorsView.swift in Sources */ = {isa = PBXBuildFile; fileRef = E0FE32E628747778002C6ACA /* BrowseBuildingFloorsView.swift */; };
		F111CCC1288B5D5600205358 /* DisplayMapFromMobileMapPackageView.swift in Sources */ = {isa = PBXBuildFile; fileRef = F111CCC0288B5D5600205358 /* DisplayMapFromMobileMapPackageView.swift */; };
		F111CCC4288B641900205358 /* Yellowstone.mmpk in Resources */ = {isa = PBXBuildFile; fileRef = F111CCC3288B641900205358 /* Yellowstone.mmpk */; settings = {ASSET_TAGS = (DisplayMapFromMobileMapPackage, ); }; };
		F1E71BF1289473760064C33F /* AddRasterFromFileView.swift in Sources */ = {isa = PBXBuildFile; fileRef = F1E71BF0289473760064C33F /* AddRasterFromFileView.swift */; };
		F1E71BFA28A479C70064C33F /* AddRasterFromFileView.swift in Copy Source Code Files */ = {isa = PBXBuildFile; fileRef = F1E71BF0289473760064C33F /* AddRasterFromFileView.swift */; };
/* End PBXBuildFile section */

/* Begin PBXBuildRule section */
		0074ABCC2817B8E60037244A /* PBXBuildRule */ = {
			isa = PBXBuildRule;
			compilerSpec = com.apple.compilers.proxy.script;
			filePatterns = "*.tache";
			fileType = pattern.proxy;
			inputFiles = (
				"$(SRCROOT)/Shared/Samples/",
			);
			isEditable = 1;
			name = "Generate Sample Initializers from Source Code Files";
			outputFiles = (
				"$(DERIVED_FILE_DIR)/$(INPUT_FILE_BASE)",
			);
			runOncePerArchitecture = 0;
			script = "xcrun --sdk macosx swift \"${SRCROOT}/Scripts/GenerateSampleViewSourceCode.swift\" \"${SCRIPT_INPUT_FILE_0}\" \"${INPUT_FILE_PATH}\" \"${SCRIPT_OUTPUT_FILE_0}\" \n";
		};
		0083586F27FE3BCF00192A15 /* PBXBuildRule */ = {
			isa = PBXBuildRule;
			compilerSpec = com.apple.compilers.proxy.script;
			filePatterns = "*.masque";
			fileType = pattern.proxy;
			inputFiles = (
				"$(SRCROOT)/.secrets",
			);
			isEditable = 1;
			name = "Generate Swift Code from Secrets";
			outputFiles = (
				"$(DERIVED_FILE_DIR)/$(INPUT_FILE_BASE)",
			);
			runOncePerArchitecture = 0;
			script = "\"${SRCROOT}/Scripts/masquerade\" -i \"${INPUT_FILE_PATH}\" -o \"${SCRIPT_OUTPUT_FILE_0}\" -s \"${SCRIPT_INPUT_FILE_0}\" -f\n";
		};
/* End PBXBuildRule section */

/* Begin PBXCopyFilesBuildPhase section */
		00144B5E280634840090DD5D /* Embed Frameworks */ = {
			isa = PBXCopyFilesBuildPhase;
			buildActionMask = 2147483647;
			dstPath = "";
			dstSubfolderSpec = 10;
			files = (
			);
			name = "Embed Frameworks";
			runOnlyForDeploymentPostprocessing = 0;
		};
		0039A4E82885C4E300592C86 /* Copy Source Code Files */ = {
			isa = PBXCopyFilesBuildPhase;
			buildActionMask = 2147483647;
			dstPath = "";
			dstSubfolderSpec = 7;
			files = (
<<<<<<< HEAD
				D7337C5B2ABCFDE400A5D865 /* StyleSymbolsFromMobileStyleFileView.SymbolOptionsListView.swift in Copy Source Code Files */,
				D74C8BFF2ABA56C0007C76B8 /* StyleSymbolsFromMobileStyleFileView.swift in Copy Source Code Files */,
=======
				D704AA5B2AB22D8400A3BB63 /* GroupLayersTogetherView.swift in Copy Source Code Files */,
>>>>>>> ba6553bb
				D75B58522AAFB37C0038B3B4 /* StyleFeaturesWithCustomDictionaryView.swift in Copy Source Code Files */,
				D71C5F652AAA83D2006599FD /* CreateSymbolStylesFromWebStylesView.swift in Copy Source Code Files */,
				79D84D152A81718F00F45262 /* AddCustomDynamicEntityDataSourceView.swift in Copy Source Code Files */,
				1C26ED202A8BEC63009B7721 /* FilterFeaturesInSceneView.swift in Copy Source Code Files */,
				1C56B5E72A82C057000381DA /* DisplayPointsUsingClusteringFeatureReductionView.swift in Copy Source Code Files */,
				D7ABA3002A3288970021822B /* ShowViewshedFromGeoelementInSceneView.swift in Copy Source Code Files */,
				1C3B7DCD2A5F652500907443 /* AnalyzeNetworkWithSubnetworkTraceView.Model.swift in Copy Source Code Files */,
				1C3B7DCE2A5F652500907443 /* AnalyzeNetworkWithSubnetworkTraceView.swift in Copy Source Code Files */,
				D79EE76F2A4CEA7F005A52AE /* SetUpLocationDrivenGeotriggersView.Model.swift in Copy Source Code Files */,
				D769C2132A29057200030F61 /* SetUpLocationDrivenGeotriggersView.swift in Copy Source Code Files */,
				1C19B4F72A578E69001D2506 /* CreateLoadReportView.Model.swift in Copy Source Code Files */,
				1C19B4F82A578E69001D2506 /* CreateLoadReportView.swift in Copy Source Code Files */,
				1C19B4F92A578E69001D2506 /* CreateLoadReportView.Views.swift in Copy Source Code Files */,
				D752D9412A39162F003EB25E /* ManageOperationalLayersView.swift in Copy Source Code Files */,
				D77570C12A2943D900F490CD /* AnimateImagesWithImageOverlayView.swift in Copy Source Code Files */,
				D7634FB02A43B8B000F8AEFB /* CreateConvexHullAroundGeometriesView.swift in Copy Source Code Files */,
				D7ABA2FA2A32760D0021822B /* MeasureDistanceInSceneView.swift in Copy Source Code Files */,
				D722BD232A420DEC002C2087 /* ShowExtrudedFeaturesView.swift in Copy Source Code Files */,
				D752D9602A3BCE63003EB25E /* DisplayMapFromPortalItemView.swift in Copy Source Code Files */,
				1C43BC852A43783900509BF8 /* SetVisibilityOfSubtypeSublayerView.Model.swift in Copy Source Code Files */,
				1C43BC862A43783900509BF8 /* SetVisibilityOfSubtypeSublayerView.swift in Copy Source Code Files */,
				1C43BC872A43783900509BF8 /* SetVisibilityOfSubtypeSublayerView.Views.swift in Copy Source Code Files */,
				00EB803A2A31506F00AC2B07 /* DisplayContentOfUtilityNetworkContainerView.swift in Copy Source Code Files */,
				00EB803B2A31506F00AC2B07 /* DisplayContentOfUtilityNetworkContainerView.Model.swift in Copy Source Code Files */,
				D751018F2A2E966C00B8FA48 /* IdentifyLayerFeaturesView.swift in Copy Source Code Files */,
				D752D9472A3A6FC0003EB25E /* MonitorChangesToMapLoadStatusView.swift in Copy Source Code Files */,
				D7CC34002A3147FF00198EDF /* ShowLineOfSightBetweenPointsView.swift in Copy Source Code Files */,
				1CAB8D502A3CEB43002AA649 /* RunValveIsolationTraceView.Model.swift in Copy Source Code Files */,
				1CAB8D512A3CEB43002AA649 /* RunValveIsolationTraceView.swift in Copy Source Code Files */,
				D71099712A280D830065A1C1 /* DensifyAndGeneralizeGeometryView.SettingsView.swift in Copy Source Code Files */,
				D710996E2A27D9B30065A1C1 /* DensifyAndGeneralizeGeometryView.swift in Copy Source Code Files */,
				D75101822A2E497F00B8FA48 /* ShowLabelsOnLayerView.swift in Copy Source Code Files */,
				D7EF5D762A26A1EE00FEBDE5 /* ShowCoordinatesInMultipleFormatsView.swift in Copy Source Code Files */,
				79A47DFB2A20286800D7C5B9 /* CreateAndSaveKMLView.Model.swift in Copy Source Code Files */,
				79A47DFC2A20286800D7C5B9 /* CreateAndSaveKMLView.Views.swift in Copy Source Code Files */,
				79B7B80B2A1BFDE700F57C27 /* CreateAndSaveKMLView.swift in Copy Source Code Files */,
				D78666AE2A21629200C60110 /* FindNearestVertexView.swift in Copy Source Code Files */,
				D7E440D82A1ECEB3005D74DE /* CreateBuffersAroundPointsView.swift in Copy Source Code Files */,
				D744FD182A2113C70084A66C /* CreateConvexHullAroundPointsView.swift in Copy Source Code Files */,
				D754E3242A1D66C20006C5F1 /* StylePointWithPictureMarkerSymbolsView.swift in Copy Source Code Files */,
				D7F2784C2A1D76F5002E4567 /* AddWMSLayerView.swift in Copy Source Code Files */,
				D75362D32A1E8C8800D83028 /* ApplyUniqueValueRendererView.swift in Copy Source Code Files */,
				1C929F092A27B86800134252 /* ShowUtilityAssociationsView.swift in Copy Source Code Files */,
				D7E9EF2A2A1D29F2000C4865 /* SetMaxExtentView.swift in Copy Source Code Files */,
				D7E9EF292A1D2219000C4865 /* SetMinAndMaxScaleView.swift in Copy Source Code Files */,
				1C9B74DE29DB56860038B06F /* ChangeCameraControllerView.swift in Copy Source Code Files */,
				1C965C3929DB9176002F8536 /* ShowRealisticLightAndShadowsView.swift in Copy Source Code Files */,
				883C121729C914E100062FF9 /* DownloadPreplannedMapAreaView.MapPicker.swift in Copy Source Code Files */,
				883C121829C914E100062FF9 /* DownloadPreplannedMapAreaView.Model.swift in Copy Source Code Files */,
				883C121929C914E100062FF9 /* DownloadPreplannedMapAreaView.swift in Copy Source Code Files */,
				1C0C1C3D29D34DDD005C8B24 /* ChangeViewpointView.swift in Copy Source Code Files */,
				1C42E04A29D239D2004FC4BE /* ShowPopupView.swift in Copy Source Code Files */,
				108EC04229D25B55000F35D0 /* QueryFeatureTableView.swift in Copy Source Code Files */,
				88F93CC229C4D3480006B28E /* CreateAndEditGeometriesView.swift in Copy Source Code Files */,
				0044289329C9234300160767 /* GetElevationAtPointOnSurfaceView.swift in Copy Source Code Files */,
				4D2ADC6A29C50D91003B367F /* AddDynamicEntityLayerView.Model.swift in Copy Source Code Files */,
				4D2ADC6B29C50D91003B367F /* AddDynamicEntityLayerView.SettingsView.swift in Copy Source Code Files */,
				4D2ADC4729C26D2C003B367F /* AddDynamicEntityLayerView.swift in Copy Source Code Files */,
				218F35C229C290BF00502022 /* AuthenticateWithOAuthView.swift in Copy Source Code Files */,
				0044CDE02995D4DD004618CE /* ShowDeviceLocationHistoryView.swift in Copy Source Code Files */,
				0042E24628E50EE4001F33D6 /* ShowViewshedFromPointInSceneView.swift in Copy Source Code Files */,
				0042E24728E50EE4001F33D6 /* ShowViewshedFromPointInSceneView.Model.swift in Copy Source Code Files */,
				0042E24828E50EE4001F33D6 /* ShowViewshedFromPointInSceneView.ViewshedSettingsView.swift in Copy Source Code Files */,
				006C835528B40682004AEB7F /* BrowseBuildingFloorsView.swift in Copy Source Code Files */,
				006C835628B40682004AEB7F /* DisplayMapFromMobileMapPackageView.swift in Copy Source Code Files */,
				F1E71BFA28A479C70064C33F /* AddRasterFromFileView.swift in Copy Source Code Files */,
				0039A4E92885C50300592C86 /* AddSceneLayerFromServiceView.swift in Copy Source Code Files */,
				75DD736729D35FF40010229D /* ChangeMapViewBackgroundView.swift in Copy Source Code Files */,
				75DD736829D35FF40010229D /* ChangeMapViewBackgroundView.SettingsView.swift in Copy Source Code Files */,
				75DD736929D35FF40010229D /* ChangeMapViewBackgroundView.Model.swift in Copy Source Code Files */,
				0039A4EA2885C50300592C86 /* ClipGeometryView.swift in Copy Source Code Files */,
				0039A4EB2885C50300592C86 /* CreatePlanarAndGeodeticBuffersView.swift in Copy Source Code Files */,
				0039A4EC2885C50300592C86 /* CutGeometryView.swift in Copy Source Code Files */,
				E0A1AEE328874590003C797D /* AddFeatureLayersView.swift in Copy Source Code Files */,
				0039A4ED2885C50300592C86 /* DisplayMapView.swift in Copy Source Code Files */,
				0039A4EE2885C50300592C86 /* DisplayOverviewMapView.swift in Copy Source Code Files */,
				0039A4EF2885C50300592C86 /* DisplaySceneView.swift in Copy Source Code Files */,
				E03CB06B2889879D002B27D9 /* DownloadVectorTilesToLocalCacheView.swift in Copy Source Code Files */,
				E03CB06A288894C4002B27D9 /* FindRouteView.swift in Copy Source Code Files */,
				E03CB0692888944D002B27D9 /* GenerateOfflineMapView.swift in Copy Source Code Files */,
				75DD739929D38B420010229D /* NavigateRouteView.swift in Copy Source Code Files */,
				0039A4F02885C50300592C86 /* ProjectGeometryView.swift in Copy Source Code Files */,
				0039A4F12885C50300592C86 /* SearchWithGeocodeView.swift in Copy Source Code Files */,
				0039A4F22885C50300592C86 /* SelectFeaturesInFeatureLayerView.swift in Copy Source Code Files */,
				0039A4F32885C50300592C86 /* SetBasemapView.swift in Copy Source Code Files */,
				0039A4F42885C50300592C86 /* SetSurfacePlacementModeView.swift in Copy Source Code Files */,
				0039A4F52885C50300592C86 /* SetViewpointRotationView.swift in Copy Source Code Files */,
				0039A4F62885C50300592C86 /* ShowCalloutView.swift in Copy Source Code Files */,
				0039A4F72885C50300592C86 /* ShowDeviceLocationView.swift in Copy Source Code Files */,
				0039A4F82885C50300592C86 /* ShowResultOfSpatialRelationshipsView.swift in Copy Source Code Files */,
				0039A4F92885C50300592C86 /* ShowResultOfSpatialOperationsView.swift in Copy Source Code Files */,
				0039A4FA2885C50300592C86 /* StyleGraphicsWithRendererView.swift in Copy Source Code Files */,
				0039A4FB2885C50300592C86 /* StyleGraphicsWithSymbolsView.swift in Copy Source Code Files */,
				7573E82129D6136C00BEED9C /* TraceUtilityNetworkView.Model.swift in Copy Source Code Files */,
				7573E82229D6136C00BEED9C /* TraceUtilityNetworkView.Enums.swift in Copy Source Code Files */,
				7573E82329D6136C00BEED9C /* TraceUtilityNetworkView.Views.swift in Copy Source Code Files */,
				7573E82429D6136C00BEED9C /* TraceUtilityNetworkView.swift in Copy Source Code Files */,
			);
			name = "Copy Source Code Files";
			runOnlyForDeploymentPostprocessing = 0;
		};
/* End PBXCopyFilesBuildPhase section */

/* Begin PBXFileReference section */
		000558092817C51E00224BC6 /* SampleDetailView.swift */ = {isa = PBXFileReference; lastKnownFileType = sourcecode.swift; path = SampleDetailView.swift; sourceTree = "<group>"; };
		00181B452846AD7100654571 /* View+Alert.swift */ = {isa = PBXFileReference; lastKnownFileType = sourcecode.swift; path = "View+Alert.swift"; sourceTree = "<group>"; };
		001C6DD827FE585A00D472C2 /* AppSecrets.swift.masque */ = {isa = PBXFileReference; fileEncoding = 4; lastKnownFileType = text; path = AppSecrets.swift.masque; sourceTree = "<group>"; };
		00273CF32A82AB5900A7A77D /* SamplesSearchView.swift */ = {isa = PBXFileReference; lastKnownFileType = sourcecode.swift; path = SamplesSearchView.swift; sourceTree = "<group>"; };
		00273CF52A82AB8700A7A77D /* SampleRow.swift */ = {isa = PBXFileReference; lastKnownFileType = sourcecode.swift; path = SampleRow.swift; sourceTree = "<group>"; };
		003D7C342821EBCC009DDFD2 /* masquerade */ = {isa = PBXFileReference; lastKnownFileType = text; path = masquerade; sourceTree = "<group>"; };
		003D7C352821EBCC009DDFD2 /* GenerateSampleViewSourceCode.swift */ = {isa = PBXFileReference; lastKnownFileType = sourcecode.swift; path = GenerateSampleViewSourceCode.swift; sourceTree = "<group>"; };
		0042E24228E4BF8F001F33D6 /* ShowViewshedFromPointInSceneView.Model.swift */ = {isa = PBXFileReference; lastKnownFileType = sourcecode.swift; path = ShowViewshedFromPointInSceneView.Model.swift; sourceTree = "<group>"; };
		0042E24428E4F82B001F33D6 /* ShowViewshedFromPointInSceneView.ViewshedSettingsView.swift */ = {isa = PBXFileReference; lastKnownFileType = sourcecode.swift; path = ShowViewshedFromPointInSceneView.ViewshedSettingsView.swift; sourceTree = "<group>"; };
		0044289129C90C0B00160767 /* GetElevationAtPointOnSurfaceView.swift */ = {isa = PBXFileReference; lastKnownFileType = sourcecode.swift; path = GetElevationAtPointOnSurfaceView.swift; sourceTree = "<group>"; };
		0044CDDE2995C39E004618CE /* ShowDeviceLocationHistoryView.swift */ = {isa = PBXFileReference; lastKnownFileType = sourcecode.swift; path = ShowDeviceLocationHistoryView.swift; sourceTree = "<group>"; };
		004FE87029DF5D8700075217 /* Bristol */ = {isa = PBXFileReference; lastKnownFileType = folder; path = Bristol; sourceTree = "<group>"; };
		0074ABBE28174BCF0037244A /* DisplayMapView.swift */ = {isa = PBXFileReference; lastKnownFileType = sourcecode.swift; path = DisplayMapView.swift; sourceTree = "<group>"; };
		0074ABC128174F430037244A /* Sample.swift */ = {isa = PBXFileReference; fileEncoding = 4; lastKnownFileType = sourcecode.swift; path = Sample.swift; sourceTree = "<group>"; };
		0074ABCA2817B8DB0037244A /* SamplesApp+Samples.swift.tache */ = {isa = PBXFileReference; fileEncoding = 4; lastKnownFileType = text; path = "SamplesApp+Samples.swift.tache"; sourceTree = "<group>"; };
		0086F3FD28E3770900974721 /* ShowViewshedFromPointInSceneView.swift */ = {isa = PBXFileReference; fileEncoding = 4; lastKnownFileType = sourcecode.swift; path = ShowViewshedFromPointInSceneView.swift; sourceTree = "<group>"; };
		00A7A1432A2FC58300F035F7 /* DisplayContentOfUtilityNetworkContainerView.swift */ = {isa = PBXFileReference; fileEncoding = 4; lastKnownFileType = sourcecode.swift; path = DisplayContentOfUtilityNetworkContainerView.swift; sourceTree = "<group>"; };
		00A7A1492A2FC5B700F035F7 /* DisplayContentOfUtilityNetworkContainerView.Model.swift */ = {isa = PBXFileReference; lastKnownFileType = sourcecode.swift; path = DisplayContentOfUtilityNetworkContainerView.Model.swift; sourceTree = "<group>"; };
		00ACF554293E6C6A0059B2A9 /* Samples.entitlements */ = {isa = PBXFileReference; lastKnownFileType = text.plist.entitlements; path = Samples.entitlements; sourceTree = "<group>"; };
		00B04272282EC59E0072E1B4 /* AboutView.swift */ = {isa = PBXFileReference; fileEncoding = 4; lastKnownFileType = sourcecode.swift; path = AboutView.swift; sourceTree = "<group>"; };
		00B042E5282EDC690072E1B4 /* SetBasemapView.swift */ = {isa = PBXFileReference; fileEncoding = 4; lastKnownFileType = sourcecode.swift; path = SetBasemapView.swift; sourceTree = "<group>"; };
		00B04FB4283EEBA80026C882 /* DisplayOverviewMapView.swift */ = {isa = PBXFileReference; lastKnownFileType = sourcecode.swift; path = DisplayOverviewMapView.swift; sourceTree = "<group>"; };
		00C7993A2A845AAF00AFE342 /* Sidebar.swift */ = {isa = PBXFileReference; lastKnownFileType = sourcecode.swift; path = Sidebar.swift; sourceTree = "<group>"; };
		00C94A0C28B53DE1004E42D9 /* raster-file */ = {isa = PBXFileReference; lastKnownFileType = folder; path = "raster-file"; sourceTree = "<group>"; };
		00CB9137284814A4005C2C5D /* SearchWithGeocodeView.swift */ = {isa = PBXFileReference; lastKnownFileType = sourcecode.swift; path = SearchWithGeocodeView.swift; sourceTree = "<group>"; };
		00CCB8A2285AAD7D00BBAB70 /* DowloadPortalItemData.swift */ = {isa = PBXFileReference; lastKnownFileType = sourcecode.swift; path = DowloadPortalItemData.swift; sourceTree = "<group>"; };
		00CCB8A4285BAF8700BBAB70 /* OnDemandResource.swift */ = {isa = PBXFileReference; lastKnownFileType = sourcecode.swift; path = OnDemandResource.swift; sourceTree = "<group>"; };
		00D4EF7F2863842100B9CC30 /* AddFeatureLayersView.swift */ = {isa = PBXFileReference; lastKnownFileType = sourcecode.swift; path = AddFeatureLayersView.swift; sourceTree = "<group>"; };
		00D4EF8228638BF100B9CC30 /* LA_Trails.geodatabase */ = {isa = PBXFileReference; lastKnownFileType = file; path = LA_Trails.geodatabase; sourceTree = "<group>"; };
		00D4EF8F28638BF100B9CC30 /* AuroraCO.gpkg */ = {isa = PBXFileReference; lastKnownFileType = file; path = AuroraCO.gpkg; sourceTree = "<group>"; };
		00D4EFB02863CE6300B9CC30 /* ScottishWildlifeTrust_reserves */ = {isa = PBXFileReference; lastKnownFileType = folder; path = ScottishWildlifeTrust_reserves; sourceTree = "<group>"; };
		00E5400C27F3CCA100CF66D5 /* SamplesApp.swift */ = {isa = PBXFileReference; lastKnownFileType = sourcecode.swift; path = SamplesApp.swift; sourceTree = "<group>"; };
		00E5400D27F3CCA100CF66D5 /* ContentView.swift */ = {isa = PBXFileReference; lastKnownFileType = sourcecode.swift; path = ContentView.swift; sourceTree = "<group>"; };
		00E5400E27F3CCA200CF66D5 /* Assets.xcassets */ = {isa = PBXFileReference; lastKnownFileType = folder.assetcatalog; path = Assets.xcassets; sourceTree = "<group>"; };
		00E5401327F3CCA200CF66D5 /* Samples.app */ = {isa = PBXFileReference; explicitFileType = wrapper.application; includeInIndex = 0; path = Samples.app; sourceTree = BUILT_PRODUCTS_DIR; };
		00E5402A27F775EA00CF66D5 /* Info.plist */ = {isa = PBXFileReference; lastKnownFileType = text.plist.xml; path = Info.plist; sourceTree = "<group>"; };
		108EC04029D25B2C000F35D0 /* QueryFeatureTableView.swift */ = {isa = PBXFileReference; fileEncoding = 4; lastKnownFileType = sourcecode.swift; path = QueryFeatureTableView.swift; sourceTree = "<group>"; };
		1C0C1C3429D34DAE005C8B24 /* ChangeViewpointView.swift */ = {isa = PBXFileReference; fileEncoding = 4; lastKnownFileType = sourcecode.swift; path = ChangeViewpointView.swift; sourceTree = "<group>"; };
		1C19B4EB2A578E46001D2506 /* CreateLoadReportView.Views.swift */ = {isa = PBXFileReference; fileEncoding = 4; lastKnownFileType = sourcecode.swift; path = CreateLoadReportView.Views.swift; sourceTree = "<group>"; };
		1C19B4ED2A578E46001D2506 /* CreateLoadReportView.swift */ = {isa = PBXFileReference; fileEncoding = 4; lastKnownFileType = sourcecode.swift; path = CreateLoadReportView.swift; sourceTree = "<group>"; };
		1C19B4EF2A578E46001D2506 /* CreateLoadReportView.Model.swift */ = {isa = PBXFileReference; fileEncoding = 4; lastKnownFileType = sourcecode.swift; path = CreateLoadReportView.Model.swift; sourceTree = "<group>"; };
		1C26ED152A859525009B7721 /* FilterFeaturesInSceneView.swift */ = {isa = PBXFileReference; fileEncoding = 4; lastKnownFileType = sourcecode.swift; path = FilterFeaturesInSceneView.swift; sourceTree = "<group>"; };
		1C3B7DC32A5F64FC00907443 /* AnalyzeNetworkWithSubnetworkTraceView.Model.swift */ = {isa = PBXFileReference; fileEncoding = 4; lastKnownFileType = sourcecode.swift; path = AnalyzeNetworkWithSubnetworkTraceView.Model.swift; sourceTree = "<group>"; };
		1C3B7DC62A5F64FC00907443 /* AnalyzeNetworkWithSubnetworkTraceView.swift */ = {isa = PBXFileReference; fileEncoding = 4; lastKnownFileType = sourcecode.swift; path = AnalyzeNetworkWithSubnetworkTraceView.swift; sourceTree = "<group>"; };
		1C42E04329D2396B004FC4BE /* ShowPopupView.swift */ = {isa = PBXFileReference; fileEncoding = 4; lastKnownFileType = sourcecode.swift; path = ShowPopupView.swift; sourceTree = "<group>"; };
		1C43BC792A43781100509BF8 /* SetVisibilityOfSubtypeSublayerView.Views.swift */ = {isa = PBXFileReference; fileEncoding = 4; lastKnownFileType = sourcecode.swift; path = SetVisibilityOfSubtypeSublayerView.Views.swift; sourceTree = "<group>"; };
		1C43BC7C2A43781100509BF8 /* SetVisibilityOfSubtypeSublayerView.Model.swift */ = {isa = PBXFileReference; fileEncoding = 4; lastKnownFileType = sourcecode.swift; path = SetVisibilityOfSubtypeSublayerView.Model.swift; sourceTree = "<group>"; };
		1C43BC7E2A43781100509BF8 /* SetVisibilityOfSubtypeSublayerView.swift */ = {isa = PBXFileReference; fileEncoding = 4; lastKnownFileType = sourcecode.swift; path = SetVisibilityOfSubtypeSublayerView.swift; sourceTree = "<group>"; };
		1C56B5E22A82C02D000381DA /* DisplayPointsUsingClusteringFeatureReductionView.swift */ = {isa = PBXFileReference; fileEncoding = 4; lastKnownFileType = sourcecode.swift; path = DisplayPointsUsingClusteringFeatureReductionView.swift; sourceTree = "<group>"; };
		1C9B74C529DB43580038B06F /* ShowRealisticLightAndShadowsView.swift */ = {isa = PBXFileReference; fileEncoding = 4; lastKnownFileType = sourcecode.swift; path = ShowRealisticLightAndShadowsView.swift; sourceTree = "<group>"; };
		1C9B74D529DB54560038B06F /* ChangeCameraControllerView.swift */ = {isa = PBXFileReference; fileEncoding = 4; lastKnownFileType = sourcecode.swift; path = ChangeCameraControllerView.swift; sourceTree = "<group>"; };
		1CAB8D442A3CEAB0002AA649 /* RunValveIsolationTraceView.Model.swift */ = {isa = PBXFileReference; fileEncoding = 4; lastKnownFileType = sourcecode.swift; path = RunValveIsolationTraceView.Model.swift; sourceTree = "<group>"; };
		1CAB8D472A3CEAB0002AA649 /* RunValveIsolationTraceView.swift */ = {isa = PBXFileReference; fileEncoding = 4; lastKnownFileType = sourcecode.swift; path = RunValveIsolationTraceView.swift; sourceTree = "<group>"; };
		1CAF831B2A20305F000E1E60 /* ShowUtilityAssociationsView.swift */ = {isa = PBXFileReference; fileEncoding = 4; lastKnownFileType = sourcecode.swift; path = ShowUtilityAssociationsView.swift; sourceTree = "<group>"; };
		218F35B329C28F4A00502022 /* AuthenticateWithOAuthView.swift */ = {isa = PBXFileReference; fileEncoding = 4; lastKnownFileType = sourcecode.swift; path = AuthenticateWithOAuthView.swift; sourceTree = "<group>"; };
		4D2ADC3F29C26D05003B367F /* AddDynamicEntityLayerView.swift */ = {isa = PBXFileReference; fileEncoding = 4; lastKnownFileType = sourcecode.swift; path = AddDynamicEntityLayerView.swift; sourceTree = "<group>"; };
		4D2ADC5529C4F612003B367F /* ChangeMapViewBackgroundView.swift */ = {isa = PBXFileReference; fileEncoding = 4; lastKnownFileType = sourcecode.swift; path = ChangeMapViewBackgroundView.swift; sourceTree = "<group>"; };
		4D2ADC5829C4F612003B367F /* ChangeMapViewBackgroundView.SettingsView.swift */ = {isa = PBXFileReference; fileEncoding = 4; lastKnownFileType = sourcecode.swift; path = ChangeMapViewBackgroundView.SettingsView.swift; sourceTree = "<group>"; };
		4D2ADC6129C5071C003B367F /* ChangeMapViewBackgroundView.Model.swift */ = {isa = PBXFileReference; lastKnownFileType = sourcecode.swift; path = ChangeMapViewBackgroundView.Model.swift; sourceTree = "<group>"; };
		4D2ADC6629C50BD6003B367F /* AddDynamicEntityLayerView.Model.swift */ = {isa = PBXFileReference; lastKnownFileType = sourcecode.swift; path = AddDynamicEntityLayerView.Model.swift; sourceTree = "<group>"; };
		4D2ADC6829C50C4C003B367F /* AddDynamicEntityLayerView.SettingsView.swift */ = {isa = PBXFileReference; lastKnownFileType = sourcecode.swift; path = AddDynamicEntityLayerView.SettingsView.swift; sourceTree = "<group>"; };
		7573E81329D6134C00BEED9C /* TraceUtilityNetworkView.Model.swift */ = {isa = PBXFileReference; fileEncoding = 4; lastKnownFileType = sourcecode.swift; path = TraceUtilityNetworkView.Model.swift; sourceTree = "<group>"; };
		7573E81529D6134C00BEED9C /* TraceUtilityNetworkView.Enums.swift */ = {isa = PBXFileReference; fileEncoding = 4; lastKnownFileType = sourcecode.swift; path = TraceUtilityNetworkView.Enums.swift; sourceTree = "<group>"; };
		7573E81729D6134C00BEED9C /* TraceUtilityNetworkView.Views.swift */ = {isa = PBXFileReference; fileEncoding = 4; lastKnownFileType = sourcecode.swift; path = TraceUtilityNetworkView.Views.swift; sourceTree = "<group>"; };
		7573E81829D6134C00BEED9C /* TraceUtilityNetworkView.swift */ = {isa = PBXFileReference; fileEncoding = 4; lastKnownFileType = sourcecode.swift; path = TraceUtilityNetworkView.swift; sourceTree = "<group>"; };
		75DD739129D38B1B0010229D /* NavigateRouteView.swift */ = {isa = PBXFileReference; fileEncoding = 4; lastKnownFileType = sourcecode.swift; path = NavigateRouteView.swift; sourceTree = "<group>"; };
		7900C5F52A83FC3F002D430F /* AddCustomDynamicEntityDataSourceView.Vessel.swift */ = {isa = PBXFileReference; lastKnownFileType = sourcecode.swift; path = AddCustomDynamicEntityDataSourceView.Vessel.swift; sourceTree = "<group>"; };
		792222DC2A81AA5D00619FFE /* AIS_MarineCadastre_SelectedVessels_CustomDataSource.jsonl */ = {isa = PBXFileReference; fileEncoding = 4; lastKnownFileType = text; path = AIS_MarineCadastre_SelectedVessels_CustomDataSource.jsonl; sourceTree = "<group>"; };
		79302F842A1ED4E30002336A /* CreateAndSaveKMLView.Model.swift */ = {isa = PBXFileReference; lastKnownFileType = sourcecode.swift; path = CreateAndSaveKMLView.Model.swift; sourceTree = "<group>"; };
		79302F862A1ED71B0002336A /* CreateAndSaveKMLView.Views.swift */ = {isa = PBXFileReference; lastKnownFileType = sourcecode.swift; path = CreateAndSaveKMLView.Views.swift; sourceTree = "<group>"; };
		79B7B8092A1BF8EC00F57C27 /* CreateAndSaveKMLView.swift */ = {isa = PBXFileReference; lastKnownFileType = sourcecode.swift; path = CreateAndSaveKMLView.swift; sourceTree = "<group>"; };
		79D84D0D2A815C5B00F45262 /* AddCustomDynamicEntityDataSourceView.swift */ = {isa = PBXFileReference; lastKnownFileType = sourcecode.swift; path = AddCustomDynamicEntityDataSourceView.swift; sourceTree = "<group>"; };
		883C121429C9136600062FF9 /* DownloadPreplannedMapAreaView.MapPicker.swift */ = {isa = PBXFileReference; fileEncoding = 4; lastKnownFileType = sourcecode.swift; path = DownloadPreplannedMapAreaView.MapPicker.swift; sourceTree = "<group>"; };
		88F93CC029C3D59C0006B28E /* CreateAndEditGeometriesView.swift */ = {isa = PBXFileReference; lastKnownFileType = sourcecode.swift; path = CreateAndEditGeometriesView.swift; sourceTree = "<group>"; };
		D701D72B2A37C7F7006FF0C8 /* bradley_low_3ds */ = {isa = PBXFileReference; lastKnownFileType = folder; path = bradley_low_3ds; sourceTree = "<group>"; };
		D704AA592AB22C1A00A3BB63 /* GroupLayersTogetherView.swift */ = {isa = PBXFileReference; fileEncoding = 4; lastKnownFileType = sourcecode.swift; path = GroupLayersTogetherView.swift; sourceTree = "<group>"; };
		D70BE5782A5624A80022CA02 /* CategoriesView.swift */ = {isa = PBXFileReference; lastKnownFileType = sourcecode.swift; path = CategoriesView.swift; sourceTree = "<group>"; };
		D710996C2A27D9210065A1C1 /* DensifyAndGeneralizeGeometryView.swift */ = {isa = PBXFileReference; fileEncoding = 4; lastKnownFileType = sourcecode.swift; path = DensifyAndGeneralizeGeometryView.swift; sourceTree = "<group>"; };
		D710996F2A2802FA0065A1C1 /* DensifyAndGeneralizeGeometryView.SettingsView.swift */ = {isa = PBXFileReference; lastKnownFileType = sourcecode.swift; path = DensifyAndGeneralizeGeometryView.SettingsView.swift; sourceTree = "<group>"; };
		D71C5F632AAA7A88006599FD /* CreateSymbolStylesFromWebStylesView.swift */ = {isa = PBXFileReference; fileEncoding = 4; lastKnownFileType = sourcecode.swift; path = CreateSymbolStylesFromWebStylesView.swift; sourceTree = "<group>"; };
		D722BD212A420DAD002C2087 /* ShowExtrudedFeaturesView.swift */ = {isa = PBXFileReference; fileEncoding = 4; lastKnownFileType = sourcecode.swift; path = ShowExtrudedFeaturesView.swift; sourceTree = "<group>"; };
		D7337C592ABCFDB100A5D865 /* StyleSymbolsFromMobileStyleFileView.SymbolOptionsListView.swift */ = {isa = PBXFileReference; fileEncoding = 4; lastKnownFileType = sourcecode.swift; path = StyleSymbolsFromMobileStyleFileView.SymbolOptionsListView.swift; sourceTree = "<group>"; };
		D734FA092A183A5B00246D7E /* SetMaxExtentView.swift */ = {isa = PBXFileReference; fileEncoding = 4; lastKnownFileType = sourcecode.swift; path = SetMaxExtentView.swift; sourceTree = "<group>"; };
		D73F8CF32AB1089900CD39DA /* Restaurant.stylx */ = {isa = PBXFileReference; lastKnownFileType = file; path = Restaurant.stylx; sourceTree = "<group>"; };
		D744FD162A2112D90084A66C /* CreateConvexHullAroundPointsView.swift */ = {isa = PBXFileReference; fileEncoding = 4; lastKnownFileType = sourcecode.swift; path = CreateConvexHullAroundPointsView.swift; sourceTree = "<group>"; };
		D74C8BFD2ABA5605007C76B8 /* StyleSymbolsFromMobileStyleFileView.swift */ = {isa = PBXFileReference; fileEncoding = 4; lastKnownFileType = sourcecode.swift; path = StyleSymbolsFromMobileStyleFileView.swift; sourceTree = "<group>"; };
		D74C8C012ABA6202007C76B8 /* emoji-mobile.stylx */ = {isa = PBXFileReference; lastKnownFileType = file; path = "emoji-mobile.stylx"; sourceTree = "<group>"; };
		D75101802A2E493600B8FA48 /* ShowLabelsOnLayerView.swift */ = {isa = PBXFileReference; fileEncoding = 4; lastKnownFileType = sourcecode.swift; path = ShowLabelsOnLayerView.swift; sourceTree = "<group>"; };
		D751018D2A2E962D00B8FA48 /* IdentifyLayerFeaturesView.swift */ = {isa = PBXFileReference; fileEncoding = 4; lastKnownFileType = sourcecode.swift; path = IdentifyLayerFeaturesView.swift; sourceTree = "<group>"; };
		D752D93F2A39154C003EB25E /* ManageOperationalLayersView.swift */ = {isa = PBXFileReference; fileEncoding = 4; lastKnownFileType = sourcecode.swift; path = ManageOperationalLayersView.swift; sourceTree = "<group>"; };
		D752D9452A3A6F7F003EB25E /* MonitorChangesToMapLoadStatusView.swift */ = {isa = PBXFileReference; fileEncoding = 4; lastKnownFileType = sourcecode.swift; path = MonitorChangesToMapLoadStatusView.swift; sourceTree = "<group>"; };
		D752D95E2A3BCE06003EB25E /* DisplayMapFromPortalItemView.swift */ = {isa = PBXFileReference; fileEncoding = 4; lastKnownFileType = sourcecode.swift; path = DisplayMapFromPortalItemView.swift; sourceTree = "<group>"; };
		D75362D12A1E886700D83028 /* ApplyUniqueValueRendererView.swift */ = {isa = PBXFileReference; fileEncoding = 4; lastKnownFileType = sourcecode.swift; path = ApplyUniqueValueRendererView.swift; sourceTree = "<group>"; };
		D754E3222A1D66820006C5F1 /* StylePointWithPictureMarkerSymbolsView.swift */ = {isa = PBXFileReference; fileEncoding = 4; lastKnownFileType = sourcecode.swift; path = StylePointWithPictureMarkerSymbolsView.swift; sourceTree = "<group>"; };
		D75C35662AB50338003CD55F /* GroupLayersTogetherView.GroupLayerListView.swift */ = {isa = PBXFileReference; fileEncoding = 4; lastKnownFileType = sourcecode.swift; path = GroupLayersTogetherView.GroupLayerListView.swift; sourceTree = "<group>"; };
		D75B58502AAFB3030038B3B4 /* StyleFeaturesWithCustomDictionaryView.swift */ = {isa = PBXFileReference; fileEncoding = 4; lastKnownFileType = sourcecode.swift; path = StyleFeaturesWithCustomDictionaryView.swift; sourceTree = "<group>"; };
		D7634FAE2A43B7AC00F8AEFB /* CreateConvexHullAroundGeometriesView.swift */ = {isa = PBXFileReference; fileEncoding = 4; lastKnownFileType = sourcecode.swift; path = CreateConvexHullAroundGeometriesView.swift; sourceTree = "<group>"; };
		D769C2112A29019B00030F61 /* SetUpLocationDrivenGeotriggersView.swift */ = {isa = PBXFileReference; fileEncoding = 4; lastKnownFileType = sourcecode.swift; path = SetUpLocationDrivenGeotriggersView.swift; sourceTree = "<group>"; };
		D77570BF2A2942F800F490CD /* AnimateImagesWithImageOverlayView.swift */ = {isa = PBXFileReference; fileEncoding = 4; lastKnownFileType = sourcecode.swift; path = AnimateImagesWithImageOverlayView.swift; sourceTree = "<group>"; };
		D77572AD2A295DDD00F490CD /* PacificSouthWest2 */ = {isa = PBXFileReference; lastKnownFileType = folder; path = PacificSouthWest2; sourceTree = "<group>"; };
		D78666AC2A2161F100C60110 /* FindNearestVertexView.swift */ = {isa = PBXFileReference; fileEncoding = 4; lastKnownFileType = sourcecode.swift; path = FindNearestVertexView.swift; sourceTree = "<group>"; };
		D79EE76D2A4CEA5D005A52AE /* SetUpLocationDrivenGeotriggersView.Model.swift */ = {isa = PBXFileReference; fileEncoding = 4; lastKnownFileType = sourcecode.swift; path = SetUpLocationDrivenGeotriggersView.Model.swift; sourceTree = "<group>"; };
		D7ABA2F82A32579C0021822B /* MeasureDistanceInSceneView.swift */ = {isa = PBXFileReference; fileEncoding = 4; lastKnownFileType = sourcecode.swift; path = MeasureDistanceInSceneView.swift; sourceTree = "<group>"; };
		D7ABA2FE2A32881C0021822B /* ShowViewshedFromGeoelementInSceneView.swift */ = {isa = PBXFileReference; fileEncoding = 4; lastKnownFileType = sourcecode.swift; path = ShowViewshedFromGeoelementInSceneView.swift; sourceTree = "<group>"; };
		D7CC33FD2A31475C00198EDF /* ShowLineOfSightBetweenPointsView.swift */ = {isa = PBXFileReference; fileEncoding = 4; lastKnownFileType = sourcecode.swift; path = ShowLineOfSightBetweenPointsView.swift; sourceTree = "<group>"; };
		D7E440D62A1ECE7D005D74DE /* CreateBuffersAroundPointsView.swift */ = {isa = PBXFileReference; fileEncoding = 4; lastKnownFileType = sourcecode.swift; path = CreateBuffersAroundPointsView.swift; sourceTree = "<group>"; };
		D7E557672A1D768800B9FB09 /* AddWMSLayerView.swift */ = {isa = PBXFileReference; fileEncoding = 4; lastKnownFileType = sourcecode.swift; path = AddWMSLayerView.swift; sourceTree = "<group>"; };
		D7EAF3592A1C023800D822C4 /* SetMinAndMaxScaleView.swift */ = {isa = PBXFileReference; fileEncoding = 4; lastKnownFileType = sourcecode.swift; path = SetMinAndMaxScaleView.swift; sourceTree = "<group>"; };
		D7EF5D742A26A03A00FEBDE5 /* ShowCoordinatesInMultipleFormatsView.swift */ = {isa = PBXFileReference; fileEncoding = 4; lastKnownFileType = sourcecode.swift; path = ShowCoordinatesInMultipleFormatsView.swift; sourceTree = "<group>"; };
		E000E75F2869E33D005D87C5 /* ClipGeometryView.swift */ = {isa = PBXFileReference; lastKnownFileType = sourcecode.swift; path = ClipGeometryView.swift; sourceTree = "<group>"; };
		E000E762286A0B18005D87C5 /* CutGeometryView.swift */ = {isa = PBXFileReference; lastKnownFileType = sourcecode.swift; path = CutGeometryView.swift; sourceTree = "<group>"; };
		E004A6BD28414332002A1FE6 /* SetViewpointRotationView.swift */ = {isa = PBXFileReference; fileEncoding = 4; lastKnownFileType = sourcecode.swift; path = SetViewpointRotationView.swift; sourceTree = "<group>"; };
		E004A6D828465C70002A1FE6 /* DisplaySceneView.swift */ = {isa = PBXFileReference; fileEncoding = 4; lastKnownFileType = sourcecode.swift; path = DisplaySceneView.swift; sourceTree = "<group>"; };
		E004A6DF28466279002A1FE6 /* ShowCalloutView.swift */ = {isa = PBXFileReference; lastKnownFileType = sourcecode.swift; path = ShowCalloutView.swift; sourceTree = "<group>"; };
		E004A6E52846A61F002A1FE6 /* StyleGraphicsWithSymbolsView.swift */ = {isa = PBXFileReference; lastKnownFileType = sourcecode.swift; path = StyleGraphicsWithSymbolsView.swift; sourceTree = "<group>"; };
		E004A6E828493BCE002A1FE6 /* ShowDeviceLocationView.swift */ = {isa = PBXFileReference; lastKnownFileType = sourcecode.swift; path = ShowDeviceLocationView.swift; sourceTree = "<group>"; };
		E004A6EC2849556E002A1FE6 /* CreatePlanarAndGeodeticBuffersView.swift */ = {isa = PBXFileReference; lastKnownFileType = sourcecode.swift; path = CreatePlanarAndGeodeticBuffersView.swift; sourceTree = "<group>"; };
		E004A6EF284E4B9B002A1FE6 /* DownloadVectorTilesToLocalCacheView.swift */ = {isa = PBXFileReference; lastKnownFileType = sourcecode.swift; path = DownloadVectorTilesToLocalCacheView.swift; sourceTree = "<group>"; };
		E004A6F2284E4FEB002A1FE6 /* ShowResultOfSpatialOperationsView.swift */ = {isa = PBXFileReference; lastKnownFileType = sourcecode.swift; path = ShowResultOfSpatialOperationsView.swift; sourceTree = "<group>"; };
		E004A6F5284FA42A002A1FE6 /* SelectFeaturesInFeatureLayerView.swift */ = {isa = PBXFileReference; lastKnownFileType = sourcecode.swift; path = SelectFeaturesInFeatureLayerView.swift; sourceTree = "<group>"; };
		E0082216287755AC002AD138 /* View+Sheet.swift */ = {isa = PBXFileReference; lastKnownFileType = sourcecode.swift; path = "View+Sheet.swift"; sourceTree = "<group>"; };
		E041ABBF287CA9F00056009B /* WebView.swift */ = {isa = PBXFileReference; lastKnownFileType = sourcecode.swift; path = WebView.swift; sourceTree = "<group>"; };
		E041ABD6287DB04D0056009B /* SampleInfoView.swift */ = {isa = PBXFileReference; lastKnownFileType = sourcecode.swift; path = SampleInfoView.swift; sourceTree = "<group>"; };
		E041AC15287F54580056009B /* highlight.min.js */ = {isa = PBXFileReference; fileEncoding = 4; lastKnownFileType = sourcecode.javascript; path = highlight.min.js; sourceTree = "<group>"; };
		E041AC1D288076A60056009B /* info.css */ = {isa = PBXFileReference; fileEncoding = 4; lastKnownFileType = text.css; path = info.css; sourceTree = "<group>"; };
		E041AC1F288077B90056009B /* xcode.css */ = {isa = PBXFileReference; fileEncoding = 4; lastKnownFileType = text.css; path = xcode.css; sourceTree = "<group>"; };
		E066DD34285CF3B3004D3D5B /* FindRouteView.swift */ = {isa = PBXFileReference; lastKnownFileType = sourcecode.swift; path = FindRouteView.swift; sourceTree = "<group>"; };
		E066DD372860AB28004D3D5B /* StyleGraphicsWithRendererView.swift */ = {isa = PBXFileReference; lastKnownFileType = sourcecode.swift; path = StyleGraphicsWithRendererView.swift; sourceTree = "<group>"; };
		E066DD3A2860CA08004D3D5B /* ShowResultOfSpatialRelationshipsView.swift */ = {isa = PBXFileReference; lastKnownFileType = sourcecode.swift; path = ShowResultOfSpatialRelationshipsView.swift; sourceTree = "<group>"; };
		E066DD3F28610F55004D3D5B /* AddSceneLayerFromServiceView.swift */ = {isa = PBXFileReference; lastKnownFileType = sourcecode.swift; path = AddSceneLayerFromServiceView.swift; sourceTree = "<group>"; };
		E070A0A2286F3B6000F2B606 /* DownloadPreplannedMapAreaView.swift */ = {isa = PBXFileReference; lastKnownFileType = sourcecode.swift; path = DownloadPreplannedMapAreaView.swift; sourceTree = "<group>"; };
		E088E1562862579D00413100 /* SetSurfacePlacementModeView.swift */ = {isa = PBXFileReference; lastKnownFileType = sourcecode.swift; path = SetSurfacePlacementModeView.swift; sourceTree = "<group>"; };
		E088E1732863B5F800413100 /* GenerateOfflineMapView.swift */ = {isa = PBXFileReference; lastKnownFileType = sourcecode.swift; path = GenerateOfflineMapView.swift; sourceTree = "<group>"; };
		E08953F02891899600E077CF /* EnvironmentValues+SampleInfoVisibility.swift */ = {isa = PBXFileReference; lastKnownFileType = sourcecode.swift; path = "EnvironmentValues+SampleInfoVisibility.swift"; sourceTree = "<group>"; };
		E0D04FF128A5390000747989 /* DownloadPreplannedMapAreaView.Model.swift */ = {isa = PBXFileReference; lastKnownFileType = sourcecode.swift; path = DownloadPreplannedMapAreaView.Model.swift; sourceTree = "<group>"; };
		E0EA0B762866390E00C9621D /* ProjectGeometryView.swift */ = {isa = PBXFileReference; lastKnownFileType = sourcecode.swift; path = ProjectGeometryView.swift; sourceTree = "<group>"; };
		E0FE32E628747778002C6ACA /* BrowseBuildingFloorsView.swift */ = {isa = PBXFileReference; lastKnownFileType = sourcecode.swift; path = BrowseBuildingFloorsView.swift; sourceTree = "<group>"; };
		F111CCC0288B5D5600205358 /* DisplayMapFromMobileMapPackageView.swift */ = {isa = PBXFileReference; lastKnownFileType = sourcecode.swift; path = DisplayMapFromMobileMapPackageView.swift; sourceTree = "<group>"; };
		F111CCC3288B641900205358 /* Yellowstone.mmpk */ = {isa = PBXFileReference; lastKnownFileType = file; path = Yellowstone.mmpk; sourceTree = "<group>"; };
		F1E71BF0289473760064C33F /* AddRasterFromFileView.swift */ = {isa = PBXFileReference; lastKnownFileType = sourcecode.swift; path = AddRasterFromFileView.swift; sourceTree = "<group>"; };
/* End PBXFileReference section */

/* Begin PBXFrameworksBuildPhase section */
		00E5401027F3CCA200CF66D5 /* Frameworks */ = {
			isa = PBXFrameworksBuildPhase;
			buildActionMask = 2147483647;
			files = (
				00C43AED2947DC350099AE34 /* ArcGISToolkit in Frameworks */,
			);
			runOnlyForDeploymentPostprocessing = 0;
		};
/* End PBXFrameworksBuildPhase section */

/* Begin PBXGroup section */
		0005580D281872BE00224BC6 /* Views */ = {
			isa = PBXGroup;
			children = (
				00B04272282EC59E0072E1B4 /* AboutView.swift */,
				D70BE5782A5624A80022CA02 /* CategoriesView.swift */,
				00E5400D27F3CCA100CF66D5 /* ContentView.swift */,
				000558092817C51E00224BC6 /* SampleDetailView.swift */,
				E041ABD6287DB04D0056009B /* SampleInfoView.swift */,
				00273CF52A82AB8700A7A77D /* SampleRow.swift */,
				00273CF32A82AB5900A7A77D /* SamplesSearchView.swift */,
				00C7993A2A845AAF00AFE342 /* Sidebar.swift */,
				E041ABBF287CA9F00056009B /* WebView.swift */,
			);
			path = Views;
			sourceTree = "<group>";
		};
		00181B442846AD3900654571 /* Extensions */ = {
			isa = PBXGroup;
			children = (
				E08953F02891899600E077CF /* EnvironmentValues+SampleInfoVisibility.swift */,
				00181B452846AD7100654571 /* View+Alert.swift */,
				E0082216287755AC002AD138 /* View+Sheet.swift */,
			);
			path = Extensions;
			sourceTree = "<group>";
		};
		0023DE5029D648FA0098243A /* macOS */ = {
			isa = PBXGroup;
			children = (
				00ACF554293E6C6A0059B2A9 /* Samples.entitlements */,
			);
			path = macOS;
			sourceTree = "<group>";
		};
		003D7C332821EBCC009DDFD2 /* Scripts */ = {
			isa = PBXGroup;
			children = (
				00CCB8A2285AAD7D00BBAB70 /* DowloadPortalItemData.swift */,
				003D7C352821EBCC009DDFD2 /* GenerateSampleViewSourceCode.swift */,
				003D7C342821EBCC009DDFD2 /* masquerade */,
			);
			path = Scripts;
			sourceTree = "<group>";
		};
		0044288C29C90BD500160767 /* Get elevation at point on surface */ = {
			isa = PBXGroup;
			children = (
				0044289129C90C0B00160767 /* GetElevationAtPointOnSurfaceView.swift */,
			);
			path = "Get elevation at point on surface";
			sourceTree = "<group>";
		};
		0044CDD72995C352004618CE /* Show device location history */ = {
			isa = PBXGroup;
			children = (
				0044CDDE2995C39E004618CE /* ShowDeviceLocationHistoryView.swift */,
			);
			path = "Show device location history";
			sourceTree = "<group>";
		};
		0074ABAF281742420037244A /* Supporting Files */ = {
			isa = PBXGroup;
			children = (
				00181B442846AD3900654571 /* Extensions */,
				0074ABC028174F430037244A /* Models */,
				0005580D281872BE00224BC6 /* Views */,
				E041ABC3287CAFEB0056009B /* Web */,
			);
			path = "Supporting Files";
			sourceTree = "<group>";
		};
		0074ABB228174B830037244A /* Samples */ = {
			isa = PBXGroup;
			children = (
				79D84D0C2A815BED00F45262 /* Add custom dynamic entity data source */,
				4D2ADC3E29C26D05003B367F /* Add dynamic entity layer */,
				00D4EF7E2863840D00B9CC30 /* Add feature layers */,
				F19A316128906F0D003B7EF9 /* Add raster from file */,
				E066DD3E28610F3F004D3D5B /* Add scene layer from service */,
				D7E557602A1D743100B9FB09 /* Add WMS layer */,
				1C3B7DC22A5F64FC00907443 /* Analyze network with subnetwork trace */,
				D77570BC2A29427200F490CD /* Animate images with image overlay */,
				D75362CC2A1E862B00D83028 /* Apply unique value renderer */,
				218F35B229C28F4A00502022 /* Authenticate with OAuth */,
				E0FE32E528747762002C6ACA /* Browse building floors */,
				1C9B74D229DB54560038B06F /* Change camera controller */,
				4D2ADC5329C4F612003B367F /* Change map view background */,
				1C0C1C3229D34DAE005C8B24 /* Change viewpoint */,
				E000E75E2869E325005D87C5 /* Clip geometry */,
				88F93CBE29C3D4E30006B28E /* Create and edit geometries */,
				79B7B8082A1BF8B300F57C27 /* Create and save KML file */,
				D7E440D12A1ECBC2005D74DE /* Create buffers around points */,
				D7B3C5C02A43B71E001DA4D8 /* Create convex hull around geometries */,
				D744FD132A2112360084A66C /* Create convex hull around points */,
				1C19B4EA2A578E46001D2506 /* Create load report */,
				E004A6EB28495538002A1FE6 /* Create planar and geodetic buffers */,
				D71C5F602AAA7854006599FD /* Create symbol styles from web styles */,
				E000E761286A0B07005D87C5 /* Cut geometry */,
				D71099692A27D8880065A1C1 /* Densify and generalize geometry */,
				00A7A1422A2FC58300F035F7 /* Display content of utility network container */,
				0074ABB328174B830037244A /* Display map */,
				F111CCBD288B548400205358 /* Display map from mobile map package */,
				D752D95B2A3BCDD4003EB25E /* Display map from portal item */,
				00B04FB3283EEB830026C882 /* Display overview map */,
				1C56B5DE2A82C02D000381DA /* Display points using clustering feature reduction */,
				E004A6D528465C70002A1FE6 /* Display scene */,
				E070A0A1286F3B3400F2B606 /* Download preplanned map area */,
				E004A6EE284E4B7A002A1FE6 /* Download vector tiles to local cache */,
				1C26ED122A859525009B7721 /* Filter features in scene */,
				D78666A92A21616D00C60110 /* Find nearest vertex */,
				E066DD33285CF3A0004D3D5B /* Find route */,
				E088E1722863B5E600413100 /* Generate offline map */,
				0044288C29C90BD500160767 /* Get elevation at point on surface */,
				D704AA562AB22B7A00A3BB63 /* Group layers together */,
				D751018A2A2E960300B8FA48 /* Identify layer features */,
				D752D93C2A3914E5003EB25E /* Manage operational layers */,
				D7ABA2F52A3256610021822B /* Measure distance in scene */,
				D752D9422A3A6EB8003EB25E /* Monitor changes to map load status */,
				75DD739029D38B1B0010229D /* Navigate route */,
				E0EA0B75286638FD00C9621D /* Project geometry */,
				108EC03F29D25AE1000F35D0 /* Query feature table */,
				1CAB8D402A3CEAB0002AA649 /* Run valve isolation trace */,
				00CB913628481475005C2C5D /* Search with geocode */,
				E004A6F4284FA3C5002A1FE6 /* Select features in feature layer */,
				00B042E3282EDC690072E1B4 /* Set basemap */,
				D734FA072A183A5A00246D7E /* Set max extent */,
				D7EAF34F2A1C011000D822C4 /* Set min and max scale */,
				E088E1552862578800413100 /* Set surface placement mode */,
				D769C20D2A28FF8600030F61 /* Set up location-driven geotriggers */,
				E004A6B928414332002A1FE6 /* Set viewpoint rotation */,
				1C43BC782A43781100509BF8 /* Set visibility of subtype sublayer */,
				E004A6DE2846626A002A1FE6 /* Show callout */,
				D7EF5D712A269E2D00FEBDE5 /* Show coordinates in multiple formats */,
				E004A6E728493BBB002A1FE6 /* Show device location */,
				0044CDD72995C352004618CE /* Show device location history */,
				D722BD1E2A420D7E002C2087 /* Show extruded features */,
				D751017D2A2E490800B8FA48 /* Show labels on layer */,
				D7CC33FB2A31475C00198EDF /* Show line of sight between points */,
				1C42E04129D2396B004FC4BE /* Show popup */,
				1C9B74C429DB43580038B06F /* Show realistic light and shadows */,
				E004A6F1284E4F80002A1FE6 /* Show result of spatial operations */,
				E066DD392860C9EE004D3D5B /* Show result of spatial relationships */,
				1CAF831A2A20305F000E1E60 /* Show utility associations */,
				D7ABA2FB2A3287C10021822B /* Show viewshed from geoelement in scene */,
				0086F3FC28E3770900974721 /* Show viewshed from point in scene */,
				D75B584D2AAFB2C20038B3B4 /* Style features with custom dictionary */,
				E066DD362860AB0B004D3D5B /* Style graphics with renderer */,
				E004A6E42846A609002A1FE6 /* Style graphics with symbols */,
				D754E31D2A1D661D0006C5F1 /* Style point with picture marker symbols */,
				D74C8BFA2ABA5572007C76B8 /* Style symbols from mobile style file */,
				7573E81229D6134C00BEED9C /* Trace utility network */,
			);
			path = Samples;
			sourceTree = "<group>";
		};
		0074ABB328174B830037244A /* Display map */ = {
			isa = PBXGroup;
			children = (
				0074ABBE28174BCF0037244A /* DisplayMapView.swift */,
			);
			path = "Display map";
			sourceTree = "<group>";
		};
		0074ABC028174F430037244A /* Models */ = {
			isa = PBXGroup;
			children = (
				00CCB8A4285BAF8700BBAB70 /* OnDemandResource.swift */,
				0074ABC128174F430037244A /* Sample.swift */,
			);
			path = Models;
			sourceTree = "<group>";
		};
		0086F3FC28E3770900974721 /* Show viewshed from point in scene */ = {
			isa = PBXGroup;
			children = (
				0042E24228E4BF8F001F33D6 /* ShowViewshedFromPointInSceneView.Model.swift */,
				0086F3FD28E3770900974721 /* ShowViewshedFromPointInSceneView.swift */,
				0042E24428E4F82B001F33D6 /* ShowViewshedFromPointInSceneView.ViewshedSettingsView.swift */,
			);
			path = "Show viewshed from point in scene";
			sourceTree = "<group>";
		};
		00966EE62811F64D009D3DD7 /* iOS */ = {
			isa = PBXGroup;
			children = (
				00E5402A27F775EA00CF66D5 /* Info.plist */,
			);
			path = iOS;
			sourceTree = "<group>";
		};
		00A7A1422A2FC58300F035F7 /* Display content of utility network container */ = {
			isa = PBXGroup;
			children = (
				00A7A1432A2FC58300F035F7 /* DisplayContentOfUtilityNetworkContainerView.swift */,
				00A7A1492A2FC5B700F035F7 /* DisplayContentOfUtilityNetworkContainerView.Model.swift */,
			);
			path = "Display content of utility network container";
			sourceTree = "<group>";
		};
		00B042E3282EDC690072E1B4 /* Set basemap */ = {
			isa = PBXGroup;
			children = (
				00B042E5282EDC690072E1B4 /* SetBasemapView.swift */,
			);
			path = "Set basemap";
			sourceTree = "<group>";
		};
		00B04FB3283EEB830026C882 /* Display overview map */ = {
			isa = PBXGroup;
			children = (
				00B04FB4283EEBA80026C882 /* DisplayOverviewMapView.swift */,
			);
			path = "Display overview map";
			sourceTree = "<group>";
		};
		00C94A0228B53DCC004E42D9 /* 7c4c679ab06a4df19dc497f577f111bd */ = {
			isa = PBXGroup;
			children = (
				00C94A0C28B53DE1004E42D9 /* raster-file */,
			);
			path = 7c4c679ab06a4df19dc497f577f111bd;
			sourceTree = "<group>";
		};
		00CB913628481475005C2C5D /* Search with geocode */ = {
			isa = PBXGroup;
			children = (
				00CB9137284814A4005C2C5D /* SearchWithGeocodeView.swift */,
			);
			path = "Search with geocode";
			sourceTree = "<group>";
		};
		00CCB8A6285D059300BBAB70 /* Portal Data */ = {
			isa = PBXGroup;
			children = (
				D74C8C002ABA6202007C76B8 /* 1bd036f221f54a99abc9e46ff3511cbf */,
				00C94A0228B53DCC004E42D9 /* 7c4c679ab06a4df19dc497f577f111bd */,
				D701D7242A37C7E4006FF0C8 /* 07d62a792ab6496d9b772a24efea45d0 */,
				00D4EF8328638BF100B9CC30 /* 15a7cbd3af1e47cfa5d2c6b93dc44fc2 */,
				00D4EF8E28638BF100B9CC30 /* 68ec42517cdd439e81b036210483e8e7 */,
				1C965C4629DBA879002F8536 /* 681d6f7694644709a7c830ec57a2d72b */,
				D73F8CF22AB1089900CD39DA /* 751138a2e0844e06853522d54103222a */,
				792222DB2A81AA5D00619FFE /* a8a942c228af4fac96baa78ad60f511f */,
				00D4EF8128638BF100B9CC30 /* cb1b20748a9f4d128dad8a87244e3e37 */,
				D77572AC2A295DC100F490CD /* d1453556d91e46dea191c20c398b82cd */,
				F111CCC2288B63DB00205358 /* e1f3a7254cb845b09450f54937c16061 */,
			);
			path = "Portal Data";
			sourceTree = SOURCE_ROOT;
		};
		00D4EF7E2863840D00B9CC30 /* Add feature layers */ = {
			isa = PBXGroup;
			children = (
				00D4EF7F2863842100B9CC30 /* AddFeatureLayersView.swift */,
			);
			path = "Add feature layers";
			sourceTree = "<group>";
		};
		00D4EF8128638BF100B9CC30 /* cb1b20748a9f4d128dad8a87244e3e37 */ = {
			isa = PBXGroup;
			children = (
				00D4EF8228638BF100B9CC30 /* LA_Trails.geodatabase */,
			);
			path = cb1b20748a9f4d128dad8a87244e3e37;
			sourceTree = "<group>";
		};
		00D4EF8328638BF100B9CC30 /* 15a7cbd3af1e47cfa5d2c6b93dc44fc2 */ = {
			isa = PBXGroup;
			children = (
				00D4EFB02863CE6300B9CC30 /* ScottishWildlifeTrust_reserves */,
			);
			path = 15a7cbd3af1e47cfa5d2c6b93dc44fc2;
			sourceTree = "<group>";
		};
		00D4EF8E28638BF100B9CC30 /* 68ec42517cdd439e81b036210483e8e7 */ = {
			isa = PBXGroup;
			children = (
				00D4EF8F28638BF100B9CC30 /* AuroraCO.gpkg */,
			);
			path = 68ec42517cdd439e81b036210483e8e7;
			sourceTree = "<group>";
		};
		00E5400627F3CCA100CF66D5 = {
			isa = PBXGroup;
			children = (
				00966EE62811F64D009D3DD7 /* iOS */,
				0023DE5029D648FA0098243A /* macOS */,
				00CCB8A6285D059300BBAB70 /* Portal Data */,
				00E5401427F3CCA200CF66D5 /* Products */,
				003D7C332821EBCC009DDFD2 /* Scripts */,
				00E5400B27F3CCA100CF66D5 /* Shared */,
			);
			sourceTree = "<group>";
		};
		00E5400B27F3CCA100CF66D5 /* Shared */ = {
			isa = PBXGroup;
			children = (
				0074ABAF281742420037244A /* Supporting Files */,
				0074ABB228174B830037244A /* Samples */,
				00E5400C27F3CCA100CF66D5 /* SamplesApp.swift */,
				00E5400E27F3CCA200CF66D5 /* Assets.xcassets */,
				001C6DD827FE585A00D472C2 /* AppSecrets.swift.masque */,
				0074ABCA2817B8DB0037244A /* SamplesApp+Samples.swift.tache */,
			);
			path = Shared;
			sourceTree = "<group>";
		};
		00E5401427F3CCA200CF66D5 /* Products */ = {
			isa = PBXGroup;
			children = (
				00E5401327F3CCA200CF66D5 /* Samples.app */,
			);
			name = Products;
			sourceTree = "<group>";
		};
		108EC03F29D25AE1000F35D0 /* Query feature table */ = {
			isa = PBXGroup;
			children = (
				108EC04029D25B2C000F35D0 /* QueryFeatureTableView.swift */,
			);
			path = "Query feature table";
			sourceTree = "<group>";
		};
		1C0C1C3229D34DAE005C8B24 /* Change viewpoint */ = {
			isa = PBXGroup;
			children = (
				1C0C1C3429D34DAE005C8B24 /* ChangeViewpointView.swift */,
			);
			path = "Change viewpoint";
			sourceTree = "<group>";
		};
		1C19B4EA2A578E46001D2506 /* Create load report */ = {
			isa = PBXGroup;
			children = (
				1C19B4EF2A578E46001D2506 /* CreateLoadReportView.Model.swift */,
				1C19B4ED2A578E46001D2506 /* CreateLoadReportView.swift */,
				1C19B4EB2A578E46001D2506 /* CreateLoadReportView.Views.swift */,
			);
			path = "Create load report";
			sourceTree = "<group>";
		};
		1C26ED122A859525009B7721 /* Filter features in scene */ = {
			isa = PBXGroup;
			children = (
				1C26ED152A859525009B7721 /* FilterFeaturesInSceneView.swift */,
			);
			path = "Filter features in scene";
			sourceTree = "<group>";
		};
		1C3B7DC22A5F64FC00907443 /* Analyze network with subnetwork trace */ = {
			isa = PBXGroup;
			children = (
				1C3B7DC32A5F64FC00907443 /* AnalyzeNetworkWithSubnetworkTraceView.Model.swift */,
				1C3B7DC62A5F64FC00907443 /* AnalyzeNetworkWithSubnetworkTraceView.swift */,
			);
			path = "Analyze network with subnetwork trace";
			sourceTree = "<group>";
		};
		1C42E04129D2396B004FC4BE /* Show popup */ = {
			isa = PBXGroup;
			children = (
				1C42E04329D2396B004FC4BE /* ShowPopupView.swift */,
			);
			path = "Show popup";
			sourceTree = "<group>";
		};
		1C43BC782A43781100509BF8 /* Set visibility of subtype sublayer */ = {
			isa = PBXGroup;
			children = (
				1C43BC7C2A43781100509BF8 /* SetVisibilityOfSubtypeSublayerView.Model.swift */,
				1C43BC7E2A43781100509BF8 /* SetVisibilityOfSubtypeSublayerView.swift */,
				1C43BC792A43781100509BF8 /* SetVisibilityOfSubtypeSublayerView.Views.swift */,
			);
			path = "Set visibility of subtype sublayer";
			sourceTree = "<group>";
		};
		1C56B5DE2A82C02D000381DA /* Display points using clustering feature reduction */ = {
			isa = PBXGroup;
			children = (
				1C56B5E22A82C02D000381DA /* DisplayPointsUsingClusteringFeatureReductionView.swift */,
			);
			path = "Display points using clustering feature reduction";
			sourceTree = "<group>";
		};
		1C965C4629DBA879002F8536 /* 681d6f7694644709a7c830ec57a2d72b */ = {
			isa = PBXGroup;
			children = (
				004FE87029DF5D8700075217 /* Bristol */,
			);
			path = 681d6f7694644709a7c830ec57a2d72b;
			sourceTree = "<group>";
		};
		1C9B74C429DB43580038B06F /* Show realistic light and shadows */ = {
			isa = PBXGroup;
			children = (
				1C9B74C529DB43580038B06F /* ShowRealisticLightAndShadowsView.swift */,
			);
			path = "Show realistic light and shadows";
			sourceTree = "<group>";
		};
		1C9B74D229DB54560038B06F /* Change camera controller */ = {
			isa = PBXGroup;
			children = (
				1C9B74D529DB54560038B06F /* ChangeCameraControllerView.swift */,
			);
			path = "Change camera controller";
			sourceTree = "<group>";
		};
		1CAB8D402A3CEAB0002AA649 /* Run valve isolation trace */ = {
			isa = PBXGroup;
			children = (
				1CAB8D442A3CEAB0002AA649 /* RunValveIsolationTraceView.Model.swift */,
				1CAB8D472A3CEAB0002AA649 /* RunValveIsolationTraceView.swift */,
			);
			path = "Run valve isolation trace";
			sourceTree = "<group>";
		};
		1CAF831A2A20305F000E1E60 /* Show utility associations */ = {
			isa = PBXGroup;
			children = (
				1CAF831B2A20305F000E1E60 /* ShowUtilityAssociationsView.swift */,
			);
			path = "Show utility associations";
			sourceTree = "<group>";
		};
		218F35B229C28F4A00502022 /* Authenticate with OAuth */ = {
			isa = PBXGroup;
			children = (
				218F35B329C28F4A00502022 /* AuthenticateWithOAuthView.swift */,
			);
			path = "Authenticate with OAuth";
			sourceTree = "<group>";
		};
		4D2ADC3E29C26D05003B367F /* Add dynamic entity layer */ = {
			isa = PBXGroup;
			children = (
				4D2ADC3F29C26D05003B367F /* AddDynamicEntityLayerView.swift */,
				4D2ADC6629C50BD6003B367F /* AddDynamicEntityLayerView.Model.swift */,
				4D2ADC6829C50C4C003B367F /* AddDynamicEntityLayerView.SettingsView.swift */,
			);
			path = "Add dynamic entity layer";
			sourceTree = "<group>";
		};
		4D2ADC5329C4F612003B367F /* Change map view background */ = {
			isa = PBXGroup;
			children = (
				4D2ADC5529C4F612003B367F /* ChangeMapViewBackgroundView.swift */,
				4D2ADC5829C4F612003B367F /* ChangeMapViewBackgroundView.SettingsView.swift */,
				4D2ADC6129C5071C003B367F /* ChangeMapViewBackgroundView.Model.swift */,
			);
			path = "Change map view background";
			sourceTree = "<group>";
		};
		7573E81229D6134C00BEED9C /* Trace utility network */ = {
			isa = PBXGroup;
			children = (
				7573E81329D6134C00BEED9C /* TraceUtilityNetworkView.Model.swift */,
				7573E81529D6134C00BEED9C /* TraceUtilityNetworkView.Enums.swift */,
				7573E81729D6134C00BEED9C /* TraceUtilityNetworkView.Views.swift */,
				7573E81829D6134C00BEED9C /* TraceUtilityNetworkView.swift */,
			);
			path = "Trace utility network";
			sourceTree = "<group>";
		};
		75DD739029D38B1B0010229D /* Navigate route */ = {
			isa = PBXGroup;
			children = (
				75DD739129D38B1B0010229D /* NavigateRouteView.swift */,
			);
			path = "Navigate route";
			sourceTree = "<group>";
		};
		792222DB2A81AA5D00619FFE /* a8a942c228af4fac96baa78ad60f511f */ = {
			isa = PBXGroup;
			children = (
				792222DC2A81AA5D00619FFE /* AIS_MarineCadastre_SelectedVessels_CustomDataSource.jsonl */,
			);
			path = a8a942c228af4fac96baa78ad60f511f;
			sourceTree = "<group>";
		};
		79B7B8082A1BF8B300F57C27 /* Create and save KML file */ = {
			isa = PBXGroup;
			children = (
				79302F842A1ED4E30002336A /* CreateAndSaveKMLView.Model.swift */,
				79B7B8092A1BF8EC00F57C27 /* CreateAndSaveKMLView.swift */,
				79302F862A1ED71B0002336A /* CreateAndSaveKMLView.Views.swift */,
			);
			path = "Create and save KML file";
			sourceTree = "<group>";
		};
		79D84D0C2A815BED00F45262 /* Add custom dynamic entity data source */ = {
			isa = PBXGroup;
			children = (
				79D84D0D2A815C5B00F45262 /* AddCustomDynamicEntityDataSourceView.swift */,
				7900C5F52A83FC3F002D430F /* AddCustomDynamicEntityDataSourceView.Vessel.swift */,
			);
			path = "Add custom dynamic entity data source";
			sourceTree = "<group>";
		};
		88F93CBE29C3D4E30006B28E /* Create and edit geometries */ = {
			isa = PBXGroup;
			children = (
				88F93CC029C3D59C0006B28E /* CreateAndEditGeometriesView.swift */,
			);
			path = "Create and edit geometries";
			sourceTree = "<group>";
		};
		D701D7242A37C7E4006FF0C8 /* 07d62a792ab6496d9b772a24efea45d0 */ = {
			isa = PBXGroup;
			children = (
				D701D72B2A37C7F7006FF0C8 /* bradley_low_3ds */,
			);
			path = 07d62a792ab6496d9b772a24efea45d0;
			sourceTree = "<group>";
		};
		D704AA562AB22B7A00A3BB63 /* Group layers together */ = {
			isa = PBXGroup;
			children = (
				D704AA592AB22C1A00A3BB63 /* GroupLayersTogetherView.swift */,
				D75C35662AB50338003CD55F /* GroupLayersTogetherView.GroupLayerListView.swift */,
			);
			path = "Group layers together";
			sourceTree = "<group>";
		};
		D71099692A27D8880065A1C1 /* Densify and generalize geometry */ = {
			isa = PBXGroup;
			children = (
				D710996C2A27D9210065A1C1 /* DensifyAndGeneralizeGeometryView.swift */,
				D710996F2A2802FA0065A1C1 /* DensifyAndGeneralizeGeometryView.SettingsView.swift */,
			);
			path = "Densify and generalize geometry";
			sourceTree = "<group>";
		};
		D71C5F602AAA7854006599FD /* Create symbol styles from web styles */ = {
			isa = PBXGroup;
			children = (
				D71C5F632AAA7A88006599FD /* CreateSymbolStylesFromWebStylesView.swift */,
			);
			path = "Create symbol styles from web styles";
			sourceTree = "<group>";
		};
		D722BD1E2A420D7E002C2087 /* Show extruded features */ = {
			isa = PBXGroup;
			children = (
				D722BD212A420DAD002C2087 /* ShowExtrudedFeaturesView.swift */,
			);
			path = "Show extruded features";
			sourceTree = "<group>";
		};
		D734FA072A183A5A00246D7E /* Set max extent */ = {
			isa = PBXGroup;
			children = (
				D734FA092A183A5B00246D7E /* SetMaxExtentView.swift */,
			);
			path = "Set max extent";
			sourceTree = "<group>";
		};
		D73F8CF22AB1089900CD39DA /* 751138a2e0844e06853522d54103222a */ = {
			isa = PBXGroup;
			children = (
				D73F8CF32AB1089900CD39DA /* Restaurant.stylx */,
			);
			path = 751138a2e0844e06853522d54103222a;
			sourceTree = "<group>";
		};
		D744FD132A2112360084A66C /* Create convex hull around points */ = {
			isa = PBXGroup;
			children = (
				D744FD162A2112D90084A66C /* CreateConvexHullAroundPointsView.swift */,
			);
			path = "Create convex hull around points";
			sourceTree = "<group>";
		};
		D74C8BFA2ABA5572007C76B8 /* Style symbols from mobile style file */ = {
			isa = PBXGroup;
			children = (
				D7337C592ABCFDB100A5D865 /* StyleSymbolsFromMobileStyleFileView.SymbolOptionsListView.swift */,
				D74C8BFD2ABA5605007C76B8 /* StyleSymbolsFromMobileStyleFileView.swift */,
			);
			path = "Style symbols from mobile style file";
			sourceTree = "<group>";
		};
		D74C8C002ABA6202007C76B8 /* 1bd036f221f54a99abc9e46ff3511cbf */ = {
			isa = PBXGroup;
			children = (
				D74C8C012ABA6202007C76B8 /* emoji-mobile.stylx */,
			);
			path = 1bd036f221f54a99abc9e46ff3511cbf;
			sourceTree = "<group>";
		};
		D751017D2A2E490800B8FA48 /* Show labels on layer */ = {
			isa = PBXGroup;
			children = (
				D75101802A2E493600B8FA48 /* ShowLabelsOnLayerView.swift */,
			);
			path = "Show labels on layer";
			sourceTree = "<group>";
		};
		D751018A2A2E960300B8FA48 /* Identify layer features */ = {
			isa = PBXGroup;
			children = (
				D751018D2A2E962D00B8FA48 /* IdentifyLayerFeaturesView.swift */,
			);
			path = "Identify layer features";
			sourceTree = "<group>";
		};
		D752D93C2A3914E5003EB25E /* Manage operational layers */ = {
			isa = PBXGroup;
			children = (
				D752D93F2A39154C003EB25E /* ManageOperationalLayersView.swift */,
			);
			path = "Manage operational layers";
			sourceTree = "<group>";
		};
		D752D9422A3A6EB8003EB25E /* Monitor changes to map load status */ = {
			isa = PBXGroup;
			children = (
				D752D9452A3A6F7F003EB25E /* MonitorChangesToMapLoadStatusView.swift */,
			);
			path = "Monitor changes to map load status";
			sourceTree = "<group>";
		};
		D752D95B2A3BCDD4003EB25E /* Display map from portal item */ = {
			isa = PBXGroup;
			children = (
				D752D95E2A3BCE06003EB25E /* DisplayMapFromPortalItemView.swift */,
			);
			path = "Display map from portal item";
			sourceTree = "<group>";
		};
		D75362CC2A1E862B00D83028 /* Apply unique value renderer */ = {
			isa = PBXGroup;
			children = (
				D75362D12A1E886700D83028 /* ApplyUniqueValueRendererView.swift */,
			);
			path = "Apply unique value renderer";
			sourceTree = "<group>";
		};
		D754E31D2A1D661D0006C5F1 /* Style point with picture marker symbols */ = {
			isa = PBXGroup;
			children = (
				D754E3222A1D66820006C5F1 /* StylePointWithPictureMarkerSymbolsView.swift */,
			);
			path = "Style point with picture marker symbols";
			sourceTree = "<group>";
		};
		D75B584D2AAFB2C20038B3B4 /* Style features with custom dictionary */ = {
			isa = PBXGroup;
			children = (
				D75B58502AAFB3030038B3B4 /* StyleFeaturesWithCustomDictionaryView.swift */,
			);
			path = "Style features with custom dictionary";
			sourceTree = "<group>";
		};
		D769C20D2A28FF8600030F61 /* Set up location-driven geotriggers */ = {
			isa = PBXGroup;
			children = (
				D769C2112A29019B00030F61 /* SetUpLocationDrivenGeotriggersView.swift */,
				D79EE76D2A4CEA5D005A52AE /* SetUpLocationDrivenGeotriggersView.Model.swift */,
			);
			path = "Set up location-driven geotriggers";
			sourceTree = "<group>";
		};
		D77570BC2A29427200F490CD /* Animate images with image overlay */ = {
			isa = PBXGroup;
			children = (
				D77570BF2A2942F800F490CD /* AnimateImagesWithImageOverlayView.swift */,
			);
			path = "Animate images with image overlay";
			sourceTree = "<group>";
		};
		D77572AC2A295DC100F490CD /* d1453556d91e46dea191c20c398b82cd */ = {
			isa = PBXGroup;
			children = (
				D77572AD2A295DDD00F490CD /* PacificSouthWest2 */,
			);
			path = d1453556d91e46dea191c20c398b82cd;
			sourceTree = "<group>";
		};
		D78666A92A21616D00C60110 /* Find nearest vertex */ = {
			isa = PBXGroup;
			children = (
				D78666AC2A2161F100C60110 /* FindNearestVertexView.swift */,
			);
			path = "Find nearest vertex";
			sourceTree = "<group>";
		};
		D7ABA2F52A3256610021822B /* Measure distance in scene */ = {
			isa = PBXGroup;
			children = (
				D7ABA2F82A32579C0021822B /* MeasureDistanceInSceneView.swift */,
			);
			path = "Measure distance in scene";
			sourceTree = "<group>";
		};
		D7ABA2FB2A3287C10021822B /* Show viewshed from geoelement in scene */ = {
			isa = PBXGroup;
			children = (
				D7ABA2FE2A32881C0021822B /* ShowViewshedFromGeoelementInSceneView.swift */,
			);
			path = "Show viewshed from geoelement in scene";
			sourceTree = "<group>";
		};
		D7B3C5C02A43B71E001DA4D8 /* Create convex hull around geometries */ = {
			isa = PBXGroup;
			children = (
				D7634FAE2A43B7AC00F8AEFB /* CreateConvexHullAroundGeometriesView.swift */,
			);
			path = "Create convex hull around geometries";
			sourceTree = "<group>";
		};
		D7CC33FB2A31475C00198EDF /* Show line of sight between points */ = {
			isa = PBXGroup;
			children = (
				D7CC33FD2A31475C00198EDF /* ShowLineOfSightBetweenPointsView.swift */,
			);
			path = "Show line of sight between points";
			sourceTree = "<group>";
		};
		D7E440D12A1ECBC2005D74DE /* Create buffers around points */ = {
			isa = PBXGroup;
			children = (
				D7E440D62A1ECE7D005D74DE /* CreateBuffersAroundPointsView.swift */,
			);
			path = "Create buffers around points";
			sourceTree = "<group>";
		};
		D7E557602A1D743100B9FB09 /* Add WMS layer */ = {
			isa = PBXGroup;
			children = (
				D7E557672A1D768800B9FB09 /* AddWMSLayerView.swift */,
			);
			path = "Add WMS layer";
			sourceTree = "<group>";
		};
		D7EAF34F2A1C011000D822C4 /* Set min and max scale */ = {
			isa = PBXGroup;
			children = (
				D7EAF3592A1C023800D822C4 /* SetMinAndMaxScaleView.swift */,
			);
			path = "Set min and max scale";
			sourceTree = "<group>";
		};
		D7EF5D712A269E2D00FEBDE5 /* Show coordinates in multiple formats */ = {
			isa = PBXGroup;
			children = (
				D7EF5D742A26A03A00FEBDE5 /* ShowCoordinatesInMultipleFormatsView.swift */,
			);
			path = "Show coordinates in multiple formats";
			sourceTree = "<group>";
		};
		E000E75E2869E325005D87C5 /* Clip geometry */ = {
			isa = PBXGroup;
			children = (
				E000E75F2869E33D005D87C5 /* ClipGeometryView.swift */,
			);
			path = "Clip geometry";
			sourceTree = "<group>";
		};
		E000E761286A0B07005D87C5 /* Cut geometry */ = {
			isa = PBXGroup;
			children = (
				E000E762286A0B18005D87C5 /* CutGeometryView.swift */,
			);
			path = "Cut geometry";
			sourceTree = "<group>";
		};
		E004A6B928414332002A1FE6 /* Set viewpoint rotation */ = {
			isa = PBXGroup;
			children = (
				E004A6BD28414332002A1FE6 /* SetViewpointRotationView.swift */,
			);
			path = "Set viewpoint rotation";
			sourceTree = "<group>";
		};
		E004A6D528465C70002A1FE6 /* Display scene */ = {
			isa = PBXGroup;
			children = (
				E004A6D828465C70002A1FE6 /* DisplaySceneView.swift */,
			);
			path = "Display scene";
			sourceTree = "<group>";
		};
		E004A6DE2846626A002A1FE6 /* Show callout */ = {
			isa = PBXGroup;
			children = (
				E004A6DF28466279002A1FE6 /* ShowCalloutView.swift */,
			);
			path = "Show callout";
			sourceTree = "<group>";
		};
		E004A6E42846A609002A1FE6 /* Style graphics with symbols */ = {
			isa = PBXGroup;
			children = (
				E004A6E52846A61F002A1FE6 /* StyleGraphicsWithSymbolsView.swift */,
			);
			path = "Style graphics with symbols";
			sourceTree = "<group>";
		};
		E004A6E728493BBB002A1FE6 /* Show device location */ = {
			isa = PBXGroup;
			children = (
				E004A6E828493BCE002A1FE6 /* ShowDeviceLocationView.swift */,
			);
			path = "Show device location";
			sourceTree = "<group>";
		};
		E004A6EB28495538002A1FE6 /* Create planar and geodetic buffers */ = {
			isa = PBXGroup;
			children = (
				E004A6EC2849556E002A1FE6 /* CreatePlanarAndGeodeticBuffersView.swift */,
			);
			path = "Create planar and geodetic buffers";
			sourceTree = "<group>";
		};
		E004A6EE284E4B7A002A1FE6 /* Download vector tiles to local cache */ = {
			isa = PBXGroup;
			children = (
				E004A6EF284E4B9B002A1FE6 /* DownloadVectorTilesToLocalCacheView.swift */,
			);
			path = "Download vector tiles to local cache";
			sourceTree = "<group>";
		};
		E004A6F1284E4F80002A1FE6 /* Show result of spatial operations */ = {
			isa = PBXGroup;
			children = (
				E004A6F2284E4FEB002A1FE6 /* ShowResultOfSpatialOperationsView.swift */,
			);
			path = "Show result of spatial operations";
			sourceTree = "<group>";
		};
		E004A6F4284FA3C5002A1FE6 /* Select features in feature layer */ = {
			isa = PBXGroup;
			children = (
				E004A6F5284FA42A002A1FE6 /* SelectFeaturesInFeatureLayerView.swift */,
			);
			path = "Select features in feature layer";
			sourceTree = "<group>";
		};
		E041ABC3287CAFEB0056009B /* Web */ = {
			isa = PBXGroup;
			children = (
				E041AC15287F54580056009B /* highlight.min.js */,
				E041AC1D288076A60056009B /* info.css */,
				E041AC1F288077B90056009B /* xcode.css */,
			);
			path = Web;
			sourceTree = "<group>";
		};
		E066DD33285CF3A0004D3D5B /* Find route */ = {
			isa = PBXGroup;
			children = (
				E066DD34285CF3B3004D3D5B /* FindRouteView.swift */,
			);
			path = "Find route";
			sourceTree = "<group>";
		};
		E066DD362860AB0B004D3D5B /* Style graphics with renderer */ = {
			isa = PBXGroup;
			children = (
				E066DD372860AB28004D3D5B /* StyleGraphicsWithRendererView.swift */,
			);
			path = "Style graphics with renderer";
			sourceTree = "<group>";
		};
		E066DD392860C9EE004D3D5B /* Show result of spatial relationships */ = {
			isa = PBXGroup;
			children = (
				E066DD3A2860CA08004D3D5B /* ShowResultOfSpatialRelationshipsView.swift */,
			);
			path = "Show result of spatial relationships";
			sourceTree = "<group>";
		};
		E066DD3E28610F3F004D3D5B /* Add scene layer from service */ = {
			isa = PBXGroup;
			children = (
				E066DD3F28610F55004D3D5B /* AddSceneLayerFromServiceView.swift */,
			);
			path = "Add scene layer from service";
			sourceTree = "<group>";
		};
		E070A0A1286F3B3400F2B606 /* Download preplanned map area */ = {
			isa = PBXGroup;
			children = (
				883C121429C9136600062FF9 /* DownloadPreplannedMapAreaView.MapPicker.swift */,
				E0D04FF128A5390000747989 /* DownloadPreplannedMapAreaView.Model.swift */,
				E070A0A2286F3B6000F2B606 /* DownloadPreplannedMapAreaView.swift */,
			);
			path = "Download preplanned map area";
			sourceTree = "<group>";
		};
		E088E1552862578800413100 /* Set surface placement mode */ = {
			isa = PBXGroup;
			children = (
				E088E1562862579D00413100 /* SetSurfacePlacementModeView.swift */,
			);
			path = "Set surface placement mode";
			sourceTree = "<group>";
		};
		E088E1722863B5E600413100 /* Generate offline map */ = {
			isa = PBXGroup;
			children = (
				E088E1732863B5F800413100 /* GenerateOfflineMapView.swift */,
			);
			path = "Generate offline map";
			sourceTree = "<group>";
		};
		E0EA0B75286638FD00C9621D /* Project geometry */ = {
			isa = PBXGroup;
			children = (
				E0EA0B762866390E00C9621D /* ProjectGeometryView.swift */,
			);
			path = "Project geometry";
			sourceTree = "<group>";
		};
		E0FE32E528747762002C6ACA /* Browse building floors */ = {
			isa = PBXGroup;
			children = (
				E0FE32E628747778002C6ACA /* BrowseBuildingFloorsView.swift */,
			);
			path = "Browse building floors";
			sourceTree = "<group>";
		};
		F111CCBD288B548400205358 /* Display map from mobile map package */ = {
			isa = PBXGroup;
			children = (
				F111CCC0288B5D5600205358 /* DisplayMapFromMobileMapPackageView.swift */,
			);
			path = "Display map from mobile map package";
			sourceTree = "<group>";
		};
		F111CCC2288B63DB00205358 /* e1f3a7254cb845b09450f54937c16061 */ = {
			isa = PBXGroup;
			children = (
				F111CCC3288B641900205358 /* Yellowstone.mmpk */,
			);
			path = e1f3a7254cb845b09450f54937c16061;
			sourceTree = "<group>";
		};
		F19A316128906F0D003B7EF9 /* Add raster from file */ = {
			isa = PBXGroup;
			children = (
				F1E71BF0289473760064C33F /* AddRasterFromFileView.swift */,
			);
			path = "Add raster from file";
			sourceTree = "<group>";
		};
/* End PBXGroup section */

/* Begin PBXNativeTarget section */
		00E5401227F3CCA200CF66D5 /* Samples */ = {
			isa = PBXNativeTarget;
			buildConfigurationList = 00E5402427F3CCA200CF66D5 /* Build configuration list for PBXNativeTarget "Samples" */;
			buildPhases = (
				001C6DDC27FE5CE800D472C2 /* Create .secrets File If It Does Not Exist */,
				00CCB8A3285BA2FD00BBAB70 /* Download Portal Item Data */,
				00E5402B27F77A5A00CF66D5 /* Lint Sources */,
				00E5400F27F3CCA200CF66D5 /* Sources */,
				00144B5E280634840090DD5D /* Embed Frameworks */,
				00E5401027F3CCA200CF66D5 /* Frameworks */,
				00E5401127F3CCA200CF66D5 /* Resources */,
				0039A4E82885C4E300592C86 /* Copy Source Code Files */,
				0039A4E72885C45200592C86 /* Copy README.md Files For Source Code View */,
			);
			buildRules = (
				0083586F27FE3BCF00192A15 /* PBXBuildRule */,
				0074ABCC2817B8E60037244A /* PBXBuildRule */,
			);
			dependencies = (
			);
			name = Samples;
			packageProductDependencies = (
				00C43AEC2947DC350099AE34 /* ArcGISToolkit */,
			);
			productName = "arcgis-swift-sdk-samples (iOS)";
			productReference = 00E5401327F3CCA200CF66D5 /* Samples.app */;
			productType = "com.apple.product-type.application";
		};
/* End PBXNativeTarget section */

/* Begin PBXProject section */
		00E5400727F3CCA100CF66D5 /* Project object */ = {
			isa = PBXProject;
			attributes = {
				BuildIndependentTargetsInParallel = 1;
				KnownAssetTags = (
					AddCustomDynamicEntityDataSource,
					AddFeatureLayers,
					AddRasterFromFile,
					AnimateImagesWithImageOverlay,
					ChangeCameraController,
					DisplayMapFromMobileMapPackage,
					ShowViewshedFromGeoelementInScene,
					StyleFeaturesWithCustomDictionary,
					StyleSymbolsFromMobileStyleFile,
				);
				LastSwiftUpdateCheck = 1330;
				LastUpgradeCheck = 1330;
				ORGANIZATIONNAME = Esri;
				TargetAttributes = {
					00E5401227F3CCA200CF66D5 = {
						CreatedOnToolsVersion = 13.3;
					};
				};
			};
			buildConfigurationList = 00E5400A27F3CCA100CF66D5 /* Build configuration list for PBXProject "Samples" */;
			compatibilityVersion = "Xcode 13.0";
			developmentRegion = en;
			hasScannedForEncodings = 0;
			knownRegions = (
				en,
				Base,
			);
			mainGroup = 00E5400627F3CCA100CF66D5;
			packageReferences = (
				00C43AEB2947DC350099AE34 /* XCRemoteSwiftPackageReference "arcgis-maps-sdk-swift-toolkit" */,
			);
			productRefGroup = 00E5401427F3CCA200CF66D5 /* Products */;
			projectDirPath = "";
			projectRoot = "";
			targets = (
				00E5401227F3CCA200CF66D5 /* Samples */,
			);
		};
/* End PBXProject section */

/* Begin PBXResourcesBuildPhase section */
		00E5401127F3CCA200CF66D5 /* Resources */ = {
			isa = PBXResourcesBuildPhase;
			buildActionMask = 2147483647;
			files = (
				E041AC1E288076A60056009B /* info.css in Resources */,
				E041AC1A287F54580056009B /* highlight.min.js in Resources */,
				00E5402027F3CCA200CF66D5 /* Assets.xcassets in Resources */,
				00C94A0D28B53DE1004E42D9 /* raster-file in Resources */,
				004FE87129DF5D8700075217 /* Bristol in Resources */,
				D73F8CF42AB1089900CD39DA /* Restaurant.stylx in Resources */,
				D74C8C022ABA6202007C76B8 /* emoji-mobile.stylx in Resources */,
				792222DD2A81AA5D00619FFE /* AIS_MarineCadastre_SelectedVessels_CustomDataSource.jsonl in Resources */,
				E041AC20288077B90056009B /* xcode.css in Resources */,
				00D4EF9028638BF100B9CC30 /* LA_Trails.geodatabase in Resources */,
				D701D72C2A37C7F7006FF0C8 /* bradley_low_3ds in Resources */,
				00D4EF9A28638BF100B9CC30 /* AuroraCO.gpkg in Resources */,
				F111CCC4288B641900205358 /* Yellowstone.mmpk in Resources */,
				D77572AE2A295DDE00F490CD /* PacificSouthWest2 in Resources */,
				00D4EFB12863CE6300B9CC30 /* ScottishWildlifeTrust_reserves in Resources */,
			);
			runOnlyForDeploymentPostprocessing = 0;
		};
/* End PBXResourcesBuildPhase section */

/* Begin PBXShellScriptBuildPhase section */
		001C6DDC27FE5CE800D472C2 /* Create .secrets File If It Does Not Exist */ = {
			isa = PBXShellScriptBuildPhase;
			alwaysOutOfDate = 1;
			buildActionMask = 2147483647;
			files = (
			);
			inputFileListPaths = (
			);
			inputPaths = (
			);
			name = "Create .secrets File If It Does Not Exist";
			outputFileListPaths = (
			);
			outputPaths = (
				"$(SRCROOT)/.secrets",
			);
			runOnlyForDeploymentPostprocessing = 0;
			shellPath = /bin/sh;
			shellScript = "if [ ! -e \"$SRCROOT/.secrets\" ]\nthen\n    touch \"$SRCROOT/.secrets\"\nfi\n";
		};
		0039A4E72885C45200592C86 /* Copy README.md Files For Source Code View */ = {
			isa = PBXShellScriptBuildPhase;
			alwaysOutOfDate = 1;
			buildActionMask = 2147483647;
			files = (
			);
			inputFileListPaths = (
			);
			inputPaths = (
			);
			name = "Copy README.md Files For Source Code View";
			outputFileListPaths = (
			);
			outputPaths = (
			);
			runOnlyForDeploymentPostprocessing = 0;
			shellPath = /bin/sh;
			shellScript = "echo $BUILT_PRODUCTS_DIR\n\n# Directory to which the readmes will be copied.\nREADMES_DIR=${BUILT_PRODUCTS_DIR}/${UNLOCALIZED_RESOURCES_FOLDER_PATH}/READMEs\nmkdir -p \"${READMES_DIR}\"\n\n# Root readme for the project to skip.\nDEFAULT_README=$SRCROOT/README.md\n\n# Find all README.md files in the project.\nfind ${SRCROOT} -name \"README.md\" | while read file\ndo\n    # Skip the root readme for project.\n    if [ \"$file\" = \"$DEFAULT_README\" ]\n    then\n        echo $BUILT_PRODUCTS_DIR\n        continue\n    fi\n    \n    # Extract the folder name from the path.\n    FILE_PATH=$(dirname \"$file\")\n    FOLDER_NAME=$(basename \"$FILE_PATH\")\n    \n    cp \"${file}\" \"${READMES_DIR}/${FOLDER_NAME}.md\"\ndone\n";
		};
		00CCB8A3285BA2FD00BBAB70 /* Download Portal Item Data */ = {
			isa = PBXShellScriptBuildPhase;
			alwaysOutOfDate = 1;
			buildActionMask = 2147483647;
			files = (
			);
			inputFileListPaths = (
			);
			inputPaths = (
			);
			name = "Download Portal Item Data";
			outputFileListPaths = (
			);
			outputPaths = (
			);
			runOnlyForDeploymentPostprocessing = 0;
			shellPath = /bin/sh;
			shellScript = "SAMPLES_DIRECTORY=\"${SRCROOT}/Shared/Samples\"\nDOWNLOAD_DIRECTORY=\"${SRCROOT}/Portal Data\"\nxcrun --sdk macosx swift \"${SRCROOT}/Scripts/DowloadPortalItemData.swift\" \"$SAMPLES_DIRECTORY\" \"$DOWNLOAD_DIRECTORY\"\n";
		};
		00E5402B27F77A5A00CF66D5 /* Lint Sources */ = {
			isa = PBXShellScriptBuildPhase;
			alwaysOutOfDate = 1;
			buildActionMask = 2147483647;
			files = (
			);
			inputFileListPaths = (
			);
			inputPaths = (
			);
			name = "Lint Sources";
			outputFileListPaths = (
			);
			outputPaths = (
			);
			runOnlyForDeploymentPostprocessing = 0;
			shellPath = /bin/sh;
			shellScript = "if [[ \"$(uname -m)\" == arm64 ]]; then\n    export PATH=\"/opt/homebrew/bin:$PATH\"\nfi\n\nif which swiftlint > /dev/null; then\n  swiftlint\nelse\n  echo \"warning: SwiftLint not installed, download from https://github.com/realm/SwiftLint\"\nfi\n";
		};
/* End PBXShellScriptBuildPhase section */

/* Begin PBXSourcesBuildPhase section */
		00E5400F27F3CCA200CF66D5 /* Sources */ = {
			isa = PBXSourcesBuildPhase;
			buildActionMask = 2147483647;
			files = (
				79D84D132A81711A00F45262 /* AddCustomDynamicEntityDataSourceView.swift in Sources */,
				E000E7602869E33D005D87C5 /* ClipGeometryView.swift in Sources */,
				4D2ADC6729C50BD6003B367F /* AddDynamicEntityLayerView.Model.swift in Sources */,
				E004A6E928493BCE002A1FE6 /* ShowDeviceLocationView.swift in Sources */,
				1C26ED192A859525009B7721 /* FilterFeaturesInSceneView.swift in Sources */,
				F111CCC1288B5D5600205358 /* DisplayMapFromMobileMapPackageView.swift in Sources */,
				D7337C5A2ABCFDB100A5D865 /* StyleSymbolsFromMobileStyleFileView.SymbolOptionsListView.swift in Sources */,
				1C43BC842A43781200509BF8 /* SetVisibilityOfSubtypeSublayerView.swift in Sources */,
				00A7A1462A2FC58300F035F7 /* DisplayContentOfUtilityNetworkContainerView.swift in Sources */,
				218F35B829C28F4A00502022 /* AuthenticateWithOAuthView.swift in Sources */,
				79B7B80A2A1BF8EC00F57C27 /* CreateAndSaveKMLView.swift in Sources */,
				7573E81C29D6134C00BEED9C /* TraceUtilityNetworkView.Enums.swift in Sources */,
				7573E81A29D6134C00BEED9C /* TraceUtilityNetworkView.Model.swift in Sources */,
				1C3B7DC82A5F64FC00907443 /* AnalyzeNetworkWithSubnetworkTraceView.Model.swift in Sources */,
				D752D9402A39154C003EB25E /* ManageOperationalLayersView.swift in Sources */,
				D7ABA2F92A32579C0021822B /* MeasureDistanceInSceneView.swift in Sources */,
				E004A6E028466279002A1FE6 /* ShowCalloutView.swift in Sources */,
				E000E763286A0B18005D87C5 /* CutGeometryView.swift in Sources */,
				001C6DE127FE8A9400D472C2 /* AppSecrets.swift.masque in Sources */,
				D75B58512AAFB3030038B3B4 /* StyleFeaturesWithCustomDictionaryView.swift in Sources */,
				E0D04FF228A5390000747989 /* DownloadPreplannedMapAreaView.Model.swift in Sources */,
				00CCB8A5285BAF8700BBAB70 /* OnDemandResource.swift in Sources */,
				1C19B4F32A578E46001D2506 /* CreateLoadReportView.swift in Sources */,
				7900C5F62A83FC3F002D430F /* AddCustomDynamicEntityDataSourceView.Vessel.swift in Sources */,
				D71099702A2802FA0065A1C1 /* DensifyAndGeneralizeGeometryView.SettingsView.swift in Sources */,
				E004A6ED2849556E002A1FE6 /* CreatePlanarAndGeodeticBuffersView.swift in Sources */,
				E041ABD7287DB04D0056009B /* SampleInfoView.swift in Sources */,
				1C43BC822A43781200509BF8 /* SetVisibilityOfSubtypeSublayerView.Model.swift in Sources */,
				D752D9462A3A6F80003EB25E /* MonitorChangesToMapLoadStatusView.swift in Sources */,
				E0082217287755AC002AD138 /* View+Sheet.swift in Sources */,
				00181B462846AD7100654571 /* View+Alert.swift in Sources */,
				00273CF62A82AB8700A7A77D /* SampleRow.swift in Sources */,
				D7ABA2FF2A32881C0021822B /* ShowViewshedFromGeoelementInSceneView.swift in Sources */,
				E0FE32E728747778002C6ACA /* BrowseBuildingFloorsView.swift in Sources */,
				D752D95F2A3BCE06003EB25E /* DisplayMapFromPortalItemView.swift in Sources */,
				1CAB8D4B2A3CEAB0002AA649 /* RunValveIsolationTraceView.Model.swift in Sources */,
				E070A0A3286F3B6000F2B606 /* DownloadPreplannedMapAreaView.swift in Sources */,
				D77570C02A2942F800F490CD /* AnimateImagesWithImageOverlayView.swift in Sources */,
				E0EA0B772866390E00C9621D /* ProjectGeometryView.swift in Sources */,
				D74C8BFE2ABA5605007C76B8 /* StyleSymbolsFromMobileStyleFileView.swift in Sources */,
				0042E24328E4BF8F001F33D6 /* ShowViewshedFromPointInSceneView.Model.swift in Sources */,
				D7E557682A1D768800B9FB09 /* AddWMSLayerView.swift in Sources */,
				0005580A2817C51E00224BC6 /* SampleDetailView.swift in Sources */,
				D75C35672AB50338003CD55F /* GroupLayersTogetherView.GroupLayerListView.swift in Sources */,
				4D2ADC6229C5071C003B367F /* ChangeMapViewBackgroundView.Model.swift in Sources */,
				0074ABCD2817BCC30037244A /* SamplesApp+Samples.swift.tache in Sources */,
				D79EE76E2A4CEA5D005A52AE /* SetUpLocationDrivenGeotriggersView.Model.swift in Sources */,
				E004A6F3284E4FEB002A1FE6 /* ShowResultOfSpatialOperationsView.swift in Sources */,
				D751018E2A2E962D00B8FA48 /* IdentifyLayerFeaturesView.swift in Sources */,
				F1E71BF1289473760064C33F /* AddRasterFromFileView.swift in Sources */,
				00B04273282EC59E0072E1B4 /* AboutView.swift in Sources */,
				7573E81F29D6134C00BEED9C /* TraceUtilityNetworkView.swift in Sources */,
				4D2ADC6929C50C4C003B367F /* AddDynamicEntityLayerView.SettingsView.swift in Sources */,
				1C42E04729D2396B004FC4BE /* ShowPopupView.swift in Sources */,
				79302F872A1ED71B0002336A /* CreateAndSaveKMLView.Views.swift in Sources */,
				1C19B4F12A578E46001D2506 /* CreateLoadReportView.Views.swift in Sources */,
				E066DD3B2860CA08004D3D5B /* ShowResultOfSpatialRelationshipsView.swift in Sources */,
				7573E81E29D6134C00BEED9C /* TraceUtilityNetworkView.Views.swift in Sources */,
				4D2ADC5A29C4F612003B367F /* ChangeMapViewBackgroundView.swift in Sources */,
				D769C2122A29019B00030F61 /* SetUpLocationDrivenGeotriggersView.swift in Sources */,
				79302F852A1ED4E30002336A /* CreateAndSaveKMLView.Model.swift in Sources */,
				0044CDDF2995C39E004618CE /* ShowDeviceLocationHistoryView.swift in Sources */,
				E041ABC0287CA9F00056009B /* WebView.swift in Sources */,
				E088E1572862579D00413100 /* SetSurfacePlacementModeView.swift in Sources */,
				1CAF831F2A20305F000E1E60 /* ShowUtilityAssociationsView.swift in Sources */,
				00C7993B2A845AAF00AFE342 /* Sidebar.swift in Sources */,
				E004A6C128414332002A1FE6 /* SetViewpointRotationView.swift in Sources */,
				883C121529C9136600062FF9 /* DownloadPreplannedMapAreaView.MapPicker.swift in Sources */,
				1C9B74C929DB43580038B06F /* ShowRealisticLightAndShadowsView.swift in Sources */,
				1C56B5E62A82C02D000381DA /* DisplayPointsUsingClusteringFeatureReductionView.swift in Sources */,
				00E5401E27F3CCA200CF66D5 /* ContentView.swift in Sources */,
				D7634FAF2A43B7AC00F8AEFB /* CreateConvexHullAroundGeometriesView.swift in Sources */,
				E066DD382860AB28004D3D5B /* StyleGraphicsWithRendererView.swift in Sources */,
				108EC04129D25B2C000F35D0 /* QueryFeatureTableView.swift in Sources */,
				00B04FB5283EEBA80026C882 /* DisplayOverviewMapView.swift in Sources */,
				D71C5F642AAA7A88006599FD /* CreateSymbolStylesFromWebStylesView.swift in Sources */,
				D7CC33FF2A31475C00198EDF /* ShowLineOfSightBetweenPointsView.swift in Sources */,
				D70BE5792A5624A80022CA02 /* CategoriesView.swift in Sources */,
				4D2ADC5D29C4F612003B367F /* ChangeMapViewBackgroundView.SettingsView.swift in Sources */,
				75DD739529D38B1B0010229D /* NavigateRouteView.swift in Sources */,
				D75362D22A1E886700D83028 /* ApplyUniqueValueRendererView.swift in Sources */,
				0074ABBF28174BCF0037244A /* DisplayMapView.swift in Sources */,
				D7EF5D752A26A03A00FEBDE5 /* ShowCoordinatesInMultipleFormatsView.swift in Sources */,
				0086F40128E3770A00974721 /* ShowViewshedFromPointInSceneView.swift in Sources */,
				0044289229C90C0B00160767 /* GetElevationAtPointOnSurfaceView.swift in Sources */,
				D7E440D72A1ECE7D005D74DE /* CreateBuffersAroundPointsView.swift in Sources */,
				00D4EF802863842100B9CC30 /* AddFeatureLayersView.swift in Sources */,
				D710996D2A27D9210065A1C1 /* DensifyAndGeneralizeGeometryView.swift in Sources */,
				88F93CC129C3D59D0006B28E /* CreateAndEditGeometriesView.swift in Sources */,
				1C0C1C3929D34DAE005C8B24 /* ChangeViewpointView.swift in Sources */,
				D734FA0C2A183A5B00246D7E /* SetMaxExtentView.swift in Sources */,
				D704AA5A2AB22C1A00A3BB63 /* GroupLayersTogetherView.swift in Sources */,
				E004A6DC28465C70002A1FE6 /* DisplaySceneView.swift in Sources */,
				E066DD35285CF3B3004D3D5B /* FindRouteView.swift in Sources */,
				D722BD222A420DAD002C2087 /* ShowExtrudedFeaturesView.swift in Sources */,
				E004A6F6284FA42A002A1FE6 /* SelectFeaturesInFeatureLayerView.swift in Sources */,
				D75101812A2E493600B8FA48 /* ShowLabelsOnLayerView.swift in Sources */,
				1C3B7DCB2A5F64FC00907443 /* AnalyzeNetworkWithSubnetworkTraceView.swift in Sources */,
				E08953F12891899600E077CF /* EnvironmentValues+SampleInfoVisibility.swift in Sources */,
				00B042E8282EDC690072E1B4 /* SetBasemapView.swift in Sources */,
				E004A6E62846A61F002A1FE6 /* StyleGraphicsWithSymbolsView.swift in Sources */,
				E088E1742863B5F800413100 /* GenerateOfflineMapView.swift in Sources */,
				0074ABC428174F430037244A /* Sample.swift in Sources */,
				00A7A14A2A2FC5B700F035F7 /* DisplayContentOfUtilityNetworkContainerView.Model.swift in Sources */,
				E004A6F0284E4B9B002A1FE6 /* DownloadVectorTilesToLocalCacheView.swift in Sources */,
				1CAB8D4E2A3CEAB0002AA649 /* RunValveIsolationTraceView.swift in Sources */,
				4D2ADC4329C26D05003B367F /* AddDynamicEntityLayerView.swift in Sources */,
				D7EAF35A2A1C023800D822C4 /* SetMinAndMaxScaleView.swift in Sources */,
				1C19B4F52A578E46001D2506 /* CreateLoadReportView.Model.swift in Sources */,
				0042E24528E4F82C001F33D6 /* ShowViewshedFromPointInSceneView.ViewshedSettingsView.swift in Sources */,
				1C9B74D929DB54560038B06F /* ChangeCameraControllerView.swift in Sources */,
				00273CF42A82AB5900A7A77D /* SamplesSearchView.swift in Sources */,
				D78666AD2A2161F100C60110 /* FindNearestVertexView.swift in Sources */,
				D744FD172A2112D90084A66C /* CreateConvexHullAroundPointsView.swift in Sources */,
				00CB9138284814A4005C2C5D /* SearchWithGeocodeView.swift in Sources */,
				1C43BC7F2A43781200509BF8 /* SetVisibilityOfSubtypeSublayerView.Views.swift in Sources */,
				D754E3232A1D66820006C5F1 /* StylePointWithPictureMarkerSymbolsView.swift in Sources */,
				00E5401C27F3CCA200CF66D5 /* SamplesApp.swift in Sources */,
				E066DD4028610F55004D3D5B /* AddSceneLayerFromServiceView.swift in Sources */,
			);
			runOnlyForDeploymentPostprocessing = 0;
		};
/* End PBXSourcesBuildPhase section */

/* Begin XCBuildConfiguration section */
		00E5402227F3CCA200CF66D5 /* Debug */ = {
			isa = XCBuildConfiguration;
			buildSettings = {
				ALWAYS_SEARCH_USER_PATHS = NO;
				CLANG_ANALYZER_NONNULL = YES;
				CLANG_ANALYZER_NUMBER_OBJECT_CONVERSION = YES_AGGRESSIVE;
				CLANG_CXX_LANGUAGE_STANDARD = "gnu++17";
				CLANG_ENABLE_MODULES = YES;
				CLANG_ENABLE_OBJC_ARC = YES;
				CLANG_ENABLE_OBJC_WEAK = YES;
				CLANG_WARN_BLOCK_CAPTURE_AUTORELEASING = YES;
				CLANG_WARN_BOOL_CONVERSION = YES;
				CLANG_WARN_COMMA = YES;
				CLANG_WARN_CONSTANT_CONVERSION = YES;
				CLANG_WARN_DEPRECATED_OBJC_IMPLEMENTATIONS = YES;
				CLANG_WARN_DIRECT_OBJC_ISA_USAGE = YES_ERROR;
				CLANG_WARN_DOCUMENTATION_COMMENTS = YES;
				CLANG_WARN_EMPTY_BODY = YES;
				CLANG_WARN_ENUM_CONVERSION = YES;
				CLANG_WARN_INFINITE_RECURSION = YES;
				CLANG_WARN_INT_CONVERSION = YES;
				CLANG_WARN_NON_LITERAL_NULL_CONVERSION = YES;
				CLANG_WARN_OBJC_IMPLICIT_RETAIN_SELF = YES;
				CLANG_WARN_OBJC_LITERAL_CONVERSION = YES;
				CLANG_WARN_OBJC_ROOT_CLASS = YES_ERROR;
				CLANG_WARN_QUOTED_INCLUDE_IN_FRAMEWORK_HEADER = YES;
				CLANG_WARN_RANGE_LOOP_ANALYSIS = YES;
				CLANG_WARN_STRICT_PROTOTYPES = YES;
				CLANG_WARN_SUSPICIOUS_MOVE = YES;
				CLANG_WARN_UNGUARDED_AVAILABILITY = YES_AGGRESSIVE;
				CLANG_WARN_UNREACHABLE_CODE = YES;
				CLANG_WARN__DUPLICATE_METHOD_MATCH = YES;
				COPY_PHASE_STRIP = NO;
				DEAD_CODE_STRIPPING = YES;
				DEBUG_INFORMATION_FORMAT = dwarf;
				ENABLE_STRICT_OBJC_MSGSEND = YES;
				ENABLE_TESTABILITY = YES;
				GCC_C_LANGUAGE_STANDARD = gnu11;
				GCC_DYNAMIC_NO_PIC = NO;
				GCC_NO_COMMON_BLOCKS = YES;
				GCC_OPTIMIZATION_LEVEL = 0;
				GCC_PREPROCESSOR_DEFINITIONS = (
					"DEBUG=1",
					"$(inherited)",
				);
				GCC_WARN_64_TO_32_BIT_CONVERSION = YES;
				GCC_WARN_ABOUT_RETURN_TYPE = YES_ERROR;
				GCC_WARN_UNDECLARED_SELECTOR = YES;
				GCC_WARN_UNINITIALIZED_AUTOS = YES_AGGRESSIVE;
				GCC_WARN_UNUSED_FUNCTION = YES;
				GCC_WARN_UNUSED_VARIABLE = YES;
				MTL_ENABLE_DEBUG_INFO = INCLUDE_SOURCE;
				MTL_FAST_MATH = YES;
				ONLY_ACTIVE_ARCH = YES;
				SWIFT_ACTIVE_COMPILATION_CONDITIONS = DEBUG;
				SWIFT_OPTIMIZATION_LEVEL = "-Onone";
			};
			name = Debug;
		};
		00E5402327F3CCA200CF66D5 /* Release */ = {
			isa = XCBuildConfiguration;
			buildSettings = {
				ALWAYS_SEARCH_USER_PATHS = NO;
				CLANG_ANALYZER_NONNULL = YES;
				CLANG_ANALYZER_NUMBER_OBJECT_CONVERSION = YES_AGGRESSIVE;
				CLANG_CXX_LANGUAGE_STANDARD = "gnu++17";
				CLANG_ENABLE_MODULES = YES;
				CLANG_ENABLE_OBJC_ARC = YES;
				CLANG_ENABLE_OBJC_WEAK = YES;
				CLANG_WARN_BLOCK_CAPTURE_AUTORELEASING = YES;
				CLANG_WARN_BOOL_CONVERSION = YES;
				CLANG_WARN_COMMA = YES;
				CLANG_WARN_CONSTANT_CONVERSION = YES;
				CLANG_WARN_DEPRECATED_OBJC_IMPLEMENTATIONS = YES;
				CLANG_WARN_DIRECT_OBJC_ISA_USAGE = YES_ERROR;
				CLANG_WARN_DOCUMENTATION_COMMENTS = YES;
				CLANG_WARN_EMPTY_BODY = YES;
				CLANG_WARN_ENUM_CONVERSION = YES;
				CLANG_WARN_INFINITE_RECURSION = YES;
				CLANG_WARN_INT_CONVERSION = YES;
				CLANG_WARN_NON_LITERAL_NULL_CONVERSION = YES;
				CLANG_WARN_OBJC_IMPLICIT_RETAIN_SELF = YES;
				CLANG_WARN_OBJC_LITERAL_CONVERSION = YES;
				CLANG_WARN_OBJC_ROOT_CLASS = YES_ERROR;
				CLANG_WARN_QUOTED_INCLUDE_IN_FRAMEWORK_HEADER = YES;
				CLANG_WARN_RANGE_LOOP_ANALYSIS = YES;
				CLANG_WARN_STRICT_PROTOTYPES = YES;
				CLANG_WARN_SUSPICIOUS_MOVE = YES;
				CLANG_WARN_UNGUARDED_AVAILABILITY = YES_AGGRESSIVE;
				CLANG_WARN_UNREACHABLE_CODE = YES;
				CLANG_WARN__DUPLICATE_METHOD_MATCH = YES;
				COPY_PHASE_STRIP = NO;
				DEAD_CODE_STRIPPING = YES;
				DEBUG_INFORMATION_FORMAT = "dwarf-with-dsym";
				ENABLE_NS_ASSERTIONS = NO;
				ENABLE_STRICT_OBJC_MSGSEND = YES;
				GCC_C_LANGUAGE_STANDARD = gnu11;
				GCC_NO_COMMON_BLOCKS = YES;
				GCC_WARN_64_TO_32_BIT_CONVERSION = YES;
				GCC_WARN_ABOUT_RETURN_TYPE = YES_ERROR;
				GCC_WARN_UNDECLARED_SELECTOR = YES;
				GCC_WARN_UNINITIALIZED_AUTOS = YES_AGGRESSIVE;
				GCC_WARN_UNUSED_FUNCTION = YES;
				GCC_WARN_UNUSED_VARIABLE = YES;
				MTL_ENABLE_DEBUG_INFO = NO;
				MTL_FAST_MATH = YES;
				SWIFT_COMPILATION_MODE = wholemodule;
				SWIFT_OPTIMIZATION_LEVEL = "-O";
			};
			name = Release;
		};
		00E5402527F3CCA200CF66D5 /* Debug */ = {
			isa = XCBuildConfiguration;
			buildSettings = {
				ASSETCATALOG_COMPILER_APPICON_NAME = AppIcon;
				ASSETCATALOG_COMPILER_GLOBAL_ACCENT_COLOR_NAME = AccentColor;
				CODE_SIGN_ENTITLEMENTS = macOS/Samples.entitlements;
				"CODE_SIGN_IDENTITY[sdk=macosx*]" = "Apple Development";
				CODE_SIGN_STYLE = Automatic;
				CURRENT_PROJECT_VERSION = 1;
				EMBED_ASSET_PACKS_IN_PRODUCT_BUNDLE = YES;
				INFOPLIST_FILE = "$(SRCROOT)/iOS/Info.plist";
				IPHONEOS_DEPLOYMENT_TARGET = 15.0;
				"IPHONEOS_DEPLOYMENT_TARGET[sdk=macosx*]" = 15.0;
				LD_RUNPATH_SEARCH_PATHS = (
					"$(inherited)",
					"@executable_path/Frameworks",
				);
				MARKETING_VERSION = 200.2.0;
				PRODUCT_BUNDLE_IDENTIFIER = "com.esri.arcgis-swift-sdk-samples";
				PRODUCT_NAME = Samples;
				SDKROOT = iphoneos;
				SUPPORTED_PLATFORMS = "iphoneos iphonesimulator";
				SUPPORTS_MACCATALYST = YES;
				SUPPORTS_MAC_DESIGNED_FOR_IPHONE_IPAD = NO;
				SWIFT_EMIT_LOC_STRINGS = YES;
				SWIFT_VERSION = 5.0;
				TARGETED_DEVICE_FAMILY = "1,2,6";
			};
			name = Debug;
		};
		00E5402627F3CCA200CF66D5 /* Release */ = {
			isa = XCBuildConfiguration;
			buildSettings = {
				ASSETCATALOG_COMPILER_APPICON_NAME = AppIcon;
				ASSETCATALOG_COMPILER_GLOBAL_ACCENT_COLOR_NAME = AccentColor;
				CODE_SIGN_ENTITLEMENTS = macOS/Samples.entitlements;
				"CODE_SIGN_IDENTITY[sdk=macosx*]" = "Apple Development";
				CODE_SIGN_STYLE = Automatic;
				CURRENT_PROJECT_VERSION = 1;
				DEVELOPMENT_TEAM = "";
				EMBED_ASSET_PACKS_IN_PRODUCT_BUNDLE = YES;
				INFOPLIST_FILE = "$(SRCROOT)/iOS/Info.plist";
				IPHONEOS_DEPLOYMENT_TARGET = 15.0;
				"IPHONEOS_DEPLOYMENT_TARGET[sdk=macosx*]" = 15.0;
				LD_RUNPATH_SEARCH_PATHS = (
					"$(inherited)",
					"@executable_path/Frameworks",
				);
				MARKETING_VERSION = 200.2.0;
				PRODUCT_BUNDLE_IDENTIFIER = "com.esri.arcgis-swift-sdk-samples";
				PRODUCT_NAME = Samples;
				SDKROOT = iphoneos;
				SUPPORTED_PLATFORMS = "iphoneos iphonesimulator";
				SUPPORTS_MACCATALYST = YES;
				SUPPORTS_MAC_DESIGNED_FOR_IPHONE_IPAD = NO;
				SWIFT_EMIT_LOC_STRINGS = YES;
				SWIFT_VERSION = 5.0;
				TARGETED_DEVICE_FAMILY = "1,2,6";
				VALIDATE_PRODUCT = YES;
			};
			name = Release;
		};
/* End XCBuildConfiguration section */

/* Begin XCConfigurationList section */
		00E5400A27F3CCA100CF66D5 /* Build configuration list for PBXProject "Samples" */ = {
			isa = XCConfigurationList;
			buildConfigurations = (
				00E5402227F3CCA200CF66D5 /* Debug */,
				00E5402327F3CCA200CF66D5 /* Release */,
			);
			defaultConfigurationIsVisible = 0;
			defaultConfigurationName = Release;
		};
		00E5402427F3CCA200CF66D5 /* Build configuration list for PBXNativeTarget "Samples" */ = {
			isa = XCConfigurationList;
			buildConfigurations = (
				00E5402527F3CCA200CF66D5 /* Debug */,
				00E5402627F3CCA200CF66D5 /* Release */,
			);
			defaultConfigurationIsVisible = 0;
			defaultConfigurationName = Release;
		};
/* End XCConfigurationList section */

/* Begin XCRemoteSwiftPackageReference section */
		00C43AEB2947DC350099AE34 /* XCRemoteSwiftPackageReference "arcgis-maps-sdk-swift-toolkit" */ = {
			isa = XCRemoteSwiftPackageReference;
			repositoryURL = "https://github.com/Esri/arcgis-maps-sdk-swift-toolkit/";
			requirement = {
				kind = upToNextMinorVersion;
				minimumVersion = 200.2.0;
			};
		};
/* End XCRemoteSwiftPackageReference section */

/* Begin XCSwiftPackageProductDependency section */
		00C43AEC2947DC350099AE34 /* ArcGISToolkit */ = {
			isa = XCSwiftPackageProductDependency;
			package = 00C43AEB2947DC350099AE34 /* XCRemoteSwiftPackageReference "arcgis-maps-sdk-swift-toolkit" */;
			productName = ArcGISToolkit;
		};
/* End XCSwiftPackageProductDependency section */
	};
	rootObject = 00E5400727F3CCA100CF66D5 /* Project object */;
}<|MERGE_RESOLUTION|>--- conflicted
+++ resolved
@@ -296,12 +296,9 @@
 			dstPath = "";
 			dstSubfolderSpec = 7;
 			files = (
-<<<<<<< HEAD
 				D7337C5B2ABCFDE400A5D865 /* StyleSymbolsFromMobileStyleFileView.SymbolOptionsListView.swift in Copy Source Code Files */,
 				D74C8BFF2ABA56C0007C76B8 /* StyleSymbolsFromMobileStyleFileView.swift in Copy Source Code Files */,
-=======
 				D704AA5B2AB22D8400A3BB63 /* GroupLayersTogetherView.swift in Copy Source Code Files */,
->>>>>>> ba6553bb
 				D75B58522AAFB37C0038B3B4 /* StyleFeaturesWithCustomDictionaryView.swift in Copy Source Code Files */,
 				D71C5F652AAA83D2006599FD /* CreateSymbolStylesFromWebStylesView.swift in Copy Source Code Files */,
 				79D84D152A81718F00F45262 /* AddCustomDynamicEntityDataSourceView.swift in Copy Source Code Files */,
