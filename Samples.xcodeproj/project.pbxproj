// !$*UTF8*$!
{
	archiveVersion = 1;
	classes = {
	};
	objectVersion = 55;
	objects = {

/* Begin PBXBuildFile section */
		0005580A2817C51E00224BC6 /* SampleDetailView.swift in Sources */ = {isa = PBXBuildFile; fileRef = 000558092817C51E00224BC6 /* SampleDetailView.swift */; };
		0005580C28185C0600224BC6 /* SampleList.swift in Sources */ = {isa = PBXBuildFile; fileRef = 0005580B28185C0600224BC6 /* SampleList.swift */; };
		00181B462846AD7100654571 /* View+Alert.swift in Sources */ = {isa = PBXBuildFile; fileRef = 00181B452846AD7100654571 /* View+Alert.swift */; };
		001C6DE127FE8A9400D472C2 /* AppSecrets.swift.masque in Sources */ = {isa = PBXBuildFile; fileRef = 001C6DD827FE585A00D472C2 /* AppSecrets.swift.masque */; };
		0074ABBF28174BCF0037244A /* DisplayMapView.swift in Sources */ = {isa = PBXBuildFile; fileRef = 0074ABBE28174BCF0037244A /* DisplayMapView.swift */; };
		0074ABC428174F430037244A /* Sample.swift in Sources */ = {isa = PBXBuildFile; fileRef = 0074ABC128174F430037244A /* Sample.swift */; };
		0074ABCD2817BCC30037244A /* SamplesApp+Samples.swift.tache in Sources */ = {isa = PBXBuildFile; fileRef = 0074ABCA2817B8DB0037244A /* SamplesApp+Samples.swift.tache */; };
		00B04273282EC59E0072E1B4 /* AboutView.swift in Sources */ = {isa = PBXBuildFile; fileRef = 00B04272282EC59E0072E1B4 /* AboutView.swift */; };
		00B042E1282ED6F50072E1B4 /* ArcGISToolkit in Frameworks */ = {isa = PBXBuildFile; productRef = 00B042E0282ED6F50072E1B4 /* ArcGISToolkit */; };
		00B042E2282ED77E0072E1B4 /* arcgis-runtime-toolkit-swift in Embed Frameworks */ = {isa = PBXBuildFile; fileRef = 00B042DE282ED6E80072E1B4 /* arcgis-runtime-toolkit-swift */; };
		00B042E8282EDC690072E1B4 /* SetBasemapView.swift in Sources */ = {isa = PBXBuildFile; fileRef = 00B042E5282EDC690072E1B4 /* SetBasemapView.swift */; };
		00B04FB5283EEBA80026C882 /* DisplayOverviewMapView.swift in Sources */ = {isa = PBXBuildFile; fileRef = 00B04FB4283EEBA80026C882 /* DisplayOverviewMapView.swift */; };
		00CB9138284814A4005C2C5D /* SearchWithGeocodeView.swift in Sources */ = {isa = PBXBuildFile; fileRef = 00CB9137284814A4005C2C5D /* SearchWithGeocodeView.swift */; };
		00E5401C27F3CCA200CF66D5 /* SamplesApp.swift in Sources */ = {isa = PBXBuildFile; fileRef = 00E5400C27F3CCA100CF66D5 /* SamplesApp.swift */; };
		00E5401E27F3CCA200CF66D5 /* ContentView.swift in Sources */ = {isa = PBXBuildFile; fileRef = 00E5400D27F3CCA100CF66D5 /* ContentView.swift */; };
		00E5402027F3CCA200CF66D5 /* Assets.xcassets in Resources */ = {isa = PBXBuildFile; fileRef = 00E5400E27F3CCA200CF66D5 /* Assets.xcassets */; };
		E004A6C128414332002A1FE6 /* SetViewpointRotationView.swift in Sources */ = {isa = PBXBuildFile; fileRef = E004A6BD28414332002A1FE6 /* SetViewpointRotationView.swift */; };
		E004A6DC28465C70002A1FE6 /* DisplaySceneView.swift in Sources */ = {isa = PBXBuildFile; fileRef = E004A6D828465C70002A1FE6 /* DisplaySceneView.swift */; };
		E004A6E62846A61F002A1FE6 /* StyleGraphicsWithSymbolsView.swift in Sources */ = {isa = PBXBuildFile; fileRef = E004A6E52846A61F002A1FE6 /* StyleGraphicsWithSymbolsView.swift */; };
<<<<<<< HEAD
		E004A6F3284E4FEB002A1FE6 /* ShowResultsOfSpatialOperationsView.swift in Sources */ = {isa = PBXBuildFile; fileRef = E004A6F2284E4FEB002A1FE6 /* ShowResultsOfSpatialOperationsView.swift */; };
=======
		E004A6ED2849556E002A1FE6 /* CreatePlanarAndGeodeticBuffersView.swift in Sources */ = {isa = PBXBuildFile; fileRef = E004A6EC2849556E002A1FE6 /* CreatePlanarAndGeodeticBuffersView.swift */; };
>>>>>>> 6875b91d
/* End PBXBuildFile section */

/* Begin PBXBuildRule section */
		0074ABCC2817B8E60037244A /* PBXBuildRule */ = {
			isa = PBXBuildRule;
			compilerSpec = com.apple.compilers.proxy.script;
			filePatterns = "*.tache";
			fileType = pattern.proxy;
			inputFiles = (
				"$(SRCROOT)/Shared/Samples/",
			);
			isEditable = 1;
			name = "Generate Sample Initializers from Source Code Files";
			outputFiles = (
				"$(DERIVED_FILE_DIR)/$(INPUT_FILE_BASE)",
			);
			runOncePerArchitecture = 0;
			script = "xcrun --sdk macosx swift \"${SRCROOT}/Scripts/GenerateSampleViewSourceCode.swift\" \"${SCRIPT_INPUT_FILE_0}\" \"${INPUT_FILE_PATH}\" \"${SCRIPT_OUTPUT_FILE_0}\" \n";
		};
		0083586F27FE3BCF00192A15 /* PBXBuildRule */ = {
			isa = PBXBuildRule;
			compilerSpec = com.apple.compilers.proxy.script;
			filePatterns = "*.masque";
			fileType = pattern.proxy;
			inputFiles = (
				"$(SRCROOT)/.secrets",
			);
			isEditable = 1;
			name = "Generate Swift Code from Secrets";
			outputFiles = (
				"$(DERIVED_FILE_DIR)/$(INPUT_FILE_BASE)",
			);
			runOncePerArchitecture = 0;
			script = "\"${SRCROOT}/Scripts/masquerade\" -i \"${INPUT_FILE_PATH}\" -o \"${SCRIPT_OUTPUT_FILE_0}\" -s \"${SCRIPT_INPUT_FILE_0}\" -f\n";
		};
/* End PBXBuildRule section */

/* Begin PBXCopyFilesBuildPhase section */
		00144B5E280634840090DD5D /* Embed Frameworks */ = {
			isa = PBXCopyFilesBuildPhase;
			buildActionMask = 2147483647;
			dstPath = "";
			dstSubfolderSpec = 10;
			files = (
				00B042E2282ED77E0072E1B4 /* arcgis-runtime-toolkit-swift in Embed Frameworks */,
			);
			name = "Embed Frameworks";
			runOnlyForDeploymentPostprocessing = 0;
		};
/* End PBXCopyFilesBuildPhase section */

/* Begin PBXFileReference section */
		000558092817C51E00224BC6 /* SampleDetailView.swift */ = {isa = PBXFileReference; lastKnownFileType = sourcecode.swift; path = SampleDetailView.swift; sourceTree = "<group>"; };
		0005580B28185C0600224BC6 /* SampleList.swift */ = {isa = PBXFileReference; lastKnownFileType = sourcecode.swift; path = SampleList.swift; sourceTree = "<group>"; };
		00181B452846AD7100654571 /* View+Alert.swift */ = {isa = PBXFileReference; lastKnownFileType = sourcecode.swift; path = "View+Alert.swift"; sourceTree = "<group>"; };
		001C6DD827FE585A00D472C2 /* AppSecrets.swift.masque */ = {isa = PBXFileReference; fileEncoding = 4; lastKnownFileType = text; path = AppSecrets.swift.masque; sourceTree = "<group>"; };
		003D7C342821EBCC009DDFD2 /* masquerade */ = {isa = PBXFileReference; lastKnownFileType = text; path = masquerade; sourceTree = "<group>"; };
		003D7C352821EBCC009DDFD2 /* GenerateSampleViewSourceCode.swift */ = {isa = PBXFileReference; lastKnownFileType = sourcecode.swift; path = GenerateSampleViewSourceCode.swift; sourceTree = "<group>"; };
		0074ABBE28174BCF0037244A /* DisplayMapView.swift */ = {isa = PBXFileReference; lastKnownFileType = sourcecode.swift; path = DisplayMapView.swift; sourceTree = "<group>"; };
		0074ABC128174F430037244A /* Sample.swift */ = {isa = PBXFileReference; fileEncoding = 4; lastKnownFileType = sourcecode.swift; path = Sample.swift; sourceTree = "<group>"; };
		0074ABCA2817B8DB0037244A /* SamplesApp+Samples.swift.tache */ = {isa = PBXFileReference; fileEncoding = 4; lastKnownFileType = text; path = "SamplesApp+Samples.swift.tache"; sourceTree = "<group>"; };
		00B04272282EC59E0072E1B4 /* AboutView.swift */ = {isa = PBXFileReference; fileEncoding = 4; lastKnownFileType = sourcecode.swift; path = AboutView.swift; sourceTree = "<group>"; };
		00B042DE282ED6E80072E1B4 /* arcgis-runtime-toolkit-swift */ = {isa = PBXFileReference; lastKnownFileType = wrapper; name = "arcgis-runtime-toolkit-swift"; path = "../arcgis-runtime-toolkit-swift"; sourceTree = "<group>"; };
		00B042E5282EDC690072E1B4 /* SetBasemapView.swift */ = {isa = PBXFileReference; fileEncoding = 4; lastKnownFileType = sourcecode.swift; path = SetBasemapView.swift; sourceTree = "<group>"; };
		00B04FB4283EEBA80026C882 /* DisplayOverviewMapView.swift */ = {isa = PBXFileReference; lastKnownFileType = sourcecode.swift; path = DisplayOverviewMapView.swift; sourceTree = "<group>"; };
		00CB9137284814A4005C2C5D /* SearchWithGeocodeView.swift */ = {isa = PBXFileReference; lastKnownFileType = sourcecode.swift; path = SearchWithGeocodeView.swift; sourceTree = "<group>"; };
		00E5400C27F3CCA100CF66D5 /* SamplesApp.swift */ = {isa = PBXFileReference; lastKnownFileType = sourcecode.swift; path = SamplesApp.swift; sourceTree = "<group>"; };
		00E5400D27F3CCA100CF66D5 /* ContentView.swift */ = {isa = PBXFileReference; lastKnownFileType = sourcecode.swift; path = ContentView.swift; sourceTree = "<group>"; };
		00E5400E27F3CCA200CF66D5 /* Assets.xcassets */ = {isa = PBXFileReference; lastKnownFileType = folder.assetcatalog; path = Assets.xcassets; sourceTree = "<group>"; };
		00E5401327F3CCA200CF66D5 /* Samples.app */ = {isa = PBXFileReference; explicitFileType = wrapper.application; includeInIndex = 0; path = Samples.app; sourceTree = BUILT_PRODUCTS_DIR; };
		00E5402A27F775EA00CF66D5 /* Info.plist */ = {isa = PBXFileReference; lastKnownFileType = text.plist.xml; path = Info.plist; sourceTree = "<group>"; };
		E004A6BD28414332002A1FE6 /* SetViewpointRotationView.swift */ = {isa = PBXFileReference; fileEncoding = 4; lastKnownFileType = sourcecode.swift; path = SetViewpointRotationView.swift; sourceTree = "<group>"; };
		E004A6D828465C70002A1FE6 /* DisplaySceneView.swift */ = {isa = PBXFileReference; fileEncoding = 4; lastKnownFileType = sourcecode.swift; path = DisplaySceneView.swift; sourceTree = "<group>"; };
		E004A6E52846A61F002A1FE6 /* StyleGraphicsWithSymbolsView.swift */ = {isa = PBXFileReference; lastKnownFileType = sourcecode.swift; path = StyleGraphicsWithSymbolsView.swift; sourceTree = "<group>"; };
<<<<<<< HEAD
		E004A6F2284E4FEB002A1FE6 /* ShowResultsOfSpatialOperationsView.swift */ = {isa = PBXFileReference; lastKnownFileType = sourcecode.swift; path = ShowResultsOfSpatialOperationsView.swift; sourceTree = "<group>"; };
=======
		E004A6EC2849556E002A1FE6 /* CreatePlanarAndGeodeticBuffersView.swift */ = {isa = PBXFileReference; lastKnownFileType = sourcecode.swift; path = CreatePlanarAndGeodeticBuffersView.swift; sourceTree = "<group>"; };
>>>>>>> 6875b91d
/* End PBXFileReference section */

/* Begin PBXFrameworksBuildPhase section */
		00E5401027F3CCA200CF66D5 /* Frameworks */ = {
			isa = PBXFrameworksBuildPhase;
			buildActionMask = 2147483647;
			files = (
				00B042E1282ED6F50072E1B4 /* ArcGISToolkit in Frameworks */,
			);
			runOnlyForDeploymentPostprocessing = 0;
		};
/* End PBXFrameworksBuildPhase section */

/* Begin PBXGroup section */
		0005580D281872BE00224BC6 /* Views */ = {
			isa = PBXGroup;
			children = (
				00B04272282EC59E0072E1B4 /* AboutView.swift */,
				00E5400D27F3CCA100CF66D5 /* ContentView.swift */,
				000558092817C51E00224BC6 /* SampleDetailView.swift */,
				0005580B28185C0600224BC6 /* SampleList.swift */,
			);
			path = Views;
			sourceTree = "<group>";
		};
		00181B442846AD3900654571 /* Extensions */ = {
			isa = PBXGroup;
			children = (
				00181B452846AD7100654571 /* View+Alert.swift */,
			);
			path = Extensions;
			sourceTree = "<group>";
		};
		003D7C332821EBCC009DDFD2 /* Scripts */ = {
			isa = PBXGroup;
			children = (
				003D7C342821EBCC009DDFD2 /* masquerade */,
				003D7C352821EBCC009DDFD2 /* GenerateSampleViewSourceCode.swift */,
			);
			path = Scripts;
			sourceTree = "<group>";
		};
		0074ABAF281742420037244A /* Supporting Files */ = {
			isa = PBXGroup;
			children = (
				00181B442846AD3900654571 /* Extensions */,
				0074ABC028174F430037244A /* Models */,
				0005580D281872BE00224BC6 /* Views */,
			);
			path = "Supporting Files";
			sourceTree = "<group>";
		};
		0074ABB228174B830037244A /* Samples */ = {
			isa = PBXGroup;
			children = (
				E004A6EB28495538002A1FE6 /* Create planar and geodetic buffers */,
				0074ABB328174B830037244A /* Display map */,
				00B04FB3283EEB830026C882 /* Display overview map */,
				E004A6D528465C70002A1FE6 /* Display scene */,
				00CB913628481475005C2C5D /* Search with geocode */,
				00B042E3282EDC690072E1B4 /* Set basemap */,
				E004A6B928414332002A1FE6 /* Set viewpoint rotation */,
				E004A6F1284E4F80002A1FE6 /* Show results of spatial operations */,
				E004A6E42846A609002A1FE6 /* Style graphics with symbols */,
			);
			path = Samples;
			sourceTree = "<group>";
		};
		0074ABB328174B830037244A /* Display map */ = {
			isa = PBXGroup;
			children = (
				0074ABBE28174BCF0037244A /* DisplayMapView.swift */,
			);
			path = "Display map";
			sourceTree = "<group>";
		};
		0074ABC028174F430037244A /* Models */ = {
			isa = PBXGroup;
			children = (
				0074ABC128174F430037244A /* Sample.swift */,
			);
			path = Models;
			sourceTree = "<group>";
		};
		00966EE62811F64D009D3DD7 /* iOS */ = {
			isa = PBXGroup;
			children = (
				00E5402A27F775EA00CF66D5 /* Info.plist */,
			);
			path = iOS;
			sourceTree = "<group>";
		};
		00B042E3282EDC690072E1B4 /* Set basemap */ = {
			isa = PBXGroup;
			children = (
				00B042E5282EDC690072E1B4 /* SetBasemapView.swift */,
			);
			path = "Set basemap";
			sourceTree = "<group>";
		};
		00B04FB3283EEB830026C882 /* Display overview map */ = {
			isa = PBXGroup;
			children = (
				00B04FB4283EEBA80026C882 /* DisplayOverviewMapView.swift */,
			);
			path = "Display overview map";
			sourceTree = "<group>";
		};
		00CB913628481475005C2C5D /* Search with geocode */ = {
			isa = PBXGroup;
			children = (
				00CB9137284814A4005C2C5D /* SearchWithGeocodeView.swift */,
			);
			path = "Search with geocode";
			sourceTree = "<group>";
		};
		00E5400627F3CCA100CF66D5 = {
			isa = PBXGroup;
			children = (
				00B042DE282ED6E80072E1B4 /* arcgis-runtime-toolkit-swift */,
				00966EE62811F64D009D3DD7 /* iOS */,
				00E5400B27F3CCA100CF66D5 /* Shared */,
				003D7C332821EBCC009DDFD2 /* Scripts */,
				00E5401427F3CCA200CF66D5 /* Products */,
			);
			sourceTree = "<group>";
		};
		00E5400B27F3CCA100CF66D5 /* Shared */ = {
			isa = PBXGroup;
			children = (
				0074ABAF281742420037244A /* Supporting Files */,
				0074ABB228174B830037244A /* Samples */,
				00E5400C27F3CCA100CF66D5 /* SamplesApp.swift */,
				00E5400E27F3CCA200CF66D5 /* Assets.xcassets */,
				001C6DD827FE585A00D472C2 /* AppSecrets.swift.masque */,
				0074ABCA2817B8DB0037244A /* SamplesApp+Samples.swift.tache */,
			);
			path = Shared;
			sourceTree = "<group>";
		};
		00E5401427F3CCA200CF66D5 /* Products */ = {
			isa = PBXGroup;
			children = (
				00E5401327F3CCA200CF66D5 /* Samples.app */,
			);
			name = Products;
			sourceTree = "<group>";
		};
		E004A6B928414332002A1FE6 /* Set viewpoint rotation */ = {
			isa = PBXGroup;
			children = (
				E004A6BD28414332002A1FE6 /* SetViewpointRotationView.swift */,
			);
			path = "Set viewpoint rotation";
			sourceTree = "<group>";
		};
		E004A6D528465C70002A1FE6 /* Display scene */ = {
			isa = PBXGroup;
			children = (
				E004A6D828465C70002A1FE6 /* DisplaySceneView.swift */,
			);
			path = "Display scene";
			sourceTree = "<group>";
		};
		E004A6E42846A609002A1FE6 /* Style graphics with symbols */ = {
			isa = PBXGroup;
			children = (
				E004A6E52846A61F002A1FE6 /* StyleGraphicsWithSymbolsView.swift */,
			);
			path = "Style graphics with symbols";
			sourceTree = "<group>";
		};
<<<<<<< HEAD
		E004A6F1284E4F80002A1FE6 /* Show results of spatial operations */ = {
			isa = PBXGroup;
			children = (
				E004A6F2284E4FEB002A1FE6 /* ShowResultsOfSpatialOperationsView.swift */,
			);
			path = "Show results of spatial operations";
=======
		E004A6EB28495538002A1FE6 /* Create planar and geodetic buffers */ = {
			isa = PBXGroup;
			children = (
				E004A6EC2849556E002A1FE6 /* CreatePlanarAndGeodeticBuffersView.swift */,
			);
			path = "Create planar and geodetic buffers";
>>>>>>> 6875b91d
			sourceTree = "<group>";
		};
/* End PBXGroup section */

/* Begin PBXNativeTarget section */
		00E5401227F3CCA200CF66D5 /* Samples (iOS) */ = {
			isa = PBXNativeTarget;
			buildConfigurationList = 00E5402427F3CCA200CF66D5 /* Build configuration list for PBXNativeTarget "Samples (iOS)" */;
			buildPhases = (
				001C6DDC27FE5CE800D472C2 /* Create .secrets File If It Does Not Exist */,
				00E5402B27F77A5A00CF66D5 /* Lint Sources */,
				00E5400F27F3CCA200CF66D5 /* Sources */,
				00E5401027F3CCA200CF66D5 /* Frameworks */,
				00E5401127F3CCA200CF66D5 /* Resources */,
				00144B5E280634840090DD5D /* Embed Frameworks */,
			);
			buildRules = (
				0083586F27FE3BCF00192A15 /* PBXBuildRule */,
				0074ABCC2817B8E60037244A /* PBXBuildRule */,
			);
			dependencies = (
			);
			name = "Samples (iOS)";
			packageProductDependencies = (
				00B042E0282ED6F50072E1B4 /* ArcGISToolkit */,
			);
			productName = "arcgis-swift-sdk-samples (iOS)";
			productReference = 00E5401327F3CCA200CF66D5 /* Samples.app */;
			productType = "com.apple.product-type.application";
		};
/* End PBXNativeTarget section */

/* Begin PBXProject section */
		00E5400727F3CCA100CF66D5 /* Project object */ = {
			isa = PBXProject;
			attributes = {
				BuildIndependentTargetsInParallel = 1;
				LastSwiftUpdateCheck = 1330;
				LastUpgradeCheck = 1330;
				ORGANIZATIONNAME = Esri;
				TargetAttributes = {
					00E5401227F3CCA200CF66D5 = {
						CreatedOnToolsVersion = 13.3;
					};
				};
			};
			buildConfigurationList = 00E5400A27F3CCA100CF66D5 /* Build configuration list for PBXProject "Samples" */;
			compatibilityVersion = "Xcode 13.0";
			developmentRegion = en;
			hasScannedForEncodings = 0;
			knownRegions = (
				en,
				Base,
			);
			mainGroup = 00E5400627F3CCA100CF66D5;
			productRefGroup = 00E5401427F3CCA200CF66D5 /* Products */;
			projectDirPath = "";
			projectRoot = "";
			targets = (
				00E5401227F3CCA200CF66D5 /* Samples (iOS) */,
			);
		};
/* End PBXProject section */

/* Begin PBXResourcesBuildPhase section */
		00E5401127F3CCA200CF66D5 /* Resources */ = {
			isa = PBXResourcesBuildPhase;
			buildActionMask = 2147483647;
			files = (
				00E5402027F3CCA200CF66D5 /* Assets.xcassets in Resources */,
			);
			runOnlyForDeploymentPostprocessing = 0;
		};
/* End PBXResourcesBuildPhase section */

/* Begin PBXShellScriptBuildPhase section */
		001C6DDC27FE5CE800D472C2 /* Create .secrets File If It Does Not Exist */ = {
			isa = PBXShellScriptBuildPhase;
			alwaysOutOfDate = 1;
			buildActionMask = 2147483647;
			files = (
			);
			inputFileListPaths = (
			);
			inputPaths = (
			);
			name = "Create .secrets File If It Does Not Exist";
			outputFileListPaths = (
			);
			outputPaths = (
				"$(SRCROOT)/.secrets",
			);
			runOnlyForDeploymentPostprocessing = 0;
			shellPath = /bin/sh;
			shellScript = "if [ ! -e \"$SRCROOT/.secrets\" ]\nthen\n    touch \"$SRCROOT/.secrets\"\nfi\n";
		};
		00E5402B27F77A5A00CF66D5 /* Lint Sources */ = {
			isa = PBXShellScriptBuildPhase;
			buildActionMask = 2147483647;
			files = (
			);
			inputFileListPaths = (
			);
			inputPaths = (
			);
			name = "Lint Sources";
			outputFileListPaths = (
			);
			outputPaths = (
			);
			runOnlyForDeploymentPostprocessing = 0;
			shellPath = /bin/sh;
			shellScript = "if which swiftlint > /dev/null; then\n  swiftlint\nelse\n  echo \"warning: SwiftLint not installed, download from https://github.com/realm/SwiftLint\"\nfi\n";
		};
/* End PBXShellScriptBuildPhase section */

/* Begin PBXSourcesBuildPhase section */
		00E5400F27F3CCA200CF66D5 /* Sources */ = {
			isa = PBXSourcesBuildPhase;
			buildActionMask = 2147483647;
			files = (
				0005580C28185C0600224BC6 /* SampleList.swift in Sources */,
				001C6DE127FE8A9400D472C2 /* AppSecrets.swift.masque in Sources */,
				E004A6ED2849556E002A1FE6 /* CreatePlanarAndGeodeticBuffersView.swift in Sources */,
				00181B462846AD7100654571 /* View+Alert.swift in Sources */,
				0005580A2817C51E00224BC6 /* SampleDetailView.swift in Sources */,
				0074ABCD2817BCC30037244A /* SamplesApp+Samples.swift.tache in Sources */,
				E004A6F3284E4FEB002A1FE6 /* ShowResultsOfSpatialOperationsView.swift in Sources */,
				00B04273282EC59E0072E1B4 /* AboutView.swift in Sources */,
				E004A6C128414332002A1FE6 /* SetViewpointRotationView.swift in Sources */,
				00E5401E27F3CCA200CF66D5 /* ContentView.swift in Sources */,
				00B04FB5283EEBA80026C882 /* DisplayOverviewMapView.swift in Sources */,
				0074ABBF28174BCF0037244A /* DisplayMapView.swift in Sources */,
				E004A6DC28465C70002A1FE6 /* DisplaySceneView.swift in Sources */,
				00B042E8282EDC690072E1B4 /* SetBasemapView.swift in Sources */,
				E004A6E62846A61F002A1FE6 /* StyleGraphicsWithSymbolsView.swift in Sources */,
				0074ABC428174F430037244A /* Sample.swift in Sources */,
				00CB9138284814A4005C2C5D /* SearchWithGeocodeView.swift in Sources */,
				00E5401C27F3CCA200CF66D5 /* SamplesApp.swift in Sources */,
			);
			runOnlyForDeploymentPostprocessing = 0;
		};
/* End PBXSourcesBuildPhase section */

/* Begin XCBuildConfiguration section */
		00E5402227F3CCA200CF66D5 /* Debug */ = {
			isa = XCBuildConfiguration;
			buildSettings = {
				ALWAYS_SEARCH_USER_PATHS = NO;
				CLANG_ANALYZER_NONNULL = YES;
				CLANG_ANALYZER_NUMBER_OBJECT_CONVERSION = YES_AGGRESSIVE;
				CLANG_CXX_LANGUAGE_STANDARD = "gnu++17";
				CLANG_ENABLE_MODULES = YES;
				CLANG_ENABLE_OBJC_ARC = YES;
				CLANG_ENABLE_OBJC_WEAK = YES;
				CLANG_WARN_BLOCK_CAPTURE_AUTORELEASING = YES;
				CLANG_WARN_BOOL_CONVERSION = YES;
				CLANG_WARN_COMMA = YES;
				CLANG_WARN_CONSTANT_CONVERSION = YES;
				CLANG_WARN_DEPRECATED_OBJC_IMPLEMENTATIONS = YES;
				CLANG_WARN_DIRECT_OBJC_ISA_USAGE = YES_ERROR;
				CLANG_WARN_DOCUMENTATION_COMMENTS = YES;
				CLANG_WARN_EMPTY_BODY = YES;
				CLANG_WARN_ENUM_CONVERSION = YES;
				CLANG_WARN_INFINITE_RECURSION = YES;
				CLANG_WARN_INT_CONVERSION = YES;
				CLANG_WARN_NON_LITERAL_NULL_CONVERSION = YES;
				CLANG_WARN_OBJC_IMPLICIT_RETAIN_SELF = YES;
				CLANG_WARN_OBJC_LITERAL_CONVERSION = YES;
				CLANG_WARN_OBJC_ROOT_CLASS = YES_ERROR;
				CLANG_WARN_QUOTED_INCLUDE_IN_FRAMEWORK_HEADER = YES;
				CLANG_WARN_RANGE_LOOP_ANALYSIS = YES;
				CLANG_WARN_STRICT_PROTOTYPES = YES;
				CLANG_WARN_SUSPICIOUS_MOVE = YES;
				CLANG_WARN_UNGUARDED_AVAILABILITY = YES_AGGRESSIVE;
				CLANG_WARN_UNREACHABLE_CODE = YES;
				CLANG_WARN__DUPLICATE_METHOD_MATCH = YES;
				COPY_PHASE_STRIP = NO;
				DEBUG_INFORMATION_FORMAT = dwarf;
				ENABLE_STRICT_OBJC_MSGSEND = YES;
				ENABLE_TESTABILITY = YES;
				GCC_C_LANGUAGE_STANDARD = gnu11;
				GCC_DYNAMIC_NO_PIC = NO;
				GCC_NO_COMMON_BLOCKS = YES;
				GCC_OPTIMIZATION_LEVEL = 0;
				GCC_PREPROCESSOR_DEFINITIONS = (
					"DEBUG=1",
					"$(inherited)",
				);
				GCC_WARN_64_TO_32_BIT_CONVERSION = YES;
				GCC_WARN_ABOUT_RETURN_TYPE = YES_ERROR;
				GCC_WARN_UNDECLARED_SELECTOR = YES;
				GCC_WARN_UNINITIALIZED_AUTOS = YES_AGGRESSIVE;
				GCC_WARN_UNUSED_FUNCTION = YES;
				GCC_WARN_UNUSED_VARIABLE = YES;
				MTL_ENABLE_DEBUG_INFO = INCLUDE_SOURCE;
				MTL_FAST_MATH = YES;
				ONLY_ACTIVE_ARCH = YES;
				SWIFT_ACTIVE_COMPILATION_CONDITIONS = DEBUG;
				SWIFT_OPTIMIZATION_LEVEL = "-Onone";
			};
			name = Debug;
		};
		00E5402327F3CCA200CF66D5 /* Release */ = {
			isa = XCBuildConfiguration;
			buildSettings = {
				ALWAYS_SEARCH_USER_PATHS = NO;
				CLANG_ANALYZER_NONNULL = YES;
				CLANG_ANALYZER_NUMBER_OBJECT_CONVERSION = YES_AGGRESSIVE;
				CLANG_CXX_LANGUAGE_STANDARD = "gnu++17";
				CLANG_ENABLE_MODULES = YES;
				CLANG_ENABLE_OBJC_ARC = YES;
				CLANG_ENABLE_OBJC_WEAK = YES;
				CLANG_WARN_BLOCK_CAPTURE_AUTORELEASING = YES;
				CLANG_WARN_BOOL_CONVERSION = YES;
				CLANG_WARN_COMMA = YES;
				CLANG_WARN_CONSTANT_CONVERSION = YES;
				CLANG_WARN_DEPRECATED_OBJC_IMPLEMENTATIONS = YES;
				CLANG_WARN_DIRECT_OBJC_ISA_USAGE = YES_ERROR;
				CLANG_WARN_DOCUMENTATION_COMMENTS = YES;
				CLANG_WARN_EMPTY_BODY = YES;
				CLANG_WARN_ENUM_CONVERSION = YES;
				CLANG_WARN_INFINITE_RECURSION = YES;
				CLANG_WARN_INT_CONVERSION = YES;
				CLANG_WARN_NON_LITERAL_NULL_CONVERSION = YES;
				CLANG_WARN_OBJC_IMPLICIT_RETAIN_SELF = YES;
				CLANG_WARN_OBJC_LITERAL_CONVERSION = YES;
				CLANG_WARN_OBJC_ROOT_CLASS = YES_ERROR;
				CLANG_WARN_QUOTED_INCLUDE_IN_FRAMEWORK_HEADER = YES;
				CLANG_WARN_RANGE_LOOP_ANALYSIS = YES;
				CLANG_WARN_STRICT_PROTOTYPES = YES;
				CLANG_WARN_SUSPICIOUS_MOVE = YES;
				CLANG_WARN_UNGUARDED_AVAILABILITY = YES_AGGRESSIVE;
				CLANG_WARN_UNREACHABLE_CODE = YES;
				CLANG_WARN__DUPLICATE_METHOD_MATCH = YES;
				COPY_PHASE_STRIP = NO;
				DEBUG_INFORMATION_FORMAT = "dwarf-with-dsym";
				ENABLE_NS_ASSERTIONS = NO;
				ENABLE_STRICT_OBJC_MSGSEND = YES;
				GCC_C_LANGUAGE_STANDARD = gnu11;
				GCC_NO_COMMON_BLOCKS = YES;
				GCC_WARN_64_TO_32_BIT_CONVERSION = YES;
				GCC_WARN_ABOUT_RETURN_TYPE = YES_ERROR;
				GCC_WARN_UNDECLARED_SELECTOR = YES;
				GCC_WARN_UNINITIALIZED_AUTOS = YES_AGGRESSIVE;
				GCC_WARN_UNUSED_FUNCTION = YES;
				GCC_WARN_UNUSED_VARIABLE = YES;
				MTL_ENABLE_DEBUG_INFO = NO;
				MTL_FAST_MATH = YES;
				SWIFT_COMPILATION_MODE = wholemodule;
				SWIFT_OPTIMIZATION_LEVEL = "-O";
			};
			name = Release;
		};
		00E5402527F3CCA200CF66D5 /* Debug */ = {
			isa = XCBuildConfiguration;
			buildSettings = {
				ASSETCATALOG_COMPILER_APPICON_NAME = AppIcon;
				ASSETCATALOG_COMPILER_GLOBAL_ACCENT_COLOR_NAME = AccentColor;
				CODE_SIGN_STYLE = Automatic;
				CURRENT_PROJECT_VERSION = 1;
				INFOPLIST_FILE = "$(SRCROOT)/iOS/Info.plist";
				IPHONEOS_DEPLOYMENT_TARGET = 15.0;
				LD_RUNPATH_SEARCH_PATHS = (
					"$(inherited)",
					"@executable_path/Frameworks",
				);
				MARKETING_VERSION = 200.0.0;
				PRODUCT_BUNDLE_IDENTIFIER = "com.esri.arcgis-swift-sdk-samples";
				PRODUCT_NAME = Samples;
				SDKROOT = iphoneos;
				SWIFT_EMIT_LOC_STRINGS = YES;
				SWIFT_VERSION = 5.0;
				TARGETED_DEVICE_FAMILY = "1,2";
			};
			name = Debug;
		};
		00E5402627F3CCA200CF66D5 /* Release */ = {
			isa = XCBuildConfiguration;
			buildSettings = {
				ASSETCATALOG_COMPILER_APPICON_NAME = AppIcon;
				ASSETCATALOG_COMPILER_GLOBAL_ACCENT_COLOR_NAME = AccentColor;
				CODE_SIGN_STYLE = Automatic;
				CURRENT_PROJECT_VERSION = 1;
				INFOPLIST_FILE = "$(SRCROOT)/iOS/Info.plist";
				IPHONEOS_DEPLOYMENT_TARGET = 15.0;
				LD_RUNPATH_SEARCH_PATHS = (
					"$(inherited)",
					"@executable_path/Frameworks",
				);
				MARKETING_VERSION = 200.0.0;
				PRODUCT_BUNDLE_IDENTIFIER = "com.esri.arcgis-swift-sdk-samples";
				PRODUCT_NAME = Samples;
				SDKROOT = iphoneos;
				SWIFT_EMIT_LOC_STRINGS = YES;
				SWIFT_VERSION = 5.0;
				TARGETED_DEVICE_FAMILY = "1,2";
				VALIDATE_PRODUCT = YES;
			};
			name = Release;
		};
/* End XCBuildConfiguration section */

/* Begin XCConfigurationList section */
		00E5400A27F3CCA100CF66D5 /* Build configuration list for PBXProject "Samples" */ = {
			isa = XCConfigurationList;
			buildConfigurations = (
				00E5402227F3CCA200CF66D5 /* Debug */,
				00E5402327F3CCA200CF66D5 /* Release */,
			);
			defaultConfigurationIsVisible = 0;
			defaultConfigurationName = Release;
		};
		00E5402427F3CCA200CF66D5 /* Build configuration list for PBXNativeTarget "Samples (iOS)" */ = {
			isa = XCConfigurationList;
			buildConfigurations = (
				00E5402527F3CCA200CF66D5 /* Debug */,
				00E5402627F3CCA200CF66D5 /* Release */,
			);
			defaultConfigurationIsVisible = 0;
			defaultConfigurationName = Release;
		};
/* End XCConfigurationList section */

/* Begin XCSwiftPackageProductDependency section */
		00B042E0282ED6F50072E1B4 /* ArcGISToolkit */ = {
			isa = XCSwiftPackageProductDependency;
			productName = ArcGISToolkit;
		};
/* End XCSwiftPackageProductDependency section */
	};
	rootObject = 00E5400727F3CCA100CF66D5 /* Project object */;
}<|MERGE_RESOLUTION|>--- conflicted
+++ resolved
@@ -26,11 +26,8 @@
 		E004A6C128414332002A1FE6 /* SetViewpointRotationView.swift in Sources */ = {isa = PBXBuildFile; fileRef = E004A6BD28414332002A1FE6 /* SetViewpointRotationView.swift */; };
 		E004A6DC28465C70002A1FE6 /* DisplaySceneView.swift in Sources */ = {isa = PBXBuildFile; fileRef = E004A6D828465C70002A1FE6 /* DisplaySceneView.swift */; };
 		E004A6E62846A61F002A1FE6 /* StyleGraphicsWithSymbolsView.swift in Sources */ = {isa = PBXBuildFile; fileRef = E004A6E52846A61F002A1FE6 /* StyleGraphicsWithSymbolsView.swift */; };
-<<<<<<< HEAD
 		E004A6F3284E4FEB002A1FE6 /* ShowResultsOfSpatialOperationsView.swift in Sources */ = {isa = PBXBuildFile; fileRef = E004A6F2284E4FEB002A1FE6 /* ShowResultsOfSpatialOperationsView.swift */; };
-=======
 		E004A6ED2849556E002A1FE6 /* CreatePlanarAndGeodeticBuffersView.swift in Sources */ = {isa = PBXBuildFile; fileRef = E004A6EC2849556E002A1FE6 /* CreatePlanarAndGeodeticBuffersView.swift */; };
->>>>>>> 6875b91d
 /* End PBXBuildFile section */
 
 /* Begin PBXBuildRule section */
@@ -105,11 +102,8 @@
 		E004A6BD28414332002A1FE6 /* SetViewpointRotationView.swift */ = {isa = PBXFileReference; fileEncoding = 4; lastKnownFileType = sourcecode.swift; path = SetViewpointRotationView.swift; sourceTree = "<group>"; };
 		E004A6D828465C70002A1FE6 /* DisplaySceneView.swift */ = {isa = PBXFileReference; fileEncoding = 4; lastKnownFileType = sourcecode.swift; path = DisplaySceneView.swift; sourceTree = "<group>"; };
 		E004A6E52846A61F002A1FE6 /* StyleGraphicsWithSymbolsView.swift */ = {isa = PBXFileReference; lastKnownFileType = sourcecode.swift; path = StyleGraphicsWithSymbolsView.swift; sourceTree = "<group>"; };
-<<<<<<< HEAD
 		E004A6F2284E4FEB002A1FE6 /* ShowResultsOfSpatialOperationsView.swift */ = {isa = PBXFileReference; lastKnownFileType = sourcecode.swift; path = ShowResultsOfSpatialOperationsView.swift; sourceTree = "<group>"; };
-=======
 		E004A6EC2849556E002A1FE6 /* CreatePlanarAndGeodeticBuffersView.swift */ = {isa = PBXFileReference; lastKnownFileType = sourcecode.swift; path = CreatePlanarAndGeodeticBuffersView.swift; sourceTree = "<group>"; };
->>>>>>> 6875b91d
 /* End PBXFileReference section */
 
 /* Begin PBXFrameworksBuildPhase section */
@@ -282,21 +276,20 @@
 			path = "Style graphics with symbols";
 			sourceTree = "<group>";
 		};
-<<<<<<< HEAD
 		E004A6F1284E4F80002A1FE6 /* Show results of spatial operations */ = {
 			isa = PBXGroup;
 			children = (
 				E004A6F2284E4FEB002A1FE6 /* ShowResultsOfSpatialOperationsView.swift */,
 			);
 			path = "Show results of spatial operations";
-=======
+			sourceTree = "<group>";
+		};
 		E004A6EB28495538002A1FE6 /* Create planar and geodetic buffers */ = {
 			isa = PBXGroup;
 			children = (
 				E004A6EC2849556E002A1FE6 /* CreatePlanarAndGeodeticBuffersView.swift */,
 			);
 			path = "Create planar and geodetic buffers";
->>>>>>> 6875b91d
 			sourceTree = "<group>";
 		};
 /* End PBXGroup section */
