--- conflicted
+++ resolved
@@ -366,13 +366,10 @@
 			dstPath = "";
 			dstSubfolderSpec = 7;
 			files = (
-<<<<<<< HEAD
 				D737237B2AF5AE1A00846884 /* FindRouteInMobileMapPackageView.Models.swift in Copy Source Code Files */,
 				D737237A2AF5AE1600846884 /* FindRouteInMobileMapPackageView.MobileMapView.swift in Copy Source Code Files */,
 				D76000B12AF19C4600B3084D /* FindRouteInMobileMapPackageView.swift in Copy Source Code Files */,
-=======
 				D7DDF84E2AF43AA2004352D9 /* GeocodeOfflineView.Model.swift in Copy Source Code Files */,
->>>>>>> 26f4655b
 				D7705D5B2AFC246A00CC0335 /* FindClosestFacilityToMultiplePointsView.swift in Copy Source Code Files */,
 				00F279D72AF4364700CECAF8 /* AddDynamicEntityLayerView.VehicleCallout.swift in Copy Source Code Files */,
 				D76000A22AF18BAB00B3084D /* FindRouteInTransportNetworkView.Model.swift in Copy Source Code Files */,
