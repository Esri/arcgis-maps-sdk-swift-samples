// !$*UTF8*$!
{
	archiveVersion = 1;
	classes = {
	};
	objectVersion = 77;
	objects = {

/* Begin PBXBuildFile section */
		0000FB6E2BBDB17600845921 /* Add3DTilesLayerView.swift in Sources */ = {isa = PBXBuildFile; fileRef = 0000FB6B2BBDB17600845921 /* Add3DTilesLayerView.swift */; };
		0000FB712BBDC01400845921 /* Add3DTilesLayerView.swift in Copy Source Code Files */ = {isa = PBXBuildFile; fileRef = 0000FB6B2BBDB17600845921 /* Add3DTilesLayerView.swift */; };
		0005580A2817C51E00224BC6 /* SampleDetailView.swift in Sources */ = {isa = PBXBuildFile; fileRef = 000558092817C51E00224BC6 /* SampleDetailView.swift */; };
		000D43162B9918420003D3C2 /* ConfigureBasemapStyleParametersView.swift in Sources */ = {isa = PBXBuildFile; fileRef = 000D43132B9918420003D3C2 /* ConfigureBasemapStyleParametersView.swift */; };
		000D43182B993A030003D3C2 /* ConfigureBasemapStyleParametersView.swift in Copy Source Code Files */ = {isa = PBXBuildFile; fileRef = 000D43132B9918420003D3C2 /* ConfigureBasemapStyleParametersView.swift */; };
		00181B462846AD7100654571 /* View+ErrorAlert.swift in Sources */ = {isa = PBXBuildFile; fileRef = 00181B452846AD7100654571 /* View+ErrorAlert.swift */; };
		001C6DE127FE8A9400D472C2 /* AppSecrets.swift.masque in Sources */ = {isa = PBXBuildFile; fileRef = 001C6DD827FE585A00D472C2 /* AppSecrets.swift.masque */; };
		00273CF42A82AB5900A7A77D /* SamplesSearchView.swift in Sources */ = {isa = PBXBuildFile; fileRef = 00273CF32A82AB5900A7A77D /* SamplesSearchView.swift */; };
		00273CF62A82AB8700A7A77D /* SampleLink.swift in Sources */ = {isa = PBXBuildFile; fileRef = 00273CF52A82AB8700A7A77D /* SampleLink.swift */; };
		0039A4E92885C50300592C86 /* AddSceneLayerFromServiceView.swift in Copy Source Code Files */ = {isa = PBXBuildFile; fileRef = E066DD3F28610F55004D3D5B /* AddSceneLayerFromServiceView.swift */; };
		0039A4EA2885C50300592C86 /* ClipGeometryView.swift in Copy Source Code Files */ = {isa = PBXBuildFile; fileRef = E000E75F2869E33D005D87C5 /* ClipGeometryView.swift */; };
		0039A4EB2885C50300592C86 /* CreatePlanarAndGeodeticBuffersView.swift in Copy Source Code Files */ = {isa = PBXBuildFile; fileRef = E004A6EC2849556E002A1FE6 /* CreatePlanarAndGeodeticBuffersView.swift */; };
		0039A4EC2885C50300592C86 /* CutGeometryView.swift in Copy Source Code Files */ = {isa = PBXBuildFile; fileRef = E000E762286A0B18005D87C5 /* CutGeometryView.swift */; };
		0039A4ED2885C50300592C86 /* DisplayMapView.swift in Copy Source Code Files */ = {isa = PBXBuildFile; fileRef = 0074ABBE28174BCF0037244A /* DisplayMapView.swift */; };
		0039A4EE2885C50300592C86 /* DisplayOverviewMapView.swift in Copy Source Code Files */ = {isa = PBXBuildFile; fileRef = 00B04FB4283EEBA80026C882 /* DisplayOverviewMapView.swift */; };
		0039A4EF2885C50300592C86 /* DisplaySceneView.swift in Copy Source Code Files */ = {isa = PBXBuildFile; fileRef = E004A6D828465C70002A1FE6 /* DisplaySceneView.swift */; };
		0039A4F02885C50300592C86 /* ProjectGeometryView.swift in Copy Source Code Files */ = {isa = PBXBuildFile; fileRef = E0EA0B762866390E00C9621D /* ProjectGeometryView.swift */; };
		0039A4F12885C50300592C86 /* SearchWithGeocodeView.swift in Copy Source Code Files */ = {isa = PBXBuildFile; fileRef = 00CB9137284814A4005C2C5D /* SearchWithGeocodeView.swift */; };
		0039A4F22885C50300592C86 /* SelectFeaturesInFeatureLayerView.swift in Copy Source Code Files */ = {isa = PBXBuildFile; fileRef = E004A6F5284FA42A002A1FE6 /* SelectFeaturesInFeatureLayerView.swift */; };
		0039A4F32885C50300592C86 /* SetBasemapView.swift in Copy Source Code Files */ = {isa = PBXBuildFile; fileRef = 00B042E5282EDC690072E1B4 /* SetBasemapView.swift */; };
		0039A4F42885C50300592C86 /* SetSurfacePlacementModeView.swift in Copy Source Code Files */ = {isa = PBXBuildFile; fileRef = E088E1562862579D00413100 /* SetSurfacePlacementModeView.swift */; };
		0039A4F52885C50300592C86 /* SetViewpointRotationView.swift in Copy Source Code Files */ = {isa = PBXBuildFile; fileRef = E004A6BD28414332002A1FE6 /* SetViewpointRotationView.swift */; };
		0039A4F62885C50300592C86 /* ShowCalloutView.swift in Copy Source Code Files */ = {isa = PBXBuildFile; fileRef = E004A6DF28466279002A1FE6 /* ShowCalloutView.swift */; };
		0039A4F72885C50300592C86 /* ShowDeviceLocationView.swift in Copy Source Code Files */ = {isa = PBXBuildFile; fileRef = E004A6E828493BCE002A1FE6 /* ShowDeviceLocationView.swift */; };
		0039A4F82885C50300592C86 /* ShowResultOfSpatialRelationshipsView.swift in Copy Source Code Files */ = {isa = PBXBuildFile; fileRef = E066DD3A2860CA08004D3D5B /* ShowResultOfSpatialRelationshipsView.swift */; };
		0039A4F92885C50300592C86 /* ShowResultOfSpatialOperationsView.swift in Copy Source Code Files */ = {isa = PBXBuildFile; fileRef = E004A6F2284E4FEB002A1FE6 /* ShowResultOfSpatialOperationsView.swift */; };
		0039A4FA2885C50300592C86 /* StyleGraphicsWithRendererView.swift in Copy Source Code Files */ = {isa = PBXBuildFile; fileRef = E066DD372860AB28004D3D5B /* StyleGraphicsWithRendererView.swift */; };
		0039A4FB2885C50300592C86 /* StyleGraphicsWithSymbolsView.swift in Copy Source Code Files */ = {isa = PBXBuildFile; fileRef = E004A6E52846A61F002A1FE6 /* StyleGraphicsWithSymbolsView.swift */; };
		003B36F92C5042BA00A75F66 /* ShowServiceAreaView.swift in Copy Source Code Files */ = {isa = PBXBuildFile; fileRef = 95D2EE0E2C334D1600683D53 /* ShowServiceAreaView.swift */; };
		0042E24328E4BF8F001F33D6 /* ShowViewshedFromPointInSceneView.Model.swift in Sources */ = {isa = PBXBuildFile; fileRef = 0042E24228E4BF8F001F33D6 /* ShowViewshedFromPointInSceneView.Model.swift */; };
		0042E24528E4F82C001F33D6 /* ShowViewshedFromPointInSceneView.ViewshedSettingsView.swift in Sources */ = {isa = PBXBuildFile; fileRef = 0042E24428E4F82B001F33D6 /* ShowViewshedFromPointInSceneView.ViewshedSettingsView.swift */; };
		0042E24628E50EE4001F33D6 /* ShowViewshedFromPointInSceneView.swift in Copy Source Code Files */ = {isa = PBXBuildFile; fileRef = 0086F3FD28E3770900974721 /* ShowViewshedFromPointInSceneView.swift */; };
		0042E24728E50EE4001F33D6 /* ShowViewshedFromPointInSceneView.Model.swift in Copy Source Code Files */ = {isa = PBXBuildFile; fileRef = 0042E24228E4BF8F001F33D6 /* ShowViewshedFromPointInSceneView.Model.swift */; };
		0042E24828E50EE4001F33D6 /* ShowViewshedFromPointInSceneView.ViewshedSettingsView.swift in Copy Source Code Files */ = {isa = PBXBuildFile; fileRef = 0042E24428E4F82B001F33D6 /* ShowViewshedFromPointInSceneView.ViewshedSettingsView.swift */; };
<<<<<<< HEAD
		004421902DB9620200249FEE /* AddFeatureCollectionLayerFromQueryView.swift in Sources */ = {isa = PBXBuildFile; fileRef = 0044218F2DB961FE00249FEE /* AddFeatureCollectionLayerFromQueryView.swift */; };
=======
		0044218A2DB9533900249FEE /* AddFeatureCollectionLayerFromPortalItemView.swift in Sources */ = {isa = PBXBuildFile; fileRef = 004421892DB9532D00249FEE /* AddFeatureCollectionLayerFromPortalItemView.swift */; };
		0044218B2DB9575600249FEE /* AddFeatureCollectionLayerFromPortalItemView.swift in Copy Source Code Files */ = {isa = PBXBuildFile; fileRef = 004421892DB9532D00249FEE /* AddFeatureCollectionLayerFromPortalItemView.swift */; };
>>>>>>> 605b70d5
		0044289229C90C0B00160767 /* GetElevationAtPointOnSurfaceView.swift in Sources */ = {isa = PBXBuildFile; fileRef = 0044289129C90C0B00160767 /* GetElevationAtPointOnSurfaceView.swift */; };
		0044289329C9234300160767 /* GetElevationAtPointOnSurfaceView.swift in Copy Source Code Files */ = {isa = PBXBuildFile; fileRef = 0044289129C90C0B00160767 /* GetElevationAtPointOnSurfaceView.swift */; };
		0044CDDF2995C39E004618CE /* ShowDeviceLocationHistoryView.swift in Sources */ = {isa = PBXBuildFile; fileRef = 0044CDDE2995C39E004618CE /* ShowDeviceLocationHistoryView.swift */; };
		0044CDE02995D4DD004618CE /* ShowDeviceLocationHistoryView.swift in Copy Source Code Files */ = {isa = PBXBuildFile; fileRef = 0044CDDE2995C39E004618CE /* ShowDeviceLocationHistoryView.swift */; };
		004A2B9D2BED455B00C297CE /* canyonlands in Resources */ = {isa = PBXBuildFile; fileRef = 004A2B9C2BED455B00C297CE /* canyonlands */; settings = {ASSET_TAGS = (ApplyScheduledUpdatesToPreplannedMapArea, ); }; };
		004A2BA22BED456500C297CE /* ApplyScheduledUpdatesToPreplannedMapAreaView.swift in Sources */ = {isa = PBXBuildFile; fileRef = 004A2B9E2BED456500C297CE /* ApplyScheduledUpdatesToPreplannedMapAreaView.swift */; };
		004A2BA52BED458C00C297CE /* ApplyScheduledUpdatesToPreplannedMapAreaView.swift in Copy Source Code Files */ = {isa = PBXBuildFile; fileRef = 004A2B9E2BED456500C297CE /* ApplyScheduledUpdatesToPreplannedMapAreaView.swift */; };
		004FE87129DF5D8700075217 /* Bristol in Resources */ = {isa = PBXBuildFile; fileRef = 004FE87029DF5D8700075217 /* Bristol */; settings = {ASSET_TAGS = (Animate3DGraphic, ChangeCameraController, OrbitCameraAroundObject, StylePointWithDistanceCompositeSceneSymbol, ); }; };
		006C835528B40682004AEB7F /* BrowseBuildingFloorsView.swift in Copy Source Code Files */ = {isa = PBXBuildFile; fileRef = E0FE32E628747778002C6ACA /* BrowseBuildingFloorsView.swift */; };
		006C835628B40682004AEB7F /* DisplayMapFromMobileMapPackageView.swift in Copy Source Code Files */ = {isa = PBXBuildFile; fileRef = F111CCC0288B5D5600205358 /* DisplayMapFromMobileMapPackageView.swift */; };
		0074ABBF28174BCF0037244A /* DisplayMapView.swift in Sources */ = {isa = PBXBuildFile; fileRef = 0074ABBE28174BCF0037244A /* DisplayMapView.swift */; };
		0074ABC428174F430037244A /* Sample.swift in Sources */ = {isa = PBXBuildFile; fileRef = 0074ABC128174F430037244A /* Sample.swift */; };
		0074ABCD2817BCC30037244A /* SamplesApp+Samples.swift.tache in Sources */ = {isa = PBXBuildFile; fileRef = 0074ABCA2817B8DB0037244A /* SamplesApp+Samples.swift.tache */; };
		0086F40128E3770A00974721 /* ShowViewshedFromPointInSceneView.swift in Sources */ = {isa = PBXBuildFile; fileRef = 0086F3FD28E3770900974721 /* ShowViewshedFromPointInSceneView.swift */; };
		00A7A1462A2FC58300F035F7 /* DisplayContentOfUtilityNetworkContainerView.swift in Sources */ = {isa = PBXBuildFile; fileRef = 00A7A1432A2FC58300F035F7 /* DisplayContentOfUtilityNetworkContainerView.swift */; };
		00A7A14A2A2FC5B700F035F7 /* DisplayContentOfUtilityNetworkContainerView.Model.swift in Sources */ = {isa = PBXBuildFile; fileRef = 00A7A1492A2FC5B700F035F7 /* DisplayContentOfUtilityNetworkContainerView.Model.swift */; };
		00ABA94E2BF6721700C0488C /* ShowGridView.swift in Sources */ = {isa = PBXBuildFile; fileRef = 00ABA94D2BF6721700C0488C /* ShowGridView.swift */; };
		00ABA94F2BF6D06200C0488C /* ShowGridView.swift in Copy Source Code Files */ = {isa = PBXBuildFile; fileRef = 00ABA94D2BF6721700C0488C /* ShowGridView.swift */; };
		00B04273282EC59E0072E1B4 /* AboutView.swift in Sources */ = {isa = PBXBuildFile; fileRef = 00B04272282EC59E0072E1B4 /* AboutView.swift */; };
		00B042E8282EDC690072E1B4 /* SetBasemapView.swift in Sources */ = {isa = PBXBuildFile; fileRef = 00B042E5282EDC690072E1B4 /* SetBasemapView.swift */; };
		00B04FB5283EEBA80026C882 /* DisplayOverviewMapView.swift in Sources */ = {isa = PBXBuildFile; fileRef = 00B04FB4283EEBA80026C882 /* DisplayOverviewMapView.swift */; };
		00C43AED2947DC350099AE34 /* ArcGISToolkit in Frameworks */ = {isa = PBXBuildFile; productRef = 00C43AEC2947DC350099AE34 /* ArcGISToolkit */; };
		00C94A0D28B53DE1004E42D9 /* raster-file in Resources */ = {isa = PBXBuildFile; fileRef = 00C94A0C28B53DE1004E42D9 /* raster-file */; settings = {ASSET_TAGS = (AddRasterFromFile, ); }; };
		00CB9138284814A4005C2C5D /* SearchWithGeocodeView.swift in Sources */ = {isa = PBXBuildFile; fileRef = 00CB9137284814A4005C2C5D /* SearchWithGeocodeView.swift */; };
		00CCB8A5285BAF8700BBAB70 /* OnDemandResource.swift in Sources */ = {isa = PBXBuildFile; fileRef = 00CCB8A4285BAF8700BBAB70 /* OnDemandResource.swift */; };
		00D4EF802863842100B9CC30 /* AddFeatureLayersView.swift in Sources */ = {isa = PBXBuildFile; fileRef = 00D4EF7F2863842100B9CC30 /* AddFeatureLayersView.swift */; };
		00D4EF9028638BF100B9CC30 /* LA_Trails.geodatabase in Resources */ = {isa = PBXBuildFile; fileRef = 00D4EF8228638BF100B9CC30 /* LA_Trails.geodatabase */; settings = {ASSET_TAGS = (AddFeatureLayers, ); }; };
		00D4EF9A28638BF100B9CC30 /* AuroraCO.gpkg in Resources */ = {isa = PBXBuildFile; fileRef = 00D4EF8F28638BF100B9CC30 /* AuroraCO.gpkg */; settings = {ASSET_TAGS = (AddFeatureLayers, ); }; };
		00D4EFB12863CE6300B9CC30 /* ScottishWildlifeTrust_reserves in Resources */ = {isa = PBXBuildFile; fileRef = 00D4EFB02863CE6300B9CC30 /* ScottishWildlifeTrust_reserves */; settings = {ASSET_TAGS = (AddFeatureLayers, ); }; };
		00E1D90B2BC0AF97001AEB6A /* SnapGeometryEditsView.SnapSettingsView.swift in Sources */ = {isa = PBXBuildFile; fileRef = 00E1D90A2BC0AF97001AEB6A /* SnapGeometryEditsView.SnapSettingsView.swift */; };
		00E1D90D2BC0B125001AEB6A /* SnapGeometryEditsView.GeometryEditorModel.swift in Sources */ = {isa = PBXBuildFile; fileRef = 00E1D90C2BC0B125001AEB6A /* SnapGeometryEditsView.GeometryEditorModel.swift */; };
		00E1D90F2BC0B1E8001AEB6A /* SnapGeometryEditsView.GeometryEditorMenu.swift in Sources */ = {isa = PBXBuildFile; fileRef = 00E1D90E2BC0B1E8001AEB6A /* SnapGeometryEditsView.GeometryEditorMenu.swift */; };
		00E1D9102BC0B4D8001AEB6A /* SnapGeometryEditsView.SnapSettingsView.swift in Copy Source Code Files */ = {isa = PBXBuildFile; fileRef = 00E1D90A2BC0AF97001AEB6A /* SnapGeometryEditsView.SnapSettingsView.swift */; };
		00E1D9112BC0B4D8001AEB6A /* SnapGeometryEditsView.GeometryEditorModel.swift in Copy Source Code Files */ = {isa = PBXBuildFile; fileRef = 00E1D90C2BC0B125001AEB6A /* SnapGeometryEditsView.GeometryEditorModel.swift */; };
		00E1D9122BC0B4D8001AEB6A /* SnapGeometryEditsView.GeometryEditorMenu.swift in Copy Source Code Files */ = {isa = PBXBuildFile; fileRef = 00E1D90E2BC0B1E8001AEB6A /* SnapGeometryEditsView.GeometryEditorMenu.swift */; };
		00E5401C27F3CCA200CF66D5 /* SamplesApp.swift in Sources */ = {isa = PBXBuildFile; fileRef = 00E5400C27F3CCA100CF66D5 /* SamplesApp.swift */; };
		00E5401E27F3CCA200CF66D5 /* ContentView.swift in Sources */ = {isa = PBXBuildFile; fileRef = 00E5400D27F3CCA100CF66D5 /* ContentView.swift */; };
		00E5402027F3CCA200CF66D5 /* Assets.xcassets in Resources */ = {isa = PBXBuildFile; fileRef = 00E5400E27F3CCA200CF66D5 /* Assets.xcassets */; };
		00E7C15C2BBE1BF000B85D69 /* SnapGeometryEditsView.swift in Sources */ = {isa = PBXBuildFile; fileRef = 00E7C1592BBE1BF000B85D69 /* SnapGeometryEditsView.swift */; };
		00E7C15D2BBF74D800B85D69 /* SnapGeometryEditsView.swift in Copy Source Code Files */ = {isa = PBXBuildFile; fileRef = 00E7C1592BBE1BF000B85D69 /* SnapGeometryEditsView.swift */; };
		00EB803A2A31506F00AC2B07 /* DisplayContentOfUtilityNetworkContainerView.swift in Copy Source Code Files */ = {isa = PBXBuildFile; fileRef = 00A7A1432A2FC58300F035F7 /* DisplayContentOfUtilityNetworkContainerView.swift */; };
		00EB803B2A31506F00AC2B07 /* DisplayContentOfUtilityNetworkContainerView.Model.swift in Copy Source Code Files */ = {isa = PBXBuildFile; fileRef = 00A7A1492A2FC5B700F035F7 /* DisplayContentOfUtilityNetworkContainerView.Model.swift */; };
		00F279D62AF418DC00CECAF8 /* AddDynamicEntityLayerView.VehicleCallout.swift in Sources */ = {isa = PBXBuildFile; fileRef = 00F279D52AF418DC00CECAF8 /* AddDynamicEntityLayerView.VehicleCallout.swift */; };
		00F279D72AF4364700CECAF8 /* AddDynamicEntityLayerView.VehicleCallout.swift in Copy Source Code Files */ = {isa = PBXBuildFile; fileRef = 00F279D52AF418DC00CECAF8 /* AddDynamicEntityLayerView.VehicleCallout.swift */; };
		102B6A372BFD5B55009F763C /* IdentifyFeaturesInWMSLayerView.swift in Sources */ = {isa = PBXBuildFile; fileRef = 102B6A362BFD5B55009F763C /* IdentifyFeaturesInWMSLayerView.swift */; };
		104F55C72BF3E30A00204D04 /* GenerateOfflineMapWithCustomParametersView.swift in Copy Source Code Files */ = {isa = PBXBuildFile; fileRef = 10B782042BE55D7E007EAE6C /* GenerateOfflineMapWithCustomParametersView.swift */; };
		104F55C82BF3E30A00204D04 /* GenerateOfflineMapWithCustomParametersView.CustomParameters.swift in Copy Source Code Files */ = {isa = PBXBuildFile; fileRef = 10B782072BE5A058007EAE6C /* GenerateOfflineMapWithCustomParametersView.CustomParameters.swift */; };
		1081B93D2C000E8B00C1BEB1 /* IdentifyFeaturesInWMSLayerView.swift in Copy Source Code Files */ = {isa = PBXBuildFile; fileRef = 102B6A362BFD5B55009F763C /* IdentifyFeaturesInWMSLayerView.swift */; };
		108EC04129D25B2C000F35D0 /* QueryFeatureTableView.swift in Sources */ = {isa = PBXBuildFile; fileRef = 108EC04029D25B2C000F35D0 /* QueryFeatureTableView.swift */; };
		108EC04229D25B55000F35D0 /* QueryFeatureTableView.swift in Copy Source Code Files */ = {isa = PBXBuildFile; fileRef = 108EC04029D25B2C000F35D0 /* QueryFeatureTableView.swift */; };
		10B782052BE55D7E007EAE6C /* GenerateOfflineMapWithCustomParametersView.swift in Sources */ = {isa = PBXBuildFile; fileRef = 10B782042BE55D7E007EAE6C /* GenerateOfflineMapWithCustomParametersView.swift */; };
		10B782082BE5A058007EAE6C /* GenerateOfflineMapWithCustomParametersView.CustomParameters.swift in Sources */ = {isa = PBXBuildFile; fileRef = 10B782072BE5A058007EAE6C /* GenerateOfflineMapWithCustomParametersView.CustomParameters.swift */; };
		10BD9EB42BF51B4B00ABDBD5 /* GenerateOfflineMapWithCustomParametersView.Model.swift in Sources */ = {isa = PBXBuildFile; fileRef = 10BD9EB32BF51B4B00ABDBD5 /* GenerateOfflineMapWithCustomParametersView.Model.swift */; };
		10BD9EB52BF51F9000ABDBD5 /* GenerateOfflineMapWithCustomParametersView.Model.swift in Copy Source Code Files */ = {isa = PBXBuildFile; fileRef = 10BD9EB32BF51B4B00ABDBD5 /* GenerateOfflineMapWithCustomParametersView.Model.swift */; };
		10D321932BDB187400B39B1B /* naperville_imagery.tpkx in Resources */ = {isa = PBXBuildFile; fileRef = 10D321922BDB187400B39B1B /* naperville_imagery.tpkx */; settings = {ASSET_TAGS = (GenerateOfflineMapWithLocalBasemap, ); }; };
		10D321962BDB1CB500B39B1B /* GenerateOfflineMapWithLocalBasemapView.swift in Sources */ = {isa = PBXBuildFile; fileRef = 10D321952BDB1CB500B39B1B /* GenerateOfflineMapWithLocalBasemapView.swift */; };
		10D321972BDC3B4900B39B1B /* GenerateOfflineMapWithLocalBasemapView.swift in Copy Source Code Files */ = {isa = PBXBuildFile; fileRef = 10D321952BDB1CB500B39B1B /* GenerateOfflineMapWithLocalBasemapView.swift */; };
		1C0C1C3929D34DAE005C8B24 /* ChangeViewpointView.swift in Sources */ = {isa = PBXBuildFile; fileRef = 1C0C1C3429D34DAE005C8B24 /* ChangeViewpointView.swift */; };
		1C0C1C3D29D34DDD005C8B24 /* ChangeViewpointView.swift in Copy Source Code Files */ = {isa = PBXBuildFile; fileRef = 1C0C1C3429D34DAE005C8B24 /* ChangeViewpointView.swift */; };
		1C19B4F12A578E46001D2506 /* CreateLoadReportView.Views.swift in Sources */ = {isa = PBXBuildFile; fileRef = 1C19B4EB2A578E46001D2506 /* CreateLoadReportView.Views.swift */; };
		1C19B4F32A578E46001D2506 /* CreateLoadReportView.swift in Sources */ = {isa = PBXBuildFile; fileRef = 1C19B4ED2A578E46001D2506 /* CreateLoadReportView.swift */; };
		1C19B4F52A578E46001D2506 /* CreateLoadReportView.Model.swift in Sources */ = {isa = PBXBuildFile; fileRef = 1C19B4EF2A578E46001D2506 /* CreateLoadReportView.Model.swift */; };
		1C19B4F72A578E69001D2506 /* CreateLoadReportView.Model.swift in Copy Source Code Files */ = {isa = PBXBuildFile; fileRef = 1C19B4EF2A578E46001D2506 /* CreateLoadReportView.Model.swift */; };
		1C19B4F82A578E69001D2506 /* CreateLoadReportView.swift in Copy Source Code Files */ = {isa = PBXBuildFile; fileRef = 1C19B4ED2A578E46001D2506 /* CreateLoadReportView.swift */; };
		1C19B4F92A578E69001D2506 /* CreateLoadReportView.Views.swift in Copy Source Code Files */ = {isa = PBXBuildFile; fileRef = 1C19B4EB2A578E46001D2506 /* CreateLoadReportView.Views.swift */; };
		1C2538542BABACB100337307 /* AugmentRealityToNavigateRouteView.ARSceneView.swift in Copy Source Code Files */ = {isa = PBXBuildFile; fileRef = 1C2538522BABACB100337307 /* AugmentRealityToNavigateRouteView.ARSceneView.swift */; };
		1C2538552BABACB100337307 /* AugmentRealityToNavigateRouteView.swift in Copy Source Code Files */ = {isa = PBXBuildFile; fileRef = 1C2538532BABACB100337307 /* AugmentRealityToNavigateRouteView.swift */; };
		1C2538562BABACFD00337307 /* AugmentRealityToNavigateRouteView.swift in Sources */ = {isa = PBXBuildFile; fileRef = 1C2538532BABACB100337307 /* AugmentRealityToNavigateRouteView.swift */; };
		1C2538572BABACFD00337307 /* AugmentRealityToNavigateRouteView.ARSceneView.swift in Sources */ = {isa = PBXBuildFile; fileRef = 1C2538522BABACB100337307 /* AugmentRealityToNavigateRouteView.ARSceneView.swift */; };
		1C26ED192A859525009B7721 /* FilterFeaturesInSceneView.swift in Sources */ = {isa = PBXBuildFile; fileRef = 1C26ED152A859525009B7721 /* FilterFeaturesInSceneView.swift */; };
		1C26ED202A8BEC63009B7721 /* FilterFeaturesInSceneView.swift in Copy Source Code Files */ = {isa = PBXBuildFile; fileRef = 1C26ED152A859525009B7721 /* FilterFeaturesInSceneView.swift */; };
		1C3B7DC82A5F64FC00907443 /* AnalyzeNetworkWithSubnetworkTraceView.Model.swift in Sources */ = {isa = PBXBuildFile; fileRef = 1C3B7DC32A5F64FC00907443 /* AnalyzeNetworkWithSubnetworkTraceView.Model.swift */; };
		1C3B7DCB2A5F64FC00907443 /* AnalyzeNetworkWithSubnetworkTraceView.swift in Sources */ = {isa = PBXBuildFile; fileRef = 1C3B7DC62A5F64FC00907443 /* AnalyzeNetworkWithSubnetworkTraceView.swift */; };
		1C3B7DCD2A5F652500907443 /* AnalyzeNetworkWithSubnetworkTraceView.Model.swift in Copy Source Code Files */ = {isa = PBXBuildFile; fileRef = 1C3B7DC32A5F64FC00907443 /* AnalyzeNetworkWithSubnetworkTraceView.Model.swift */; };
		1C3B7DCE2A5F652500907443 /* AnalyzeNetworkWithSubnetworkTraceView.swift in Copy Source Code Files */ = {isa = PBXBuildFile; fileRef = 1C3B7DC62A5F64FC00907443 /* AnalyzeNetworkWithSubnetworkTraceView.swift */; };
		1C42E04729D2396B004FC4BE /* ShowPopupView.swift in Sources */ = {isa = PBXBuildFile; fileRef = 1C42E04329D2396B004FC4BE /* ShowPopupView.swift */; };
		1C42E04A29D239D2004FC4BE /* ShowPopupView.swift in Copy Source Code Files */ = {isa = PBXBuildFile; fileRef = 1C42E04329D2396B004FC4BE /* ShowPopupView.swift */; };
		1C43BC7F2A43781200509BF8 /* SetVisibilityOfSubtypeSublayerView.Views.swift in Sources */ = {isa = PBXBuildFile; fileRef = 1C43BC792A43781100509BF8 /* SetVisibilityOfSubtypeSublayerView.Views.swift */; };
		1C43BC822A43781200509BF8 /* SetVisibilityOfSubtypeSublayerView.Model.swift in Sources */ = {isa = PBXBuildFile; fileRef = 1C43BC7C2A43781100509BF8 /* SetVisibilityOfSubtypeSublayerView.Model.swift */; };
		1C43BC842A43781200509BF8 /* SetVisibilityOfSubtypeSublayerView.swift in Sources */ = {isa = PBXBuildFile; fileRef = 1C43BC7E2A43781100509BF8 /* SetVisibilityOfSubtypeSublayerView.swift */; };
		1C43BC852A43783900509BF8 /* SetVisibilityOfSubtypeSublayerView.Model.swift in Copy Source Code Files */ = {isa = PBXBuildFile; fileRef = 1C43BC7C2A43781100509BF8 /* SetVisibilityOfSubtypeSublayerView.Model.swift */; };
		1C43BC862A43783900509BF8 /* SetVisibilityOfSubtypeSublayerView.swift in Copy Source Code Files */ = {isa = PBXBuildFile; fileRef = 1C43BC7E2A43781100509BF8 /* SetVisibilityOfSubtypeSublayerView.swift */; };
		1C43BC872A43783900509BF8 /* SetVisibilityOfSubtypeSublayerView.Views.swift in Copy Source Code Files */ = {isa = PBXBuildFile; fileRef = 1C43BC792A43781100509BF8 /* SetVisibilityOfSubtypeSublayerView.Views.swift */; };
		1C8EC7472BAE2891001A6929 /* AugmentRealityToCollectDataView.swift in Sources */ = {isa = PBXBuildFile; fileRef = 1C8EC7432BAE2891001A6929 /* AugmentRealityToCollectDataView.swift */; };
		1C8EC74B2BAE28A9001A6929 /* AugmentRealityToCollectDataView.swift in Copy Source Code Files */ = {isa = PBXBuildFile; fileRef = 1C8EC7432BAE2891001A6929 /* AugmentRealityToCollectDataView.swift */; };
		1C929F092A27B86800134252 /* ShowUtilityAssociationsView.swift in Copy Source Code Files */ = {isa = PBXBuildFile; fileRef = 1CAF831B2A20305F000E1E60 /* ShowUtilityAssociationsView.swift */; };
		1C965C3929DB9176002F8536 /* ShowRealisticLightAndShadowsView.swift in Copy Source Code Files */ = {isa = PBXBuildFile; fileRef = 1C9B74C529DB43580038B06F /* ShowRealisticLightAndShadowsView.swift */; };
		1C9B74C929DB43580038B06F /* ShowRealisticLightAndShadowsView.swift in Sources */ = {isa = PBXBuildFile; fileRef = 1C9B74C529DB43580038B06F /* ShowRealisticLightAndShadowsView.swift */; };
		1C9B74D929DB54560038B06F /* ChangeCameraControllerView.swift in Sources */ = {isa = PBXBuildFile; fileRef = 1C9B74D529DB54560038B06F /* ChangeCameraControllerView.swift */; };
		1C9B74DE29DB56860038B06F /* ChangeCameraControllerView.swift in Copy Source Code Files */ = {isa = PBXBuildFile; fileRef = 1C9B74D529DB54560038B06F /* ChangeCameraControllerView.swift */; };
		1CAB8D4B2A3CEAB0002AA649 /* RunValveIsolationTraceView.Model.swift in Sources */ = {isa = PBXBuildFile; fileRef = 1CAB8D442A3CEAB0002AA649 /* RunValveIsolationTraceView.Model.swift */; };
		1CAB8D4E2A3CEAB0002AA649 /* RunValveIsolationTraceView.swift in Sources */ = {isa = PBXBuildFile; fileRef = 1CAB8D472A3CEAB0002AA649 /* RunValveIsolationTraceView.swift */; };
		1CAB8D502A3CEB43002AA649 /* RunValveIsolationTraceView.Model.swift in Copy Source Code Files */ = {isa = PBXBuildFile; fileRef = 1CAB8D442A3CEAB0002AA649 /* RunValveIsolationTraceView.Model.swift */; };
		1CAB8D512A3CEB43002AA649 /* RunValveIsolationTraceView.swift in Copy Source Code Files */ = {isa = PBXBuildFile; fileRef = 1CAB8D472A3CEAB0002AA649 /* RunValveIsolationTraceView.swift */; };
		1CAF831F2A20305F000E1E60 /* ShowUtilityAssociationsView.swift in Sources */ = {isa = PBXBuildFile; fileRef = 1CAF831B2A20305F000E1E60 /* ShowUtilityAssociationsView.swift */; };
		218F35B829C28F4A00502022 /* AuthenticateWithOAuthView.swift in Sources */ = {isa = PBXBuildFile; fileRef = 218F35B329C28F4A00502022 /* AuthenticateWithOAuthView.swift */; };
		218F35C229C290BF00502022 /* AuthenticateWithOAuthView.swift in Copy Source Code Files */ = {isa = PBXBuildFile; fileRef = 218F35B329C28F4A00502022 /* AuthenticateWithOAuthView.swift */; };
		3E30884A2C5D789A00ECEAC5 /* SetSpatialReferenceView.swift in Copy Source Code Files */ = {isa = PBXBuildFile; fileRef = 3EEDE7CD2C5D73F700510104 /* SetSpatialReferenceView.swift */; };
		3E54CF222C66AFBE00DD2F18 /* AddWebTiledLayerView.swift in Sources */ = {isa = PBXBuildFile; fileRef = 3E54CF212C66AFBE00DD2F18 /* AddWebTiledLayerView.swift */; };
		3E54CF232C66B00500DD2F18 /* AddWebTiledLayerView.swift in Copy Source Code Files */ = {isa = PBXBuildFile; fileRef = 3E54CF212C66AFBE00DD2F18 /* AddWebTiledLayerView.swift */; };
		3E720F9D2C619B1700E22A9E /* SetInitialViewpointView.swift in Sources */ = {isa = PBXBuildFile; fileRef = 3E720F9C2C619B1700E22A9E /* SetInitialViewpointView.swift */; };
		3E720F9E2C61A0B700E22A9E /* SetInitialViewpointView.swift in Copy Source Code Files */ = {isa = PBXBuildFile; fileRef = 3E720F9C2C619B1700E22A9E /* SetInitialViewpointView.swift */; };
		3E9F77732C6A60FA0022CAB5 /* QueryFeatureCountAndExtentView.swift in Sources */ = {isa = PBXBuildFile; fileRef = 3E9F77722C6A60FA0022CAB5 /* QueryFeatureCountAndExtentView.swift */; };
		3E9F77742C6A6E670022CAB5 /* QueryFeatureCountAndExtentView.swift in Copy Source Code Files */ = {isa = PBXBuildFile; fileRef = 3E9F77722C6A60FA0022CAB5 /* QueryFeatureCountAndExtentView.swift */; };
		3EEDE7CE2C5D73F700510104 /* SetSpatialReferenceView.swift in Sources */ = {isa = PBXBuildFile; fileRef = 3EEDE7CD2C5D73F700510104 /* SetSpatialReferenceView.swift */; };
		4D126D6D29CA1B6000CFB7A7 /* ShowDeviceLocationWithNMEADataSourcesView.swift in Sources */ = {isa = PBXBuildFile; fileRef = 4D126D6929CA1B6000CFB7A7 /* ShowDeviceLocationWithNMEADataSourcesView.swift */; };
		4D126D7229CA1E1800CFB7A7 /* FileNMEASentenceReader.swift in Sources */ = {isa = PBXBuildFile; fileRef = 4D126D7129CA1E1800CFB7A7 /* FileNMEASentenceReader.swift */; };
		4D126D7329CA1EFD00CFB7A7 /* ShowDeviceLocationWithNMEADataSourcesView.swift in Copy Source Code Files */ = {isa = PBXBuildFile; fileRef = 4D126D6929CA1B6000CFB7A7 /* ShowDeviceLocationWithNMEADataSourcesView.swift */; };
		4D126D7429CA1EFD00CFB7A7 /* FileNMEASentenceReader.swift in Copy Source Code Files */ = {isa = PBXBuildFile; fileRef = 4D126D7129CA1E1800CFB7A7 /* FileNMEASentenceReader.swift */; };
		4D126D7C29CA3E6000CFB7A7 /* Redlands.nmea in Resources */ = {isa = PBXBuildFile; fileRef = 4D126D7B29CA3E6000CFB7A7 /* Redlands.nmea */; settings = {ASSET_TAGS = (ShowDeviceLocationWithNmeaDataSources, ); }; };
		4D126D7E29CA43D200CFB7A7 /* ShowDeviceLocationWithNMEADataSourcesView.Model.swift in Sources */ = {isa = PBXBuildFile; fileRef = 4D126D7D29CA43D200CFB7A7 /* ShowDeviceLocationWithNMEADataSourcesView.Model.swift */; };
		4D2ADC4329C26D05003B367F /* AddDynamicEntityLayerView.swift in Sources */ = {isa = PBXBuildFile; fileRef = 4D2ADC3F29C26D05003B367F /* AddDynamicEntityLayerView.swift */; };
		4D2ADC4729C26D2C003B367F /* AddDynamicEntityLayerView.swift in Copy Source Code Files */ = {isa = PBXBuildFile; fileRef = 4D2ADC3F29C26D05003B367F /* AddDynamicEntityLayerView.swift */; };
		4D2ADC5A29C4F612003B367F /* ChangeMapViewBackgroundView.swift in Sources */ = {isa = PBXBuildFile; fileRef = 4D2ADC5529C4F612003B367F /* ChangeMapViewBackgroundView.swift */; };
		4D2ADC5D29C4F612003B367F /* ChangeMapViewBackgroundView.SettingsView.swift in Sources */ = {isa = PBXBuildFile; fileRef = 4D2ADC5829C4F612003B367F /* ChangeMapViewBackgroundView.SettingsView.swift */; };
		4D2ADC6229C5071C003B367F /* ChangeMapViewBackgroundView.Model.swift in Sources */ = {isa = PBXBuildFile; fileRef = 4D2ADC6129C5071C003B367F /* ChangeMapViewBackgroundView.Model.swift */; };
		4D2ADC6729C50BD6003B367F /* AddDynamicEntityLayerView.Model.swift in Sources */ = {isa = PBXBuildFile; fileRef = 4D2ADC6629C50BD6003B367F /* AddDynamicEntityLayerView.Model.swift */; };
		4D2ADC6929C50C4C003B367F /* AddDynamicEntityLayerView.SettingsView.swift in Sources */ = {isa = PBXBuildFile; fileRef = 4D2ADC6829C50C4C003B367F /* AddDynamicEntityLayerView.SettingsView.swift */; };
		4D2ADC6A29C50D91003B367F /* AddDynamicEntityLayerView.Model.swift in Copy Source Code Files */ = {isa = PBXBuildFile; fileRef = 4D2ADC6629C50BD6003B367F /* AddDynamicEntityLayerView.Model.swift */; };
		4D2ADC6B29C50D91003B367F /* AddDynamicEntityLayerView.SettingsView.swift in Copy Source Code Files */ = {isa = PBXBuildFile; fileRef = 4D2ADC6829C50C4C003B367F /* AddDynamicEntityLayerView.SettingsView.swift */; };
		4DD058102A0D3F6B00A59B34 /* ShowDeviceLocationWithNMEADataSourcesView.Model.swift in Copy Source Code Files */ = {isa = PBXBuildFile; fileRef = 4D126D7D29CA43D200CFB7A7 /* ShowDeviceLocationWithNMEADataSourcesView.Model.swift */; };
		7573E81A29D6134C00BEED9C /* TraceUtilityNetworkView.Model.swift in Sources */ = {isa = PBXBuildFile; fileRef = 7573E81329D6134C00BEED9C /* TraceUtilityNetworkView.Model.swift */; };
		7573E81C29D6134C00BEED9C /* TraceUtilityNetworkView.Enums.swift in Sources */ = {isa = PBXBuildFile; fileRef = 7573E81529D6134C00BEED9C /* TraceUtilityNetworkView.Enums.swift */; };
		7573E81E29D6134C00BEED9C /* TraceUtilityNetworkView.Views.swift in Sources */ = {isa = PBXBuildFile; fileRef = 7573E81729D6134C00BEED9C /* TraceUtilityNetworkView.Views.swift */; };
		7573E81F29D6134C00BEED9C /* TraceUtilityNetworkView.swift in Sources */ = {isa = PBXBuildFile; fileRef = 7573E81829D6134C00BEED9C /* TraceUtilityNetworkView.swift */; };
		7573E82129D6136C00BEED9C /* TraceUtilityNetworkView.Model.swift in Copy Source Code Files */ = {isa = PBXBuildFile; fileRef = 7573E81329D6134C00BEED9C /* TraceUtilityNetworkView.Model.swift */; };
		7573E82229D6136C00BEED9C /* TraceUtilityNetworkView.Enums.swift in Copy Source Code Files */ = {isa = PBXBuildFile; fileRef = 7573E81529D6134C00BEED9C /* TraceUtilityNetworkView.Enums.swift */; };
		7573E82329D6136C00BEED9C /* TraceUtilityNetworkView.Views.swift in Copy Source Code Files */ = {isa = PBXBuildFile; fileRef = 7573E81729D6134C00BEED9C /* TraceUtilityNetworkView.Views.swift */; };
		7573E82429D6136C00BEED9C /* TraceUtilityNetworkView.swift in Copy Source Code Files */ = {isa = PBXBuildFile; fileRef = 7573E81829D6134C00BEED9C /* TraceUtilityNetworkView.swift */; };
		75DD736729D35FF40010229D /* ChangeMapViewBackgroundView.swift in Copy Source Code Files */ = {isa = PBXBuildFile; fileRef = 4D2ADC5529C4F612003B367F /* ChangeMapViewBackgroundView.swift */; };
		75DD736829D35FF40010229D /* ChangeMapViewBackgroundView.SettingsView.swift in Copy Source Code Files */ = {isa = PBXBuildFile; fileRef = 4D2ADC5829C4F612003B367F /* ChangeMapViewBackgroundView.SettingsView.swift */; };
		75DD736929D35FF40010229D /* ChangeMapViewBackgroundView.Model.swift in Copy Source Code Files */ = {isa = PBXBuildFile; fileRef = 4D2ADC6129C5071C003B367F /* ChangeMapViewBackgroundView.Model.swift */; };
		75DD739529D38B1B0010229D /* NavigateRouteView.swift in Sources */ = {isa = PBXBuildFile; fileRef = 75DD739129D38B1B0010229D /* NavigateRouteView.swift */; };
		75DD739929D38B420010229D /* NavigateRouteView.swift in Copy Source Code Files */ = {isa = PBXBuildFile; fileRef = 75DD739129D38B1B0010229D /* NavigateRouteView.swift */; };
		7900C5F62A83FC3F002D430F /* AddCustomDynamicEntityDataSourceView.Vessel.swift in Sources */ = {isa = PBXBuildFile; fileRef = 7900C5F52A83FC3F002D430F /* AddCustomDynamicEntityDataSourceView.Vessel.swift */; };
		792222DD2A81AA5D00619FFE /* AIS_MarineCadastre_SelectedVessels_CustomDataSource.jsonl in Resources */ = {isa = PBXBuildFile; fileRef = 792222DC2A81AA5D00619FFE /* AIS_MarineCadastre_SelectedVessels_CustomDataSource.jsonl */; settings = {ASSET_TAGS = (AddCustomDynamicEntityDataSource, ); }; };
		79302F852A1ED4E30002336A /* CreateAndSaveKMLView.Model.swift in Sources */ = {isa = PBXBuildFile; fileRef = 79302F842A1ED4E30002336A /* CreateAndSaveKMLView.Model.swift */; };
		79302F872A1ED71B0002336A /* CreateAndSaveKMLView.Views.swift in Sources */ = {isa = PBXBuildFile; fileRef = 79302F862A1ED71B0002336A /* CreateAndSaveKMLView.Views.swift */; };
		798C2DA72AFC505600EE7E97 /* PrivacyInfo.xcprivacy in Resources */ = {isa = PBXBuildFile; fileRef = 798C2DA62AFC505600EE7E97 /* PrivacyInfo.xcprivacy */; };
		79A47DFB2A20286800D7C5B9 /* CreateAndSaveKMLView.Model.swift in Copy Source Code Files */ = {isa = PBXBuildFile; fileRef = 79302F842A1ED4E30002336A /* CreateAndSaveKMLView.Model.swift */; };
		79A47DFC2A20286800D7C5B9 /* CreateAndSaveKMLView.Views.swift in Copy Source Code Files */ = {isa = PBXBuildFile; fileRef = 79302F862A1ED71B0002336A /* CreateAndSaveKMLView.Views.swift */; };
		79B7B80A2A1BF8EC00F57C27 /* CreateAndSaveKMLView.swift in Sources */ = {isa = PBXBuildFile; fileRef = 79B7B8092A1BF8EC00F57C27 /* CreateAndSaveKMLView.swift */; };
		79B7B80B2A1BFDE700F57C27 /* CreateAndSaveKMLView.swift in Copy Source Code Files */ = {isa = PBXBuildFile; fileRef = 79B7B8092A1BF8EC00F57C27 /* CreateAndSaveKMLView.swift */; };
		79D84D132A81711A00F45262 /* AddCustomDynamicEntityDataSourceView.swift in Sources */ = {isa = PBXBuildFile; fileRef = 79D84D0D2A815C5B00F45262 /* AddCustomDynamicEntityDataSourceView.swift */; };
		79D84D152A81718F00F45262 /* AddCustomDynamicEntityDataSourceView.swift in Copy Source Code Files */ = {isa = PBXBuildFile; fileRef = 79D84D0D2A815C5B00F45262 /* AddCustomDynamicEntityDataSourceView.swift */; };
		883C121529C9136600062FF9 /* DownloadPreplannedMapAreaView.MapPicker.swift in Sources */ = {isa = PBXBuildFile; fileRef = 883C121429C9136600062FF9 /* DownloadPreplannedMapAreaView.MapPicker.swift */; };
		883C121729C914E100062FF9 /* DownloadPreplannedMapAreaView.MapPicker.swift in Copy Source Code Files */ = {isa = PBXBuildFile; fileRef = 883C121429C9136600062FF9 /* DownloadPreplannedMapAreaView.MapPicker.swift */; };
		883C121829C914E100062FF9 /* DownloadPreplannedMapAreaView.Model.swift in Copy Source Code Files */ = {isa = PBXBuildFile; fileRef = E0D04FF128A5390000747989 /* DownloadPreplannedMapAreaView.Model.swift */; };
		883C121929C914E100062FF9 /* DownloadPreplannedMapAreaView.swift in Copy Source Code Files */ = {isa = PBXBuildFile; fileRef = E070A0A2286F3B6000F2B606 /* DownloadPreplannedMapAreaView.swift */; };
		88F93CC129C3D59D0006B28E /* CreateAndEditGeometriesView.swift in Sources */ = {isa = PBXBuildFile; fileRef = 88F93CC029C3D59C0006B28E /* CreateAndEditGeometriesView.swift */; };
		88F93CC229C4D3480006B28E /* CreateAndEditGeometriesView.swift in Copy Source Code Files */ = {isa = PBXBuildFile; fileRef = 88F93CC029C3D59C0006B28E /* CreateAndEditGeometriesView.swift */; };
		9503056E2C46ECB70091B32D /* ShowDeviceLocationUsingIndoorPositioningView.Model.swift in Sources */ = {isa = PBXBuildFile; fileRef = 9503056D2C46ECB70091B32D /* ShowDeviceLocationUsingIndoorPositioningView.Model.swift */; };
		9529D1942C01676200B5C1A3 /* SelectFeaturesInSceneLayerView.swift in Copy Source Code Files */ = {isa = PBXBuildFile; fileRef = 954AEDED2C01332600265114 /* SelectFeaturesInSceneLayerView.swift */; };
		9537AFD72C220EF0000923C5 /* ExchangeSetwithoutUpdates in Resources */ = {isa = PBXBuildFile; fileRef = 9537AFD62C220EF0000923C5 /* ExchangeSetwithoutUpdates */; settings = {ASSET_TAGS = (ConfigureElectronicNavigationalCharts, ); }; };
		9547085C2C3C719800CA8579 /* EditFeatureAttachmentsView.Model.swift in Sources */ = {isa = PBXBuildFile; fileRef = 9547085B2C3C719800CA8579 /* EditFeatureAttachmentsView.Model.swift */; };
		954AEDEE2C01332600265114 /* SelectFeaturesInSceneLayerView.swift in Sources */ = {isa = PBXBuildFile; fileRef = 954AEDED2C01332600265114 /* SelectFeaturesInSceneLayerView.swift */; };
		955271612C0E6749009B1ED4 /* AddRasterFromServiceView.swift in Sources */ = {isa = PBXBuildFile; fileRef = 955271602C0E6749009B1ED4 /* AddRasterFromServiceView.swift */; };
		955AFAC42C10FD6F009C8FE5 /* ApplyMosaicRuleToRastersView.swift in Sources */ = {isa = PBXBuildFile; fileRef = 955AFAC32C10FD6F009C8FE5 /* ApplyMosaicRuleToRastersView.swift */; };
		955AFAC62C110B8A009C8FE5 /* ApplyMosaicRuleToRastersView.swift in Copy Source Code Files */ = {isa = PBXBuildFile; fileRef = 955AFAC32C10FD6F009C8FE5 /* ApplyMosaicRuleToRastersView.swift */; };
		9579FCEA2C3360BB00FC8A1D /* EditFeatureAttachmentsView.swift in Sources */ = {isa = PBXBuildFile; fileRef = 9579FCE92C3360BB00FC8A1D /* EditFeatureAttachmentsView.swift */; };
		9579FCEC2C33616B00FC8A1D /* EditFeatureAttachmentsView.swift in Copy Source Code Files */ = {isa = PBXBuildFile; fileRef = 9579FCE92C3360BB00FC8A1D /* EditFeatureAttachmentsView.swift */; };
		95A3773C2C0F93770044D1CC /* AddRasterFromServiceView.swift in Copy Source Code Files */ = {isa = PBXBuildFile; fileRef = 955271602C0E6749009B1ED4 /* AddRasterFromServiceView.swift */; };
		95A572192C0FDCC9006E8B48 /* ShowScaleBarView.swift in Sources */ = {isa = PBXBuildFile; fileRef = 95A572182C0FDCC9006E8B48 /* ShowScaleBarView.swift */; };
		95A5721B2C0FDD34006E8B48 /* ShowScaleBarView.swift in Copy Source Code Files */ = {isa = PBXBuildFile; fileRef = 95A572182C0FDCC9006E8B48 /* ShowScaleBarView.swift */; };
		95ADF34F2C3CBAE800566FF6 /* EditFeatureAttachmentsView.Model.swift in Copy Source Code Files */ = {isa = PBXBuildFile; fileRef = 9547085B2C3C719800CA8579 /* EditFeatureAttachmentsView.Model.swift */; };
		95D2EE0F2C334D1600683D53 /* ShowServiceAreaView.swift in Sources */ = {isa = PBXBuildFile; fileRef = 95D2EE0E2C334D1600683D53 /* ShowServiceAreaView.swift */; };
		95DEB9B62C127A92009BEC35 /* ShowViewshedFromPointOnMapView.swift in Sources */ = {isa = PBXBuildFile; fileRef = 95DEB9B52C127A92009BEC35 /* ShowViewshedFromPointOnMapView.swift */; };
		95DEB9B82C127B5E009BEC35 /* ShowViewshedFromPointOnMapView.swift in Copy Source Code Files */ = {isa = PBXBuildFile; fileRef = 95DEB9B52C127A92009BEC35 /* ShowViewshedFromPointOnMapView.swift */; };
		95E0DBCA2C503E2500224A82 /* ShowDeviceLocationUsingIndoorPositioningView.swift in Copy Source Code Files */ = {isa = PBXBuildFile; fileRef = 95F891282C46E9D60010EBED /* ShowDeviceLocationUsingIndoorPositioningView.swift */; };
		95E0DBCB2C503E2500224A82 /* ShowDeviceLocationUsingIndoorPositioningView.Model.swift in Copy Source Code Files */ = {isa = PBXBuildFile; fileRef = 9503056D2C46ECB70091B32D /* ShowDeviceLocationUsingIndoorPositioningView.Model.swift */; };
		95E980712C26183000CB8912 /* BrowseOGCAPIFeatureServiceView.swift in Sources */ = {isa = PBXBuildFile; fileRef = 95E980702C26183000CB8912 /* BrowseOGCAPIFeatureServiceView.swift */; };
		95E980742C26189E00CB8912 /* BrowseOGCAPIFeatureServiceView.swift in Copy Source Code Files */ = {isa = PBXBuildFile; fileRef = 95E980702C26183000CB8912 /* BrowseOGCAPIFeatureServiceView.swift */; };
		95F3A52B2C07F09C00885DED /* SetSurfaceNavigationConstraintView.swift in Sources */ = {isa = PBXBuildFile; fileRef = 95F3A52A2C07F09C00885DED /* SetSurfaceNavigationConstraintView.swift */; };
		95F3A52D2C07F28700885DED /* SetSurfaceNavigationConstraintView.swift in Copy Source Code Files */ = {isa = PBXBuildFile; fileRef = 95F3A52A2C07F09C00885DED /* SetSurfaceNavigationConstraintView.swift */; };
		95F891292C46E9D60010EBED /* ShowDeviceLocationUsingIndoorPositioningView.swift in Sources */ = {isa = PBXBuildFile; fileRef = 95F891282C46E9D60010EBED /* ShowDeviceLocationUsingIndoorPositioningView.swift */; };
		D70082EB2ACF900100E0C3C2 /* IdentifyKMLFeaturesView.swift in Sources */ = {isa = PBXBuildFile; fileRef = D70082EA2ACF900100E0C3C2 /* IdentifyKMLFeaturesView.swift */; };
		D70082EC2ACF901600E0C3C2 /* IdentifyKMLFeaturesView.swift in Copy Source Code Files */ = {isa = PBXBuildFile; fileRef = D70082EA2ACF900100E0C3C2 /* IdentifyKMLFeaturesView.swift */; };
		D7010EBF2B05616900D43F55 /* DisplaySceneFromMobileScenePackageView.swift in Sources */ = {isa = PBXBuildFile; fileRef = D7010EBC2B05616900D43F55 /* DisplaySceneFromMobileScenePackageView.swift */; };
		D7010EC12B05618400D43F55 /* DisplaySceneFromMobileScenePackageView.swift in Copy Source Code Files */ = {isa = PBXBuildFile; fileRef = D7010EBC2B05616900D43F55 /* DisplaySceneFromMobileScenePackageView.swift */; };
		D701D72C2A37C7F7006FF0C8 /* bradley_low_3ds in Resources */ = {isa = PBXBuildFile; fileRef = D701D72B2A37C7F7006FF0C8 /* bradley_low_3ds */; settings = {ASSET_TAGS = (ShowViewshedFromGeoelementInScene, ); }; };
		D703F04D2D9334AC0077E3A8 /* SnapGeometryEditsWithUtilityNetworkRulesView.Model.swift in Sources */ = {isa = PBXBuildFile; fileRef = D703F04C2D9334AC0077E3A8 /* SnapGeometryEditsWithUtilityNetworkRulesView.Model.swift */; };
		D703F04E2D9334BD0077E3A8 /* SnapGeometryEditsWithUtilityNetworkRulesView.Model.swift in Copy Source Code Files */ = {isa = PBXBuildFile; fileRef = D703F04C2D9334AC0077E3A8 /* SnapGeometryEditsWithUtilityNetworkRulesView.Model.swift */; };
		D7044B962BE18D73000F2C43 /* EditWithBranchVersioningView.Views.swift in Sources */ = {isa = PBXBuildFile; fileRef = D7044B952BE18D73000F2C43 /* EditWithBranchVersioningView.Views.swift */; };
		D7044B972BE18D8D000F2C43 /* EditWithBranchVersioningView.Views.swift in Copy Source Code Files */ = {isa = PBXBuildFile; fileRef = D7044B952BE18D73000F2C43 /* EditWithBranchVersioningView.Views.swift */; };
		D704AA5A2AB22C1A00A3BB63 /* GroupLayersTogetherView.swift in Sources */ = {isa = PBXBuildFile; fileRef = D704AA592AB22C1A00A3BB63 /* GroupLayersTogetherView.swift */; };
		D704AA5B2AB22D8400A3BB63 /* GroupLayersTogetherView.swift in Copy Source Code Files */ = {isa = PBXBuildFile; fileRef = D704AA592AB22C1A00A3BB63 /* GroupLayersTogetherView.swift */; };
		D705390A2CD0122D00F63F4A /* mil2525d.stylx in Resources */ = {isa = PBXBuildFile; fileRef = D70539032CD0122D00F63F4A /* mil2525d.stylx */; settings = {ASSET_TAGS = (ApplyDictionaryRendererToFeatureLayer, ); }; };
		D70539102CD012BB00F63F4A /* militaryoverlay.geodatabase in Resources */ = {isa = PBXBuildFile; fileRef = D705390F2CD0127700F63F4A /* militaryoverlay.geodatabase */; settings = {ASSET_TAGS = (ApplyDictionaryRendererToFeatureLayer, ); }; };
		D7054AE92ACCCB6C007235BA /* Animate3DGraphicView.SettingsView.swift in Sources */ = {isa = PBXBuildFile; fileRef = D7054AE82ACCCB6C007235BA /* Animate3DGraphicView.SettingsView.swift */; };
		D7054AEA2ACCCC34007235BA /* Animate3DGraphicView.SettingsView.swift in Copy Source Code Files */ = {isa = PBXBuildFile; fileRef = D7054AE82ACCCB6C007235BA /* Animate3DGraphicView.SettingsView.swift */; };
		D7058B102B59E44B000A888A /* StylePointWithSceneSymbolView.swift in Sources */ = {isa = PBXBuildFile; fileRef = D7058B0D2B59E44B000A888A /* StylePointWithSceneSymbolView.swift */; };
		D7058B122B59E468000A888A /* StylePointWithSceneSymbolView.swift in Copy Source Code Files */ = {isa = PBXBuildFile; fileRef = D7058B0D2B59E44B000A888A /* StylePointWithSceneSymbolView.swift */; };
		D7058FB12ACB423C00A40F14 /* Animate3DGraphicView.Model.swift in Sources */ = {isa = PBXBuildFile; fileRef = D7058FB02ACB423C00A40F14 /* Animate3DGraphicView.Model.swift */; };
		D7058FB22ACB424E00A40F14 /* Animate3DGraphicView.Model.swift in Copy Source Code Files */ = {isa = PBXBuildFile; fileRef = D7058FB02ACB423C00A40F14 /* Animate3DGraphicView.Model.swift */; };
		D70789922CD160FD000DF215 /* ApplyDictionaryRendererToGraphicsOverlayView.swift in Sources */ = {isa = PBXBuildFile; fileRef = D707898E2CD160FD000DF215 /* ApplyDictionaryRendererToGraphicsOverlayView.swift */; };
		D70789952CD1611E000DF215 /* ApplyDictionaryRendererToGraphicsOverlayView.swift in Copy Source Code Files */ = {isa = PBXBuildFile; fileRef = D707898E2CD160FD000DF215 /* ApplyDictionaryRendererToGraphicsOverlayView.swift */; };
		D707899B2CD16324000DF215 /* Mil2525DMessages.xml in Resources */ = {isa = PBXBuildFile; fileRef = D70789992CD16324000DF215 /* Mil2525DMessages.xml */; settings = {ASSET_TAGS = (ApplyDictionaryRendererToGraphicsOverlay, ); }; };
		D7084FA92AD771AA00EC7F4F /* AugmentRealityToFlyOverSceneView.swift in Sources */ = {isa = PBXBuildFile; fileRef = D7084FA62AD771AA00EC7F4F /* AugmentRealityToFlyOverSceneView.swift */; };
		D7084FAB2AD771F600EC7F4F /* AugmentRealityToFlyOverSceneView.swift in Copy Source Code Files */ = {isa = PBXBuildFile; fileRef = D7084FA62AD771AA00EC7F4F /* AugmentRealityToFlyOverSceneView.swift */; };
		D70BE5792A5624A80022CA02 /* CategoriesView.swift in Sources */ = {isa = PBXBuildFile; fileRef = D70BE5782A5624A80022CA02 /* CategoriesView.swift */; };
		D710996D2A27D9210065A1C1 /* DensifyAndGeneralizeGeometryView.swift in Sources */ = {isa = PBXBuildFile; fileRef = D710996C2A27D9210065A1C1 /* DensifyAndGeneralizeGeometryView.swift */; };
		D710996E2A27D9B30065A1C1 /* DensifyAndGeneralizeGeometryView.swift in Copy Source Code Files */ = {isa = PBXBuildFile; fileRef = D710996C2A27D9210065A1C1 /* DensifyAndGeneralizeGeometryView.swift */; };
		D71099702A2802FA0065A1C1 /* DensifyAndGeneralizeGeometryView.SettingsView.swift in Sources */ = {isa = PBXBuildFile; fileRef = D710996F2A2802FA0065A1C1 /* DensifyAndGeneralizeGeometryView.SettingsView.swift */; };
		D71099712A280D830065A1C1 /* DensifyAndGeneralizeGeometryView.SettingsView.swift in Copy Source Code Files */ = {isa = PBXBuildFile; fileRef = D710996F2A2802FA0065A1C1 /* DensifyAndGeneralizeGeometryView.SettingsView.swift */; };
		D7114A0D2BDC6A3300FA68CA /* EditWithBranchVersioningView.Model.swift in Sources */ = {isa = PBXBuildFile; fileRef = D7114A0C2BDC6A3300FA68CA /* EditWithBranchVersioningView.Model.swift */; };
		D7114A0F2BDC6AED00FA68CA /* EditWithBranchVersioningView.Model.swift in Copy Source Code Files */ = {isa = PBXBuildFile; fileRef = D7114A0C2BDC6A3300FA68CA /* EditWithBranchVersioningView.Model.swift */; };
		D71371792BD88ECC00EB2F86 /* MonitorChangesToLayerViewStateView.swift in Sources */ = {isa = PBXBuildFile; fileRef = D71371752BD88ECC00EB2F86 /* MonitorChangesToLayerViewStateView.swift */; };
		D713717C2BD88EF800EB2F86 /* MonitorChangesToLayerViewStateView.swift in Copy Source Code Files */ = {isa = PBXBuildFile; fileRef = D71371752BD88ECC00EB2F86 /* MonitorChangesToLayerViewStateView.swift */; };
		D713C6D72CB990600073AA72 /* AddKMLLayerView.swift in Sources */ = {isa = PBXBuildFile; fileRef = D713C6D12CB990600073AA72 /* AddKMLLayerView.swift */; };
		D713C6D82CB990800073AA72 /* AddKMLLayerView.swift in Copy Source Code Files */ = {isa = PBXBuildFile; fileRef = D713C6D12CB990600073AA72 /* AddKMLLayerView.swift */; };
		D713C6F72CB9B9A60073AA72 /* US_State_Capitals.kml in Resources */ = {isa = PBXBuildFile; fileRef = D713C6F52CB9B9A60073AA72 /* US_State_Capitals.kml */; settings = {ASSET_TAGS = (AddKmlLayer, ); }; };
		D71563E92D5AC2B600D2E948 /* CreateKMLMultiTrackView.swift in Sources */ = {isa = PBXBuildFile; fileRef = D71563E32D5AC2B600D2E948 /* CreateKMLMultiTrackView.swift */; };
		D71563EA2D5AC2D500D2E948 /* CreateKMLMultiTrackView.swift in Copy Source Code Files */ = {isa = PBXBuildFile; fileRef = D71563E32D5AC2B600D2E948 /* CreateKMLMultiTrackView.swift */; };
		D718A1E72B570F7500447087 /* OrbitCameraAroundObjectView.Model.swift in Sources */ = {isa = PBXBuildFile; fileRef = D718A1E62B570F7500447087 /* OrbitCameraAroundObjectView.Model.swift */; };
		D718A1E82B571C9100447087 /* OrbitCameraAroundObjectView.Model.swift in Copy Source Code Files */ = {isa = PBXBuildFile; fileRef = D718A1E62B570F7500447087 /* OrbitCameraAroundObjectView.Model.swift */; };
		D718A1ED2B575FD900447087 /* ManageBookmarksView.swift in Sources */ = {isa = PBXBuildFile; fileRef = D718A1EA2B575FD900447087 /* ManageBookmarksView.swift */; };
		D718A1F02B57602000447087 /* ManageBookmarksView.swift in Copy Source Code Files */ = {isa = PBXBuildFile; fileRef = D718A1EA2B575FD900447087 /* ManageBookmarksView.swift */; };
		D71A9DE22D8CC88D00CA03CB /* SnapGeometryEditsWithUtilityNetworkRulesView.swift in Sources */ = {isa = PBXBuildFile; fileRef = D71A9DE02D8CC88D00CA03CB /* SnapGeometryEditsWithUtilityNetworkRulesView.swift */; };
		D71A9DE52D8CC8B500CA03CB /* SnapGeometryEditsWithUtilityNetworkRulesView.swift in Copy Source Code Files */ = {isa = PBXBuildFile; fileRef = D71A9DE02D8CC88D00CA03CB /* SnapGeometryEditsWithUtilityNetworkRulesView.swift */; };
		D71C5F642AAA7A88006599FD /* CreateSymbolStylesFromWebStylesView.swift in Sources */ = {isa = PBXBuildFile; fileRef = D71C5F632AAA7A88006599FD /* CreateSymbolStylesFromWebStylesView.swift */; };
		D71C5F652AAA83D2006599FD /* CreateSymbolStylesFromWebStylesView.swift in Copy Source Code Files */ = {isa = PBXBuildFile; fileRef = D71C5F632AAA7A88006599FD /* CreateSymbolStylesFromWebStylesView.swift */; };
		D71C90A22C6C249B0018C63E /* StyleGeometryTypesWithSymbolsView.swift in Sources */ = {isa = PBXBuildFile; fileRef = D71C909C2C6C249B0018C63E /* StyleGeometryTypesWithSymbolsView.swift */; };
		D71C90A32C6C249B0018C63E /* StyleGeometryTypesWithSymbolsView.Views.swift in Sources */ = {isa = PBXBuildFile; fileRef = D71C909D2C6C249B0018C63E /* StyleGeometryTypesWithSymbolsView.Views.swift */; };
		D71C90A42C6C252B0018C63E /* StyleGeometryTypesWithSymbolsView.swift in Copy Source Code Files */ = {isa = PBXBuildFile; fileRef = D71C909C2C6C249B0018C63E /* StyleGeometryTypesWithSymbolsView.swift */; };
		D71C90A52C6C252F0018C63E /* StyleGeometryTypesWithSymbolsView.Views.swift in Copy Source Code Files */ = {isa = PBXBuildFile; fileRef = D71C909D2C6C249B0018C63E /* StyleGeometryTypesWithSymbolsView.Views.swift */; };
		D71D516E2B51D7B600B2A2BE /* SearchForWebMapView.Views.swift in Sources */ = {isa = PBXBuildFile; fileRef = D71D516D2B51D7B600B2A2BE /* SearchForWebMapView.Views.swift */; };
		D71D516F2B51D87700B2A2BE /* SearchForWebMapView.Views.swift in Copy Source Code Files */ = {isa = PBXBuildFile; fileRef = D71D516D2B51D7B600B2A2BE /* SearchForWebMapView.Views.swift */; };
		D71FCB8A2AD6277F000E517C /* CreateMobileGeodatabaseView.Model.swift in Sources */ = {isa = PBXBuildFile; fileRef = D71FCB892AD6277E000E517C /* CreateMobileGeodatabaseView.Model.swift */; };
		D71FCB8B2AD628B9000E517C /* CreateMobileGeodatabaseView.Model.swift in Copy Source Code Files */ = {isa = PBXBuildFile; fileRef = D71FCB892AD6277E000E517C /* CreateMobileGeodatabaseView.Model.swift */; };
		D7201CDA2CC6B710004BDB7D /* AddTiledLayerAsBasemapView.swift in Sources */ = {isa = PBXBuildFile; fileRef = D7201CD42CC6B710004BDB7D /* AddTiledLayerAsBasemapView.swift */; };
		D7201CDB2CC6B72A004BDB7D /* AddTiledLayerAsBasemapView.swift in Copy Source Code Files */ = {isa = PBXBuildFile; fileRef = D7201CD42CC6B710004BDB7D /* AddTiledLayerAsBasemapView.swift */; };
		D7201D042CC6D3B5004BDB7D /* AddVectorTiledLayerFromCustomStyleView.swift in Sources */ = {isa = PBXBuildFile; fileRef = D7201D002CC6D3B5004BDB7D /* AddVectorTiledLayerFromCustomStyleView.swift */; };
		D7201D072CC6D3D3004BDB7D /* AddVectorTiledLayerFromCustomStyleView.swift in Copy Source Code Files */ = {isa = PBXBuildFile; fileRef = D7201D002CC6D3B5004BDB7D /* AddVectorTiledLayerFromCustomStyleView.swift */; };
		D7201D2B2CC6D829004BDB7D /* dodge_city.vtpk in Resources */ = {isa = PBXBuildFile; fileRef = D7201D292CC6D829004BDB7D /* dodge_city.vtpk */; settings = {ASSET_TAGS = (AddVectorTiledLayerFromCustomStyle, ); }; };
		D721EEA82ABDFF550040BE46 /* LothianRiversAnno.mmpk in Resources */ = {isa = PBXBuildFile; fileRef = D721EEA72ABDFF550040BE46 /* LothianRiversAnno.mmpk */; settings = {ASSET_TAGS = (ShowMobileMapPackageExpirationDate, ); }; };
		D722BD222A420DAD002C2087 /* ShowExtrudedFeaturesView.swift in Sources */ = {isa = PBXBuildFile; fileRef = D722BD212A420DAD002C2087 /* ShowExtrudedFeaturesView.swift */; };
		D722BD232A420DEC002C2087 /* ShowExtrudedFeaturesView.swift in Copy Source Code Files */ = {isa = PBXBuildFile; fileRef = D722BD212A420DAD002C2087 /* ShowExtrudedFeaturesView.swift */; };
		D7232EE12AC1E5AA0079ABFF /* PlayKMLTourView.swift in Sources */ = {isa = PBXBuildFile; fileRef = D7232EE02AC1E5AA0079ABFF /* PlayKMLTourView.swift */; };
		D7232EE22AC1E6DC0079ABFF /* PlayKMLTourView.swift in Copy Source Code Files */ = {isa = PBXBuildFile; fileRef = D7232EE02AC1E5AA0079ABFF /* PlayKMLTourView.swift */; };
		D72C43F32AEB066D00B6157B /* GeocodeOfflineView.Model.swift in Sources */ = {isa = PBXBuildFile; fileRef = D72C43F22AEB066D00B6157B /* GeocodeOfflineView.Model.swift */; };
		D72F272E2ADA1E4400F906DA /* AugmentRealityToShowTabletopSceneView.swift in Sources */ = {isa = PBXBuildFile; fileRef = D72F272B2ADA1E4400F906DA /* AugmentRealityToShowTabletopSceneView.swift */; };
		D72F27302ADA1E9900F906DA /* AugmentRealityToShowTabletopSceneView.swift in Copy Source Code Files */ = {isa = PBXBuildFile; fileRef = D72F272B2ADA1E4400F906DA /* AugmentRealityToShowTabletopSceneView.swift */; };
		D72FE7032CE6D05600BBC0FE /* AppFavorites.swift in Sources */ = {isa = PBXBuildFile; fileRef = D72FE7022CE6D05600BBC0FE /* AppFavorites.swift */; };
		D72FE7082CE6DA1900BBC0FE /* SampleMenuButtons.swift in Sources */ = {isa = PBXBuildFile; fileRef = D72FE7072CE6DA1900BBC0FE /* SampleMenuButtons.swift */; };
		D731F3C12AD0D2AC00A8431E /* IdentifyGraphicsView.swift in Sources */ = {isa = PBXBuildFile; fileRef = D731F3C02AD0D2AC00A8431E /* IdentifyGraphicsView.swift */; };
		D731F3C22AD0D2BB00A8431E /* IdentifyGraphicsView.swift in Copy Source Code Files */ = {isa = PBXBuildFile; fileRef = D731F3C02AD0D2AC00A8431E /* IdentifyGraphicsView.swift */; };
		D7337C5A2ABCFDB100A5D865 /* StyleSymbolsFromMobileStyleFileView.SymbolOptionsListView.swift in Sources */ = {isa = PBXBuildFile; fileRef = D7337C592ABCFDB100A5D865 /* StyleSymbolsFromMobileStyleFileView.SymbolOptionsListView.swift */; };
		D7337C5B2ABCFDE400A5D865 /* StyleSymbolsFromMobileStyleFileView.SymbolOptionsListView.swift in Copy Source Code Files */ = {isa = PBXBuildFile; fileRef = D7337C592ABCFDB100A5D865 /* StyleSymbolsFromMobileStyleFileView.SymbolOptionsListView.swift */; };
		D7337C602ABD142D00A5D865 /* ShowMobileMapPackageExpirationDateView.swift in Sources */ = {isa = PBXBuildFile; fileRef = D7337C5F2ABD142D00A5D865 /* ShowMobileMapPackageExpirationDateView.swift */; };
		D7337C612ABD166A00A5D865 /* ShowMobileMapPackageExpirationDateView.swift in Copy Source Code Files */ = {isa = PBXBuildFile; fileRef = D7337C5F2ABD142D00A5D865 /* ShowMobileMapPackageExpirationDateView.swift */; };
		D733CA192BED980D00FBDE4C /* EditAndSyncFeaturesWithFeatureServiceView.swift in Sources */ = {isa = PBXBuildFile; fileRef = D733CA152BED980D00FBDE4C /* EditAndSyncFeaturesWithFeatureServiceView.swift */; };
		D733CA1C2BED982C00FBDE4C /* EditAndSyncFeaturesWithFeatureServiceView.swift in Copy Source Code Files */ = {isa = PBXBuildFile; fileRef = D733CA152BED980D00FBDE4C /* EditAndSyncFeaturesWithFeatureServiceView.swift */; };
		D734FA0C2A183A5B00246D7E /* SetMaxExtentView.swift in Sources */ = {isa = PBXBuildFile; fileRef = D734FA092A183A5B00246D7E /* SetMaxExtentView.swift */; };
		D7352F8E2BD992C40013FFEF /* MonitorChangesToDrawStatusView.swift in Sources */ = {isa = PBXBuildFile; fileRef = D7352F8A2BD992C40013FFEF /* MonitorChangesToDrawStatusView.swift */; };
		D7352F912BD992E40013FFEF /* MonitorChangesToDrawStatusView.swift in Copy Source Code Files */ = {isa = PBXBuildFile; fileRef = D7352F8A2BD992C40013FFEF /* MonitorChangesToDrawStatusView.swift */; };
		D73571D72CB613220046A433 /* hydrography in Resources */ = {isa = PBXBuildFile; fileRef = D73571D62CB6131E0046A433 /* hydrography */; settings = {ASSET_TAGS = (ConfigureElectronicNavigationalCharts, ); }; };
		D73723762AF5877500846884 /* FindRouteInMobileMapPackageView.Models.swift in Sources */ = {isa = PBXBuildFile; fileRef = D73723742AF5877500846884 /* FindRouteInMobileMapPackageView.Models.swift */; };
		D73723792AF5ADD800846884 /* FindRouteInMobileMapPackageView.MobileMapView.swift in Sources */ = {isa = PBXBuildFile; fileRef = D73723782AF5ADD700846884 /* FindRouteInMobileMapPackageView.MobileMapView.swift */; };
		D737237A2AF5AE1600846884 /* FindRouteInMobileMapPackageView.MobileMapView.swift in Copy Source Code Files */ = {isa = PBXBuildFile; fileRef = D73723782AF5ADD700846884 /* FindRouteInMobileMapPackageView.MobileMapView.swift */; };
		D737237B2AF5AE1A00846884 /* FindRouteInMobileMapPackageView.Models.swift in Copy Source Code Files */ = {isa = PBXBuildFile; fileRef = D73723742AF5877500846884 /* FindRouteInMobileMapPackageView.Models.swift */; };
		D73E61962BDAEE6600457932 /* MatchViewpointOfGeoViewsView.swift in Sources */ = {isa = PBXBuildFile; fileRef = D73E61922BDAEE6600457932 /* MatchViewpointOfGeoViewsView.swift */; };
		D73E61992BDAEEDD00457932 /* MatchViewpointOfGeoViewsView.swift in Copy Source Code Files */ = {isa = PBXBuildFile; fileRef = D73E61922BDAEE6600457932 /* MatchViewpointOfGeoViewsView.swift */; };
		D73E619E2BDB21F400457932 /* EditWithBranchVersioningView.swift in Sources */ = {isa = PBXBuildFile; fileRef = D73E619A2BDB21F400457932 /* EditWithBranchVersioningView.swift */; };
		D73E61A12BDB221B00457932 /* EditWithBranchVersioningView.swift in Copy Source Code Files */ = {isa = PBXBuildFile; fileRef = D73E619A2BDB21F400457932 /* EditWithBranchVersioningView.swift */; };
		D73F06692B5EE73D000B574F /* QueryFeaturesWithArcadeExpressionView.swift in Sources */ = {isa = PBXBuildFile; fileRef = D73F06662B5EE73D000B574F /* QueryFeaturesWithArcadeExpressionView.swift */; };
		D73F066C2B5EE760000B574F /* QueryFeaturesWithArcadeExpressionView.swift in Copy Source Code Files */ = {isa = PBXBuildFile; fileRef = D73F06662B5EE73D000B574F /* QueryFeaturesWithArcadeExpressionView.swift */; };
		D73F8CF42AB1089900CD39DA /* Restaurant.stylx in Resources */ = {isa = PBXBuildFile; fileRef = D73F8CF32AB1089900CD39DA /* Restaurant.stylx */; settings = {ASSET_TAGS = (StyleFeaturesWithCustomDictionary, ); }; };
		D73FC0FD2AD4A18D0067A19B /* CreateMobileGeodatabaseView.swift in Sources */ = {isa = PBXBuildFile; fileRef = D73FC0FC2AD4A18D0067A19B /* CreateMobileGeodatabaseView.swift */; };
		D73FC0FE2AD4A19A0067A19B /* CreateMobileGeodatabaseView.swift in Copy Source Code Files */ = {isa = PBXBuildFile; fileRef = D73FC0FC2AD4A18D0067A19B /* CreateMobileGeodatabaseView.swift */; };
		D73FC90B2B6312A0001AC486 /* AddFeaturesWithContingentValuesView.Model.swift in Copy Source Code Files */ = {isa = PBXBuildFile; fileRef = D74F03EF2B609A7D00E83688 /* AddFeaturesWithContingentValuesView.Model.swift */; };
		D73FC90C2B6312A5001AC486 /* AddFeaturesWithContingentValuesView.AddFeatureView.swift in Copy Source Code Files */ = {isa = PBXBuildFile; fileRef = D7F8C0422B608F120072BFA7 /* AddFeaturesWithContingentValuesView.AddFeatureView.swift */; };
		D73FCFF72B02A3AA0006360D /* FindAddressWithReverseGeocodeView.swift in Sources */ = {isa = PBXBuildFile; fileRef = D73FCFF42B02A3AA0006360D /* FindAddressWithReverseGeocodeView.swift */; };
		D73FCFFA2B02A3C50006360D /* FindAddressWithReverseGeocodeView.swift in Copy Source Code Files */ = {isa = PBXBuildFile; fileRef = D73FCFF42B02A3AA0006360D /* FindAddressWithReverseGeocodeView.swift */; };
		D73FCFFF2B02C7630006360D /* FindRouteAroundBarriersView.Views.swift in Sources */ = {isa = PBXBuildFile; fileRef = D73FCFFE2B02C7630006360D /* FindRouteAroundBarriersView.Views.swift */; };
		D73FD0002B02C9610006360D /* FindRouteAroundBarriersView.Views.swift in Copy Source Code Files */ = {isa = PBXBuildFile; fileRef = D73FCFFE2B02C7630006360D /* FindRouteAroundBarriersView.Views.swift */; };
		D742E4922B04132B00690098 /* DisplayWebSceneFromPortalItemView.swift in Sources */ = {isa = PBXBuildFile; fileRef = D742E48F2B04132B00690098 /* DisplayWebSceneFromPortalItemView.swift */; };
		D742E4952B04134C00690098 /* DisplayWebSceneFromPortalItemView.swift in Copy Source Code Files */ = {isa = PBXBuildFile; fileRef = D742E48F2B04132B00690098 /* DisplayWebSceneFromPortalItemView.swift */; };
		D744FD172A2112D90084A66C /* CreateConvexHullAroundPointsView.swift in Sources */ = {isa = PBXBuildFile; fileRef = D744FD162A2112D90084A66C /* CreateConvexHullAroundPointsView.swift */; };
		D744FD182A2113C70084A66C /* CreateConvexHullAroundPointsView.swift in Copy Source Code Files */ = {isa = PBXBuildFile; fileRef = D744FD162A2112D90084A66C /* CreateConvexHullAroundPointsView.swift */; };
		D7464F1E2ACE04B3007FEE88 /* IdentifyRasterCellView.swift in Sources */ = {isa = PBXBuildFile; fileRef = D7464F1D2ACE04B3007FEE88 /* IdentifyRasterCellView.swift */; };
		D7464F1F2ACE04C2007FEE88 /* IdentifyRasterCellView.swift in Copy Source Code Files */ = {isa = PBXBuildFile; fileRef = D7464F1D2ACE04B3007FEE88 /* IdentifyRasterCellView.swift */; };
		D7464F2B2ACE0965007FEE88 /* SA_EVI_8Day_03May20 in Resources */ = {isa = PBXBuildFile; fileRef = D7464F2A2ACE0964007FEE88 /* SA_EVI_8Day_03May20 */; settings = {ASSET_TAGS = (IdentifyRasterCell, ); }; };
		D7497F3C2AC4B4C100167AD2 /* DisplayDimensionsView.swift in Sources */ = {isa = PBXBuildFile; fileRef = D7497F3B2AC4B4C100167AD2 /* DisplayDimensionsView.swift */; };
		D7497F3D2AC4B4CF00167AD2 /* DisplayDimensionsView.swift in Copy Source Code Files */ = {isa = PBXBuildFile; fileRef = D7497F3B2AC4B4C100167AD2 /* DisplayDimensionsView.swift */; };
		D7497F402AC4BA4100167AD2 /* Edinburgh_Pylon_Dimensions.mmpk in Resources */ = {isa = PBXBuildFile; fileRef = D7497F3F2AC4BA4100167AD2 /* Edinburgh_Pylon_Dimensions.mmpk */; settings = {ASSET_TAGS = (DisplayDimensions, ); }; };
		D74C8BFE2ABA5605007C76B8 /* StyleSymbolsFromMobileStyleFileView.swift in Sources */ = {isa = PBXBuildFile; fileRef = D74C8BFD2ABA5605007C76B8 /* StyleSymbolsFromMobileStyleFileView.swift */; };
		D74C8BFF2ABA56C0007C76B8 /* StyleSymbolsFromMobileStyleFileView.swift in Copy Source Code Files */ = {isa = PBXBuildFile; fileRef = D74C8BFD2ABA5605007C76B8 /* StyleSymbolsFromMobileStyleFileView.swift */; };
		D74C8C022ABA6202007C76B8 /* emoji-mobile.stylx in Resources */ = {isa = PBXBuildFile; fileRef = D74C8C012ABA6202007C76B8 /* emoji-mobile.stylx */; settings = {ASSET_TAGS = (StyleSymbolsFromMobileStyleFile, ); }; };
		D74EA7842B6DADA5008F6C7C /* ValidateUtilityNetworkTopologyView.swift in Sources */ = {isa = PBXBuildFile; fileRef = D74EA7812B6DADA5008F6C7C /* ValidateUtilityNetworkTopologyView.swift */; };
		D74EA7872B6DADCC008F6C7C /* ValidateUtilityNetworkTopologyView.swift in Copy Source Code Files */ = {isa = PBXBuildFile; fileRef = D74EA7812B6DADA5008F6C7C /* ValidateUtilityNetworkTopologyView.swift */; };
		D74ECD0D2BEEAE2F007C0FA6 /* EditAndSyncFeaturesWithFeatureServiceView.Model.swift in Sources */ = {isa = PBXBuildFile; fileRef = D74ECD0C2BEEAE2F007C0FA6 /* EditAndSyncFeaturesWithFeatureServiceView.Model.swift */; };
		D74ECD0E2BEEAE40007C0FA6 /* EditAndSyncFeaturesWithFeatureServiceView.Model.swift in Copy Source Code Files */ = {isa = PBXBuildFile; fileRef = D74ECD0C2BEEAE2F007C0FA6 /* EditAndSyncFeaturesWithFeatureServiceView.Model.swift */; };
		D74F03F02B609A7D00E83688 /* AddFeaturesWithContingentValuesView.Model.swift in Sources */ = {isa = PBXBuildFile; fileRef = D74F03EF2B609A7D00E83688 /* AddFeaturesWithContingentValuesView.Model.swift */; };
		D74F6C442D0CD51B00D4FB15 /* ConfigureElectronicNavigationalChartsView.swift in Sources */ = {isa = PBXBuildFile; fileRef = D74F6C3E2D0CD51B00D4FB15 /* ConfigureElectronicNavigationalChartsView.swift */; };
		D74F6C452D0CD54200D4FB15 /* ConfigureElectronicNavigationalChartsView.swift in Copy Source Code Files */ = {isa = PBXBuildFile; fileRef = D74F6C3E2D0CD51B00D4FB15 /* ConfigureElectronicNavigationalChartsView.swift */; };
		D75101812A2E493600B8FA48 /* ShowLabelsOnLayerView.swift in Sources */ = {isa = PBXBuildFile; fileRef = D75101802A2E493600B8FA48 /* ShowLabelsOnLayerView.swift */; };
		D75101822A2E497F00B8FA48 /* ShowLabelsOnLayerView.swift in Copy Source Code Files */ = {isa = PBXBuildFile; fileRef = D75101802A2E493600B8FA48 /* ShowLabelsOnLayerView.swift */; };
		D751018E2A2E962D00B8FA48 /* IdentifyLayerFeaturesView.swift in Sources */ = {isa = PBXBuildFile; fileRef = D751018D2A2E962D00B8FA48 /* IdentifyLayerFeaturesView.swift */; };
		D751018F2A2E966C00B8FA48 /* IdentifyLayerFeaturesView.swift in Copy Source Code Files */ = {isa = PBXBuildFile; fileRef = D751018D2A2E962D00B8FA48 /* IdentifyLayerFeaturesView.swift */; };
		D751B4C82CD3E572005CE750 /* AddKMLLayerWithNetworkLinksView.swift in Sources */ = {isa = PBXBuildFile; fileRef = D751B4C42CD3E572005CE750 /* AddKMLLayerWithNetworkLinksView.swift */; };
		D751B4CB2CD3E598005CE750 /* AddKMLLayerWithNetworkLinksView.swift in Copy Source Code Files */ = {isa = PBXBuildFile; fileRef = D751B4C42CD3E572005CE750 /* AddKMLLayerWithNetworkLinksView.swift */; };
		D752D9402A39154C003EB25E /* ManageOperationalLayersView.swift in Sources */ = {isa = PBXBuildFile; fileRef = D752D93F2A39154C003EB25E /* ManageOperationalLayersView.swift */; };
		D752D9412A39162F003EB25E /* ManageOperationalLayersView.swift in Copy Source Code Files */ = {isa = PBXBuildFile; fileRef = D752D93F2A39154C003EB25E /* ManageOperationalLayersView.swift */; };
		D752D9462A3A6F80003EB25E /* MonitorChangesToMapLoadStatusView.swift in Sources */ = {isa = PBXBuildFile; fileRef = D752D9452A3A6F7F003EB25E /* MonitorChangesToMapLoadStatusView.swift */; };
		D752D9472A3A6FC0003EB25E /* MonitorChangesToMapLoadStatusView.swift in Copy Source Code Files */ = {isa = PBXBuildFile; fileRef = D752D9452A3A6F7F003EB25E /* MonitorChangesToMapLoadStatusView.swift */; };
		D752D95F2A3BCE06003EB25E /* DisplayMapFromPortalItemView.swift in Sources */ = {isa = PBXBuildFile; fileRef = D752D95E2A3BCE06003EB25E /* DisplayMapFromPortalItemView.swift */; };
		D752D9602A3BCE63003EB25E /* DisplayMapFromPortalItemView.swift in Copy Source Code Files */ = {isa = PBXBuildFile; fileRef = D752D95E2A3BCE06003EB25E /* DisplayMapFromPortalItemView.swift */; };
		D75362D22A1E886700D83028 /* ApplyUniqueValueRendererView.swift in Sources */ = {isa = PBXBuildFile; fileRef = D75362D12A1E886700D83028 /* ApplyUniqueValueRendererView.swift */; };
		D75362D32A1E8C8800D83028 /* ApplyUniqueValueRendererView.swift in Copy Source Code Files */ = {isa = PBXBuildFile; fileRef = D75362D12A1E886700D83028 /* ApplyUniqueValueRendererView.swift */; };
		D7553CDB2AE2DFEC00DC2A70 /* GeocodeOfflineView.swift in Sources */ = {isa = PBXBuildFile; fileRef = D7553CD82AE2DFEC00DC2A70 /* GeocodeOfflineView.swift */; };
		D7553CDD2AE2E00E00DC2A70 /* GeocodeOfflineView.swift in Copy Source Code Files */ = {isa = PBXBuildFile; fileRef = D7553CD82AE2DFEC00DC2A70 /* GeocodeOfflineView.swift */; };
		D757D14B2B6C46E50065F78F /* ListSpatialReferenceTransformationsView.Model.swift in Sources */ = {isa = PBXBuildFile; fileRef = D757D14A2B6C46E50065F78F /* ListSpatialReferenceTransformationsView.Model.swift */; };
		D757D14C2B6C60170065F78F /* ListSpatialReferenceTransformationsView.Model.swift in Copy Source Code Files */ = {isa = PBXBuildFile; fileRef = D757D14A2B6C46E50065F78F /* ListSpatialReferenceTransformationsView.Model.swift */; };
		D7588F5F2B7D8DAA008B75E2 /* NavigateRouteWithReroutingView.swift in Sources */ = {isa = PBXBuildFile; fileRef = D7588F5C2B7D8DAA008B75E2 /* NavigateRouteWithReroutingView.swift */; };
		D7588F622B7D8DED008B75E2 /* NavigateRouteWithReroutingView.swift in Copy Source Code Files */ = {isa = PBXBuildFile; fileRef = D7588F5C2B7D8DAA008B75E2 /* NavigateRouteWithReroutingView.swift */; };
		D75B58512AAFB3030038B3B4 /* StyleFeaturesWithCustomDictionaryView.swift in Sources */ = {isa = PBXBuildFile; fileRef = D75B58502AAFB3030038B3B4 /* StyleFeaturesWithCustomDictionaryView.swift */; };
		D75B58522AAFB37C0038B3B4 /* StyleFeaturesWithCustomDictionaryView.swift in Copy Source Code Files */ = {isa = PBXBuildFile; fileRef = D75B58502AAFB3030038B3B4 /* StyleFeaturesWithCustomDictionaryView.swift */; };
		D75C35672AB50338003CD55F /* GroupLayersTogetherView.GroupLayerListView.swift in Sources */ = {isa = PBXBuildFile; fileRef = D75C35662AB50338003CD55F /* GroupLayersTogetherView.GroupLayerListView.swift */; };
		D75E5EE62CC0340100252595 /* ListContentsOfKMLFileView.swift in Sources */ = {isa = PBXBuildFile; fileRef = D75E5EE22CC0340100252595 /* ListContentsOfKMLFileView.swift */; };
		D75E5EE92CC0342700252595 /* ListContentsOfKMLFileView.swift in Copy Source Code Files */ = {isa = PBXBuildFile; fileRef = D75E5EE22CC0340100252595 /* ListContentsOfKMLFileView.swift */; };
		D75E5EEC2CC0466900252595 /* esri_test_data.kmz in Resources */ = {isa = PBXBuildFile; fileRef = D75E5EEA2CC0466900252595 /* esri_test_data.kmz */; settings = {ASSET_TAGS = (ListContentsOfKmlFile, ); }; };
		D75E5EF12CC049D500252595 /* EditFeaturesUsingFeatureFormsView.swift in Sources */ = {isa = PBXBuildFile; fileRef = D75E5EED2CC049D500252595 /* EditFeaturesUsingFeatureFormsView.swift */; };
		D75E5EF42CC04A0C00252595 /* EditFeaturesUsingFeatureFormsView.swift in Copy Source Code Files */ = {isa = PBXBuildFile; fileRef = D75E5EED2CC049D500252595 /* EditFeaturesUsingFeatureFormsView.swift */; };
		D75F66362B48EABC00434974 /* SearchForWebMapView.swift in Sources */ = {isa = PBXBuildFile; fileRef = D75F66332B48EABC00434974 /* SearchForWebMapView.swift */; };
		D75F66392B48EB1800434974 /* SearchForWebMapView.swift in Copy Source Code Files */ = {isa = PBXBuildFile; fileRef = D75F66332B48EABC00434974 /* SearchForWebMapView.swift */; };
		D76000A22AF18BAB00B3084D /* FindRouteInTransportNetworkView.Model.swift in Copy Source Code Files */ = {isa = PBXBuildFile; fileRef = D7749AD52AF08BF50086632F /* FindRouteInTransportNetworkView.Model.swift */; };
		D76000AE2AF19C2300B3084D /* FindRouteInMobileMapPackageView.swift in Sources */ = {isa = PBXBuildFile; fileRef = D76000AB2AF19C2300B3084D /* FindRouteInMobileMapPackageView.swift */; };
		D76000B12AF19C4600B3084D /* FindRouteInMobileMapPackageView.swift in Copy Source Code Files */ = {isa = PBXBuildFile; fileRef = D76000AB2AF19C2300B3084D /* FindRouteInMobileMapPackageView.swift */; };
		D76000B72AF19FCA00B3084D /* SanFrancisco.mmpk in Resources */ = {isa = PBXBuildFile; fileRef = D76000B62AF19FCA00B3084D /* SanFrancisco.mmpk */; settings = {ASSET_TAGS = (FindRouteInMobileMapPackage, ); }; };
		D762AF5F2BF6A7B900ECE3C7 /* EditFeaturesWithFeatureLinkedAnnotationView.swift in Sources */ = {isa = PBXBuildFile; fileRef = D762AF5B2BF6A7B900ECE3C7 /* EditFeaturesWithFeatureLinkedAnnotationView.swift */; };
		D762AF622BF6A7D100ECE3C7 /* EditFeaturesWithFeatureLinkedAnnotationView.swift in Copy Source Code Files */ = {isa = PBXBuildFile; fileRef = D762AF5B2BF6A7B900ECE3C7 /* EditFeaturesWithFeatureLinkedAnnotationView.swift */; };
		D762AF652BF6A96100ECE3C7 /* loudoun_anno.geodatabase in Resources */ = {isa = PBXBuildFile; fileRef = D762AF632BF6A96100ECE3C7 /* loudoun_anno.geodatabase */; settings = {ASSET_TAGS = (EditFeaturesWithFeatureLinkedAnnotation, ); }; };
		D762DA0E2D94C750001052DD /* NapervilleGasUtilities.geodatabase in Resources */ = {isa = PBXBuildFile; fileRef = D762DA0C2D94C750001052DD /* NapervilleGasUtilities.geodatabase */; settings = {ASSET_TAGS = (SnapGeometryEditsWithUtilityNetworkRules, ); }; };
		D7634FAF2A43B7AC00F8AEFB /* CreateConvexHullAroundGeometriesView.swift in Sources */ = {isa = PBXBuildFile; fileRef = D7634FAE2A43B7AC00F8AEFB /* CreateConvexHullAroundGeometriesView.swift */; };
		D7634FB02A43B8B000F8AEFB /* CreateConvexHullAroundGeometriesView.swift in Copy Source Code Files */ = {isa = PBXBuildFile; fileRef = D7634FAE2A43B7AC00F8AEFB /* CreateConvexHullAroundGeometriesView.swift */; };
		D7635FF12B9272CB0044AB97 /* DisplayClustersView.swift in Sources */ = {isa = PBXBuildFile; fileRef = D7635FED2B9272CB0044AB97 /* DisplayClustersView.swift */; };
		D7635FFB2B9277DC0044AB97 /* ConfigureClustersView.Model.swift in Sources */ = {isa = PBXBuildFile; fileRef = D7635FF52B9277DC0044AB97 /* ConfigureClustersView.Model.swift */; };
		D7635FFD2B9277DC0044AB97 /* ConfigureClustersView.SettingsView.swift in Sources */ = {isa = PBXBuildFile; fileRef = D7635FF72B9277DC0044AB97 /* ConfigureClustersView.SettingsView.swift */; };
		D7635FFE2B9277DC0044AB97 /* ConfigureClustersView.swift in Sources */ = {isa = PBXBuildFile; fileRef = D7635FF82B9277DC0044AB97 /* ConfigureClustersView.swift */; };
		D76360002B9296420044AB97 /* ConfigureClustersView.swift in Copy Source Code Files */ = {isa = PBXBuildFile; fileRef = D7635FF82B9277DC0044AB97 /* ConfigureClustersView.swift */; };
		D76360012B92964A0044AB97 /* ConfigureClustersView.Model.swift in Copy Source Code Files */ = {isa = PBXBuildFile; fileRef = D7635FF52B9277DC0044AB97 /* ConfigureClustersView.Model.swift */; };
		D76360022B9296520044AB97 /* ConfigureClustersView.SettingsView.swift in Copy Source Code Files */ = {isa = PBXBuildFile; fileRef = D7635FF72B9277DC0044AB97 /* ConfigureClustersView.SettingsView.swift */; };
		D76360032B9296580044AB97 /* DisplayClustersView.swift in Copy Source Code Files */ = {isa = PBXBuildFile; fileRef = D7635FED2B9272CB0044AB97 /* DisplayClustersView.swift */; };
		D76495212B74687E0042699E /* ValidateUtilityNetworkTopologyView.Model.swift in Sources */ = {isa = PBXBuildFile; fileRef = D76495202B74687E0042699E /* ValidateUtilityNetworkTopologyView.Model.swift */; };
		D76495222B7468940042699E /* ValidateUtilityNetworkTopologyView.Model.swift in Copy Source Code Files */ = {isa = PBXBuildFile; fileRef = D76495202B74687E0042699E /* ValidateUtilityNetworkTopologyView.Model.swift */; };
		D764B7DF2BE2F89D002E2F92 /* EditGeodatabaseWithTransactionsView.swift in Sources */ = {isa = PBXBuildFile; fileRef = D764B7DB2BE2F89D002E2F92 /* EditGeodatabaseWithTransactionsView.swift */; };
		D764B7E22BE2F8B8002E2F92 /* EditGeodatabaseWithTransactionsView.swift in Copy Source Code Files */ = {isa = PBXBuildFile; fileRef = D764B7DB2BE2F89D002E2F92 /* EditGeodatabaseWithTransactionsView.swift */; };
		D76929FA2B4F79540047205E /* OrbitCameraAroundObjectView.swift in Sources */ = {isa = PBXBuildFile; fileRef = D76929F52B4F78340047205E /* OrbitCameraAroundObjectView.swift */; };
		D76929FB2B4F795C0047205E /* OrbitCameraAroundObjectView.swift in Copy Source Code Files */ = {isa = PBXBuildFile; fileRef = D76929F52B4F78340047205E /* OrbitCameraAroundObjectView.swift */; };
		D769C2122A29019B00030F61 /* SetUpLocationDrivenGeotriggersView.swift in Sources */ = {isa = PBXBuildFile; fileRef = D769C2112A29019B00030F61 /* SetUpLocationDrivenGeotriggersView.swift */; };
		D769C2132A29057200030F61 /* SetUpLocationDrivenGeotriggersView.swift in Copy Source Code Files */ = {isa = PBXBuildFile; fileRef = D769C2112A29019B00030F61 /* SetUpLocationDrivenGeotriggersView.swift */; };
		D769DF332BEC1A1C0062AE95 /* EditGeodatabaseWithTransactionsView.Model.swift in Sources */ = {isa = PBXBuildFile; fileRef = D769DF322BEC1A1C0062AE95 /* EditGeodatabaseWithTransactionsView.Model.swift */; };
		D769DF342BEC1A9E0062AE95 /* EditGeodatabaseWithTransactionsView.Model.swift in Copy Source Code Files */ = {isa = PBXBuildFile; fileRef = D769DF322BEC1A1C0062AE95 /* EditGeodatabaseWithTransactionsView.Model.swift */; };
		D76CE8D92BFD7047009A8686 /* SetReferenceScaleView.swift in Sources */ = {isa = PBXBuildFile; fileRef = D76CE8D52BFD7047009A8686 /* SetReferenceScaleView.swift */; };
		D76CE8DA2BFD7063009A8686 /* SetReferenceScaleView.swift in Copy Source Code Files */ = {isa = PBXBuildFile; fileRef = D76CE8D52BFD7047009A8686 /* SetReferenceScaleView.swift */; };
		D76EE6072AF9AFE100DA0325 /* FindRouteAroundBarriersView.Model.swift in Sources */ = {isa = PBXBuildFile; fileRef = D76EE6062AF9AFE100DA0325 /* FindRouteAroundBarriersView.Model.swift */; };
		D76EE6082AF9AFEC00DA0325 /* FindRouteAroundBarriersView.Model.swift in Copy Source Code Files */ = {isa = PBXBuildFile; fileRef = D76EE6062AF9AFE100DA0325 /* FindRouteAroundBarriersView.Model.swift */; };
		D7705D582AFC244E00CC0335 /* FindClosestFacilityToMultiplePointsView.swift in Sources */ = {isa = PBXBuildFile; fileRef = D7705D552AFC244E00CC0335 /* FindClosestFacilityToMultiplePointsView.swift */; };
		D7705D5B2AFC246A00CC0335 /* FindClosestFacilityToMultiplePointsView.swift in Copy Source Code Files */ = {isa = PBXBuildFile; fileRef = D7705D552AFC244E00CC0335 /* FindClosestFacilityToMultiplePointsView.swift */; };
		D7705D642AFC570700CC0335 /* FindClosestFacilityFromPointView.swift in Sources */ = {isa = PBXBuildFile; fileRef = D7705D612AFC570700CC0335 /* FindClosestFacilityFromPointView.swift */; };
		D7705D662AFC575000CC0335 /* FindClosestFacilityFromPointView.swift in Copy Source Code Files */ = {isa = PBXBuildFile; fileRef = D7705D612AFC570700CC0335 /* FindClosestFacilityFromPointView.swift */; };
		D771D0C82CD55211004C13CB /* ApplyRasterRenderingRuleView.swift in Sources */ = {isa = PBXBuildFile; fileRef = D771D0C22CD55211004C13CB /* ApplyRasterRenderingRuleView.swift */; };
		D771D0C92CD5522A004C13CB /* ApplyRasterRenderingRuleView.swift in Copy Source Code Files */ = {isa = PBXBuildFile; fileRef = D771D0C22CD55211004C13CB /* ApplyRasterRenderingRuleView.swift */; };
		D7749AD62AF08BF50086632F /* FindRouteInTransportNetworkView.Model.swift in Sources */ = {isa = PBXBuildFile; fileRef = D7749AD52AF08BF50086632F /* FindRouteInTransportNetworkView.Model.swift */; };
		D77570C02A2942F800F490CD /* AnimateImagesWithImageOverlayView.swift in Sources */ = {isa = PBXBuildFile; fileRef = D77570BF2A2942F800F490CD /* AnimateImagesWithImageOverlayView.swift */; };
		D77570C12A2943D900F490CD /* AnimateImagesWithImageOverlayView.swift in Copy Source Code Files */ = {isa = PBXBuildFile; fileRef = D77570BF2A2942F800F490CD /* AnimateImagesWithImageOverlayView.swift */; };
		D77572AE2A295DDE00F490CD /* PacificSouthWest2 in Resources */ = {isa = PBXBuildFile; fileRef = D77572AD2A295DDD00F490CD /* PacificSouthWest2 */; settings = {ASSET_TAGS = (AnimateImagesWithImageOverlay, ); }; };
		D77688132B69826B007C3860 /* ListSpatialReferenceTransformationsView.swift in Sources */ = {isa = PBXBuildFile; fileRef = D77688102B69826B007C3860 /* ListSpatialReferenceTransformationsView.swift */; };
		D77688152B69828E007C3860 /* ListSpatialReferenceTransformationsView.swift in Copy Source Code Files */ = {isa = PBXBuildFile; fileRef = D77688102B69826B007C3860 /* ListSpatialReferenceTransformationsView.swift */; };
		D7781D492B7EB03400E53C51 /* SanDiegoTourPath.json in Resources */ = {isa = PBXBuildFile; fileRef = D7781D482B7EB03400E53C51 /* SanDiegoTourPath.json */; settings = {ASSET_TAGS = (NavigateRouteWithRerouting, ); }; };
		D7781D4B2B7ECCB700E53C51 /* NavigateRouteWithReroutingView.Model.swift in Sources */ = {isa = PBXBuildFile; fileRef = D7781D4A2B7ECCB700E53C51 /* NavigateRouteWithReroutingView.Model.swift */; };
		D7781D4C2B7ECCC800E53C51 /* NavigateRouteWithReroutingView.Model.swift in Copy Source Code Files */ = {isa = PBXBuildFile; fileRef = D7781D4A2B7ECCB700E53C51 /* NavigateRouteWithReroutingView.Model.swift */; };
		D77BC5392B59A2D3007B49B6 /* StylePointWithDistanceCompositeSceneSymbolView.swift in Sources */ = {isa = PBXBuildFile; fileRef = D77BC5362B59A2D3007B49B6 /* StylePointWithDistanceCompositeSceneSymbolView.swift */; };
		D77BC53C2B59A309007B49B6 /* StylePointWithDistanceCompositeSceneSymbolView.swift in Copy Source Code Files */ = {isa = PBXBuildFile; fileRef = D77BC5362B59A2D3007B49B6 /* StylePointWithDistanceCompositeSceneSymbolView.swift */; };
		D77D9C002BB2438200B38A6C /* AugmentRealityToShowHiddenInfrastructureView.ARSceneView.swift in Sources */ = {isa = PBXBuildFile; fileRef = D77D9BFF2BB2438200B38A6C /* AugmentRealityToShowHiddenInfrastructureView.ARSceneView.swift */; };
		D77D9C012BB2439400B38A6C /* AugmentRealityToShowHiddenInfrastructureView.ARSceneView.swift in Copy Source Code Files */ = {isa = PBXBuildFile; fileRef = D77D9BFF2BB2438200B38A6C /* AugmentRealityToShowHiddenInfrastructureView.ARSceneView.swift */; };
		D7848ED82CBD85A300F6F546 /* AddPointSceneLayerView.swift in Sources */ = {isa = PBXBuildFile; fileRef = D7848ED42CBD85A300F6F546 /* AddPointSceneLayerView.swift */; };
		D7848EDB2CBD85D100F6F546 /* AddPointSceneLayerView.swift in Copy Source Code Files */ = {isa = PBXBuildFile; fileRef = D7848ED42CBD85A300F6F546 /* AddPointSceneLayerView.swift */; };
		D7848EFE2CBD986400F6F546 /* AddElevationSourceFromRasterView.swift in Sources */ = {isa = PBXBuildFile; fileRef = D7848EFA2CBD986400F6F546 /* AddElevationSourceFromRasterView.swift */; };
		D7848F012CBD987B00F6F546 /* AddElevationSourceFromRasterView.swift in Copy Source Code Files */ = {isa = PBXBuildFile; fileRef = D7848EFA2CBD986400F6F546 /* AddElevationSourceFromRasterView.swift */; };
		D78666AD2A2161F100C60110 /* FindNearestVertexView.swift in Sources */ = {isa = PBXBuildFile; fileRef = D78666AC2A2161F100C60110 /* FindNearestVertexView.swift */; };
		D78666AE2A21629200C60110 /* FindNearestVertexView.swift in Copy Source Code Files */ = {isa = PBXBuildFile; fileRef = D78666AC2A2161F100C60110 /* FindNearestVertexView.swift */; };
		D789AAAD2D66C718007A8E0E /* CreateKMLMultiTrackView.Model.swift in Sources */ = {isa = PBXBuildFile; fileRef = D789AAAC2D66C718007A8E0E /* CreateKMLMultiTrackView.Model.swift */; };
		D789AAAE2D66C737007A8E0E /* CreateKMLMultiTrackView.Model.swift in Copy Source Code Files */ = {isa = PBXBuildFile; fileRef = D789AAAC2D66C718007A8E0E /* CreateKMLMultiTrackView.Model.swift */; };
		D78FA4942C3C88880079313E /* CreateDynamicBasemapGalleryView.Views.swift in Sources */ = {isa = PBXBuildFile; fileRef = D78FA4932C3C88880079313E /* CreateDynamicBasemapGalleryView.Views.swift */; };
		D78FA4952C3C8E8A0079313E /* CreateDynamicBasemapGalleryView.Views.swift in Copy Source Code Files */ = {isa = PBXBuildFile; fileRef = D78FA4932C3C88880079313E /* CreateDynamicBasemapGalleryView.Views.swift */; };
		D79482D42C35D872006521CD /* CreateDynamicBasemapGalleryView.swift in Sources */ = {isa = PBXBuildFile; fileRef = D79482D02C35D872006521CD /* CreateDynamicBasemapGalleryView.swift */; };
		D79482D72C35D8A3006521CD /* CreateDynamicBasemapGalleryView.swift in Copy Source Code Files */ = {isa = PBXBuildFile; fileRef = D79482D02C35D872006521CD /* CreateDynamicBasemapGalleryView.swift */; };
		D79EE76E2A4CEA5D005A52AE /* SetUpLocationDrivenGeotriggersView.Model.swift in Sources */ = {isa = PBXBuildFile; fileRef = D79EE76D2A4CEA5D005A52AE /* SetUpLocationDrivenGeotriggersView.Model.swift */; };
		D79EE76F2A4CEA7F005A52AE /* SetUpLocationDrivenGeotriggersView.Model.swift in Copy Source Code Files */ = {isa = PBXBuildFile; fileRef = D79EE76D2A4CEA5D005A52AE /* SetUpLocationDrivenGeotriggersView.Model.swift */; };
		D7A670D52DADB9630060E327 /* Bundle.swift in Sources */ = {isa = PBXBuildFile; fileRef = D7A670D42DADB9630060E327 /* Bundle.swift */; };
		D7A670D72DADBC770060E327 /* EnvironmentValues+RequestReviewModel.swift in Sources */ = {isa = PBXBuildFile; fileRef = D7A670D62DADBC770060E327 /* EnvironmentValues+RequestReviewModel.swift */; };
		D7A737E02BABB9FE00B7C7FC /* AugmentRealityToShowHiddenInfrastructureView.swift in Sources */ = {isa = PBXBuildFile; fileRef = D7A737DC2BABB9FE00B7C7FC /* AugmentRealityToShowHiddenInfrastructureView.swift */; };
		D7A737E32BABBA2200B7C7FC /* AugmentRealityToShowHiddenInfrastructureView.swift in Copy Source Code Files */ = {isa = PBXBuildFile; fileRef = D7A737DC2BABB9FE00B7C7FC /* AugmentRealityToShowHiddenInfrastructureView.swift */; };
		D7A85A082CD5ABF5009DC68A /* QueryWithCQLFiltersView.swift in Sources */ = {isa = PBXBuildFile; fileRef = D7A85A022CD5ABF5009DC68A /* QueryWithCQLFiltersView.swift */; };
		D7A85A092CD5AC0B009DC68A /* QueryWithCQLFiltersView.swift in Copy Source Code Files */ = {isa = PBXBuildFile; fileRef = D7A85A022CD5ABF5009DC68A /* QueryWithCQLFiltersView.swift */; };
		D7ABA2F92A32579C0021822B /* MeasureDistanceInSceneView.swift in Sources */ = {isa = PBXBuildFile; fileRef = D7ABA2F82A32579C0021822B /* MeasureDistanceInSceneView.swift */; };
		D7ABA2FA2A32760D0021822B /* MeasureDistanceInSceneView.swift in Copy Source Code Files */ = {isa = PBXBuildFile; fileRef = D7ABA2F82A32579C0021822B /* MeasureDistanceInSceneView.swift */; };
		D7ABA2FF2A32881C0021822B /* ShowViewshedFromGeoelementInSceneView.swift in Sources */ = {isa = PBXBuildFile; fileRef = D7ABA2FE2A32881C0021822B /* ShowViewshedFromGeoelementInSceneView.swift */; };
		D7ABA3002A3288970021822B /* ShowViewshedFromGeoelementInSceneView.swift in Copy Source Code Files */ = {isa = PBXBuildFile; fileRef = D7ABA2FE2A32881C0021822B /* ShowViewshedFromGeoelementInSceneView.swift */; };
		D7AE861E2AC39DC50049B626 /* DisplayAnnotationView.swift in Sources */ = {isa = PBXBuildFile; fileRef = D7AE861D2AC39DC50049B626 /* DisplayAnnotationView.swift */; };
		D7AE861F2AC39E7F0049B626 /* DisplayAnnotationView.swift in Copy Source Code Files */ = {isa = PBXBuildFile; fileRef = D7AE861D2AC39DC50049B626 /* DisplayAnnotationView.swift */; };
		D7AE86202AC3A1050049B626 /* AddCustomDynamicEntityDataSourceView.Vessel.swift in Copy Source Code Files */ = {isa = PBXBuildFile; fileRef = 7900C5F52A83FC3F002D430F /* AddCustomDynamicEntityDataSourceView.Vessel.swift */; };
		D7AE86212AC3A10A0049B626 /* GroupLayersTogetherView.GroupLayerListView.swift in Copy Source Code Files */ = {isa = PBXBuildFile; fileRef = D75C35662AB50338003CD55F /* GroupLayersTogetherView.GroupLayerListView.swift */; };
		D7B759B32B1FFBE300017FDD /* FavoritesView.swift in Sources */ = {isa = PBXBuildFile; fileRef = D7B759B22B1FFBE300017FDD /* FavoritesView.swift */; };
		D7BA38912BFBC476009954F5 /* EditFeaturesWithFeatureLinkedAnnotationView.Model.swift in Sources */ = {isa = PBXBuildFile; fileRef = D7BA38902BFBC476009954F5 /* EditFeaturesWithFeatureLinkedAnnotationView.Model.swift */; };
		D7BA38922BFBC4F0009954F5 /* EditFeaturesWithFeatureLinkedAnnotationView.Model.swift in Copy Source Code Files */ = {isa = PBXBuildFile; fileRef = D7BA38902BFBC476009954F5 /* EditFeaturesWithFeatureLinkedAnnotationView.Model.swift */; };
		D7BA38972BFBFC0F009954F5 /* QueryRelatedFeaturesView.swift in Sources */ = {isa = PBXBuildFile; fileRef = D7BA38932BFBFC0F009954F5 /* QueryRelatedFeaturesView.swift */; };
		D7BA389A2BFBFC2E009954F5 /* QueryRelatedFeaturesView.swift in Copy Source Code Files */ = {isa = PBXBuildFile; fileRef = D7BA38932BFBFC0F009954F5 /* QueryRelatedFeaturesView.swift */; };
		D7BB3DD22C5D781800FFCD56 /* SaveTheBay.geodatabase in Resources */ = {isa = PBXBuildFile; fileRef = D7BB3DD02C5D781800FFCD56 /* SaveTheBay.geodatabase */; settings = {ASSET_TAGS = (EditGeodatabaseWithTransactions, ); }; };
		D7BE7E6F2CC19CC3006DDB0C /* AddTiledLayerView.swift in Sources */ = {isa = PBXBuildFile; fileRef = D7BE7E6B2CC19CC3006DDB0C /* AddTiledLayerView.swift */; };
		D7BE7E722CC19CE5006DDB0C /* AddTiledLayerView.swift in Copy Source Code Files */ = {isa = PBXBuildFile; fileRef = D7BE7E6B2CC19CC3006DDB0C /* AddTiledLayerView.swift */; };
		D7BEBAA02CBD9CCA00F882E7 /* MontereyElevation.dt2 in Resources */ = {isa = PBXBuildFile; fileRef = D7BEBA9E2CBD9CCA00F882E7 /* MontereyElevation.dt2 */; settings = {ASSET_TAGS = (AddElevationSourceFromRaster, ); }; };
		D7BEBAC52CBDC0F800F882E7 /* AddElevationSourceFromTilePackageView.swift in Sources */ = {isa = PBXBuildFile; fileRef = D7BEBABF2CBDC0F800F882E7 /* AddElevationSourceFromTilePackageView.swift */; };
		D7BEBAC62CBDC11600F882E7 /* AddElevationSourceFromTilePackageView.swift in Copy Source Code Files */ = {isa = PBXBuildFile; fileRef = D7BEBABF2CBDC0F800F882E7 /* AddElevationSourceFromTilePackageView.swift */; };
		D7BEBAC92CBDC81200F882E7 /* MontereyElevation.tpkx in Resources */ = {isa = PBXBuildFile; fileRef = D7BEBAC72CBDC81200F882E7 /* MontereyElevation.tpkx */; settings = {ASSET_TAGS = (AddElevationSourceFromTilePackage, ); }; };
		D7BEBAD22CBDFE1C00F882E7 /* DisplayAlternateSymbolsAtDifferentScalesView.swift in Sources */ = {isa = PBXBuildFile; fileRef = D7BEBACE2CBDFE1C00F882E7 /* DisplayAlternateSymbolsAtDifferentScalesView.swift */; };
		D7BEBAD52CBDFE3900F882E7 /* DisplayAlternateSymbolsAtDifferentScalesView.swift in Copy Source Code Files */ = {isa = PBXBuildFile; fileRef = D7BEBACE2CBDFE1C00F882E7 /* DisplayAlternateSymbolsAtDifferentScalesView.swift */; };
		D7C16D1B2AC5F95300689E89 /* Animate3DGraphicView.swift in Sources */ = {isa = PBXBuildFile; fileRef = D7C16D1A2AC5F95300689E89 /* Animate3DGraphicView.swift */; };
		D7C16D1C2AC5F96900689E89 /* Animate3DGraphicView.swift in Copy Source Code Files */ = {isa = PBXBuildFile; fileRef = D7C16D1A2AC5F95300689E89 /* Animate3DGraphicView.swift */; };
		D7C16D1F2AC5FE8200689E89 /* Pyrenees.csv in Resources */ = {isa = PBXBuildFile; fileRef = D7C16D1E2AC5FE8200689E89 /* Pyrenees.csv */; settings = {ASSET_TAGS = (Animate3DGraphic, ); }; };
		D7C16D222AC5FE9800689E89 /* GrandCanyon.csv in Resources */ = {isa = PBXBuildFile; fileRef = D7C16D212AC5FE9800689E89 /* GrandCanyon.csv */; settings = {ASSET_TAGS = (Animate3DGraphic, ); }; };
		D7C16D252AC5FEA600689E89 /* Snowdon.csv in Resources */ = {isa = PBXBuildFile; fileRef = D7C16D242AC5FEA600689E89 /* Snowdon.csv */; settings = {ASSET_TAGS = (Animate3DGraphic, ); }; };
		D7C16D282AC5FEB700689E89 /* Hawaii.csv in Resources */ = {isa = PBXBuildFile; fileRef = D7C16D272AC5FEB600689E89 /* Hawaii.csv */; settings = {ASSET_TAGS = (Animate3DGraphic, ); }; };
		D7C3AB4A2B683291008909B9 /* SetFeatureRequestModeView.swift in Sources */ = {isa = PBXBuildFile; fileRef = D7C3AB472B683291008909B9 /* SetFeatureRequestModeView.swift */; };
		D7C3AB4D2B6832B7008909B9 /* SetFeatureRequestModeView.swift in Copy Source Code Files */ = {isa = PBXBuildFile; fileRef = D7C3AB472B683291008909B9 /* SetFeatureRequestModeView.swift */; };
		D7C523402BED9BBF00E8221A /* SanFrancisco.tpkx in Resources */ = {isa = PBXBuildFile; fileRef = D7C5233E2BED9BBF00E8221A /* SanFrancisco.tpkx */; settings = {ASSET_TAGS = (AddTiledLayerAsBasemap, EditAndSyncFeaturesWithFeatureService, ); }; };
		D7C6420C2B4F47E10042B8F7 /* SearchForWebMapView.Model.swift in Sources */ = {isa = PBXBuildFile; fileRef = D7C6420B2B4F47E10042B8F7 /* SearchForWebMapView.Model.swift */; };
		D7C6420D2B4F5DDB0042B8F7 /* SearchForWebMapView.Model.swift in Copy Source Code Files */ = {isa = PBXBuildFile; fileRef = D7C6420B2B4F47E10042B8F7 /* SearchForWebMapView.Model.swift */; };
		D7C97B562B75C10C0097CDA1 /* ValidateUtilityNetworkTopologyView.Views.swift in Sources */ = {isa = PBXBuildFile; fileRef = D7C97B552B75C10C0097CDA1 /* ValidateUtilityNetworkTopologyView.Views.swift */; };
		D7CC33FF2A31475C00198EDF /* ShowLineOfSightBetweenPointsView.swift in Sources */ = {isa = PBXBuildFile; fileRef = D7CC33FD2A31475C00198EDF /* ShowLineOfSightBetweenPointsView.swift */; };
		D7CC34002A3147FF00198EDF /* ShowLineOfSightBetweenPointsView.swift in Copy Source Code Files */ = {isa = PBXBuildFile; fileRef = D7CC33FD2A31475C00198EDF /* ShowLineOfSightBetweenPointsView.swift */; };
		D7CDD38B2CB86F0A00DE9766 /* AddPointCloudLayerFromFileView.swift in Sources */ = {isa = PBXBuildFile; fileRef = D7CDD3852CB86F0A00DE9766 /* AddPointCloudLayerFromFileView.swift */; };
		D7CDD38C2CB86F4A00DE9766 /* AddPointCloudLayerFromFileView.swift in Copy Source Code Files */ = {isa = PBXBuildFile; fileRef = D7CDD3852CB86F0A00DE9766 /* AddPointCloudLayerFromFileView.swift */; };
		D7CDD38F2CB872EA00DE9766 /* sandiego-north-balboa-pointcloud.slpk in Resources */ = {isa = PBXBuildFile; fileRef = D7CDD38D2CB872EA00DE9766 /* sandiego-north-balboa-pointcloud.slpk */; settings = {ASSET_TAGS = (AddPointCloudLayerFromFile, ); }; };
		D7CE9F9B2AE2F575008F7A5F /* streetmap_SD.tpkx in Resources */ = {isa = PBXBuildFile; fileRef = D7CE9F9A2AE2F575008F7A5F /* streetmap_SD.tpkx */; settings = {ASSET_TAGS = (GeocodeOffline, ); }; };
		D7CE9FA32AE2F595008F7A5F /* san-diego-eagle-locator in Resources */ = {isa = PBXBuildFile; fileRef = D7CE9FA22AE2F595008F7A5F /* san-diego-eagle-locator */; settings = {ASSET_TAGS = (GeocodeOffline, ); }; };
		D7D1F3532ADDBE5D009CE2DA /* philadelphia.mspk in Resources */ = {isa = PBXBuildFile; fileRef = D7D1F3522ADDBE5D009CE2DA /* philadelphia.mspk */; settings = {ASSET_TAGS = (AugmentRealityToShowTabletopScene, DisplaySceneFromMobileScenePackage, ); }; };
		D7D9FCF62BF2CC8600F972A2 /* FilterByDefinitionExpressionOrDisplayFilterView.swift in Sources */ = {isa = PBXBuildFile; fileRef = D7D9FCF22BF2CC8600F972A2 /* FilterByDefinitionExpressionOrDisplayFilterView.swift */; };
		D7D9FCF92BF2CCA300F972A2 /* FilterByDefinitionExpressionOrDisplayFilterView.swift in Copy Source Code Files */ = {isa = PBXBuildFile; fileRef = D7D9FCF22BF2CC8600F972A2 /* FilterByDefinitionExpressionOrDisplayFilterView.swift */; };
		D7DDF84E2AF43AA2004352D9 /* GeocodeOfflineView.Model.swift in Copy Source Code Files */ = {isa = PBXBuildFile; fileRef = D72C43F22AEB066D00B6157B /* GeocodeOfflineView.Model.swift */; };
		D7DDF8532AF47C6C004352D9 /* FindRouteAroundBarriersView.swift in Sources */ = {isa = PBXBuildFile; fileRef = D7DDF8502AF47C6C004352D9 /* FindRouteAroundBarriersView.swift */; };
		D7DDF8562AF47C86004352D9 /* FindRouteAroundBarriersView.swift in Copy Source Code Files */ = {isa = PBXBuildFile; fileRef = D7DDF8502AF47C6C004352D9 /* FindRouteAroundBarriersView.swift */; };
		D7DFA0EA2CBA0242007C31F2 /* AddMapImageLayerView.swift in Sources */ = {isa = PBXBuildFile; fileRef = D7DFA0E62CBA0242007C31F2 /* AddMapImageLayerView.swift */; };
		D7DFA0ED2CBA0260007C31F2 /* AddMapImageLayerView.swift in Copy Source Code Files */ = {isa = PBXBuildFile; fileRef = D7DFA0E62CBA0242007C31F2 /* AddMapImageLayerView.swift */; };
		D7E440D72A1ECE7D005D74DE /* CreateBuffersAroundPointsView.swift in Sources */ = {isa = PBXBuildFile; fileRef = D7E440D62A1ECE7D005D74DE /* CreateBuffersAroundPointsView.swift */; };
		D7E440D82A1ECEB3005D74DE /* CreateBuffersAroundPointsView.swift in Copy Source Code Files */ = {isa = PBXBuildFile; fileRef = D7E440D62A1ECE7D005D74DE /* CreateBuffersAroundPointsView.swift */; };
		D7E557682A1D768800B9FB09 /* AddWMSLayerView.swift in Sources */ = {isa = PBXBuildFile; fileRef = D7E557672A1D768800B9FB09 /* AddWMSLayerView.swift */; };
		D7E7D0812AEB39D5003AAD02 /* FindRouteInTransportNetworkView.swift in Sources */ = {isa = PBXBuildFile; fileRef = D7E7D0802AEB39D5003AAD02 /* FindRouteInTransportNetworkView.swift */; };
		D7E7D0822AEB3A1D003AAD02 /* FindRouteInTransportNetworkView.swift in Copy Source Code Files */ = {isa = PBXBuildFile; fileRef = D7E7D0802AEB39D5003AAD02 /* FindRouteInTransportNetworkView.swift */; };
		D7E7D09A2AEB3C47003AAD02 /* san_diego_offline_routing in Resources */ = {isa = PBXBuildFile; fileRef = D7E7D0992AEB3C47003AAD02 /* san_diego_offline_routing */; settings = {ASSET_TAGS = (FindRouteInTransportNetwork, NavigateRouteWithRerouting, ); }; };
		D7E9EF292A1D2219000C4865 /* SetMinAndMaxScaleView.swift in Copy Source Code Files */ = {isa = PBXBuildFile; fileRef = D7EAF3592A1C023800D822C4 /* SetMinAndMaxScaleView.swift */; };
		D7E9EF2A2A1D29F2000C4865 /* SetMaxExtentView.swift in Copy Source Code Files */ = {isa = PBXBuildFile; fileRef = D734FA092A183A5B00246D7E /* SetMaxExtentView.swift */; };
		D7EAF35A2A1C023800D822C4 /* SetMinAndMaxScaleView.swift in Sources */ = {isa = PBXBuildFile; fileRef = D7EAF3592A1C023800D822C4 /* SetMinAndMaxScaleView.swift */; };
		D7ECF5982AB8BE63003FB2BE /* RenderMultilayerSymbolsView.swift in Sources */ = {isa = PBXBuildFile; fileRef = D7ECF5972AB8BE63003FB2BE /* RenderMultilayerSymbolsView.swift */; };
		D7ECF5992AB8BF5A003FB2BE /* RenderMultilayerSymbolsView.swift in Copy Source Code Files */ = {isa = PBXBuildFile; fileRef = D7ECF5972AB8BE63003FB2BE /* RenderMultilayerSymbolsView.swift */; };
		D7EF5D752A26A03A00FEBDE5 /* ShowCoordinatesInMultipleFormatsView.swift in Sources */ = {isa = PBXBuildFile; fileRef = D7EF5D742A26A03A00FEBDE5 /* ShowCoordinatesInMultipleFormatsView.swift */; };
		D7EF5D762A26A1EE00FEBDE5 /* ShowCoordinatesInMultipleFormatsView.swift in Copy Source Code Files */ = {isa = PBXBuildFile; fileRef = D7EF5D742A26A03A00FEBDE5 /* ShowCoordinatesInMultipleFormatsView.swift */; };
		D7F2784C2A1D76F5002E4567 /* AddWMSLayerView.swift in Copy Source Code Files */ = {isa = PBXBuildFile; fileRef = D7E557672A1D768800B9FB09 /* AddWMSLayerView.swift */; };
		D7F2A02F2CD00F1C0008D981 /* ApplyDictionaryRendererToFeatureLayerView.swift in Sources */ = {isa = PBXBuildFile; fileRef = D7F2A0292CD00F1C0008D981 /* ApplyDictionaryRendererToFeatureLayerView.swift */; };
		D7F2A0302CD00F400008D981 /* ApplyDictionaryRendererToFeatureLayerView.swift in Copy Source Code Files */ = {isa = PBXBuildFile; fileRef = D7F2A0292CD00F1C0008D981 /* ApplyDictionaryRendererToFeatureLayerView.swift */; };
		D7F850042B7C427A00680D7C /* ValidateUtilityNetworkTopologyView.Views.swift in Copy Source Code Files */ = {isa = PBXBuildFile; fileRef = D7C97B552B75C10C0097CDA1 /* ValidateUtilityNetworkTopologyView.Views.swift */; };
		D7F8C0392B60564D0072BFA7 /* AddFeaturesWithContingentValuesView.swift in Sources */ = {isa = PBXBuildFile; fileRef = D7F8C0362B60564D0072BFA7 /* AddFeaturesWithContingentValuesView.swift */; };
		D7F8C03B2B6056790072BFA7 /* AddFeaturesWithContingentValuesView.swift in Copy Source Code Files */ = {isa = PBXBuildFile; fileRef = D7F8C0362B60564D0072BFA7 /* AddFeaturesWithContingentValuesView.swift */; };
		D7F8C03E2B605AF60072BFA7 /* ContingentValuesBirdNests.geodatabase in Resources */ = {isa = PBXBuildFile; fileRef = D7F8C03D2B605AF60072BFA7 /* ContingentValuesBirdNests.geodatabase */; settings = {ASSET_TAGS = (AddFeaturesWithContingentValues, ); }; };
		D7F8C0412B605E720072BFA7 /* FillmoreTopographicMap.vtpk in Resources */ = {isa = PBXBuildFile; fileRef = D7F8C0402B605E720072BFA7 /* FillmoreTopographicMap.vtpk */; settings = {ASSET_TAGS = (AddFeaturesWithContingentValues, ); }; };
		D7F8C0432B608F120072BFA7 /* AddFeaturesWithContingentValuesView.AddFeatureView.swift in Sources */ = {isa = PBXBuildFile; fileRef = D7F8C0422B608F120072BFA7 /* AddFeaturesWithContingentValuesView.AddFeatureView.swift */; };
		E000E7602869E33D005D87C5 /* ClipGeometryView.swift in Sources */ = {isa = PBXBuildFile; fileRef = E000E75F2869E33D005D87C5 /* ClipGeometryView.swift */; };
		E000E763286A0B18005D87C5 /* CutGeometryView.swift in Sources */ = {isa = PBXBuildFile; fileRef = E000E762286A0B18005D87C5 /* CutGeometryView.swift */; };
		E004A6C128414332002A1FE6 /* SetViewpointRotationView.swift in Sources */ = {isa = PBXBuildFile; fileRef = E004A6BD28414332002A1FE6 /* SetViewpointRotationView.swift */; };
		E004A6DC28465C70002A1FE6 /* DisplaySceneView.swift in Sources */ = {isa = PBXBuildFile; fileRef = E004A6D828465C70002A1FE6 /* DisplaySceneView.swift */; };
		E004A6E028466279002A1FE6 /* ShowCalloutView.swift in Sources */ = {isa = PBXBuildFile; fileRef = E004A6DF28466279002A1FE6 /* ShowCalloutView.swift */; };
		E004A6E62846A61F002A1FE6 /* StyleGraphicsWithSymbolsView.swift in Sources */ = {isa = PBXBuildFile; fileRef = E004A6E52846A61F002A1FE6 /* StyleGraphicsWithSymbolsView.swift */; };
		E004A6E928493BCE002A1FE6 /* ShowDeviceLocationView.swift in Sources */ = {isa = PBXBuildFile; fileRef = E004A6E828493BCE002A1FE6 /* ShowDeviceLocationView.swift */; };
		E004A6ED2849556E002A1FE6 /* CreatePlanarAndGeodeticBuffersView.swift in Sources */ = {isa = PBXBuildFile; fileRef = E004A6EC2849556E002A1FE6 /* CreatePlanarAndGeodeticBuffersView.swift */; };
		E004A6F0284E4B9B002A1FE6 /* DownloadVectorTilesToLocalCacheView.swift in Sources */ = {isa = PBXBuildFile; fileRef = E004A6EF284E4B9B002A1FE6 /* DownloadVectorTilesToLocalCacheView.swift */; };
		E004A6F3284E4FEB002A1FE6 /* ShowResultOfSpatialOperationsView.swift in Sources */ = {isa = PBXBuildFile; fileRef = E004A6F2284E4FEB002A1FE6 /* ShowResultOfSpatialOperationsView.swift */; };
		E004A6F6284FA42A002A1FE6 /* SelectFeaturesInFeatureLayerView.swift in Sources */ = {isa = PBXBuildFile; fileRef = E004A6F5284FA42A002A1FE6 /* SelectFeaturesInFeatureLayerView.swift */; };
		E03CB0692888944D002B27D9 /* GenerateOfflineMapView.swift in Copy Source Code Files */ = {isa = PBXBuildFile; fileRef = E088E1732863B5F800413100 /* GenerateOfflineMapView.swift */; };
		E03CB06A288894C4002B27D9 /* FindRouteView.swift in Copy Source Code Files */ = {isa = PBXBuildFile; fileRef = E066DD34285CF3B3004D3D5B /* FindRouteView.swift */; };
		E03CB06B2889879D002B27D9 /* DownloadVectorTilesToLocalCacheView.swift in Copy Source Code Files */ = {isa = PBXBuildFile; fileRef = E004A6EF284E4B9B002A1FE6 /* DownloadVectorTilesToLocalCacheView.swift */; };
		E041ABC0287CA9F00056009B /* WebView.swift in Sources */ = {isa = PBXBuildFile; fileRef = E041ABBF287CA9F00056009B /* WebView.swift */; };
		E041ABD7287DB04D0056009B /* SampleInfoView.swift in Sources */ = {isa = PBXBuildFile; fileRef = E041ABD6287DB04D0056009B /* SampleInfoView.swift */; };
		E041AC1A287F54580056009B /* highlight.min.js in Resources */ = {isa = PBXBuildFile; fileRef = E041AC15287F54580056009B /* highlight.min.js */; };
		E041AC1E288076A60056009B /* info.css in Resources */ = {isa = PBXBuildFile; fileRef = E041AC1D288076A60056009B /* info.css */; };
		E041AC20288077B90056009B /* xcode.css in Resources */ = {isa = PBXBuildFile; fileRef = E041AC1F288077B90056009B /* xcode.css */; };
		E066DD35285CF3B3004D3D5B /* FindRouteView.swift in Sources */ = {isa = PBXBuildFile; fileRef = E066DD34285CF3B3004D3D5B /* FindRouteView.swift */; };
		E066DD382860AB28004D3D5B /* StyleGraphicsWithRendererView.swift in Sources */ = {isa = PBXBuildFile; fileRef = E066DD372860AB28004D3D5B /* StyleGraphicsWithRendererView.swift */; };
		E066DD3B2860CA08004D3D5B /* ShowResultOfSpatialRelationshipsView.swift in Sources */ = {isa = PBXBuildFile; fileRef = E066DD3A2860CA08004D3D5B /* ShowResultOfSpatialRelationshipsView.swift */; };
		E066DD4028610F55004D3D5B /* AddSceneLayerFromServiceView.swift in Sources */ = {isa = PBXBuildFile; fileRef = E066DD3F28610F55004D3D5B /* AddSceneLayerFromServiceView.swift */; };
		E070A0A3286F3B6000F2B606 /* DownloadPreplannedMapAreaView.swift in Sources */ = {isa = PBXBuildFile; fileRef = E070A0A2286F3B6000F2B606 /* DownloadPreplannedMapAreaView.swift */; };
		E088E1572862579D00413100 /* SetSurfacePlacementModeView.swift in Sources */ = {isa = PBXBuildFile; fileRef = E088E1562862579D00413100 /* SetSurfacePlacementModeView.swift */; };
		E088E1742863B5F800413100 /* GenerateOfflineMapView.swift in Sources */ = {isa = PBXBuildFile; fileRef = E088E1732863B5F800413100 /* GenerateOfflineMapView.swift */; };
		E0A1AEE328874590003C797D /* AddFeatureLayersView.swift in Copy Source Code Files */ = {isa = PBXBuildFile; fileRef = 00D4EF7F2863842100B9CC30 /* AddFeatureLayersView.swift */; };
		E0D04FF228A5390000747989 /* DownloadPreplannedMapAreaView.Model.swift in Sources */ = {isa = PBXBuildFile; fileRef = E0D04FF128A5390000747989 /* DownloadPreplannedMapAreaView.Model.swift */; };
		E0EA0B772866390E00C9621D /* ProjectGeometryView.swift in Sources */ = {isa = PBXBuildFile; fileRef = E0EA0B762866390E00C9621D /* ProjectGeometryView.swift */; };
		E0FE32E728747778002C6ACA /* BrowseBuildingFloorsView.swift in Sources */ = {isa = PBXBuildFile; fileRef = E0FE32E628747778002C6ACA /* BrowseBuildingFloorsView.swift */; };
		F111CCC1288B5D5600205358 /* DisplayMapFromMobileMapPackageView.swift in Sources */ = {isa = PBXBuildFile; fileRef = F111CCC0288B5D5600205358 /* DisplayMapFromMobileMapPackageView.swift */; };
		F111CCC4288B641900205358 /* Yellowstone.mmpk in Resources */ = {isa = PBXBuildFile; fileRef = F111CCC3288B641900205358 /* Yellowstone.mmpk */; settings = {ASSET_TAGS = (DisplayMapFromMobileMapPackage, ); }; };
		F1E71BF1289473760064C33F /* AddRasterFromFileView.swift in Sources */ = {isa = PBXBuildFile; fileRef = F1E71BF0289473760064C33F /* AddRasterFromFileView.swift */; };
		F1E71BFA28A479C70064C33F /* AddRasterFromFileView.swift in Copy Source Code Files */ = {isa = PBXBuildFile; fileRef = F1E71BF0289473760064C33F /* AddRasterFromFileView.swift */; };
/* End PBXBuildFile section */

/* Begin PBXBuildRule section */
		0074ABCC2817B8E60037244A /* PBXBuildRule */ = {
			isa = PBXBuildRule;
			compilerSpec = com.apple.compilers.proxy.script;
			filePatterns = "*.tache";
			fileType = pattern.proxy;
			inputFiles = (
				"$(SRCROOT)/Shared/Samples/",
			);
			isEditable = 1;
			name = "Generate Sample Initializers from Source Code Files";
			outputFiles = (
				"$(DERIVED_FILE_DIR)/$(INPUT_FILE_BASE)",
			);
			runOncePerArchitecture = 0;
			script = "xcrun --sdk macosx swift \"${SRCROOT}/Scripts/GenerateSampleViewSourceCode.swift\" \"${SCRIPT_INPUT_FILE_0}\" \"${INPUT_FILE_PATH}\" \"${SCRIPT_OUTPUT_FILE_0}\" \n";
		};
		0083586F27FE3BCF00192A15 /* PBXBuildRule */ = {
			isa = PBXBuildRule;
			compilerSpec = com.apple.compilers.proxy.script;
			filePatterns = "*.masque";
			fileType = pattern.proxy;
			inputFiles = (
				"$(SRCROOT)/.secrets",
			);
			isEditable = 1;
			name = "Generate Swift Code from Secrets";
			outputFiles = (
				"$(DERIVED_FILE_DIR)/$(INPUT_FILE_BASE)",
			);
			runOncePerArchitecture = 0;
			script = "\"${SRCROOT}/Scripts/masquerade\" -i \"${INPUT_FILE_PATH}\" -o \"${SCRIPT_OUTPUT_FILE_0}\" -s \"${SCRIPT_INPUT_FILE_0}\" -f\n";
		};
/* End PBXBuildRule section */

/* Begin PBXCopyFilesBuildPhase section */
		00144B5E280634840090DD5D /* Embed Frameworks */ = {
			isa = PBXCopyFilesBuildPhase;
			buildActionMask = 2147483647;
			dstPath = "";
			dstSubfolderSpec = 10;
			files = (
			);
			name = "Embed Frameworks";
			runOnlyForDeploymentPostprocessing = 0;
		};
		0039A4E82885C4E300592C86 /* Copy Source Code Files */ = {
			isa = PBXCopyFilesBuildPhase;
			buildActionMask = 2147483647;
			dstPath = "";
			dstSubfolderSpec = 7;
			files = (
				0044218B2DB9575600249FEE /* AddFeatureCollectionLayerFromPortalItemView.swift in Copy Source Code Files */,
				D703F04E2D9334BD0077E3A8 /* SnapGeometryEditsWithUtilityNetworkRulesView.Model.swift in Copy Source Code Files */,
				D71A9DE52D8CC8B500CA03CB /* SnapGeometryEditsWithUtilityNetworkRulesView.swift in Copy Source Code Files */,
				D789AAAE2D66C737007A8E0E /* CreateKMLMultiTrackView.Model.swift in Copy Source Code Files */,
				D71563EA2D5AC2D500D2E948 /* CreateKMLMultiTrackView.swift in Copy Source Code Files */,
				D74F6C452D0CD54200D4FB15 /* ConfigureElectronicNavigationalChartsView.swift in Copy Source Code Files */,
				D7A85A092CD5AC0B009DC68A /* QueryWithCQLFiltersView.swift in Copy Source Code Files */,
				D771D0C92CD5522A004C13CB /* ApplyRasterRenderingRuleView.swift in Copy Source Code Files */,
				D751B4CB2CD3E598005CE750 /* AddKMLLayerWithNetworkLinksView.swift in Copy Source Code Files */,
				D70789952CD1611E000DF215 /* ApplyDictionaryRendererToGraphicsOverlayView.swift in Copy Source Code Files */,
				D7F2A0302CD00F400008D981 /* ApplyDictionaryRendererToFeatureLayerView.swift in Copy Source Code Files */,
				D75E5EF42CC04A0C00252595 /* EditFeaturesUsingFeatureFormsView.swift in Copy Source Code Files */,
				D7201D072CC6D3D3004BDB7D /* AddVectorTiledLayerFromCustomStyleView.swift in Copy Source Code Files */,
				D75E5EE92CC0342700252595 /* ListContentsOfKMLFileView.swift in Copy Source Code Files */,
				D7201CDB2CC6B72A004BDB7D /* AddTiledLayerAsBasemapView.swift in Copy Source Code Files */,
				D7BE7E722CC19CE5006DDB0C /* AddTiledLayerView.swift in Copy Source Code Files */,
				D7BEBAD52CBDFE3900F882E7 /* DisplayAlternateSymbolsAtDifferentScalesView.swift in Copy Source Code Files */,
				D7BEBAC62CBDC11600F882E7 /* AddElevationSourceFromTilePackageView.swift in Copy Source Code Files */,
				D7848F012CBD987B00F6F546 /* AddElevationSourceFromRasterView.swift in Copy Source Code Files */,
				D7848EDB2CBD85D100F6F546 /* AddPointSceneLayerView.swift in Copy Source Code Files */,
				D7DFA0ED2CBA0260007C31F2 /* AddMapImageLayerView.swift in Copy Source Code Files */,
				D7CDD38C2CB86F4A00DE9766 /* AddPointCloudLayerFromFileView.swift in Copy Source Code Files */,
				D713C6D82CB990800073AA72 /* AddKMLLayerView.swift in Copy Source Code Files */,
				95E0DBCA2C503E2500224A82 /* ShowDeviceLocationUsingIndoorPositioningView.swift in Copy Source Code Files */,
				95E0DBCB2C503E2500224A82 /* ShowDeviceLocationUsingIndoorPositioningView.Model.swift in Copy Source Code Files */,
				D71C90A52C6C252F0018C63E /* StyleGeometryTypesWithSymbolsView.Views.swift in Copy Source Code Files */,
				D71C90A42C6C252B0018C63E /* StyleGeometryTypesWithSymbolsView.swift in Copy Source Code Files */,
				3E9F77742C6A6E670022CAB5 /* QueryFeatureCountAndExtentView.swift in Copy Source Code Files */,
				3E54CF232C66B00500DD2F18 /* AddWebTiledLayerView.swift in Copy Source Code Files */,
				3E30884A2C5D789A00ECEAC5 /* SetSpatialReferenceView.swift in Copy Source Code Files */,
				3E720F9E2C61A0B700E22A9E /* SetInitialViewpointView.swift in Copy Source Code Files */,
				D78FA4952C3C8E8A0079313E /* CreateDynamicBasemapGalleryView.Views.swift in Copy Source Code Files */,
				D79482D72C35D8A3006521CD /* CreateDynamicBasemapGalleryView.swift in Copy Source Code Files */,
				003B36F92C5042BA00A75F66 /* ShowServiceAreaView.swift in Copy Source Code Files */,
				95ADF34F2C3CBAE800566FF6 /* EditFeatureAttachmentsView.Model.swift in Copy Source Code Files */,
				9579FCEC2C33616B00FC8A1D /* EditFeatureAttachmentsView.swift in Copy Source Code Files */,
				95E980742C26189E00CB8912 /* BrowseOGCAPIFeatureServiceView.swift in Copy Source Code Files */,
				955AFAC62C110B8A009C8FE5 /* ApplyMosaicRuleToRastersView.swift in Copy Source Code Files */,
				95DEB9B82C127B5E009BEC35 /* ShowViewshedFromPointOnMapView.swift in Copy Source Code Files */,
				95A5721B2C0FDD34006E8B48 /* ShowScaleBarView.swift in Copy Source Code Files */,
				95A3773C2C0F93770044D1CC /* AddRasterFromServiceView.swift in Copy Source Code Files */,
				95F3A52D2C07F28700885DED /* SetSurfaceNavigationConstraintView.swift in Copy Source Code Files */,
				9529D1942C01676200B5C1A3 /* SelectFeaturesInSceneLayerView.swift in Copy Source Code Files */,
				D76CE8DA2BFD7063009A8686 /* SetReferenceScaleView.swift in Copy Source Code Files */,
				D7BA389A2BFBFC2E009954F5 /* QueryRelatedFeaturesView.swift in Copy Source Code Files */,
				00ABA94F2BF6D06200C0488C /* ShowGridView.swift in Copy Source Code Files */,
				D7BA38922BFBC4F0009954F5 /* EditFeaturesWithFeatureLinkedAnnotationView.Model.swift in Copy Source Code Files */,
				D762AF622BF6A7D100ECE3C7 /* EditFeaturesWithFeatureLinkedAnnotationView.swift in Copy Source Code Files */,
				1081B93D2C000E8B00C1BEB1 /* IdentifyFeaturesInWMSLayerView.swift in Copy Source Code Files */,
				D7D9FCF92BF2CCA300F972A2 /* FilterByDefinitionExpressionOrDisplayFilterView.swift in Copy Source Code Files */,
				D7044B972BE18D8D000F2C43 /* EditWithBranchVersioningView.Views.swift in Copy Source Code Files */,
				D7114A0F2BDC6AED00FA68CA /* EditWithBranchVersioningView.Model.swift in Copy Source Code Files */,
				D73E61A12BDB221B00457932 /* EditWithBranchVersioningView.swift in Copy Source Code Files */,
				D74ECD0E2BEEAE40007C0FA6 /* EditAndSyncFeaturesWithFeatureServiceView.Model.swift in Copy Source Code Files */,
				D733CA1C2BED982C00FBDE4C /* EditAndSyncFeaturesWithFeatureServiceView.swift in Copy Source Code Files */,
				10BD9EB52BF51F9000ABDBD5 /* GenerateOfflineMapWithCustomParametersView.Model.swift in Copy Source Code Files */,
				D769DF342BEC1A9E0062AE95 /* EditGeodatabaseWithTransactionsView.Model.swift in Copy Source Code Files */,
				D764B7E22BE2F8B8002E2F92 /* EditGeodatabaseWithTransactionsView.swift in Copy Source Code Files */,
				004A2BA52BED458C00C297CE /* ApplyScheduledUpdatesToPreplannedMapAreaView.swift in Copy Source Code Files */,
				104F55C72BF3E30A00204D04 /* GenerateOfflineMapWithCustomParametersView.swift in Copy Source Code Files */,
				104F55C82BF3E30A00204D04 /* GenerateOfflineMapWithCustomParametersView.CustomParameters.swift in Copy Source Code Files */,
				D73E61992BDAEEDD00457932 /* MatchViewpointOfGeoViewsView.swift in Copy Source Code Files */,
				D7352F912BD992E40013FFEF /* MonitorChangesToDrawStatusView.swift in Copy Source Code Files */,
				D713717C2BD88EF800EB2F86 /* MonitorChangesToLayerViewStateView.swift in Copy Source Code Files */,
				10D321972BDC3B4900B39B1B /* GenerateOfflineMapWithLocalBasemapView.swift in Copy Source Code Files */,
				00E1D9102BC0B4D8001AEB6A /* SnapGeometryEditsView.SnapSettingsView.swift in Copy Source Code Files */,
				00E1D9112BC0B4D8001AEB6A /* SnapGeometryEditsView.GeometryEditorModel.swift in Copy Source Code Files */,
				00E1D9122BC0B4D8001AEB6A /* SnapGeometryEditsView.GeometryEditorMenu.swift in Copy Source Code Files */,
				00E7C15D2BBF74D800B85D69 /* SnapGeometryEditsView.swift in Copy Source Code Files */,
				0000FB712BBDC01400845921 /* Add3DTilesLayerView.swift in Copy Source Code Files */,
				D77D9C012BB2439400B38A6C /* AugmentRealityToShowHiddenInfrastructureView.ARSceneView.swift in Copy Source Code Files */,
				D7A737E32BABBA2200B7C7FC /* AugmentRealityToShowHiddenInfrastructureView.swift in Copy Source Code Files */,
				1C2538542BABACB100337307 /* AugmentRealityToNavigateRouteView.ARSceneView.swift in Copy Source Code Files */,
				1C2538552BABACB100337307 /* AugmentRealityToNavigateRouteView.swift in Copy Source Code Files */,
				1C8EC74B2BAE28A9001A6929 /* AugmentRealityToCollectDataView.swift in Copy Source Code Files */,
				000D43182B993A030003D3C2 /* ConfigureBasemapStyleParametersView.swift in Copy Source Code Files */,
				D76360032B9296580044AB97 /* DisplayClustersView.swift in Copy Source Code Files */,
				D76360022B9296520044AB97 /* ConfigureClustersView.SettingsView.swift in Copy Source Code Files */,
				D76360012B92964A0044AB97 /* ConfigureClustersView.Model.swift in Copy Source Code Files */,
				D76360002B9296420044AB97 /* ConfigureClustersView.swift in Copy Source Code Files */,
				D7781D4C2B7ECCC800E53C51 /* NavigateRouteWithReroutingView.Model.swift in Copy Source Code Files */,
				D7588F622B7D8DED008B75E2 /* NavigateRouteWithReroutingView.swift in Copy Source Code Files */,
				D7F850042B7C427A00680D7C /* ValidateUtilityNetworkTopologyView.Views.swift in Copy Source Code Files */,
				D76495222B7468940042699E /* ValidateUtilityNetworkTopologyView.Model.swift in Copy Source Code Files */,
				D74EA7872B6DADCC008F6C7C /* ValidateUtilityNetworkTopologyView.swift in Copy Source Code Files */,
				D757D14C2B6C60170065F78F /* ListSpatialReferenceTransformationsView.Model.swift in Copy Source Code Files */,
				D77688152B69828E007C3860 /* ListSpatialReferenceTransformationsView.swift in Copy Source Code Files */,
				D7C3AB4D2B6832B7008909B9 /* SetFeatureRequestModeView.swift in Copy Source Code Files */,
				D73FC90C2B6312A5001AC486 /* AddFeaturesWithContingentValuesView.AddFeatureView.swift in Copy Source Code Files */,
				D73FC90B2B6312A0001AC486 /* AddFeaturesWithContingentValuesView.Model.swift in Copy Source Code Files */,
				D7F8C03B2B6056790072BFA7 /* AddFeaturesWithContingentValuesView.swift in Copy Source Code Files */,
				D73F066C2B5EE760000B574F /* QueryFeaturesWithArcadeExpressionView.swift in Copy Source Code Files */,
				D718A1F02B57602000447087 /* ManageBookmarksView.swift in Copy Source Code Files */,
				D77BC53C2B59A309007B49B6 /* StylePointWithDistanceCompositeSceneSymbolView.swift in Copy Source Code Files */,
				D718A1E82B571C9100447087 /* OrbitCameraAroundObjectView.Model.swift in Copy Source Code Files */,
				D76929FB2B4F795C0047205E /* OrbitCameraAroundObjectView.swift in Copy Source Code Files */,
				D7058B122B59E468000A888A /* StylePointWithSceneSymbolView.swift in Copy Source Code Files */,
				D71D516F2B51D87700B2A2BE /* SearchForWebMapView.Views.swift in Copy Source Code Files */,
				D7C6420D2B4F5DDB0042B8F7 /* SearchForWebMapView.Model.swift in Copy Source Code Files */,
				D75F66392B48EB1800434974 /* SearchForWebMapView.swift in Copy Source Code Files */,
				D73FCFFA2B02A3C50006360D /* FindAddressWithReverseGeocodeView.swift in Copy Source Code Files */,
				D742E4952B04134C00690098 /* DisplayWebSceneFromPortalItemView.swift in Copy Source Code Files */,
				D7010EC12B05618400D43F55 /* DisplaySceneFromMobileScenePackageView.swift in Copy Source Code Files */,
				D737237B2AF5AE1A00846884 /* FindRouteInMobileMapPackageView.Models.swift in Copy Source Code Files */,
				D737237A2AF5AE1600846884 /* FindRouteInMobileMapPackageView.MobileMapView.swift in Copy Source Code Files */,
				D76000B12AF19C4600B3084D /* FindRouteInMobileMapPackageView.swift in Copy Source Code Files */,
				D7705D662AFC575000CC0335 /* FindClosestFacilityFromPointView.swift in Copy Source Code Files */,
				D73FD0002B02C9610006360D /* FindRouteAroundBarriersView.Views.swift in Copy Source Code Files */,
				D76EE6082AF9AFEC00DA0325 /* FindRouteAroundBarriersView.Model.swift in Copy Source Code Files */,
				D7DDF8562AF47C86004352D9 /* FindRouteAroundBarriersView.swift in Copy Source Code Files */,
				D7DDF84E2AF43AA2004352D9 /* GeocodeOfflineView.Model.swift in Copy Source Code Files */,
				D7705D5B2AFC246A00CC0335 /* FindClosestFacilityToMultiplePointsView.swift in Copy Source Code Files */,
				00F279D72AF4364700CECAF8 /* AddDynamicEntityLayerView.VehicleCallout.swift in Copy Source Code Files */,
				D76000A22AF18BAB00B3084D /* FindRouteInTransportNetworkView.Model.swift in Copy Source Code Files */,
				D7E7D0822AEB3A1D003AAD02 /* FindRouteInTransportNetworkView.swift in Copy Source Code Files */,
				D7553CDD2AE2E00E00DC2A70 /* GeocodeOfflineView.swift in Copy Source Code Files */,
				4DD058102A0D3F6B00A59B34 /* ShowDeviceLocationWithNMEADataSourcesView.Model.swift in Copy Source Code Files */,
				4D126D7329CA1EFD00CFB7A7 /* ShowDeviceLocationWithNMEADataSourcesView.swift in Copy Source Code Files */,
				4D126D7429CA1EFD00CFB7A7 /* FileNMEASentenceReader.swift in Copy Source Code Files */,
				D7084FAB2AD771F600EC7F4F /* AugmentRealityToFlyOverSceneView.swift in Copy Source Code Files */,
				D72F27302ADA1E9900F906DA /* AugmentRealityToShowTabletopSceneView.swift in Copy Source Code Files */,
				D71FCB8B2AD628B9000E517C /* CreateMobileGeodatabaseView.Model.swift in Copy Source Code Files */,
				D73FC0FE2AD4A19A0067A19B /* CreateMobileGeodatabaseView.swift in Copy Source Code Files */,
				D7464F1F2ACE04C2007FEE88 /* IdentifyRasterCellView.swift in Copy Source Code Files */,
				D731F3C22AD0D2BB00A8431E /* IdentifyGraphicsView.swift in Copy Source Code Files */,
				D70082EC2ACF901600E0C3C2 /* IdentifyKMLFeaturesView.swift in Copy Source Code Files */,
				D7054AEA2ACCCC34007235BA /* Animate3DGraphicView.SettingsView.swift in Copy Source Code Files */,
				D7058FB22ACB424E00A40F14 /* Animate3DGraphicView.Model.swift in Copy Source Code Files */,
				D7C16D1C2AC5F96900689E89 /* Animate3DGraphicView.swift in Copy Source Code Files */,
				D7497F3D2AC4B4CF00167AD2 /* DisplayDimensionsView.swift in Copy Source Code Files */,
				D7232EE22AC1E6DC0079ABFF /* PlayKMLTourView.swift in Copy Source Code Files */,
				D7AE861F2AC39E7F0049B626 /* DisplayAnnotationView.swift in Copy Source Code Files */,
				D7337C5B2ABCFDE400A5D865 /* StyleSymbolsFromMobileStyleFileView.SymbolOptionsListView.swift in Copy Source Code Files */,
				D74C8BFF2ABA56C0007C76B8 /* StyleSymbolsFromMobileStyleFileView.swift in Copy Source Code Files */,
				D7AE86212AC3A10A0049B626 /* GroupLayersTogetherView.GroupLayerListView.swift in Copy Source Code Files */,
				D7AE86202AC3A1050049B626 /* AddCustomDynamicEntityDataSourceView.Vessel.swift in Copy Source Code Files */,
				D7ECF5992AB8BF5A003FB2BE /* RenderMultilayerSymbolsView.swift in Copy Source Code Files */,
				D7337C612ABD166A00A5D865 /* ShowMobileMapPackageExpirationDateView.swift in Copy Source Code Files */,
				D704AA5B2AB22D8400A3BB63 /* GroupLayersTogetherView.swift in Copy Source Code Files */,
				D75B58522AAFB37C0038B3B4 /* StyleFeaturesWithCustomDictionaryView.swift in Copy Source Code Files */,
				D71C5F652AAA83D2006599FD /* CreateSymbolStylesFromWebStylesView.swift in Copy Source Code Files */,
				79D84D152A81718F00F45262 /* AddCustomDynamicEntityDataSourceView.swift in Copy Source Code Files */,
				1C26ED202A8BEC63009B7721 /* FilterFeaturesInSceneView.swift in Copy Source Code Files */,
				D7ABA3002A3288970021822B /* ShowViewshedFromGeoelementInSceneView.swift in Copy Source Code Files */,
				1C3B7DCD2A5F652500907443 /* AnalyzeNetworkWithSubnetworkTraceView.Model.swift in Copy Source Code Files */,
				1C3B7DCE2A5F652500907443 /* AnalyzeNetworkWithSubnetworkTraceView.swift in Copy Source Code Files */,
				D79EE76F2A4CEA7F005A52AE /* SetUpLocationDrivenGeotriggersView.Model.swift in Copy Source Code Files */,
				D769C2132A29057200030F61 /* SetUpLocationDrivenGeotriggersView.swift in Copy Source Code Files */,
				1C19B4F72A578E69001D2506 /* CreateLoadReportView.Model.swift in Copy Source Code Files */,
				1C19B4F82A578E69001D2506 /* CreateLoadReportView.swift in Copy Source Code Files */,
				1C19B4F92A578E69001D2506 /* CreateLoadReportView.Views.swift in Copy Source Code Files */,
				D752D9412A39162F003EB25E /* ManageOperationalLayersView.swift in Copy Source Code Files */,
				D77570C12A2943D900F490CD /* AnimateImagesWithImageOverlayView.swift in Copy Source Code Files */,
				D7634FB02A43B8B000F8AEFB /* CreateConvexHullAroundGeometriesView.swift in Copy Source Code Files */,
				D7ABA2FA2A32760D0021822B /* MeasureDistanceInSceneView.swift in Copy Source Code Files */,
				D722BD232A420DEC002C2087 /* ShowExtrudedFeaturesView.swift in Copy Source Code Files */,
				D752D9602A3BCE63003EB25E /* DisplayMapFromPortalItemView.swift in Copy Source Code Files */,
				1C43BC852A43783900509BF8 /* SetVisibilityOfSubtypeSublayerView.Model.swift in Copy Source Code Files */,
				1C43BC862A43783900509BF8 /* SetVisibilityOfSubtypeSublayerView.swift in Copy Source Code Files */,
				1C43BC872A43783900509BF8 /* SetVisibilityOfSubtypeSublayerView.Views.swift in Copy Source Code Files */,
				00EB803A2A31506F00AC2B07 /* DisplayContentOfUtilityNetworkContainerView.swift in Copy Source Code Files */,
				00EB803B2A31506F00AC2B07 /* DisplayContentOfUtilityNetworkContainerView.Model.swift in Copy Source Code Files */,
				D751018F2A2E966C00B8FA48 /* IdentifyLayerFeaturesView.swift in Copy Source Code Files */,
				D752D9472A3A6FC0003EB25E /* MonitorChangesToMapLoadStatusView.swift in Copy Source Code Files */,
				D7CC34002A3147FF00198EDF /* ShowLineOfSightBetweenPointsView.swift in Copy Source Code Files */,
				1CAB8D502A3CEB43002AA649 /* RunValveIsolationTraceView.Model.swift in Copy Source Code Files */,
				1CAB8D512A3CEB43002AA649 /* RunValveIsolationTraceView.swift in Copy Source Code Files */,
				D71099712A280D830065A1C1 /* DensifyAndGeneralizeGeometryView.SettingsView.swift in Copy Source Code Files */,
				D710996E2A27D9B30065A1C1 /* DensifyAndGeneralizeGeometryView.swift in Copy Source Code Files */,
				D75101822A2E497F00B8FA48 /* ShowLabelsOnLayerView.swift in Copy Source Code Files */,
				D7EF5D762A26A1EE00FEBDE5 /* ShowCoordinatesInMultipleFormatsView.swift in Copy Source Code Files */,
				79A47DFB2A20286800D7C5B9 /* CreateAndSaveKMLView.Model.swift in Copy Source Code Files */,
				79A47DFC2A20286800D7C5B9 /* CreateAndSaveKMLView.Views.swift in Copy Source Code Files */,
				79B7B80B2A1BFDE700F57C27 /* CreateAndSaveKMLView.swift in Copy Source Code Files */,
				D78666AE2A21629200C60110 /* FindNearestVertexView.swift in Copy Source Code Files */,
				D7E440D82A1ECEB3005D74DE /* CreateBuffersAroundPointsView.swift in Copy Source Code Files */,
				D744FD182A2113C70084A66C /* CreateConvexHullAroundPointsView.swift in Copy Source Code Files */,
				D7F2784C2A1D76F5002E4567 /* AddWMSLayerView.swift in Copy Source Code Files */,
				D75362D32A1E8C8800D83028 /* ApplyUniqueValueRendererView.swift in Copy Source Code Files */,
				1C929F092A27B86800134252 /* ShowUtilityAssociationsView.swift in Copy Source Code Files */,
				D7E9EF2A2A1D29F2000C4865 /* SetMaxExtentView.swift in Copy Source Code Files */,
				D7E9EF292A1D2219000C4865 /* SetMinAndMaxScaleView.swift in Copy Source Code Files */,
				1C9B74DE29DB56860038B06F /* ChangeCameraControllerView.swift in Copy Source Code Files */,
				1C965C3929DB9176002F8536 /* ShowRealisticLightAndShadowsView.swift in Copy Source Code Files */,
				883C121729C914E100062FF9 /* DownloadPreplannedMapAreaView.MapPicker.swift in Copy Source Code Files */,
				883C121829C914E100062FF9 /* DownloadPreplannedMapAreaView.Model.swift in Copy Source Code Files */,
				883C121929C914E100062FF9 /* DownloadPreplannedMapAreaView.swift in Copy Source Code Files */,
				1C0C1C3D29D34DDD005C8B24 /* ChangeViewpointView.swift in Copy Source Code Files */,
				1C42E04A29D239D2004FC4BE /* ShowPopupView.swift in Copy Source Code Files */,
				108EC04229D25B55000F35D0 /* QueryFeatureTableView.swift in Copy Source Code Files */,
				88F93CC229C4D3480006B28E /* CreateAndEditGeometriesView.swift in Copy Source Code Files */,
				0044289329C9234300160767 /* GetElevationAtPointOnSurfaceView.swift in Copy Source Code Files */,
				4D2ADC6A29C50D91003B367F /* AddDynamicEntityLayerView.Model.swift in Copy Source Code Files */,
				4D2ADC6B29C50D91003B367F /* AddDynamicEntityLayerView.SettingsView.swift in Copy Source Code Files */,
				4D2ADC4729C26D2C003B367F /* AddDynamicEntityLayerView.swift in Copy Source Code Files */,
				218F35C229C290BF00502022 /* AuthenticateWithOAuthView.swift in Copy Source Code Files */,
				0044CDE02995D4DD004618CE /* ShowDeviceLocationHistoryView.swift in Copy Source Code Files */,
				0042E24628E50EE4001F33D6 /* ShowViewshedFromPointInSceneView.swift in Copy Source Code Files */,
				0042E24728E50EE4001F33D6 /* ShowViewshedFromPointInSceneView.Model.swift in Copy Source Code Files */,
				0042E24828E50EE4001F33D6 /* ShowViewshedFromPointInSceneView.ViewshedSettingsView.swift in Copy Source Code Files */,
				006C835528B40682004AEB7F /* BrowseBuildingFloorsView.swift in Copy Source Code Files */,
				006C835628B40682004AEB7F /* DisplayMapFromMobileMapPackageView.swift in Copy Source Code Files */,
				F1E71BFA28A479C70064C33F /* AddRasterFromFileView.swift in Copy Source Code Files */,
				0039A4E92885C50300592C86 /* AddSceneLayerFromServiceView.swift in Copy Source Code Files */,
				75DD736729D35FF40010229D /* ChangeMapViewBackgroundView.swift in Copy Source Code Files */,
				75DD736829D35FF40010229D /* ChangeMapViewBackgroundView.SettingsView.swift in Copy Source Code Files */,
				75DD736929D35FF40010229D /* ChangeMapViewBackgroundView.Model.swift in Copy Source Code Files */,
				0039A4EA2885C50300592C86 /* ClipGeometryView.swift in Copy Source Code Files */,
				0039A4EB2885C50300592C86 /* CreatePlanarAndGeodeticBuffersView.swift in Copy Source Code Files */,
				0039A4EC2885C50300592C86 /* CutGeometryView.swift in Copy Source Code Files */,
				E0A1AEE328874590003C797D /* AddFeatureLayersView.swift in Copy Source Code Files */,
				0039A4ED2885C50300592C86 /* DisplayMapView.swift in Copy Source Code Files */,
				0039A4EE2885C50300592C86 /* DisplayOverviewMapView.swift in Copy Source Code Files */,
				0039A4EF2885C50300592C86 /* DisplaySceneView.swift in Copy Source Code Files */,
				E03CB06B2889879D002B27D9 /* DownloadVectorTilesToLocalCacheView.swift in Copy Source Code Files */,
				E03CB06A288894C4002B27D9 /* FindRouteView.swift in Copy Source Code Files */,
				E03CB0692888944D002B27D9 /* GenerateOfflineMapView.swift in Copy Source Code Files */,
				75DD739929D38B420010229D /* NavigateRouteView.swift in Copy Source Code Files */,
				0039A4F02885C50300592C86 /* ProjectGeometryView.swift in Copy Source Code Files */,
				0039A4F12885C50300592C86 /* SearchWithGeocodeView.swift in Copy Source Code Files */,
				0039A4F22885C50300592C86 /* SelectFeaturesInFeatureLayerView.swift in Copy Source Code Files */,
				0039A4F32885C50300592C86 /* SetBasemapView.swift in Copy Source Code Files */,
				0039A4F42885C50300592C86 /* SetSurfacePlacementModeView.swift in Copy Source Code Files */,
				0039A4F52885C50300592C86 /* SetViewpointRotationView.swift in Copy Source Code Files */,
				0039A4F62885C50300592C86 /* ShowCalloutView.swift in Copy Source Code Files */,
				0039A4F72885C50300592C86 /* ShowDeviceLocationView.swift in Copy Source Code Files */,
				0039A4F82885C50300592C86 /* ShowResultOfSpatialRelationshipsView.swift in Copy Source Code Files */,
				0039A4F92885C50300592C86 /* ShowResultOfSpatialOperationsView.swift in Copy Source Code Files */,
				0039A4FA2885C50300592C86 /* StyleGraphicsWithRendererView.swift in Copy Source Code Files */,
				0039A4FB2885C50300592C86 /* StyleGraphicsWithSymbolsView.swift in Copy Source Code Files */,
				7573E82129D6136C00BEED9C /* TraceUtilityNetworkView.Model.swift in Copy Source Code Files */,
				7573E82229D6136C00BEED9C /* TraceUtilityNetworkView.Enums.swift in Copy Source Code Files */,
				7573E82329D6136C00BEED9C /* TraceUtilityNetworkView.Views.swift in Copy Source Code Files */,
				7573E82429D6136C00BEED9C /* TraceUtilityNetworkView.swift in Copy Source Code Files */,
			);
			name = "Copy Source Code Files";
			runOnlyForDeploymentPostprocessing = 0;
		};
/* End PBXCopyFilesBuildPhase section */

/* Begin PBXFileReference section */
		0000FB6B2BBDB17600845921 /* Add3DTilesLayerView.swift */ = {isa = PBXFileReference; fileEncoding = 4; lastKnownFileType = sourcecode.swift; path = Add3DTilesLayerView.swift; sourceTree = "<group>"; };
		000558092817C51E00224BC6 /* SampleDetailView.swift */ = {isa = PBXFileReference; lastKnownFileType = sourcecode.swift; path = SampleDetailView.swift; sourceTree = "<group>"; };
		000D43132B9918420003D3C2 /* ConfigureBasemapStyleParametersView.swift */ = {isa = PBXFileReference; fileEncoding = 4; lastKnownFileType = sourcecode.swift; path = ConfigureBasemapStyleParametersView.swift; sourceTree = "<group>"; };
		00181B452846AD7100654571 /* View+ErrorAlert.swift */ = {isa = PBXFileReference; lastKnownFileType = sourcecode.swift; path = "View+ErrorAlert.swift"; sourceTree = "<group>"; };
		001C6DD827FE585A00D472C2 /* AppSecrets.swift.masque */ = {isa = PBXFileReference; fileEncoding = 4; lastKnownFileType = text; path = AppSecrets.swift.masque; sourceTree = "<group>"; };
		00273CF32A82AB5900A7A77D /* SamplesSearchView.swift */ = {isa = PBXFileReference; lastKnownFileType = sourcecode.swift; path = SamplesSearchView.swift; sourceTree = "<group>"; };
		00273CF52A82AB8700A7A77D /* SampleLink.swift */ = {isa = PBXFileReference; lastKnownFileType = sourcecode.swift; path = SampleLink.swift; sourceTree = "<group>"; };
		003D7C342821EBCC009DDFD2 /* masquerade */ = {isa = PBXFileReference; lastKnownFileType = text; path = masquerade; sourceTree = "<group>"; };
		003D7C352821EBCC009DDFD2 /* GenerateSampleViewSourceCode.swift */ = {isa = PBXFileReference; lastKnownFileType = sourcecode.swift; path = GenerateSampleViewSourceCode.swift; sourceTree = "<group>"; };
		0042E24228E4BF8F001F33D6 /* ShowViewshedFromPointInSceneView.Model.swift */ = {isa = PBXFileReference; lastKnownFileType = sourcecode.swift; path = ShowViewshedFromPointInSceneView.Model.swift; sourceTree = "<group>"; };
		0042E24428E4F82B001F33D6 /* ShowViewshedFromPointInSceneView.ViewshedSettingsView.swift */ = {isa = PBXFileReference; lastKnownFileType = sourcecode.swift; path = ShowViewshedFromPointInSceneView.ViewshedSettingsView.swift; sourceTree = "<group>"; };
<<<<<<< HEAD
		0044218F2DB961FE00249FEE /* AddFeatureCollectionLayerFromQueryView.swift */ = {isa = PBXFileReference; lastKnownFileType = sourcecode.swift; path = AddFeatureCollectionLayerFromQueryView.swift; sourceTree = "<group>"; };
=======
		004421892DB9532D00249FEE /* AddFeatureCollectionLayerFromPortalItemView.swift */ = {isa = PBXFileReference; lastKnownFileType = sourcecode.swift; path = AddFeatureCollectionLayerFromPortalItemView.swift; sourceTree = "<group>"; };
>>>>>>> 605b70d5
		0044289129C90C0B00160767 /* GetElevationAtPointOnSurfaceView.swift */ = {isa = PBXFileReference; lastKnownFileType = sourcecode.swift; path = GetElevationAtPointOnSurfaceView.swift; sourceTree = "<group>"; };
		0044CDDE2995C39E004618CE /* ShowDeviceLocationHistoryView.swift */ = {isa = PBXFileReference; lastKnownFileType = sourcecode.swift; path = ShowDeviceLocationHistoryView.swift; sourceTree = "<group>"; };
		004A2B9C2BED455B00C297CE /* canyonlands */ = {isa = PBXFileReference; lastKnownFileType = folder; path = canyonlands; sourceTree = "<group>"; };
		004A2B9E2BED456500C297CE /* ApplyScheduledUpdatesToPreplannedMapAreaView.swift */ = {isa = PBXFileReference; fileEncoding = 4; lastKnownFileType = sourcecode.swift; path = ApplyScheduledUpdatesToPreplannedMapAreaView.swift; sourceTree = "<group>"; };
		004FE87029DF5D8700075217 /* Bristol */ = {isa = PBXFileReference; lastKnownFileType = folder; path = Bristol; sourceTree = "<group>"; };
		0074ABBE28174BCF0037244A /* DisplayMapView.swift */ = {isa = PBXFileReference; lastKnownFileType = sourcecode.swift; path = DisplayMapView.swift; sourceTree = "<group>"; };
		0074ABC128174F430037244A /* Sample.swift */ = {isa = PBXFileReference; fileEncoding = 4; lastKnownFileType = sourcecode.swift; path = Sample.swift; sourceTree = "<group>"; };
		0074ABCA2817B8DB0037244A /* SamplesApp+Samples.swift.tache */ = {isa = PBXFileReference; fileEncoding = 4; lastKnownFileType = text; path = "SamplesApp+Samples.swift.tache"; sourceTree = "<group>"; };
		0086F3FD28E3770900974721 /* ShowViewshedFromPointInSceneView.swift */ = {isa = PBXFileReference; fileEncoding = 4; lastKnownFileType = sourcecode.swift; path = ShowViewshedFromPointInSceneView.swift; sourceTree = "<group>"; };
		00A7A1432A2FC58300F035F7 /* DisplayContentOfUtilityNetworkContainerView.swift */ = {isa = PBXFileReference; fileEncoding = 4; lastKnownFileType = sourcecode.swift; path = DisplayContentOfUtilityNetworkContainerView.swift; sourceTree = "<group>"; };
		00A7A1492A2FC5B700F035F7 /* DisplayContentOfUtilityNetworkContainerView.Model.swift */ = {isa = PBXFileReference; lastKnownFileType = sourcecode.swift; path = DisplayContentOfUtilityNetworkContainerView.Model.swift; sourceTree = "<group>"; };
		00ABA94D2BF6721700C0488C /* ShowGridView.swift */ = {isa = PBXFileReference; lastKnownFileType = sourcecode.swift; path = ShowGridView.swift; sourceTree = "<group>"; };
		00ACF554293E6C6A0059B2A9 /* Samples.entitlements */ = {isa = PBXFileReference; lastKnownFileType = text.plist.entitlements; path = Samples.entitlements; sourceTree = "<group>"; };
		00B04272282EC59E0072E1B4 /* AboutView.swift */ = {isa = PBXFileReference; fileEncoding = 4; lastKnownFileType = sourcecode.swift; path = AboutView.swift; sourceTree = "<group>"; };
		00B042E5282EDC690072E1B4 /* SetBasemapView.swift */ = {isa = PBXFileReference; fileEncoding = 4; lastKnownFileType = sourcecode.swift; path = SetBasemapView.swift; sourceTree = "<group>"; };
		00B04FB4283EEBA80026C882 /* DisplayOverviewMapView.swift */ = {isa = PBXFileReference; lastKnownFileType = sourcecode.swift; path = DisplayOverviewMapView.swift; sourceTree = "<group>"; };
		00C94A0C28B53DE1004E42D9 /* raster-file */ = {isa = PBXFileReference; lastKnownFileType = folder; path = "raster-file"; sourceTree = "<group>"; };
		00CB9137284814A4005C2C5D /* SearchWithGeocodeView.swift */ = {isa = PBXFileReference; lastKnownFileType = sourcecode.swift; path = SearchWithGeocodeView.swift; sourceTree = "<group>"; };
		00CCB8A4285BAF8700BBAB70 /* OnDemandResource.swift */ = {isa = PBXFileReference; lastKnownFileType = sourcecode.swift; path = OnDemandResource.swift; sourceTree = "<group>"; };
		00D4EF7F2863842100B9CC30 /* AddFeatureLayersView.swift */ = {isa = PBXFileReference; lastKnownFileType = sourcecode.swift; path = AddFeatureLayersView.swift; sourceTree = "<group>"; };
		00D4EF8228638BF100B9CC30 /* LA_Trails.geodatabase */ = {isa = PBXFileReference; lastKnownFileType = file; path = LA_Trails.geodatabase; sourceTree = "<group>"; };
		00D4EF8F28638BF100B9CC30 /* AuroraCO.gpkg */ = {isa = PBXFileReference; lastKnownFileType = file; path = AuroraCO.gpkg; sourceTree = "<group>"; };
		00D4EFB02863CE6300B9CC30 /* ScottishWildlifeTrust_reserves */ = {isa = PBXFileReference; lastKnownFileType = folder; path = ScottishWildlifeTrust_reserves; sourceTree = "<group>"; };
		00E1D90A2BC0AF97001AEB6A /* SnapGeometryEditsView.SnapSettingsView.swift */ = {isa = PBXFileReference; lastKnownFileType = sourcecode.swift; path = SnapGeometryEditsView.SnapSettingsView.swift; sourceTree = "<group>"; };
		00E1D90C2BC0B125001AEB6A /* SnapGeometryEditsView.GeometryEditorModel.swift */ = {isa = PBXFileReference; lastKnownFileType = sourcecode.swift; path = SnapGeometryEditsView.GeometryEditorModel.swift; sourceTree = "<group>"; };
		00E1D90E2BC0B1E8001AEB6A /* SnapGeometryEditsView.GeometryEditorMenu.swift */ = {isa = PBXFileReference; lastKnownFileType = sourcecode.swift; path = SnapGeometryEditsView.GeometryEditorMenu.swift; sourceTree = "<group>"; };
		00E5400C27F3CCA100CF66D5 /* SamplesApp.swift */ = {isa = PBXFileReference; lastKnownFileType = sourcecode.swift; path = SamplesApp.swift; sourceTree = "<group>"; };
		00E5400D27F3CCA100CF66D5 /* ContentView.swift */ = {isa = PBXFileReference; lastKnownFileType = sourcecode.swift; path = ContentView.swift; sourceTree = "<group>"; };
		00E5400E27F3CCA200CF66D5 /* Assets.xcassets */ = {isa = PBXFileReference; lastKnownFileType = folder.assetcatalog; path = Assets.xcassets; sourceTree = "<group>"; };
		00E5401327F3CCA200CF66D5 /* ArcGIS Maps SDK Samples.app */ = {isa = PBXFileReference; explicitFileType = wrapper.application; includeInIndex = 0; path = "ArcGIS Maps SDK Samples.app"; sourceTree = BUILT_PRODUCTS_DIR; };
		00E5402A27F775EA00CF66D5 /* Info.plist */ = {isa = PBXFileReference; lastKnownFileType = text.plist.xml; path = Info.plist; sourceTree = "<group>"; };
		00E7C1592BBE1BF000B85D69 /* SnapGeometryEditsView.swift */ = {isa = PBXFileReference; fileEncoding = 4; lastKnownFileType = sourcecode.swift; path = SnapGeometryEditsView.swift; sourceTree = "<group>"; };
		00F279D52AF418DC00CECAF8 /* AddDynamicEntityLayerView.VehicleCallout.swift */ = {isa = PBXFileReference; lastKnownFileType = sourcecode.swift; path = AddDynamicEntityLayerView.VehicleCallout.swift; sourceTree = "<group>"; };
		102B6A362BFD5B55009F763C /* IdentifyFeaturesInWMSLayerView.swift */ = {isa = PBXFileReference; lastKnownFileType = sourcecode.swift; path = IdentifyFeaturesInWMSLayerView.swift; sourceTree = "<group>"; };
		108EC04029D25B2C000F35D0 /* QueryFeatureTableView.swift */ = {isa = PBXFileReference; fileEncoding = 4; lastKnownFileType = sourcecode.swift; path = QueryFeatureTableView.swift; sourceTree = "<group>"; };
		10B782042BE55D7E007EAE6C /* GenerateOfflineMapWithCustomParametersView.swift */ = {isa = PBXFileReference; lastKnownFileType = sourcecode.swift; path = GenerateOfflineMapWithCustomParametersView.swift; sourceTree = "<group>"; };
		10B782072BE5A058007EAE6C /* GenerateOfflineMapWithCustomParametersView.CustomParameters.swift */ = {isa = PBXFileReference; lastKnownFileType = sourcecode.swift; path = GenerateOfflineMapWithCustomParametersView.CustomParameters.swift; sourceTree = "<group>"; };
		10BD9EB32BF51B4B00ABDBD5 /* GenerateOfflineMapWithCustomParametersView.Model.swift */ = {isa = PBXFileReference; lastKnownFileType = sourcecode.swift; path = GenerateOfflineMapWithCustomParametersView.Model.swift; sourceTree = "<group>"; };
		10D321922BDB187400B39B1B /* naperville_imagery.tpkx */ = {isa = PBXFileReference; lastKnownFileType = file; path = naperville_imagery.tpkx; sourceTree = "<group>"; };
		10D321952BDB1CB500B39B1B /* GenerateOfflineMapWithLocalBasemapView.swift */ = {isa = PBXFileReference; lastKnownFileType = sourcecode.swift; path = GenerateOfflineMapWithLocalBasemapView.swift; sourceTree = "<group>"; };
		1C0C1C3429D34DAE005C8B24 /* ChangeViewpointView.swift */ = {isa = PBXFileReference; fileEncoding = 4; lastKnownFileType = sourcecode.swift; path = ChangeViewpointView.swift; sourceTree = "<group>"; };
		1C19B4EB2A578E46001D2506 /* CreateLoadReportView.Views.swift */ = {isa = PBXFileReference; fileEncoding = 4; lastKnownFileType = sourcecode.swift; path = CreateLoadReportView.Views.swift; sourceTree = "<group>"; };
		1C19B4ED2A578E46001D2506 /* CreateLoadReportView.swift */ = {isa = PBXFileReference; fileEncoding = 4; lastKnownFileType = sourcecode.swift; path = CreateLoadReportView.swift; sourceTree = "<group>"; };
		1C19B4EF2A578E46001D2506 /* CreateLoadReportView.Model.swift */ = {isa = PBXFileReference; fileEncoding = 4; lastKnownFileType = sourcecode.swift; path = CreateLoadReportView.Model.swift; sourceTree = "<group>"; };
		1C2538522BABACB100337307 /* AugmentRealityToNavigateRouteView.ARSceneView.swift */ = {isa = PBXFileReference; lastKnownFileType = sourcecode.swift; path = AugmentRealityToNavigateRouteView.ARSceneView.swift; sourceTree = "<group>"; };
		1C2538532BABACB100337307 /* AugmentRealityToNavigateRouteView.swift */ = {isa = PBXFileReference; lastKnownFileType = sourcecode.swift; path = AugmentRealityToNavigateRouteView.swift; sourceTree = "<group>"; };
		1C26ED152A859525009B7721 /* FilterFeaturesInSceneView.swift */ = {isa = PBXFileReference; fileEncoding = 4; lastKnownFileType = sourcecode.swift; path = FilterFeaturesInSceneView.swift; sourceTree = "<group>"; };
		1C3B7DC32A5F64FC00907443 /* AnalyzeNetworkWithSubnetworkTraceView.Model.swift */ = {isa = PBXFileReference; fileEncoding = 4; lastKnownFileType = sourcecode.swift; path = AnalyzeNetworkWithSubnetworkTraceView.Model.swift; sourceTree = "<group>"; };
		1C3B7DC62A5F64FC00907443 /* AnalyzeNetworkWithSubnetworkTraceView.swift */ = {isa = PBXFileReference; fileEncoding = 4; lastKnownFileType = sourcecode.swift; path = AnalyzeNetworkWithSubnetworkTraceView.swift; sourceTree = "<group>"; };
		1C42E04329D2396B004FC4BE /* ShowPopupView.swift */ = {isa = PBXFileReference; fileEncoding = 4; lastKnownFileType = sourcecode.swift; path = ShowPopupView.swift; sourceTree = "<group>"; };
		1C43BC792A43781100509BF8 /* SetVisibilityOfSubtypeSublayerView.Views.swift */ = {isa = PBXFileReference; fileEncoding = 4; lastKnownFileType = sourcecode.swift; path = SetVisibilityOfSubtypeSublayerView.Views.swift; sourceTree = "<group>"; };
		1C43BC7C2A43781100509BF8 /* SetVisibilityOfSubtypeSublayerView.Model.swift */ = {isa = PBXFileReference; fileEncoding = 4; lastKnownFileType = sourcecode.swift; path = SetVisibilityOfSubtypeSublayerView.Model.swift; sourceTree = "<group>"; };
		1C43BC7E2A43781100509BF8 /* SetVisibilityOfSubtypeSublayerView.swift */ = {isa = PBXFileReference; fileEncoding = 4; lastKnownFileType = sourcecode.swift; path = SetVisibilityOfSubtypeSublayerView.swift; sourceTree = "<group>"; };
		1C8EC7432BAE2891001A6929 /* AugmentRealityToCollectDataView.swift */ = {isa = PBXFileReference; fileEncoding = 4; lastKnownFileType = sourcecode.swift; path = AugmentRealityToCollectDataView.swift; sourceTree = "<group>"; };
		1C9B74C529DB43580038B06F /* ShowRealisticLightAndShadowsView.swift */ = {isa = PBXFileReference; fileEncoding = 4; lastKnownFileType = sourcecode.swift; path = ShowRealisticLightAndShadowsView.swift; sourceTree = "<group>"; };
		1C9B74D529DB54560038B06F /* ChangeCameraControllerView.swift */ = {isa = PBXFileReference; fileEncoding = 4; lastKnownFileType = sourcecode.swift; path = ChangeCameraControllerView.swift; sourceTree = "<group>"; };
		1CAB8D442A3CEAB0002AA649 /* RunValveIsolationTraceView.Model.swift */ = {isa = PBXFileReference; fileEncoding = 4; lastKnownFileType = sourcecode.swift; path = RunValveIsolationTraceView.Model.swift; sourceTree = "<group>"; };
		1CAB8D472A3CEAB0002AA649 /* RunValveIsolationTraceView.swift */ = {isa = PBXFileReference; fileEncoding = 4; lastKnownFileType = sourcecode.swift; path = RunValveIsolationTraceView.swift; sourceTree = "<group>"; };
		1CAF831B2A20305F000E1E60 /* ShowUtilityAssociationsView.swift */ = {isa = PBXFileReference; fileEncoding = 4; lastKnownFileType = sourcecode.swift; path = ShowUtilityAssociationsView.swift; sourceTree = "<group>"; };
		218F35B329C28F4A00502022 /* AuthenticateWithOAuthView.swift */ = {isa = PBXFileReference; fileEncoding = 4; lastKnownFileType = sourcecode.swift; path = AuthenticateWithOAuthView.swift; sourceTree = "<group>"; };
		3E54CF212C66AFBE00DD2F18 /* AddWebTiledLayerView.swift */ = {isa = PBXFileReference; lastKnownFileType = sourcecode.swift; path = AddWebTiledLayerView.swift; sourceTree = "<group>"; };
		3E720F9C2C619B1700E22A9E /* SetInitialViewpointView.swift */ = {isa = PBXFileReference; lastKnownFileType = sourcecode.swift; path = SetInitialViewpointView.swift; sourceTree = "<group>"; };
		3E9F77722C6A60FA0022CAB5 /* QueryFeatureCountAndExtentView.swift */ = {isa = PBXFileReference; lastKnownFileType = sourcecode.swift; path = QueryFeatureCountAndExtentView.swift; sourceTree = "<group>"; };
		3EEDE7CD2C5D73F700510104 /* SetSpatialReferenceView.swift */ = {isa = PBXFileReference; lastKnownFileType = sourcecode.swift; path = SetSpatialReferenceView.swift; sourceTree = "<group>"; };
		4D126D6929CA1B6000CFB7A7 /* ShowDeviceLocationWithNMEADataSourcesView.swift */ = {isa = PBXFileReference; fileEncoding = 4; lastKnownFileType = sourcecode.swift; path = ShowDeviceLocationWithNMEADataSourcesView.swift; sourceTree = "<group>"; };
		4D126D7129CA1E1800CFB7A7 /* FileNMEASentenceReader.swift */ = {isa = PBXFileReference; lastKnownFileType = sourcecode.swift; path = FileNMEASentenceReader.swift; sourceTree = "<group>"; };
		4D126D7B29CA3E6000CFB7A7 /* Redlands.nmea */ = {isa = PBXFileReference; fileEncoding = 4; lastKnownFileType = text; path = Redlands.nmea; sourceTree = "<group>"; };
		4D126D7D29CA43D200CFB7A7 /* ShowDeviceLocationWithNMEADataSourcesView.Model.swift */ = {isa = PBXFileReference; lastKnownFileType = sourcecode.swift; path = ShowDeviceLocationWithNMEADataSourcesView.Model.swift; sourceTree = "<group>"; };
		4D2ADC3F29C26D05003B367F /* AddDynamicEntityLayerView.swift */ = {isa = PBXFileReference; fileEncoding = 4; lastKnownFileType = sourcecode.swift; path = AddDynamicEntityLayerView.swift; sourceTree = "<group>"; };
		4D2ADC5529C4F612003B367F /* ChangeMapViewBackgroundView.swift */ = {isa = PBXFileReference; fileEncoding = 4; lastKnownFileType = sourcecode.swift; path = ChangeMapViewBackgroundView.swift; sourceTree = "<group>"; };
		4D2ADC5829C4F612003B367F /* ChangeMapViewBackgroundView.SettingsView.swift */ = {isa = PBXFileReference; fileEncoding = 4; lastKnownFileType = sourcecode.swift; path = ChangeMapViewBackgroundView.SettingsView.swift; sourceTree = "<group>"; };
		4D2ADC6129C5071C003B367F /* ChangeMapViewBackgroundView.Model.swift */ = {isa = PBXFileReference; lastKnownFileType = sourcecode.swift; path = ChangeMapViewBackgroundView.Model.swift; sourceTree = "<group>"; };
		4D2ADC6629C50BD6003B367F /* AddDynamicEntityLayerView.Model.swift */ = {isa = PBXFileReference; lastKnownFileType = sourcecode.swift; path = AddDynamicEntityLayerView.Model.swift; sourceTree = "<group>"; };
		4D2ADC6829C50C4C003B367F /* AddDynamicEntityLayerView.SettingsView.swift */ = {isa = PBXFileReference; lastKnownFileType = sourcecode.swift; path = AddDynamicEntityLayerView.SettingsView.swift; sourceTree = "<group>"; };
		7573E81329D6134C00BEED9C /* TraceUtilityNetworkView.Model.swift */ = {isa = PBXFileReference; fileEncoding = 4; lastKnownFileType = sourcecode.swift; path = TraceUtilityNetworkView.Model.swift; sourceTree = "<group>"; };
		7573E81529D6134C00BEED9C /* TraceUtilityNetworkView.Enums.swift */ = {isa = PBXFileReference; fileEncoding = 4; lastKnownFileType = sourcecode.swift; path = TraceUtilityNetworkView.Enums.swift; sourceTree = "<group>"; };
		7573E81729D6134C00BEED9C /* TraceUtilityNetworkView.Views.swift */ = {isa = PBXFileReference; fileEncoding = 4; lastKnownFileType = sourcecode.swift; path = TraceUtilityNetworkView.Views.swift; sourceTree = "<group>"; };
		7573E81829D6134C00BEED9C /* TraceUtilityNetworkView.swift */ = {isa = PBXFileReference; fileEncoding = 4; lastKnownFileType = sourcecode.swift; path = TraceUtilityNetworkView.swift; sourceTree = "<group>"; };
		75DD739129D38B1B0010229D /* NavigateRouteView.swift */ = {isa = PBXFileReference; fileEncoding = 4; lastKnownFileType = sourcecode.swift; path = NavigateRouteView.swift; sourceTree = "<group>"; };
		7900C5F52A83FC3F002D430F /* AddCustomDynamicEntityDataSourceView.Vessel.swift */ = {isa = PBXFileReference; lastKnownFileType = sourcecode.swift; path = AddCustomDynamicEntityDataSourceView.Vessel.swift; sourceTree = "<group>"; };
		792222DC2A81AA5D00619FFE /* AIS_MarineCadastre_SelectedVessels_CustomDataSource.jsonl */ = {isa = PBXFileReference; fileEncoding = 4; lastKnownFileType = text; path = AIS_MarineCadastre_SelectedVessels_CustomDataSource.jsonl; sourceTree = "<group>"; };
		79302F842A1ED4E30002336A /* CreateAndSaveKMLView.Model.swift */ = {isa = PBXFileReference; lastKnownFileType = sourcecode.swift; path = CreateAndSaveKMLView.Model.swift; sourceTree = "<group>"; };
		79302F862A1ED71B0002336A /* CreateAndSaveKMLView.Views.swift */ = {isa = PBXFileReference; lastKnownFileType = sourcecode.swift; path = CreateAndSaveKMLView.Views.swift; sourceTree = "<group>"; };
		798C2DA62AFC505600EE7E97 /* PrivacyInfo.xcprivacy */ = {isa = PBXFileReference; lastKnownFileType = text.xml; path = PrivacyInfo.xcprivacy; sourceTree = "<group>"; };
		79B7B8092A1BF8EC00F57C27 /* CreateAndSaveKMLView.swift */ = {isa = PBXFileReference; lastKnownFileType = sourcecode.swift; path = CreateAndSaveKMLView.swift; sourceTree = "<group>"; };
		79D84D0D2A815C5B00F45262 /* AddCustomDynamicEntityDataSourceView.swift */ = {isa = PBXFileReference; lastKnownFileType = sourcecode.swift; path = AddCustomDynamicEntityDataSourceView.swift; sourceTree = "<group>"; };
		883C121429C9136600062FF9 /* DownloadPreplannedMapAreaView.MapPicker.swift */ = {isa = PBXFileReference; fileEncoding = 4; lastKnownFileType = sourcecode.swift; path = DownloadPreplannedMapAreaView.MapPicker.swift; sourceTree = "<group>"; };
		88F93CC029C3D59C0006B28E /* CreateAndEditGeometriesView.swift */ = {isa = PBXFileReference; lastKnownFileType = sourcecode.swift; path = CreateAndEditGeometriesView.swift; sourceTree = "<group>"; };
		9503056D2C46ECB70091B32D /* ShowDeviceLocationUsingIndoorPositioningView.Model.swift */ = {isa = PBXFileReference; lastKnownFileType = sourcecode.swift; path = ShowDeviceLocationUsingIndoorPositioningView.Model.swift; sourceTree = "<group>"; };
		9537AFD62C220EF0000923C5 /* ExchangeSetwithoutUpdates */ = {isa = PBXFileReference; lastKnownFileType = folder; path = ExchangeSetwithoutUpdates; sourceTree = "<group>"; };
		9547085B2C3C719800CA8579 /* EditFeatureAttachmentsView.Model.swift */ = {isa = PBXFileReference; lastKnownFileType = sourcecode.swift; path = EditFeatureAttachmentsView.Model.swift; sourceTree = "<group>"; };
		954AEDED2C01332600265114 /* SelectFeaturesInSceneLayerView.swift */ = {isa = PBXFileReference; lastKnownFileType = sourcecode.swift; path = SelectFeaturesInSceneLayerView.swift; sourceTree = "<group>"; };
		955271602C0E6749009B1ED4 /* AddRasterFromServiceView.swift */ = {isa = PBXFileReference; lastKnownFileType = sourcecode.swift; path = AddRasterFromServiceView.swift; sourceTree = "<group>"; };
		955AFAC32C10FD6F009C8FE5 /* ApplyMosaicRuleToRastersView.swift */ = {isa = PBXFileReference; lastKnownFileType = sourcecode.swift; path = ApplyMosaicRuleToRastersView.swift; sourceTree = "<group>"; };
		9579FCE92C3360BB00FC8A1D /* EditFeatureAttachmentsView.swift */ = {isa = PBXFileReference; lastKnownFileType = sourcecode.swift; path = EditFeatureAttachmentsView.swift; sourceTree = "<group>"; };
		95A572182C0FDCC9006E8B48 /* ShowScaleBarView.swift */ = {isa = PBXFileReference; lastKnownFileType = sourcecode.swift; path = ShowScaleBarView.swift; sourceTree = "<group>"; };
		95D2EE0E2C334D1600683D53 /* ShowServiceAreaView.swift */ = {isa = PBXFileReference; lastKnownFileType = sourcecode.swift; path = ShowServiceAreaView.swift; sourceTree = "<group>"; };
		95DEB9B52C127A92009BEC35 /* ShowViewshedFromPointOnMapView.swift */ = {isa = PBXFileReference; lastKnownFileType = sourcecode.swift; path = ShowViewshedFromPointOnMapView.swift; sourceTree = "<group>"; };
		95E980702C26183000CB8912 /* BrowseOGCAPIFeatureServiceView.swift */ = {isa = PBXFileReference; lastKnownFileType = sourcecode.swift; path = BrowseOGCAPIFeatureServiceView.swift; sourceTree = "<group>"; };
		95F3A52A2C07F09C00885DED /* SetSurfaceNavigationConstraintView.swift */ = {isa = PBXFileReference; lastKnownFileType = sourcecode.swift; path = SetSurfaceNavigationConstraintView.swift; sourceTree = "<group>"; };
		95F891282C46E9D60010EBED /* ShowDeviceLocationUsingIndoorPositioningView.swift */ = {isa = PBXFileReference; lastKnownFileType = sourcecode.swift; path = ShowDeviceLocationUsingIndoorPositioningView.swift; sourceTree = "<group>"; };
		D70082EA2ACF900100E0C3C2 /* IdentifyKMLFeaturesView.swift */ = {isa = PBXFileReference; fileEncoding = 4; lastKnownFileType = sourcecode.swift; path = IdentifyKMLFeaturesView.swift; sourceTree = "<group>"; };
		D7010EBC2B05616900D43F55 /* DisplaySceneFromMobileScenePackageView.swift */ = {isa = PBXFileReference; fileEncoding = 4; lastKnownFileType = sourcecode.swift; path = DisplaySceneFromMobileScenePackageView.swift; sourceTree = "<group>"; };
		D701D72B2A37C7F7006FF0C8 /* bradley_low_3ds */ = {isa = PBXFileReference; lastKnownFileType = folder; path = bradley_low_3ds; sourceTree = "<group>"; };
		D703F04C2D9334AC0077E3A8 /* SnapGeometryEditsWithUtilityNetworkRulesView.Model.swift */ = {isa = PBXFileReference; lastKnownFileType = sourcecode.swift; path = SnapGeometryEditsWithUtilityNetworkRulesView.Model.swift; sourceTree = "<group>"; };
		D7044B952BE18D73000F2C43 /* EditWithBranchVersioningView.Views.swift */ = {isa = PBXFileReference; fileEncoding = 4; lastKnownFileType = sourcecode.swift; path = EditWithBranchVersioningView.Views.swift; sourceTree = "<group>"; };
		D704AA592AB22C1A00A3BB63 /* GroupLayersTogetherView.swift */ = {isa = PBXFileReference; fileEncoding = 4; lastKnownFileType = sourcecode.swift; path = GroupLayersTogetherView.swift; sourceTree = "<group>"; };
		D70539032CD0122D00F63F4A /* mil2525d.stylx */ = {isa = PBXFileReference; lastKnownFileType = file; path = mil2525d.stylx; sourceTree = "<group>"; };
		D705390F2CD0127700F63F4A /* militaryoverlay.geodatabase */ = {isa = PBXFileReference; lastKnownFileType = folder; path = militaryoverlay.geodatabase; sourceTree = "<group>"; };
		D7054AE82ACCCB6C007235BA /* Animate3DGraphicView.SettingsView.swift */ = {isa = PBXFileReference; fileEncoding = 4; lastKnownFileType = sourcecode.swift; path = Animate3DGraphicView.SettingsView.swift; sourceTree = "<group>"; };
		D7058B0D2B59E44B000A888A /* StylePointWithSceneSymbolView.swift */ = {isa = PBXFileReference; fileEncoding = 4; lastKnownFileType = sourcecode.swift; path = StylePointWithSceneSymbolView.swift; sourceTree = "<group>"; };
		D7058FB02ACB423C00A40F14 /* Animate3DGraphicView.Model.swift */ = {isa = PBXFileReference; fileEncoding = 4; lastKnownFileType = sourcecode.swift; path = Animate3DGraphicView.Model.swift; sourceTree = "<group>"; };
		D707898E2CD160FD000DF215 /* ApplyDictionaryRendererToGraphicsOverlayView.swift */ = {isa = PBXFileReference; lastKnownFileType = sourcecode.swift; path = ApplyDictionaryRendererToGraphicsOverlayView.swift; sourceTree = "<group>"; };
		D70789992CD16324000DF215 /* Mil2525DMessages.xml */ = {isa = PBXFileReference; lastKnownFileType = text.xml; path = Mil2525DMessages.xml; sourceTree = "<group>"; };
		D7084FA62AD771AA00EC7F4F /* AugmentRealityToFlyOverSceneView.swift */ = {isa = PBXFileReference; fileEncoding = 4; lastKnownFileType = sourcecode.swift; path = AugmentRealityToFlyOverSceneView.swift; sourceTree = "<group>"; };
		D70BE5782A5624A80022CA02 /* CategoriesView.swift */ = {isa = PBXFileReference; lastKnownFileType = sourcecode.swift; path = CategoriesView.swift; sourceTree = "<group>"; };
		D710996C2A27D9210065A1C1 /* DensifyAndGeneralizeGeometryView.swift */ = {isa = PBXFileReference; fileEncoding = 4; lastKnownFileType = sourcecode.swift; path = DensifyAndGeneralizeGeometryView.swift; sourceTree = "<group>"; };
		D710996F2A2802FA0065A1C1 /* DensifyAndGeneralizeGeometryView.SettingsView.swift */ = {isa = PBXFileReference; lastKnownFileType = sourcecode.swift; path = DensifyAndGeneralizeGeometryView.SettingsView.swift; sourceTree = "<group>"; };
		D7114A0C2BDC6A3300FA68CA /* EditWithBranchVersioningView.Model.swift */ = {isa = PBXFileReference; fileEncoding = 4; lastKnownFileType = sourcecode.swift; path = EditWithBranchVersioningView.Model.swift; sourceTree = "<group>"; };
		D71371752BD88ECC00EB2F86 /* MonitorChangesToLayerViewStateView.swift */ = {isa = PBXFileReference; fileEncoding = 4; lastKnownFileType = sourcecode.swift; path = MonitorChangesToLayerViewStateView.swift; sourceTree = "<group>"; };
		D713C6D12CB990600073AA72 /* AddKMLLayerView.swift */ = {isa = PBXFileReference; lastKnownFileType = sourcecode.swift; path = AddKMLLayerView.swift; sourceTree = "<group>"; };
		D713C6F52CB9B9A60073AA72 /* US_State_Capitals.kml */ = {isa = PBXFileReference; lastKnownFileType = text.xml; path = US_State_Capitals.kml; sourceTree = "<group>"; };
		D71563E32D5AC2B600D2E948 /* CreateKMLMultiTrackView.swift */ = {isa = PBXFileReference; lastKnownFileType = sourcecode.swift; path = CreateKMLMultiTrackView.swift; sourceTree = "<group>"; };
		D718A1E62B570F7500447087 /* OrbitCameraAroundObjectView.Model.swift */ = {isa = PBXFileReference; fileEncoding = 4; lastKnownFileType = sourcecode.swift; path = OrbitCameraAroundObjectView.Model.swift; sourceTree = "<group>"; };
		D718A1EA2B575FD900447087 /* ManageBookmarksView.swift */ = {isa = PBXFileReference; fileEncoding = 4; lastKnownFileType = sourcecode.swift; path = ManageBookmarksView.swift; sourceTree = "<group>"; };
		D71A9DE02D8CC88D00CA03CB /* SnapGeometryEditsWithUtilityNetworkRulesView.swift */ = {isa = PBXFileReference; lastKnownFileType = sourcecode.swift; path = SnapGeometryEditsWithUtilityNetworkRulesView.swift; sourceTree = "<group>"; };
		D71C5F632AAA7A88006599FD /* CreateSymbolStylesFromWebStylesView.swift */ = {isa = PBXFileReference; fileEncoding = 4; lastKnownFileType = sourcecode.swift; path = CreateSymbolStylesFromWebStylesView.swift; sourceTree = "<group>"; };
		D71C909C2C6C249B0018C63E /* StyleGeometryTypesWithSymbolsView.swift */ = {isa = PBXFileReference; fileEncoding = 4; lastKnownFileType = sourcecode.swift; path = StyleGeometryTypesWithSymbolsView.swift; sourceTree = "<group>"; };
		D71C909D2C6C249B0018C63E /* StyleGeometryTypesWithSymbolsView.Views.swift */ = {isa = PBXFileReference; fileEncoding = 4; lastKnownFileType = sourcecode.swift; path = StyleGeometryTypesWithSymbolsView.Views.swift; sourceTree = "<group>"; };
		D71D516D2B51D7B600B2A2BE /* SearchForWebMapView.Views.swift */ = {isa = PBXFileReference; fileEncoding = 4; lastKnownFileType = sourcecode.swift; path = SearchForWebMapView.Views.swift; sourceTree = "<group>"; };
		D71FCB892AD6277E000E517C /* CreateMobileGeodatabaseView.Model.swift */ = {isa = PBXFileReference; fileEncoding = 4; lastKnownFileType = sourcecode.swift; path = CreateMobileGeodatabaseView.Model.swift; sourceTree = "<group>"; };
		D7201CD42CC6B710004BDB7D /* AddTiledLayerAsBasemapView.swift */ = {isa = PBXFileReference; lastKnownFileType = sourcecode.swift; path = AddTiledLayerAsBasemapView.swift; sourceTree = "<group>"; };
		D7201D002CC6D3B5004BDB7D /* AddVectorTiledLayerFromCustomStyleView.swift */ = {isa = PBXFileReference; lastKnownFileType = sourcecode.swift; path = AddVectorTiledLayerFromCustomStyleView.swift; sourceTree = "<group>"; };
		D7201D292CC6D829004BDB7D /* dodge_city.vtpk */ = {isa = PBXFileReference; lastKnownFileType = file; path = dodge_city.vtpk; sourceTree = "<group>"; };
		D721EEA72ABDFF550040BE46 /* LothianRiversAnno.mmpk */ = {isa = PBXFileReference; lastKnownFileType = file; path = LothianRiversAnno.mmpk; sourceTree = "<group>"; };
		D722BD212A420DAD002C2087 /* ShowExtrudedFeaturesView.swift */ = {isa = PBXFileReference; fileEncoding = 4; lastKnownFileType = sourcecode.swift; path = ShowExtrudedFeaturesView.swift; sourceTree = "<group>"; };
		D7232EE02AC1E5AA0079ABFF /* PlayKMLTourView.swift */ = {isa = PBXFileReference; fileEncoding = 4; lastKnownFileType = sourcecode.swift; path = PlayKMLTourView.swift; sourceTree = "<group>"; };
		D72C43F22AEB066D00B6157B /* GeocodeOfflineView.Model.swift */ = {isa = PBXFileReference; fileEncoding = 4; lastKnownFileType = sourcecode.swift; path = GeocodeOfflineView.Model.swift; sourceTree = "<group>"; };
		D72F272B2ADA1E4400F906DA /* AugmentRealityToShowTabletopSceneView.swift */ = {isa = PBXFileReference; fileEncoding = 4; lastKnownFileType = sourcecode.swift; path = AugmentRealityToShowTabletopSceneView.swift; sourceTree = "<group>"; };
		D72FE7022CE6D05600BBC0FE /* AppFavorites.swift */ = {isa = PBXFileReference; lastKnownFileType = sourcecode.swift; path = AppFavorites.swift; sourceTree = "<group>"; };
		D72FE7072CE6DA1900BBC0FE /* SampleMenuButtons.swift */ = {isa = PBXFileReference; lastKnownFileType = sourcecode.swift; path = SampleMenuButtons.swift; sourceTree = "<group>"; };
		D731F3C02AD0D2AC00A8431E /* IdentifyGraphicsView.swift */ = {isa = PBXFileReference; fileEncoding = 4; lastKnownFileType = sourcecode.swift; path = IdentifyGraphicsView.swift; sourceTree = "<group>"; };
		D7337C592ABCFDB100A5D865 /* StyleSymbolsFromMobileStyleFileView.SymbolOptionsListView.swift */ = {isa = PBXFileReference; fileEncoding = 4; lastKnownFileType = sourcecode.swift; path = StyleSymbolsFromMobileStyleFileView.SymbolOptionsListView.swift; sourceTree = "<group>"; };
		D7337C5F2ABD142D00A5D865 /* ShowMobileMapPackageExpirationDateView.swift */ = {isa = PBXFileReference; fileEncoding = 4; lastKnownFileType = sourcecode.swift; path = ShowMobileMapPackageExpirationDateView.swift; sourceTree = "<group>"; };
		D733CA152BED980D00FBDE4C /* EditAndSyncFeaturesWithFeatureServiceView.swift */ = {isa = PBXFileReference; fileEncoding = 4; lastKnownFileType = sourcecode.swift; path = EditAndSyncFeaturesWithFeatureServiceView.swift; sourceTree = "<group>"; };
		D734FA092A183A5B00246D7E /* SetMaxExtentView.swift */ = {isa = PBXFileReference; fileEncoding = 4; lastKnownFileType = sourcecode.swift; path = SetMaxExtentView.swift; sourceTree = "<group>"; };
		D7352F8A2BD992C40013FFEF /* MonitorChangesToDrawStatusView.swift */ = {isa = PBXFileReference; fileEncoding = 4; lastKnownFileType = sourcecode.swift; path = MonitorChangesToDrawStatusView.swift; sourceTree = "<group>"; };
		D73571D62CB6131E0046A433 /* hydrography */ = {isa = PBXFileReference; lastKnownFileType = folder; path = hydrography; sourceTree = "<group>"; };
		D73723742AF5877500846884 /* FindRouteInMobileMapPackageView.Models.swift */ = {isa = PBXFileReference; fileEncoding = 4; lastKnownFileType = sourcecode.swift; path = FindRouteInMobileMapPackageView.Models.swift; sourceTree = "<group>"; };
		D73723782AF5ADD700846884 /* FindRouteInMobileMapPackageView.MobileMapView.swift */ = {isa = PBXFileReference; fileEncoding = 4; lastKnownFileType = sourcecode.swift; path = FindRouteInMobileMapPackageView.MobileMapView.swift; sourceTree = "<group>"; };
		D73E61922BDAEE6600457932 /* MatchViewpointOfGeoViewsView.swift */ = {isa = PBXFileReference; fileEncoding = 4; lastKnownFileType = sourcecode.swift; path = MatchViewpointOfGeoViewsView.swift; sourceTree = "<group>"; };
		D73E619A2BDB21F400457932 /* EditWithBranchVersioningView.swift */ = {isa = PBXFileReference; fileEncoding = 4; lastKnownFileType = sourcecode.swift; path = EditWithBranchVersioningView.swift; sourceTree = "<group>"; };
		D73F06662B5EE73D000B574F /* QueryFeaturesWithArcadeExpressionView.swift */ = {isa = PBXFileReference; fileEncoding = 4; lastKnownFileType = sourcecode.swift; path = QueryFeaturesWithArcadeExpressionView.swift; sourceTree = "<group>"; };
		D73F8CF32AB1089900CD39DA /* Restaurant.stylx */ = {isa = PBXFileReference; lastKnownFileType = file; path = Restaurant.stylx; sourceTree = "<group>"; };
		D73FC0FC2AD4A18D0067A19B /* CreateMobileGeodatabaseView.swift */ = {isa = PBXFileReference; fileEncoding = 4; lastKnownFileType = sourcecode.swift; path = CreateMobileGeodatabaseView.swift; sourceTree = "<group>"; };
		D73FCFF42B02A3AA0006360D /* FindAddressWithReverseGeocodeView.swift */ = {isa = PBXFileReference; fileEncoding = 4; lastKnownFileType = sourcecode.swift; path = FindAddressWithReverseGeocodeView.swift; sourceTree = "<group>"; };
		D73FCFFE2B02C7630006360D /* FindRouteAroundBarriersView.Views.swift */ = {isa = PBXFileReference; fileEncoding = 4; lastKnownFileType = sourcecode.swift; path = FindRouteAroundBarriersView.Views.swift; sourceTree = "<group>"; };
		D742B6812D0A5FA100BA944F /* DownloadPortalItemData.swift */ = {isa = PBXFileReference; lastKnownFileType = sourcecode.swift; path = DownloadPortalItemData.swift; sourceTree = "<group>"; };
		D742E48F2B04132B00690098 /* DisplayWebSceneFromPortalItemView.swift */ = {isa = PBXFileReference; fileEncoding = 4; lastKnownFileType = sourcecode.swift; path = DisplayWebSceneFromPortalItemView.swift; sourceTree = "<group>"; };
		D744FD162A2112D90084A66C /* CreateConvexHullAroundPointsView.swift */ = {isa = PBXFileReference; fileEncoding = 4; lastKnownFileType = sourcecode.swift; path = CreateConvexHullAroundPointsView.swift; sourceTree = "<group>"; };
		D7464F1D2ACE04B3007FEE88 /* IdentifyRasterCellView.swift */ = {isa = PBXFileReference; fileEncoding = 4; lastKnownFileType = sourcecode.swift; path = IdentifyRasterCellView.swift; sourceTree = "<group>"; };
		D7464F2A2ACE0964007FEE88 /* SA_EVI_8Day_03May20 */ = {isa = PBXFileReference; lastKnownFileType = folder; path = SA_EVI_8Day_03May20; sourceTree = "<group>"; };
		D7497F3B2AC4B4C100167AD2 /* DisplayDimensionsView.swift */ = {isa = PBXFileReference; fileEncoding = 4; lastKnownFileType = sourcecode.swift; path = DisplayDimensionsView.swift; sourceTree = "<group>"; };
		D7497F3F2AC4BA4100167AD2 /* Edinburgh_Pylon_Dimensions.mmpk */ = {isa = PBXFileReference; lastKnownFileType = file; path = Edinburgh_Pylon_Dimensions.mmpk; sourceTree = "<group>"; };
		D74C8BFD2ABA5605007C76B8 /* StyleSymbolsFromMobileStyleFileView.swift */ = {isa = PBXFileReference; fileEncoding = 4; lastKnownFileType = sourcecode.swift; path = StyleSymbolsFromMobileStyleFileView.swift; sourceTree = "<group>"; };
		D74C8C012ABA6202007C76B8 /* emoji-mobile.stylx */ = {isa = PBXFileReference; lastKnownFileType = file; path = "emoji-mobile.stylx"; sourceTree = "<group>"; };
		D74EA7812B6DADA5008F6C7C /* ValidateUtilityNetworkTopologyView.swift */ = {isa = PBXFileReference; fileEncoding = 4; lastKnownFileType = sourcecode.swift; path = ValidateUtilityNetworkTopologyView.swift; sourceTree = "<group>"; };
		D74ECD0C2BEEAE2F007C0FA6 /* EditAndSyncFeaturesWithFeatureServiceView.Model.swift */ = {isa = PBXFileReference; fileEncoding = 4; lastKnownFileType = sourcecode.swift; path = EditAndSyncFeaturesWithFeatureServiceView.Model.swift; sourceTree = "<group>"; };
		D74F03EF2B609A7D00E83688 /* AddFeaturesWithContingentValuesView.Model.swift */ = {isa = PBXFileReference; fileEncoding = 4; lastKnownFileType = sourcecode.swift; path = AddFeaturesWithContingentValuesView.Model.swift; sourceTree = "<group>"; };
		D74F6C3E2D0CD51B00D4FB15 /* ConfigureElectronicNavigationalChartsView.swift */ = {isa = PBXFileReference; lastKnownFileType = sourcecode.swift; path = ConfigureElectronicNavigationalChartsView.swift; sourceTree = "<group>"; };
		D75101802A2E493600B8FA48 /* ShowLabelsOnLayerView.swift */ = {isa = PBXFileReference; fileEncoding = 4; lastKnownFileType = sourcecode.swift; path = ShowLabelsOnLayerView.swift; sourceTree = "<group>"; };
		D751018D2A2E962D00B8FA48 /* IdentifyLayerFeaturesView.swift */ = {isa = PBXFileReference; fileEncoding = 4; lastKnownFileType = sourcecode.swift; path = IdentifyLayerFeaturesView.swift; sourceTree = "<group>"; };
		D751B4C42CD3E572005CE750 /* AddKMLLayerWithNetworkLinksView.swift */ = {isa = PBXFileReference; lastKnownFileType = sourcecode.swift; path = AddKMLLayerWithNetworkLinksView.swift; sourceTree = "<group>"; };
		D752D93F2A39154C003EB25E /* ManageOperationalLayersView.swift */ = {isa = PBXFileReference; fileEncoding = 4; lastKnownFileType = sourcecode.swift; path = ManageOperationalLayersView.swift; sourceTree = "<group>"; };
		D752D9452A3A6F7F003EB25E /* MonitorChangesToMapLoadStatusView.swift */ = {isa = PBXFileReference; fileEncoding = 4; lastKnownFileType = sourcecode.swift; path = MonitorChangesToMapLoadStatusView.swift; sourceTree = "<group>"; };
		D752D95E2A3BCE06003EB25E /* DisplayMapFromPortalItemView.swift */ = {isa = PBXFileReference; fileEncoding = 4; lastKnownFileType = sourcecode.swift; path = DisplayMapFromPortalItemView.swift; sourceTree = "<group>"; };
		D75362D12A1E886700D83028 /* ApplyUniqueValueRendererView.swift */ = {isa = PBXFileReference; fileEncoding = 4; lastKnownFileType = sourcecode.swift; path = ApplyUniqueValueRendererView.swift; sourceTree = "<group>"; };
		D7553CD82AE2DFEC00DC2A70 /* GeocodeOfflineView.swift */ = {isa = PBXFileReference; fileEncoding = 4; lastKnownFileType = sourcecode.swift; path = GeocodeOfflineView.swift; sourceTree = "<group>"; };
		D757D14A2B6C46E50065F78F /* ListSpatialReferenceTransformationsView.Model.swift */ = {isa = PBXFileReference; fileEncoding = 4; lastKnownFileType = sourcecode.swift; path = ListSpatialReferenceTransformationsView.Model.swift; sourceTree = "<group>"; };
		D7588F5C2B7D8DAA008B75E2 /* NavigateRouteWithReroutingView.swift */ = {isa = PBXFileReference; fileEncoding = 4; lastKnownFileType = sourcecode.swift; path = NavigateRouteWithReroutingView.swift; sourceTree = "<group>"; };
		D75B58502AAFB3030038B3B4 /* StyleFeaturesWithCustomDictionaryView.swift */ = {isa = PBXFileReference; fileEncoding = 4; lastKnownFileType = sourcecode.swift; path = StyleFeaturesWithCustomDictionaryView.swift; sourceTree = "<group>"; };
		D75C35662AB50338003CD55F /* GroupLayersTogetherView.GroupLayerListView.swift */ = {isa = PBXFileReference; fileEncoding = 4; lastKnownFileType = sourcecode.swift; path = GroupLayersTogetherView.GroupLayerListView.swift; sourceTree = "<group>"; };
		D75E5EE22CC0340100252595 /* ListContentsOfKMLFileView.swift */ = {isa = PBXFileReference; lastKnownFileType = sourcecode.swift; path = ListContentsOfKMLFileView.swift; sourceTree = "<group>"; };
		D75E5EEA2CC0466900252595 /* esri_test_data.kmz */ = {isa = PBXFileReference; lastKnownFileType = file; path = esri_test_data.kmz; sourceTree = "<group>"; };
		D75E5EED2CC049D500252595 /* EditFeaturesUsingFeatureFormsView.swift */ = {isa = PBXFileReference; lastKnownFileType = sourcecode.swift; path = EditFeaturesUsingFeatureFormsView.swift; sourceTree = "<group>"; };
		D75F66332B48EABC00434974 /* SearchForWebMapView.swift */ = {isa = PBXFileReference; fileEncoding = 4; lastKnownFileType = sourcecode.swift; path = SearchForWebMapView.swift; sourceTree = "<group>"; };
		D76000AB2AF19C2300B3084D /* FindRouteInMobileMapPackageView.swift */ = {isa = PBXFileReference; fileEncoding = 4; lastKnownFileType = sourcecode.swift; path = FindRouteInMobileMapPackageView.swift; sourceTree = "<group>"; };
		D76000B62AF19FCA00B3084D /* SanFrancisco.mmpk */ = {isa = PBXFileReference; lastKnownFileType = file; path = SanFrancisco.mmpk; sourceTree = "<group>"; };
		D762AF5B2BF6A7B900ECE3C7 /* EditFeaturesWithFeatureLinkedAnnotationView.swift */ = {isa = PBXFileReference; fileEncoding = 4; lastKnownFileType = sourcecode.swift; path = EditFeaturesWithFeatureLinkedAnnotationView.swift; sourceTree = "<group>"; };
		D762AF632BF6A96100ECE3C7 /* loudoun_anno.geodatabase */ = {isa = PBXFileReference; lastKnownFileType = file; path = loudoun_anno.geodatabase; sourceTree = "<group>"; };
		D762DA0C2D94C750001052DD /* NapervilleGasUtilities.geodatabase */ = {isa = PBXFileReference; lastKnownFileType = file; path = NapervilleGasUtilities.geodatabase; sourceTree = "<group>"; };
		D7634FAE2A43B7AC00F8AEFB /* CreateConvexHullAroundGeometriesView.swift */ = {isa = PBXFileReference; fileEncoding = 4; lastKnownFileType = sourcecode.swift; path = CreateConvexHullAroundGeometriesView.swift; sourceTree = "<group>"; };
		D7635FED2B9272CB0044AB97 /* DisplayClustersView.swift */ = {isa = PBXFileReference; fileEncoding = 4; lastKnownFileType = sourcecode.swift; path = DisplayClustersView.swift; sourceTree = "<group>"; };
		D7635FF52B9277DC0044AB97 /* ConfigureClustersView.Model.swift */ = {isa = PBXFileReference; fileEncoding = 4; lastKnownFileType = sourcecode.swift; path = ConfigureClustersView.Model.swift; sourceTree = "<group>"; };
		D7635FF72B9277DC0044AB97 /* ConfigureClustersView.SettingsView.swift */ = {isa = PBXFileReference; fileEncoding = 4; lastKnownFileType = sourcecode.swift; path = ConfigureClustersView.SettingsView.swift; sourceTree = "<group>"; };
		D7635FF82B9277DC0044AB97 /* ConfigureClustersView.swift */ = {isa = PBXFileReference; fileEncoding = 4; lastKnownFileType = sourcecode.swift; path = ConfigureClustersView.swift; sourceTree = "<group>"; };
		D76495202B74687E0042699E /* ValidateUtilityNetworkTopologyView.Model.swift */ = {isa = PBXFileReference; fileEncoding = 4; lastKnownFileType = sourcecode.swift; path = ValidateUtilityNetworkTopologyView.Model.swift; sourceTree = "<group>"; };
		D764B7DB2BE2F89D002E2F92 /* EditGeodatabaseWithTransactionsView.swift */ = {isa = PBXFileReference; fileEncoding = 4; lastKnownFileType = sourcecode.swift; path = EditGeodatabaseWithTransactionsView.swift; sourceTree = "<group>"; };
		D76929F52B4F78340047205E /* OrbitCameraAroundObjectView.swift */ = {isa = PBXFileReference; fileEncoding = 4; lastKnownFileType = sourcecode.swift; path = OrbitCameraAroundObjectView.swift; sourceTree = "<group>"; };
		D769C2112A29019B00030F61 /* SetUpLocationDrivenGeotriggersView.swift */ = {isa = PBXFileReference; fileEncoding = 4; lastKnownFileType = sourcecode.swift; path = SetUpLocationDrivenGeotriggersView.swift; sourceTree = "<group>"; };
		D769DF322BEC1A1C0062AE95 /* EditGeodatabaseWithTransactionsView.Model.swift */ = {isa = PBXFileReference; fileEncoding = 4; lastKnownFileType = sourcecode.swift; path = EditGeodatabaseWithTransactionsView.Model.swift; sourceTree = "<group>"; };
		D76CE8D52BFD7047009A8686 /* SetReferenceScaleView.swift */ = {isa = PBXFileReference; fileEncoding = 4; lastKnownFileType = sourcecode.swift; path = SetReferenceScaleView.swift; sourceTree = "<group>"; };
		D76EE6062AF9AFE100DA0325 /* FindRouteAroundBarriersView.Model.swift */ = {isa = PBXFileReference; fileEncoding = 4; lastKnownFileType = sourcecode.swift; path = FindRouteAroundBarriersView.Model.swift; sourceTree = "<group>"; };
		D7705D552AFC244E00CC0335 /* FindClosestFacilityToMultiplePointsView.swift */ = {isa = PBXFileReference; fileEncoding = 4; lastKnownFileType = sourcecode.swift; path = FindClosestFacilityToMultiplePointsView.swift; sourceTree = "<group>"; };
		D7705D612AFC570700CC0335 /* FindClosestFacilityFromPointView.swift */ = {isa = PBXFileReference; fileEncoding = 4; lastKnownFileType = sourcecode.swift; path = FindClosestFacilityFromPointView.swift; sourceTree = "<group>"; };
		D771D0C22CD55211004C13CB /* ApplyRasterRenderingRuleView.swift */ = {isa = PBXFileReference; lastKnownFileType = sourcecode.swift; path = ApplyRasterRenderingRuleView.swift; sourceTree = "<group>"; };
		D7749AD52AF08BF50086632F /* FindRouteInTransportNetworkView.Model.swift */ = {isa = PBXFileReference; fileEncoding = 4; lastKnownFileType = sourcecode.swift; path = FindRouteInTransportNetworkView.Model.swift; sourceTree = "<group>"; };
		D77570BF2A2942F800F490CD /* AnimateImagesWithImageOverlayView.swift */ = {isa = PBXFileReference; fileEncoding = 4; lastKnownFileType = sourcecode.swift; path = AnimateImagesWithImageOverlayView.swift; sourceTree = "<group>"; };
		D77572AD2A295DDD00F490CD /* PacificSouthWest2 */ = {isa = PBXFileReference; lastKnownFileType = folder; path = PacificSouthWest2; sourceTree = "<group>"; };
		D77688102B69826B007C3860 /* ListSpatialReferenceTransformationsView.swift */ = {isa = PBXFileReference; fileEncoding = 4; lastKnownFileType = sourcecode.swift; path = ListSpatialReferenceTransformationsView.swift; sourceTree = "<group>"; };
		D7781D482B7EB03400E53C51 /* SanDiegoTourPath.json */ = {isa = PBXFileReference; fileEncoding = 4; lastKnownFileType = text.json; path = SanDiegoTourPath.json; sourceTree = "<group>"; };
		D7781D4A2B7ECCB700E53C51 /* NavigateRouteWithReroutingView.Model.swift */ = {isa = PBXFileReference; fileEncoding = 4; lastKnownFileType = sourcecode.swift; path = NavigateRouteWithReroutingView.Model.swift; sourceTree = "<group>"; };
		D77BC5362B59A2D3007B49B6 /* StylePointWithDistanceCompositeSceneSymbolView.swift */ = {isa = PBXFileReference; fileEncoding = 4; lastKnownFileType = sourcecode.swift; path = StylePointWithDistanceCompositeSceneSymbolView.swift; sourceTree = "<group>"; };
		D77D9BFF2BB2438200B38A6C /* AugmentRealityToShowHiddenInfrastructureView.ARSceneView.swift */ = {isa = PBXFileReference; fileEncoding = 4; lastKnownFileType = sourcecode.swift; path = AugmentRealityToShowHiddenInfrastructureView.ARSceneView.swift; sourceTree = "<group>"; };
		D7848ED42CBD85A300F6F546 /* AddPointSceneLayerView.swift */ = {isa = PBXFileReference; lastKnownFileType = sourcecode.swift; path = AddPointSceneLayerView.swift; sourceTree = "<group>"; };
		D7848EFA2CBD986400F6F546 /* AddElevationSourceFromRasterView.swift */ = {isa = PBXFileReference; lastKnownFileType = sourcecode.swift; path = AddElevationSourceFromRasterView.swift; sourceTree = "<group>"; };
		D78666AC2A2161F100C60110 /* FindNearestVertexView.swift */ = {isa = PBXFileReference; fileEncoding = 4; lastKnownFileType = sourcecode.swift; path = FindNearestVertexView.swift; sourceTree = "<group>"; };
		D789AAAC2D66C718007A8E0E /* CreateKMLMultiTrackView.Model.swift */ = {isa = PBXFileReference; lastKnownFileType = sourcecode.swift; path = CreateKMLMultiTrackView.Model.swift; sourceTree = "<group>"; };
		D78FA4932C3C88880079313E /* CreateDynamicBasemapGalleryView.Views.swift */ = {isa = PBXFileReference; lastKnownFileType = sourcecode.swift; path = CreateDynamicBasemapGalleryView.Views.swift; sourceTree = "<group>"; };
		D79482D02C35D872006521CD /* CreateDynamicBasemapGalleryView.swift */ = {isa = PBXFileReference; fileEncoding = 4; lastKnownFileType = sourcecode.swift; path = CreateDynamicBasemapGalleryView.swift; sourceTree = "<group>"; };
		D79EE76D2A4CEA5D005A52AE /* SetUpLocationDrivenGeotriggersView.Model.swift */ = {isa = PBXFileReference; fileEncoding = 4; lastKnownFileType = sourcecode.swift; path = SetUpLocationDrivenGeotriggersView.Model.swift; sourceTree = "<group>"; };
		D7A670D42DADB9630060E327 /* Bundle.swift */ = {isa = PBXFileReference; lastKnownFileType = sourcecode.swift; path = Bundle.swift; sourceTree = "<group>"; };
		D7A670D62DADBC770060E327 /* EnvironmentValues+RequestReviewModel.swift */ = {isa = PBXFileReference; lastKnownFileType = sourcecode.swift; path = "EnvironmentValues+RequestReviewModel.swift"; sourceTree = "<group>"; };
		D7A737DC2BABB9FE00B7C7FC /* AugmentRealityToShowHiddenInfrastructureView.swift */ = {isa = PBXFileReference; fileEncoding = 4; lastKnownFileType = sourcecode.swift; path = AugmentRealityToShowHiddenInfrastructureView.swift; sourceTree = "<group>"; };
		D7A85A022CD5ABF5009DC68A /* QueryWithCQLFiltersView.swift */ = {isa = PBXFileReference; lastKnownFileType = sourcecode.swift; path = QueryWithCQLFiltersView.swift; sourceTree = "<group>"; };
		D7ABA2F82A32579C0021822B /* MeasureDistanceInSceneView.swift */ = {isa = PBXFileReference; fileEncoding = 4; lastKnownFileType = sourcecode.swift; path = MeasureDistanceInSceneView.swift; sourceTree = "<group>"; };
		D7ABA2FE2A32881C0021822B /* ShowViewshedFromGeoelementInSceneView.swift */ = {isa = PBXFileReference; fileEncoding = 4; lastKnownFileType = sourcecode.swift; path = ShowViewshedFromGeoelementInSceneView.swift; sourceTree = "<group>"; };
		D7AE861D2AC39DC50049B626 /* DisplayAnnotationView.swift */ = {isa = PBXFileReference; fileEncoding = 4; lastKnownFileType = sourcecode.swift; path = DisplayAnnotationView.swift; sourceTree = "<group>"; };
		D7B759B22B1FFBE300017FDD /* FavoritesView.swift */ = {isa = PBXFileReference; lastKnownFileType = sourcecode.swift; path = FavoritesView.swift; sourceTree = "<group>"; };
		D7BA38902BFBC476009954F5 /* EditFeaturesWithFeatureLinkedAnnotationView.Model.swift */ = {isa = PBXFileReference; fileEncoding = 4; lastKnownFileType = sourcecode.swift; path = EditFeaturesWithFeatureLinkedAnnotationView.Model.swift; sourceTree = "<group>"; };
		D7BA38932BFBFC0F009954F5 /* QueryRelatedFeaturesView.swift */ = {isa = PBXFileReference; fileEncoding = 4; lastKnownFileType = sourcecode.swift; path = QueryRelatedFeaturesView.swift; sourceTree = "<group>"; };
		D7BB3DD02C5D781800FFCD56 /* SaveTheBay.geodatabase */ = {isa = PBXFileReference; lastKnownFileType = file; path = SaveTheBay.geodatabase; sourceTree = "<group>"; };
		D7BE7E6B2CC19CC3006DDB0C /* AddTiledLayerView.swift */ = {isa = PBXFileReference; lastKnownFileType = sourcecode.swift; path = AddTiledLayerView.swift; sourceTree = "<group>"; };
		D7BEBA9E2CBD9CCA00F882E7 /* MontereyElevation.dt2 */ = {isa = PBXFileReference; lastKnownFileType = text; path = MontereyElevation.dt2; sourceTree = "<group>"; };
		D7BEBABF2CBDC0F800F882E7 /* AddElevationSourceFromTilePackageView.swift */ = {isa = PBXFileReference; lastKnownFileType = sourcecode.swift; path = AddElevationSourceFromTilePackageView.swift; sourceTree = "<group>"; };
		D7BEBAC72CBDC81200F882E7 /* MontereyElevation.tpkx */ = {isa = PBXFileReference; lastKnownFileType = file; path = MontereyElevation.tpkx; sourceTree = "<group>"; };
		D7BEBACE2CBDFE1C00F882E7 /* DisplayAlternateSymbolsAtDifferentScalesView.swift */ = {isa = PBXFileReference; lastKnownFileType = sourcecode.swift; path = DisplayAlternateSymbolsAtDifferentScalesView.swift; sourceTree = "<group>"; };
		D7C16D1A2AC5F95300689E89 /* Animate3DGraphicView.swift */ = {isa = PBXFileReference; fileEncoding = 4; lastKnownFileType = sourcecode.swift; path = Animate3DGraphicView.swift; sourceTree = "<group>"; };
		D7C16D1E2AC5FE8200689E89 /* Pyrenees.csv */ = {isa = PBXFileReference; fileEncoding = 4; lastKnownFileType = text; path = Pyrenees.csv; sourceTree = "<group>"; };
		D7C16D212AC5FE9800689E89 /* GrandCanyon.csv */ = {isa = PBXFileReference; fileEncoding = 4; lastKnownFileType = text; path = GrandCanyon.csv; sourceTree = "<group>"; };
		D7C16D242AC5FEA600689E89 /* Snowdon.csv */ = {isa = PBXFileReference; fileEncoding = 4; lastKnownFileType = text; path = Snowdon.csv; sourceTree = "<group>"; };
		D7C16D272AC5FEB600689E89 /* Hawaii.csv */ = {isa = PBXFileReference; fileEncoding = 4; lastKnownFileType = text; path = Hawaii.csv; sourceTree = "<group>"; };
		D7C3AB472B683291008909B9 /* SetFeatureRequestModeView.swift */ = {isa = PBXFileReference; fileEncoding = 4; lastKnownFileType = sourcecode.swift; path = SetFeatureRequestModeView.swift; sourceTree = "<group>"; };
		D7C5233E2BED9BBF00E8221A /* SanFrancisco.tpkx */ = {isa = PBXFileReference; lastKnownFileType = file; path = SanFrancisco.tpkx; sourceTree = "<group>"; };
		D7C6420B2B4F47E10042B8F7 /* SearchForWebMapView.Model.swift */ = {isa = PBXFileReference; fileEncoding = 4; lastKnownFileType = sourcecode.swift; path = SearchForWebMapView.Model.swift; sourceTree = "<group>"; };
		D7C97B552B75C10C0097CDA1 /* ValidateUtilityNetworkTopologyView.Views.swift */ = {isa = PBXFileReference; fileEncoding = 4; lastKnownFileType = sourcecode.swift; path = ValidateUtilityNetworkTopologyView.Views.swift; sourceTree = "<group>"; };
		D7CC33FD2A31475C00198EDF /* ShowLineOfSightBetweenPointsView.swift */ = {isa = PBXFileReference; fileEncoding = 4; lastKnownFileType = sourcecode.swift; path = ShowLineOfSightBetweenPointsView.swift; sourceTree = "<group>"; };
		D7CDD3852CB86F0A00DE9766 /* AddPointCloudLayerFromFileView.swift */ = {isa = PBXFileReference; lastKnownFileType = sourcecode.swift; path = AddPointCloudLayerFromFileView.swift; sourceTree = "<group>"; };
		D7CDD38D2CB872EA00DE9766 /* sandiego-north-balboa-pointcloud.slpk */ = {isa = PBXFileReference; lastKnownFileType = file; path = "sandiego-north-balboa-pointcloud.slpk"; sourceTree = "<group>"; };
		D7CE9F9A2AE2F575008F7A5F /* streetmap_SD.tpkx */ = {isa = PBXFileReference; lastKnownFileType = file; path = streetmap_SD.tpkx; sourceTree = "<group>"; };
		D7CE9FA22AE2F595008F7A5F /* san-diego-eagle-locator */ = {isa = PBXFileReference; lastKnownFileType = folder; path = "san-diego-eagle-locator"; sourceTree = "<group>"; };
		D7D1F3522ADDBE5D009CE2DA /* philadelphia.mspk */ = {isa = PBXFileReference; lastKnownFileType = file; path = philadelphia.mspk; sourceTree = "<group>"; };
		D7D9FCF22BF2CC8600F972A2 /* FilterByDefinitionExpressionOrDisplayFilterView.swift */ = {isa = PBXFileReference; fileEncoding = 4; lastKnownFileType = sourcecode.swift; path = FilterByDefinitionExpressionOrDisplayFilterView.swift; sourceTree = "<group>"; };
		D7DDF8502AF47C6C004352D9 /* FindRouteAroundBarriersView.swift */ = {isa = PBXFileReference; fileEncoding = 4; lastKnownFileType = sourcecode.swift; path = FindRouteAroundBarriersView.swift; sourceTree = "<group>"; };
		D7DFA0E62CBA0242007C31F2 /* AddMapImageLayerView.swift */ = {isa = PBXFileReference; lastKnownFileType = sourcecode.swift; path = AddMapImageLayerView.swift; sourceTree = "<group>"; };
		D7E440D62A1ECE7D005D74DE /* CreateBuffersAroundPointsView.swift */ = {isa = PBXFileReference; fileEncoding = 4; lastKnownFileType = sourcecode.swift; path = CreateBuffersAroundPointsView.swift; sourceTree = "<group>"; };
		D7E557672A1D768800B9FB09 /* AddWMSLayerView.swift */ = {isa = PBXFileReference; fileEncoding = 4; lastKnownFileType = sourcecode.swift; path = AddWMSLayerView.swift; sourceTree = "<group>"; };
		D7E7D0802AEB39D5003AAD02 /* FindRouteInTransportNetworkView.swift */ = {isa = PBXFileReference; fileEncoding = 4; lastKnownFileType = sourcecode.swift; path = FindRouteInTransportNetworkView.swift; sourceTree = "<group>"; };
		D7E7D0992AEB3C47003AAD02 /* san_diego_offline_routing */ = {isa = PBXFileReference; lastKnownFileType = folder; path = san_diego_offline_routing; sourceTree = "<group>"; };
		D7EAF3592A1C023800D822C4 /* SetMinAndMaxScaleView.swift */ = {isa = PBXFileReference; fileEncoding = 4; lastKnownFileType = sourcecode.swift; path = SetMinAndMaxScaleView.swift; sourceTree = "<group>"; };
		D7ECF5972AB8BE63003FB2BE /* RenderMultilayerSymbolsView.swift */ = {isa = PBXFileReference; fileEncoding = 4; lastKnownFileType = sourcecode.swift; path = RenderMultilayerSymbolsView.swift; sourceTree = "<group>"; };
		D7EF5D742A26A03A00FEBDE5 /* ShowCoordinatesInMultipleFormatsView.swift */ = {isa = PBXFileReference; fileEncoding = 4; lastKnownFileType = sourcecode.swift; path = ShowCoordinatesInMultipleFormatsView.swift; sourceTree = "<group>"; };
		D7F2A0292CD00F1C0008D981 /* ApplyDictionaryRendererToFeatureLayerView.swift */ = {isa = PBXFileReference; lastKnownFileType = sourcecode.swift; path = ApplyDictionaryRendererToFeatureLayerView.swift; sourceTree = "<group>"; };
		D7F8C0362B60564D0072BFA7 /* AddFeaturesWithContingentValuesView.swift */ = {isa = PBXFileReference; fileEncoding = 4; lastKnownFileType = sourcecode.swift; path = AddFeaturesWithContingentValuesView.swift; sourceTree = "<group>"; };
		D7F8C03D2B605AF60072BFA7 /* ContingentValuesBirdNests.geodatabase */ = {isa = PBXFileReference; lastKnownFileType = file; path = ContingentValuesBirdNests.geodatabase; sourceTree = "<group>"; };
		D7F8C0402B605E720072BFA7 /* FillmoreTopographicMap.vtpk */ = {isa = PBXFileReference; lastKnownFileType = file; path = FillmoreTopographicMap.vtpk; sourceTree = "<group>"; };
		D7F8C0422B608F120072BFA7 /* AddFeaturesWithContingentValuesView.AddFeatureView.swift */ = {isa = PBXFileReference; fileEncoding = 4; lastKnownFileType = sourcecode.swift; path = AddFeaturesWithContingentValuesView.AddFeatureView.swift; sourceTree = "<group>"; };
		E000E75F2869E33D005D87C5 /* ClipGeometryView.swift */ = {isa = PBXFileReference; lastKnownFileType = sourcecode.swift; path = ClipGeometryView.swift; sourceTree = "<group>"; };
		E000E762286A0B18005D87C5 /* CutGeometryView.swift */ = {isa = PBXFileReference; lastKnownFileType = sourcecode.swift; path = CutGeometryView.swift; sourceTree = "<group>"; };
		E004A6BD28414332002A1FE6 /* SetViewpointRotationView.swift */ = {isa = PBXFileReference; fileEncoding = 4; lastKnownFileType = sourcecode.swift; path = SetViewpointRotationView.swift; sourceTree = "<group>"; };
		E004A6D828465C70002A1FE6 /* DisplaySceneView.swift */ = {isa = PBXFileReference; fileEncoding = 4; lastKnownFileType = sourcecode.swift; path = DisplaySceneView.swift; sourceTree = "<group>"; };
		E004A6DF28466279002A1FE6 /* ShowCalloutView.swift */ = {isa = PBXFileReference; lastKnownFileType = sourcecode.swift; path = ShowCalloutView.swift; sourceTree = "<group>"; };
		E004A6E52846A61F002A1FE6 /* StyleGraphicsWithSymbolsView.swift */ = {isa = PBXFileReference; lastKnownFileType = sourcecode.swift; path = StyleGraphicsWithSymbolsView.swift; sourceTree = "<group>"; };
		E004A6E828493BCE002A1FE6 /* ShowDeviceLocationView.swift */ = {isa = PBXFileReference; lastKnownFileType = sourcecode.swift; path = ShowDeviceLocationView.swift; sourceTree = "<group>"; };
		E004A6EC2849556E002A1FE6 /* CreatePlanarAndGeodeticBuffersView.swift */ = {isa = PBXFileReference; lastKnownFileType = sourcecode.swift; path = CreatePlanarAndGeodeticBuffersView.swift; sourceTree = "<group>"; };
		E004A6EF284E4B9B002A1FE6 /* DownloadVectorTilesToLocalCacheView.swift */ = {isa = PBXFileReference; lastKnownFileType = sourcecode.swift; path = DownloadVectorTilesToLocalCacheView.swift; sourceTree = "<group>"; };
		E004A6F2284E4FEB002A1FE6 /* ShowResultOfSpatialOperationsView.swift */ = {isa = PBXFileReference; lastKnownFileType = sourcecode.swift; path = ShowResultOfSpatialOperationsView.swift; sourceTree = "<group>"; };
		E004A6F5284FA42A002A1FE6 /* SelectFeaturesInFeatureLayerView.swift */ = {isa = PBXFileReference; lastKnownFileType = sourcecode.swift; path = SelectFeaturesInFeatureLayerView.swift; sourceTree = "<group>"; };
		E041ABBF287CA9F00056009B /* WebView.swift */ = {isa = PBXFileReference; lastKnownFileType = sourcecode.swift; path = WebView.swift; sourceTree = "<group>"; };
		E041ABD6287DB04D0056009B /* SampleInfoView.swift */ = {isa = PBXFileReference; lastKnownFileType = sourcecode.swift; path = SampleInfoView.swift; sourceTree = "<group>"; };
		E041AC15287F54580056009B /* highlight.min.js */ = {isa = PBXFileReference; fileEncoding = 4; lastKnownFileType = sourcecode.javascript; path = highlight.min.js; sourceTree = "<group>"; };
		E041AC1D288076A60056009B /* info.css */ = {isa = PBXFileReference; fileEncoding = 4; lastKnownFileType = text.css; path = info.css; sourceTree = "<group>"; };
		E041AC1F288077B90056009B /* xcode.css */ = {isa = PBXFileReference; fileEncoding = 4; lastKnownFileType = text.css; path = xcode.css; sourceTree = "<group>"; };
		E066DD34285CF3B3004D3D5B /* FindRouteView.swift */ = {isa = PBXFileReference; lastKnownFileType = sourcecode.swift; path = FindRouteView.swift; sourceTree = "<group>"; };
		E066DD372860AB28004D3D5B /* StyleGraphicsWithRendererView.swift */ = {isa = PBXFileReference; lastKnownFileType = sourcecode.swift; path = StyleGraphicsWithRendererView.swift; sourceTree = "<group>"; };
		E066DD3A2860CA08004D3D5B /* ShowResultOfSpatialRelationshipsView.swift */ = {isa = PBXFileReference; lastKnownFileType = sourcecode.swift; path = ShowResultOfSpatialRelationshipsView.swift; sourceTree = "<group>"; };
		E066DD3F28610F55004D3D5B /* AddSceneLayerFromServiceView.swift */ = {isa = PBXFileReference; lastKnownFileType = sourcecode.swift; path = AddSceneLayerFromServiceView.swift; sourceTree = "<group>"; };
		E070A0A2286F3B6000F2B606 /* DownloadPreplannedMapAreaView.swift */ = {isa = PBXFileReference; lastKnownFileType = sourcecode.swift; path = DownloadPreplannedMapAreaView.swift; sourceTree = "<group>"; };
		E088E1562862579D00413100 /* SetSurfacePlacementModeView.swift */ = {isa = PBXFileReference; lastKnownFileType = sourcecode.swift; path = SetSurfacePlacementModeView.swift; sourceTree = "<group>"; };
		E088E1732863B5F800413100 /* GenerateOfflineMapView.swift */ = {isa = PBXFileReference; lastKnownFileType = sourcecode.swift; path = GenerateOfflineMapView.swift; sourceTree = "<group>"; };
		E0D04FF128A5390000747989 /* DownloadPreplannedMapAreaView.Model.swift */ = {isa = PBXFileReference; lastKnownFileType = sourcecode.swift; path = DownloadPreplannedMapAreaView.Model.swift; sourceTree = "<group>"; };
		E0EA0B762866390E00C9621D /* ProjectGeometryView.swift */ = {isa = PBXFileReference; lastKnownFileType = sourcecode.swift; path = ProjectGeometryView.swift; sourceTree = "<group>"; };
		E0FE32E628747778002C6ACA /* BrowseBuildingFloorsView.swift */ = {isa = PBXFileReference; lastKnownFileType = sourcecode.swift; path = BrowseBuildingFloorsView.swift; sourceTree = "<group>"; };
		F111CCC0288B5D5600205358 /* DisplayMapFromMobileMapPackageView.swift */ = {isa = PBXFileReference; lastKnownFileType = sourcecode.swift; path = DisplayMapFromMobileMapPackageView.swift; sourceTree = "<group>"; };
		F111CCC3288B641900205358 /* Yellowstone.mmpk */ = {isa = PBXFileReference; lastKnownFileType = file; path = Yellowstone.mmpk; sourceTree = "<group>"; };
		F1E71BF0289473760064C33F /* AddRasterFromFileView.swift */ = {isa = PBXFileReference; lastKnownFileType = sourcecode.swift; path = AddRasterFromFileView.swift; sourceTree = "<group>"; };
/* End PBXFileReference section */

/* Begin PBXFrameworksBuildPhase section */
		00E5401027F3CCA200CF66D5 /* Frameworks */ = {
			isa = PBXFrameworksBuildPhase;
			buildActionMask = 2147483647;
			files = (
				00C43AED2947DC350099AE34 /* ArcGISToolkit in Frameworks */,
			);
			runOnlyForDeploymentPostprocessing = 0;
		};
/* End PBXFrameworksBuildPhase section */

/* Begin PBXGroup section */
		0000FB6D2BBDB17600845921 /* Add 3D tiles layer */ = {
			isa = PBXGroup;
			children = (
				0000FB6B2BBDB17600845921 /* Add3DTilesLayerView.swift */,
			);
			path = "Add 3D tiles layer";
			sourceTree = "<group>";
		};
		0005580D281872BE00224BC6 /* Views */ = {
			isa = PBXGroup;
			children = (
				00B04272282EC59E0072E1B4 /* AboutView.swift */,
				D70BE5782A5624A80022CA02 /* CategoriesView.swift */,
				00E5400D27F3CCA100CF66D5 /* ContentView.swift */,
				D7B759B22B1FFBE300017FDD /* FavoritesView.swift */,
				000558092817C51E00224BC6 /* SampleDetailView.swift */,
				E041ABD6287DB04D0056009B /* SampleInfoView.swift */,
				00273CF52A82AB8700A7A77D /* SampleLink.swift */,
				D72FE7072CE6DA1900BBC0FE /* SampleMenuButtons.swift */,
				00273CF32A82AB5900A7A77D /* SamplesSearchView.swift */,
				E041ABBF287CA9F00056009B /* WebView.swift */,
			);
			path = Views;
			sourceTree = "<group>";
		};
		000D43152B9918420003D3C2 /* Configure basemap style parameters */ = {
			isa = PBXGroup;
			children = (
				000D43132B9918420003D3C2 /* ConfigureBasemapStyleParametersView.swift */,
			);
			path = "Configure basemap style parameters";
			sourceTree = "<group>";
		};
		00181B442846AD3900654571 /* Extensions */ = {
			isa = PBXGroup;
			children = (
				D7A670D42DADB9630060E327 /* Bundle.swift */,
				D7A670D62DADBC770060E327 /* EnvironmentValues+RequestReviewModel.swift */,
				00181B452846AD7100654571 /* View+ErrorAlert.swift */,
			);
			path = Extensions;
			sourceTree = "<group>";
		};
		0023DE5029D648FA0098243A /* macOS */ = {
			isa = PBXGroup;
			children = (
				00ACF554293E6C6A0059B2A9 /* Samples.entitlements */,
			);
			path = macOS;
			sourceTree = "<group>";
		};
		003D7C332821EBCC009DDFD2 /* Scripts */ = {
			isa = PBXGroup;
			children = (
				D742B6812D0A5FA100BA944F /* DownloadPortalItemData.swift */,
				003D7C352821EBCC009DDFD2 /* GenerateSampleViewSourceCode.swift */,
				003D7C342821EBCC009DDFD2 /* masquerade */,
			);
			path = Scripts;
			sourceTree = "<group>";
		};
<<<<<<< HEAD
		0044218D2DB961F500249FEE /* Add feature collection layer from query */ = {
			isa = PBXGroup;
			children = (
				0044218F2DB961FE00249FEE /* AddFeatureCollectionLayerFromQueryView.swift */,
			);
			path = "Add feature collection layer from query";
=======
		004421872DB9532400249FEE /* Add feature collection layer from portal item */ = {
			isa = PBXGroup;
			children = (
				004421892DB9532D00249FEE /* AddFeatureCollectionLayerFromPortalItemView.swift */,
			);
			path = "Add feature collection layer from portal item";
>>>>>>> 605b70d5
			sourceTree = "<group>";
		};
		0044288C29C90BD500160767 /* Get elevation at point on surface */ = {
			isa = PBXGroup;
			children = (
				0044289129C90C0B00160767 /* GetElevationAtPointOnSurfaceView.swift */,
			);
			path = "Get elevation at point on surface";
			sourceTree = "<group>";
		};
		0044CDD72995C352004618CE /* Show device location history */ = {
			isa = PBXGroup;
			children = (
				0044CDDE2995C39E004618CE /* ShowDeviceLocationHistoryView.swift */,
			);
			path = "Show device location history";
			sourceTree = "<group>";
		};
		004A2B962BED454300C297CE /* 740b663bff5e4198b9b6674af93f638a */ = {
			isa = PBXGroup;
			children = (
				004A2B9C2BED455B00C297CE /* canyonlands */,
			);
			path = 740b663bff5e4198b9b6674af93f638a;
			sourceTree = "<group>";
		};
		004A2BA12BED456500C297CE /* Apply scheduled updates to preplanned map area */ = {
			isa = PBXGroup;
			children = (
				004A2B9E2BED456500C297CE /* ApplyScheduledUpdatesToPreplannedMapAreaView.swift */,
			);
			path = "Apply scheduled updates to preplanned map area";
			sourceTree = "<group>";
		};
		0074ABAF281742420037244A /* Supporting Files */ = {
			isa = PBXGroup;
			children = (
				00181B442846AD3900654571 /* Extensions */,
				0074ABC028174F430037244A /* Models */,
				0005580D281872BE00224BC6 /* Views */,
				E041ABC3287CAFEB0056009B /* Web */,
			);
			path = "Supporting Files";
			sourceTree = "<group>";
		};
		0074ABB228174B830037244A /* Samples */ = {
			isa = PBXGroup;
			children = (
				0000FB6D2BBDB17600845921 /* Add 3D tiles layer */,
				79D84D0C2A815BED00F45262 /* Add custom dynamic entity data source */,
				4D2ADC3E29C26D05003B367F /* Add dynamic entity layer */,
				D7848EFD2CBD986400F6F546 /* Add elevation source from raster */,
				D7BEBAC22CBDC0F800F882E7 /* Add elevation source from tile package */,
<<<<<<< HEAD
				0044218D2DB961F500249FEE /* Add feature collection layer from query */,
=======
				004421872DB9532400249FEE /* Add feature collection layer from portal item */,
>>>>>>> 605b70d5
				00D4EF7E2863840D00B9CC30 /* Add feature layers */,
				D7F8C0342B60564D0072BFA7 /* Add features with contingent values */,
				D713C6D42CB990600073AA72 /* Add KML layer */,
				D751B4C72CD3E572005CE750 /* Add KML layer with network links */,
				D7DFA0E92CBA0242007C31F2 /* Add map image layer */,
				D7CDD3882CB86F0A00DE9766 /* Add point cloud layer from file */,
				D7848ED72CBD85A300F6F546 /* Add point scene layer */,
				F19A316128906F0D003B7EF9 /* Add raster from file */,
				955271622C0E6750009B1ED4 /* Add raster from service */,
				E066DD3E28610F3F004D3D5B /* Add scene layer from service */,
				D7BE7E6E2CC19CC3006DDB0C /* Add tiled layer */,
				D7201CD72CC6B710004BDB7D /* Add tiled layer as basemap */,
				D7201D032CC6D3B5004BDB7D /* Add vector tiled layer from custom style */,
				3E54CF202C66AFA400DD2F18 /* Add web tiled layer */,
				D7E557602A1D743100B9FB09 /* Add WMS layer */,
				1C3B7DC22A5F64FC00907443 /* Analyze network with subnetwork trace */,
				D7C16D172AC5F6C100689E89 /* Animate 3D graphic */,
				D77570BC2A29427200F490CD /* Animate images with image overlay */,
				D7F2A02C2CD00F1C0008D981 /* Apply dictionary renderer to feature layer */,
				D70789912CD160FD000DF215 /* Apply dictionary renderer to graphics overlay */,
				955AFAC52C10FD74009C8FE5 /* Apply mosaic rule to rasters */,
				D771D0C52CD55211004C13CB /* Apply raster rendering rule */,
				004A2BA12BED456500C297CE /* Apply scheduled updates to preplanned map area */,
				D75362CC2A1E862B00D83028 /* Apply unique value renderer */,
				1C8EC7422BAE2891001A6929 /* Augment reality to collect data */,
				D7084FA42AD771AA00EC7F4F /* Augment reality to fly over scene */,
				1C2538472BABAC7B00337307 /* Augment reality to navigate route */,
				D7A737DF2BABB9FE00B7C7FC /* Augment reality to show hidden infrastructure */,
				D72F27292ADA1E4400F906DA /* Augment reality to show tabletop scene */,
				218F35B229C28F4A00502022 /* Authenticate with OAuth */,
				E0FE32E528747762002C6ACA /* Browse building floors */,
				95E980732C26185000CB8912 /* Browse OGC API feature service */,
				1C9B74D229DB54560038B06F /* Change camera controller */,
				4D2ADC5329C4F612003B367F /* Change map view background */,
				1C0C1C3229D34DAE005C8B24 /* Change viewpoint */,
				E000E75E2869E325005D87C5 /* Clip geometry */,
				000D43152B9918420003D3C2 /* Configure basemap style parameters */,
				D7635FF32B9277DC0044AB97 /* Configure clusters */,
				D74F6C412D0CD51B00D4FB15 /* Configure electronic navigational charts */,
				88F93CBE29C3D4E30006B28E /* Create and edit geometries */,
				79B7B8082A1BF8B300F57C27 /* Create and save KML file */,
				D7E440D12A1ECBC2005D74DE /* Create buffers around points */,
				D7B3C5C02A43B71E001DA4D8 /* Create convex hull around geometries */,
				D744FD132A2112360084A66C /* Create convex hull around points */,
				D79482D32C35D872006521CD /* Create dynamic basemap gallery */,
				D71563E62D5AC2B600D2E948 /* Create KML multi-track */,
				1C19B4EA2A578E46001D2506 /* Create load report */,
				D73FABE82AD4A0370048EC70 /* Create mobile geodatabase */,
				E004A6EB28495538002A1FE6 /* Create planar and geodetic buffers */,
				D71C5F602AAA7854006599FD /* Create symbol styles from web styles */,
				E000E761286A0B07005D87C5 /* Cut geometry */,
				D71099692A27D8880065A1C1 /* Densify and generalize geometry */,
				D7BEBAD12CBDFE1C00F882E7 /* Display alternate symbols at different scales */,
				D7AE861A2AC39D750049B626 /* Display annotation */,
				D7635FEA2B9272CB0044AB97 /* Display clusters */,
				00A7A1422A2FC58300F035F7 /* Display content of utility network container */,
				D7497F382AC4B45300167AD2 /* Display dimensions */,
				0074ABB328174B830037244A /* Display map */,
				F111CCBD288B548400205358 /* Display map from mobile map package */,
				D752D95B2A3BCDD4003EB25E /* Display map from portal item */,
				00B04FB3283EEB830026C882 /* Display overview map */,
				E004A6D528465C70002A1FE6 /* Display scene */,
				D7010EBA2B05616900D43F55 /* Display scene from mobile scene package */,
				D742E48E2B04132B00690098 /* Display web scene from portal item */,
				E070A0A1286F3B3400F2B606 /* Download preplanned map area */,
				E004A6EE284E4B7A002A1FE6 /* Download vector tiles to local cache */,
				D733CA182BED980D00FBDE4C /* Edit and sync features with feature service */,
				9579FCEB2C3360CA00FC8A1D /* Edit feature attachments */,
				D75E5EF02CC049D500252595 /* Edit features using feature forms */,
				D762AF5E2BF6A7B900ECE3C7 /* Edit features with feature-linked annotation */,
				D764B7DE2BE2F89D002E2F92 /* Edit geodatabase with transactions */,
				D73E619D2BDB21F400457932 /* Edit with branch versioning */,
				D7D9FCF52BF2CC8600F972A2 /* Filter by definition expression or display filter */,
				1C26ED122A859525009B7721 /* Filter features in scene */,
				D73FCFF32B02A3AA0006360D /* Find address with reverse geocode */,
				D7705D5F2AFC570700CC0335 /* Find closest facility from point */,
				D7705D542AFC244E00CC0335 /* Find closest facility to multiple points */,
				D78666A92A21616D00C60110 /* Find nearest vertex */,
				E066DD33285CF3A0004D3D5B /* Find route */,
				D7DDF84F2AF47C6C004352D9 /* Find route around barriers */,
				D76000AA2AF19C2300B3084D /* Find route in mobile map package */,
				D7E7D0792AEB39BF003AAD02 /* Find route in transport network */,
				E088E1722863B5E600413100 /* Generate offline map */,
				10B782032BE55C52007EAE6C /* Generate offline map with custom parameters */,
				10D321942BDB1C2E00B39B1B /* Generate offline map with local basemap */,
				D7553CD62AE2DFEC00DC2A70 /* Geocode offline */,
				0044288C29C90BD500160767 /* Get elevation at point on surface */,
				D704AA562AB22B7A00A3BB63 /* Group layers together */,
				102B6A352BFD5AD1009F763C /* Identify features in WMS layer */,
				D731F3BD2AD0D22500A8431E /* Identify graphics */,
				D70082E72ACF8F6C00E0C3C2 /* Identify KML features */,
				D751018A2A2E960300B8FA48 /* Identify layer features */,
				D7464F182ACE0445007FEE88 /* Identify raster cell */,
				D75E5EE52CC0340100252595 /* List contents of KML file */,
				D776880E2B69826B007C3860 /* List spatial reference transformations */,
				D718A1E92B575FD900447087 /* Manage bookmarks */,
				D752D93C2A3914E5003EB25E /* Manage operational layers */,
				D73E61952BDAEE6600457932 /* Match viewpoint of geo views */,
				D7ABA2F52A3256610021822B /* Measure distance in scene */,
				D7352F8D2BD992C40013FFEF /* Monitor changes to draw status */,
				D71371782BD88ECC00EB2F86 /* Monitor changes to layer view state */,
				D752D9422A3A6EB8003EB25E /* Monitor changes to map load status */,
				75DD739029D38B1B0010229D /* Navigate route */,
				D7588F5B2B7D8DAA008B75E2 /* Navigate route with rerouting */,
				D76929F32B4F78340047205E /* Orbit camera around object */,
				D7232EDD2AC1E5410079ABFF /* Play KML tour */,
				E0EA0B75286638FD00C9621D /* Project geometry */,
				3E9F77712C6A609B0022CAB5 /* Query feature count and extent */,
				108EC03F29D25AE1000F35D0 /* Query feature table */,
				D73F06652B5EE73D000B574F /* Query features with Arcade expression */,
				D7BA38962BFBFC0F009954F5 /* Query related features */,
				D7A85A052CD5ABF5009DC68A /* Query with CQL filters */,
				D7ECF5942AB8BDCA003FB2BE /* Render multilayer symbols */,
				1CAB8D402A3CEAB0002AA649 /* Run valve isolation trace */,
				D75F66322B48EABC00434974 /* Search for web map */,
				00CB913628481475005C2C5D /* Search with geocode */,
				E004A6F4284FA3C5002A1FE6 /* Select features in feature layer */,
				954AEDEF2C01332F00265114 /* Select features in scene layer */,
				00B042E3282EDC690072E1B4 /* Set basemap */,
				D7C3AB462B683291008909B9 /* Set feature request mode */,
				3E720F9B2C619ACD00E22A9E /* Set initial viewpoint */,
				D734FA072A183A5A00246D7E /* Set max extent */,
				D7EAF34F2A1C011000D822C4 /* Set min and max scale */,
				D76CE8D62BFD7047009A8686 /* Set reference scale */,
				3EEDE7CC2C5D735E00510104 /* Set spatial reference */,
				95F3A52C2C07F0A600885DED /* Set surface navigation constraint */,
				E088E1552862578800413100 /* Set surface placement mode */,
				D769C20D2A28FF8600030F61 /* Set up location-driven geotriggers */,
				E004A6B928414332002A1FE6 /* Set viewpoint rotation */,
				1C43BC782A43781100509BF8 /* Set visibility of subtype sublayer */,
				E004A6DE2846626A002A1FE6 /* Show callout */,
				D7EF5D712A269E2D00FEBDE5 /* Show coordinates in multiple formats */,
				E004A6E728493BBB002A1FE6 /* Show device location */,
				0044CDD72995C352004618CE /* Show device location history */,
				95F8912A2C46E9F00010EBED /* Show device location using indoor positioning */,
				4D126D6829CA1B6000CFB7A7 /* Show device location with NMEA data sources */,
				D722BD1E2A420D7E002C2087 /* Show extruded features */,
				00ABA94B2BF671FC00C0488C /* Show grid */,
				D751017D2A2E490800B8FA48 /* Show labels on layer */,
				D7CC33FB2A31475C00198EDF /* Show line of sight between points */,
				D7337C5C2ABD137400A5D865 /* Show mobile map package expiration date */,
				1C42E04129D2396B004FC4BE /* Show popup */,
				1C9B74C429DB43580038B06F /* Show realistic light and shadows */,
				E004A6F1284E4F80002A1FE6 /* Show result of spatial operations */,
				E066DD392860C9EE004D3D5B /* Show result of spatial relationships */,
				95A5721A2C0FDCCE006E8B48 /* Show scale bar */,
				95D2EE102C334D1D00683D53 /* Show service area */,
				1CAF831A2A20305F000E1E60 /* Show utility associations */,
				D7ABA2FB2A3287C10021822B /* Show viewshed from geoelement in scene */,
				0086F3FC28E3770900974721 /* Show viewshed from point in scene */,
				95DEB9B72C127A97009BEC35 /* Show viewshed from point on map */,
				00E7C15A2BBE1BF000B85D69 /* Snap geometry edits */,
				D71A9DE12D8CC88D00CA03CB /* Snap geometry edits with utility network rules */,
				D75B584D2AAFB2C20038B3B4 /* Style features with custom dictionary */,
				D71C909E2C6C249B0018C63E /* Style geometry types with symbols */,
				E066DD362860AB0B004D3D5B /* Style graphics with renderer */,
				E004A6E42846A609002A1FE6 /* Style graphics with symbols */,
				D77BC5352B59A2D3007B49B6 /* Style point with distance composite scene symbol */,
				D7058B0B2B59E44B000A888A /* Style point with scene symbol */,
				D74C8BFA2ABA5572007C76B8 /* Style symbols from mobile style file */,
				7573E81229D6134C00BEED9C /* Trace utility network */,
				D74EA7802B6DADA5008F6C7C /* Validate utility network topology */,
			);
			path = Samples;
			sourceTree = "<group>";
		};
		0074ABB328174B830037244A /* Display map */ = {
			isa = PBXGroup;
			children = (
				0074ABBE28174BCF0037244A /* DisplayMapView.swift */,
			);
			path = "Display map";
			sourceTree = "<group>";
		};
		0074ABC028174F430037244A /* Models */ = {
			isa = PBXGroup;
			children = (
				D72FE7022CE6D05600BBC0FE /* AppFavorites.swift */,
				00CCB8A4285BAF8700BBAB70 /* OnDemandResource.swift */,
				0074ABC128174F430037244A /* Sample.swift */,
			);
			path = Models;
			sourceTree = "<group>";
		};
		0086F3FC28E3770900974721 /* Show viewshed from point in scene */ = {
			isa = PBXGroup;
			children = (
				0042E24228E4BF8F001F33D6 /* ShowViewshedFromPointInSceneView.Model.swift */,
				0086F3FD28E3770900974721 /* ShowViewshedFromPointInSceneView.swift */,
				0042E24428E4F82B001F33D6 /* ShowViewshedFromPointInSceneView.ViewshedSettingsView.swift */,
			);
			path = "Show viewshed from point in scene";
			sourceTree = "<group>";
		};
		00966EE62811F64D009D3DD7 /* iOS */ = {
			isa = PBXGroup;
			children = (
				00E5402A27F775EA00CF66D5 /* Info.plist */,
			);
			path = iOS;
			sourceTree = "<group>";
		};
		00A7A1422A2FC58300F035F7 /* Display content of utility network container */ = {
			isa = PBXGroup;
			children = (
				00A7A1432A2FC58300F035F7 /* DisplayContentOfUtilityNetworkContainerView.swift */,
				00A7A1492A2FC5B700F035F7 /* DisplayContentOfUtilityNetworkContainerView.Model.swift */,
			);
			path = "Display content of utility network container";
			sourceTree = "<group>";
		};
		00ABA94B2BF671FC00C0488C /* Show grid */ = {
			isa = PBXGroup;
			children = (
				00ABA94D2BF6721700C0488C /* ShowGridView.swift */,
			);
			path = "Show grid";
			sourceTree = "<group>";
		};
		00B042E3282EDC690072E1B4 /* Set basemap */ = {
			isa = PBXGroup;
			children = (
				00B042E5282EDC690072E1B4 /* SetBasemapView.swift */,
			);
			path = "Set basemap";
			sourceTree = "<group>";
		};
		00B04FB3283EEB830026C882 /* Display overview map */ = {
			isa = PBXGroup;
			children = (
				00B04FB4283EEBA80026C882 /* DisplayOverviewMapView.swift */,
			);
			path = "Display overview map";
			sourceTree = "<group>";
		};
		00C94A0228B53DCC004E42D9 /* 7c4c679ab06a4df19dc497f577f111bd */ = {
			isa = PBXGroup;
			children = (
				00C94A0C28B53DE1004E42D9 /* raster-file */,
			);
			path = 7c4c679ab06a4df19dc497f577f111bd;
			sourceTree = "<group>";
		};
		00CB913628481475005C2C5D /* Search with geocode */ = {
			isa = PBXGroup;
			children = (
				00CB9137284814A4005C2C5D /* SearchWithGeocodeView.swift */,
			);
			path = "Search with geocode";
			sourceTree = "<group>";
		};
		00CCB8A6285D059300BBAB70 /* Portal Data */ = {
			isa = PBXGroup;
			children = (
				D762DA0D2D94C750001052DD /* 0fd3a39660d54c12b05d5f81f207dffd */,
				D74C8C002ABA6202007C76B8 /* 1bd036f221f54a99abc9e46ff3511cbf */,
				D7781D472B7EB03400E53C51 /* 4caec8c55ea2463982f1af7d9611b8d5 */,
				D7C16D1D2AC5FE8200689E89 /* 5a9b60cee9ba41e79640a06bcdf8084d */,
				00C94A0228B53DCC004E42D9 /* 7c4c679ab06a4df19dc497f577f111bd */,
				D701D7242A37C7E4006FF0C8 /* 07d62a792ab6496d9b772a24efea45d0 */,
				D7D1F3512ADDBE5D009CE2DA /* 7dd2f97bb007466ea939160d0de96a9d */,
				9537AFC82C220ECB000923C5 /* 9d2987a825c646468b3ce7512fb76e2d */,
				00D4EF8328638BF100B9CC30 /* 15a7cbd3af1e47cfa5d2c6b93dc44fc2 */,
				D7CE9F992AE2F575008F7A5F /* 22c3083d4fa74e3e9b25adfc9f8c0496 */,
				D7CDD38E2CB872EA00DE9766 /* 34da965ca51d4c68aa9b3a38edb29e00 */,
				D7BEBAC82CBDC81200F882E7 /* 52ca74b4ba8042b78b3c653696f34a9c */,
				00D4EF8E28638BF100B9CC30 /* 68ec42517cdd439e81b036210483e8e7 */,
				D762AF642BF6A96100ECE3C7 /* 74c0c9fa80f4498c9739cc42531e9948 */,
				D76000B52AF19FC900B3084D /* 260eb6535c824209964cf281766ebe43 */,
				D7C16D202AC5FE9800689E89 /* 290f0c571c394461a8b58b6775d0bd63 */,
				D713C6F62CB9B9A60073AA72 /* 324e4742820e46cfbe5029ff2c32cb1f */,
				1C965C4629DBA879002F8536 /* 681d6f7694644709a7c830ec57a2d72b */,
				004A2B962BED454300C297CE /* 740b663bff5e4198b9b6674af93f638a */,
				D7CE9F9C2AE2F585008F7A5F /* 3424d442ebe54f3cbf34462382d3aebe */,
				D735717F2CB613100046A433 /* 5028bf3513ff4c38b28822d010a4937c */,
				D707899A2CD16324000DF215 /* 8776cfc26eed4485a03de6316826384c */,
				D7C16D232AC5FEA600689E89 /* 12509ffdc684437f8f2656b0129d2c13 */,
				D7BB3DD12C5D781800FFCD56 /* 43809fd639f242fd8045ecbafd61a579 */,
				10D321912BDB187400B39B1B /* 85282f2aaa2844d8935cdb8722e22a93 */,
				D73F8CF22AB1089900CD39DA /* 751138a2e0844e06853522d54103222a */,
				D7BEBA9F2CBD9CCA00F882E7 /* 98092369c4ae4d549bbbd45dba993ebc */,
				D721EEA62ABDFF550040BE46 /* 174150279af74a2ba6f8b87a567f480b */,
				792222DB2A81AA5D00619FFE /* a8a942c228af4fac96baa78ad60f511f */,
				D7464F202ACE0910007FEE88 /* b5f977c78ec74b3a8857ca86d1d9b318 */,
				D7F8C03F2B605E720072BFA7 /* b5106355f1634b8996e634c04b6a930a */,
				D70539042CD0122D00F63F4A /* c78b149a1d52414682c86a5feeb13d30 */,
				00D4EF8128638BF100B9CC30 /* cb1b20748a9f4d128dad8a87244e3e37 */,
				4D126D7629CA3B3F00CFB7A7 /* d5bad9f4fee9483791e405880fb466da */,
				D77572AC2A295DC100F490CD /* d1453556d91e46dea191c20c398b82cd */,
				D75E5EEB2CC0466900252595 /* da301cb122874d5497f8a8f6c81eb36e */,
				D7E7D0862AEB3C36003AAD02 /* df193653ed39449195af0c9725701dca */,
				D70539082CD0122D00F63F4A /* e0d41b4b409a49a5a7ba11939d8535dc */,
				F111CCC2288B63DB00205358 /* e1f3a7254cb845b09450f54937c16061 */,
				D7C5233F2BED9BBF00E8221A /* e4a398afe9a945f3b0f4dca1e4faccb5 */,
				D7F8C03C2B605AF60072BFA7 /* e12b54ea799f4606a2712157cf9f6e41 */,
				D7C16D262AC5FEB600689E89 /* e87c154fb9c2487f999143df5b08e9b1 */,
				D7201D2A2CC6D829004BDB7D /* f4b742a57af344988b02227e2824ca5f */,
				D7497F3E2AC4BA4100167AD2 /* f5ff6f5556a945bca87ca513b8729a1e */,
			);
			path = "Portal Data";
			sourceTree = SOURCE_ROOT;
		};
		00D4EF7E2863840D00B9CC30 /* Add feature layers */ = {
			isa = PBXGroup;
			children = (
				00D4EF7F2863842100B9CC30 /* AddFeatureLayersView.swift */,
			);
			path = "Add feature layers";
			sourceTree = "<group>";
		};
		00D4EF8128638BF100B9CC30 /* cb1b20748a9f4d128dad8a87244e3e37 */ = {
			isa = PBXGroup;
			children = (
				00D4EF8228638BF100B9CC30 /* LA_Trails.geodatabase */,
			);
			path = cb1b20748a9f4d128dad8a87244e3e37;
			sourceTree = "<group>";
		};
		00D4EF8328638BF100B9CC30 /* 15a7cbd3af1e47cfa5d2c6b93dc44fc2 */ = {
			isa = PBXGroup;
			children = (
				00D4EFB02863CE6300B9CC30 /* ScottishWildlifeTrust_reserves */,
			);
			path = 15a7cbd3af1e47cfa5d2c6b93dc44fc2;
			sourceTree = "<group>";
		};
		00D4EF8E28638BF100B9CC30 /* 68ec42517cdd439e81b036210483e8e7 */ = {
			isa = PBXGroup;
			children = (
				00D4EF8F28638BF100B9CC30 /* AuroraCO.gpkg */,
			);
			path = 68ec42517cdd439e81b036210483e8e7;
			sourceTree = "<group>";
		};
		00E5400627F3CCA100CF66D5 = {
			isa = PBXGroup;
			children = (
				00966EE62811F64D009D3DD7 /* iOS */,
				0023DE5029D648FA0098243A /* macOS */,
				00CCB8A6285D059300BBAB70 /* Portal Data */,
				00E5401427F3CCA200CF66D5 /* Products */,
				003D7C332821EBCC009DDFD2 /* Scripts */,
				00E5400B27F3CCA100CF66D5 /* Shared */,
			);
			sourceTree = "<group>";
		};
		00E5400B27F3CCA100CF66D5 /* Shared */ = {
			isa = PBXGroup;
			children = (
				0074ABAF281742420037244A /* Supporting Files */,
				0074ABB228174B830037244A /* Samples */,
				00E5400C27F3CCA100CF66D5 /* SamplesApp.swift */,
				00E5400E27F3CCA200CF66D5 /* Assets.xcassets */,
				798C2DA62AFC505600EE7E97 /* PrivacyInfo.xcprivacy */,
				001C6DD827FE585A00D472C2 /* AppSecrets.swift.masque */,
				0074ABCA2817B8DB0037244A /* SamplesApp+Samples.swift.tache */,
			);
			path = Shared;
			sourceTree = "<group>";
		};
		00E5401427F3CCA200CF66D5 /* Products */ = {
			isa = PBXGroup;
			children = (
				00E5401327F3CCA200CF66D5 /* ArcGIS Maps SDK Samples.app */,
			);
			name = Products;
			sourceTree = "<group>";
		};
		00E7C15A2BBE1BF000B85D69 /* Snap geometry edits */ = {
			isa = PBXGroup;
			children = (
				00E7C1592BBE1BF000B85D69 /* SnapGeometryEditsView.swift */,
				00E1D90A2BC0AF97001AEB6A /* SnapGeometryEditsView.SnapSettingsView.swift */,
				00E1D90C2BC0B125001AEB6A /* SnapGeometryEditsView.GeometryEditorModel.swift */,
				00E1D90E2BC0B1E8001AEB6A /* SnapGeometryEditsView.GeometryEditorMenu.swift */,
			);
			path = "Snap geometry edits";
			sourceTree = "<group>";
		};
		102B6A352BFD5AD1009F763C /* Identify features in WMS layer */ = {
			isa = PBXGroup;
			children = (
				102B6A362BFD5B55009F763C /* IdentifyFeaturesInWMSLayerView.swift */,
			);
			path = "Identify features in WMS layer";
			sourceTree = "<group>";
		};
		108EC03F29D25AE1000F35D0 /* Query feature table */ = {
			isa = PBXGroup;
			children = (
				108EC04029D25B2C000F35D0 /* QueryFeatureTableView.swift */,
			);
			path = "Query feature table";
			sourceTree = "<group>";
		};
		10B782032BE55C52007EAE6C /* Generate offline map with custom parameters */ = {
			isa = PBXGroup;
			children = (
				10B782042BE55D7E007EAE6C /* GenerateOfflineMapWithCustomParametersView.swift */,
				10B782072BE5A058007EAE6C /* GenerateOfflineMapWithCustomParametersView.CustomParameters.swift */,
				10BD9EB32BF51B4B00ABDBD5 /* GenerateOfflineMapWithCustomParametersView.Model.swift */,
			);
			path = "Generate offline map with custom parameters";
			sourceTree = "<group>";
		};
		10D321912BDB187400B39B1B /* 85282f2aaa2844d8935cdb8722e22a93 */ = {
			isa = PBXGroup;
			children = (
				10D321922BDB187400B39B1B /* naperville_imagery.tpkx */,
			);
			path = 85282f2aaa2844d8935cdb8722e22a93;
			sourceTree = "<group>";
		};
		10D321942BDB1C2E00B39B1B /* Generate offline map with local basemap */ = {
			isa = PBXGroup;
			children = (
				10D321952BDB1CB500B39B1B /* GenerateOfflineMapWithLocalBasemapView.swift */,
			);
			path = "Generate offline map with local basemap";
			sourceTree = "<group>";
		};
		1C0C1C3229D34DAE005C8B24 /* Change viewpoint */ = {
			isa = PBXGroup;
			children = (
				1C0C1C3429D34DAE005C8B24 /* ChangeViewpointView.swift */,
			);
			path = "Change viewpoint";
			sourceTree = "<group>";
		};
		1C19B4EA2A578E46001D2506 /* Create load report */ = {
			isa = PBXGroup;
			children = (
				1C19B4EF2A578E46001D2506 /* CreateLoadReportView.Model.swift */,
				1C19B4ED2A578E46001D2506 /* CreateLoadReportView.swift */,
				1C19B4EB2A578E46001D2506 /* CreateLoadReportView.Views.swift */,
			);
			path = "Create load report";
			sourceTree = "<group>";
		};
		1C2538472BABAC7B00337307 /* Augment reality to navigate route */ = {
			isa = PBXGroup;
			children = (
				1C2538532BABACB100337307 /* AugmentRealityToNavigateRouteView.swift */,
				1C2538522BABACB100337307 /* AugmentRealityToNavigateRouteView.ARSceneView.swift */,
			);
			path = "Augment reality to navigate route";
			sourceTree = "<group>";
		};
		1C26ED122A859525009B7721 /* Filter features in scene */ = {
			isa = PBXGroup;
			children = (
				1C26ED152A859525009B7721 /* FilterFeaturesInSceneView.swift */,
			);
			path = "Filter features in scene";
			sourceTree = "<group>";
		};
		1C3B7DC22A5F64FC00907443 /* Analyze network with subnetwork trace */ = {
			isa = PBXGroup;
			children = (
				1C3B7DC32A5F64FC00907443 /* AnalyzeNetworkWithSubnetworkTraceView.Model.swift */,
				1C3B7DC62A5F64FC00907443 /* AnalyzeNetworkWithSubnetworkTraceView.swift */,
			);
			path = "Analyze network with subnetwork trace";
			sourceTree = "<group>";
		};
		1C42E04129D2396B004FC4BE /* Show popup */ = {
			isa = PBXGroup;
			children = (
				1C42E04329D2396B004FC4BE /* ShowPopupView.swift */,
			);
			path = "Show popup";
			sourceTree = "<group>";
		};
		1C43BC782A43781100509BF8 /* Set visibility of subtype sublayer */ = {
			isa = PBXGroup;
			children = (
				1C43BC7C2A43781100509BF8 /* SetVisibilityOfSubtypeSublayerView.Model.swift */,
				1C43BC7E2A43781100509BF8 /* SetVisibilityOfSubtypeSublayerView.swift */,
				1C43BC792A43781100509BF8 /* SetVisibilityOfSubtypeSublayerView.Views.swift */,
			);
			path = "Set visibility of subtype sublayer";
			sourceTree = "<group>";
		};
		1C8EC7422BAE2891001A6929 /* Augment reality to collect data */ = {
			isa = PBXGroup;
			children = (
				1C8EC7432BAE2891001A6929 /* AugmentRealityToCollectDataView.swift */,
			);
			path = "Augment reality to collect data";
			sourceTree = "<group>";
		};
		1C965C4629DBA879002F8536 /* 681d6f7694644709a7c830ec57a2d72b */ = {
			isa = PBXGroup;
			children = (
				004FE87029DF5D8700075217 /* Bristol */,
			);
			path = 681d6f7694644709a7c830ec57a2d72b;
			sourceTree = "<group>";
		};
		1C9B74C429DB43580038B06F /* Show realistic light and shadows */ = {
			isa = PBXGroup;
			children = (
				1C9B74C529DB43580038B06F /* ShowRealisticLightAndShadowsView.swift */,
			);
			path = "Show realistic light and shadows";
			sourceTree = "<group>";
		};
		1C9B74D229DB54560038B06F /* Change camera controller */ = {
			isa = PBXGroup;
			children = (
				1C9B74D529DB54560038B06F /* ChangeCameraControllerView.swift */,
			);
			path = "Change camera controller";
			sourceTree = "<group>";
		};
		1CAB8D402A3CEAB0002AA649 /* Run valve isolation trace */ = {
			isa = PBXGroup;
			children = (
				1CAB8D442A3CEAB0002AA649 /* RunValveIsolationTraceView.Model.swift */,
				1CAB8D472A3CEAB0002AA649 /* RunValveIsolationTraceView.swift */,
			);
			path = "Run valve isolation trace";
			sourceTree = "<group>";
		};
		1CAF831A2A20305F000E1E60 /* Show utility associations */ = {
			isa = PBXGroup;
			children = (
				1CAF831B2A20305F000E1E60 /* ShowUtilityAssociationsView.swift */,
			);
			path = "Show utility associations";
			sourceTree = "<group>";
		};
		218F35B229C28F4A00502022 /* Authenticate with OAuth */ = {
			isa = PBXGroup;
			children = (
				218F35B329C28F4A00502022 /* AuthenticateWithOAuthView.swift */,
			);
			path = "Authenticate with OAuth";
			sourceTree = "<group>";
		};
		3E54CF202C66AFA400DD2F18 /* Add web tiled layer */ = {
			isa = PBXGroup;
			children = (
				3E54CF212C66AFBE00DD2F18 /* AddWebTiledLayerView.swift */,
			);
			path = "Add web tiled layer";
			sourceTree = "<group>";
		};
		3E720F9B2C619ACD00E22A9E /* Set initial viewpoint */ = {
			isa = PBXGroup;
			children = (
				3E720F9C2C619B1700E22A9E /* SetInitialViewpointView.swift */,
			);
			path = "Set initial viewpoint";
			sourceTree = "<group>";
		};
		3E9F77712C6A609B0022CAB5 /* Query feature count and extent */ = {
			isa = PBXGroup;
			children = (
				3E9F77722C6A60FA0022CAB5 /* QueryFeatureCountAndExtentView.swift */,
			);
			path = "Query feature count and extent";
			sourceTree = "<group>";
		};
		3EEDE7CC2C5D735E00510104 /* Set spatial reference */ = {
			isa = PBXGroup;
			children = (
				3EEDE7CD2C5D73F700510104 /* SetSpatialReferenceView.swift */,
			);
			path = "Set spatial reference";
			sourceTree = "<group>";
		};
		4D126D6829CA1B6000CFB7A7 /* Show device location with NMEA data sources */ = {
			isa = PBXGroup;
			children = (
				4D126D6929CA1B6000CFB7A7 /* ShowDeviceLocationWithNMEADataSourcesView.swift */,
				4D126D7D29CA43D200CFB7A7 /* ShowDeviceLocationWithNMEADataSourcesView.Model.swift */,
				4D126D7129CA1E1800CFB7A7 /* FileNMEASentenceReader.swift */,
			);
			path = "Show device location with NMEA data sources";
			sourceTree = "<group>";
		};
		4D126D7629CA3B3F00CFB7A7 /* d5bad9f4fee9483791e405880fb466da */ = {
			isa = PBXGroup;
			children = (
				4D126D7B29CA3E6000CFB7A7 /* Redlands.nmea */,
			);
			path = d5bad9f4fee9483791e405880fb466da;
			sourceTree = "<group>";
		};
		4D2ADC3E29C26D05003B367F /* Add dynamic entity layer */ = {
			isa = PBXGroup;
			children = (
				4D2ADC3F29C26D05003B367F /* AddDynamicEntityLayerView.swift */,
				4D2ADC6629C50BD6003B367F /* AddDynamicEntityLayerView.Model.swift */,
				4D2ADC6829C50C4C003B367F /* AddDynamicEntityLayerView.SettingsView.swift */,
				00F279D52AF418DC00CECAF8 /* AddDynamicEntityLayerView.VehicleCallout.swift */,
			);
			path = "Add dynamic entity layer";
			sourceTree = "<group>";
		};
		4D2ADC5329C4F612003B367F /* Change map view background */ = {
			isa = PBXGroup;
			children = (
				4D2ADC5529C4F612003B367F /* ChangeMapViewBackgroundView.swift */,
				4D2ADC5829C4F612003B367F /* ChangeMapViewBackgroundView.SettingsView.swift */,
				4D2ADC6129C5071C003B367F /* ChangeMapViewBackgroundView.Model.swift */,
			);
			path = "Change map view background";
			sourceTree = "<group>";
		};
		7573E81229D6134C00BEED9C /* Trace utility network */ = {
			isa = PBXGroup;
			children = (
				7573E81329D6134C00BEED9C /* TraceUtilityNetworkView.Model.swift */,
				7573E81529D6134C00BEED9C /* TraceUtilityNetworkView.Enums.swift */,
				7573E81729D6134C00BEED9C /* TraceUtilityNetworkView.Views.swift */,
				7573E81829D6134C00BEED9C /* TraceUtilityNetworkView.swift */,
			);
			path = "Trace utility network";
			sourceTree = "<group>";
		};
		75DD739029D38B1B0010229D /* Navigate route */ = {
			isa = PBXGroup;
			children = (
				75DD739129D38B1B0010229D /* NavigateRouteView.swift */,
			);
			path = "Navigate route";
			sourceTree = "<group>";
		};
		792222DB2A81AA5D00619FFE /* a8a942c228af4fac96baa78ad60f511f */ = {
			isa = PBXGroup;
			children = (
				792222DC2A81AA5D00619FFE /* AIS_MarineCadastre_SelectedVessels_CustomDataSource.jsonl */,
			);
			path = a8a942c228af4fac96baa78ad60f511f;
			sourceTree = "<group>";
		};
		79B7B8082A1BF8B300F57C27 /* Create and save KML file */ = {
			isa = PBXGroup;
			children = (
				79302F842A1ED4E30002336A /* CreateAndSaveKMLView.Model.swift */,
				79B7B8092A1BF8EC00F57C27 /* CreateAndSaveKMLView.swift */,
				79302F862A1ED71B0002336A /* CreateAndSaveKMLView.Views.swift */,
			);
			path = "Create and save KML file";
			sourceTree = "<group>";
		};
		79D84D0C2A815BED00F45262 /* Add custom dynamic entity data source */ = {
			isa = PBXGroup;
			children = (
				79D84D0D2A815C5B00F45262 /* AddCustomDynamicEntityDataSourceView.swift */,
				7900C5F52A83FC3F002D430F /* AddCustomDynamicEntityDataSourceView.Vessel.swift */,
			);
			path = "Add custom dynamic entity data source";
			sourceTree = "<group>";
		};
		88F93CBE29C3D4E30006B28E /* Create and edit geometries */ = {
			isa = PBXGroup;
			children = (
				88F93CC029C3D59C0006B28E /* CreateAndEditGeometriesView.swift */,
			);
			path = "Create and edit geometries";
			sourceTree = "<group>";
		};
		9537AFC82C220ECB000923C5 /* 9d2987a825c646468b3ce7512fb76e2d */ = {
			isa = PBXGroup;
			children = (
				9537AFD62C220EF0000923C5 /* ExchangeSetwithoutUpdates */,
			);
			path = 9d2987a825c646468b3ce7512fb76e2d;
			sourceTree = "<group>";
		};
		954AEDEF2C01332F00265114 /* Select features in scene layer */ = {
			isa = PBXGroup;
			children = (
				954AEDED2C01332600265114 /* SelectFeaturesInSceneLayerView.swift */,
			);
			path = "Select features in scene layer";
			sourceTree = "<group>";
		};
		955271622C0E6750009B1ED4 /* Add raster from service */ = {
			isa = PBXGroup;
			children = (
				955271602C0E6749009B1ED4 /* AddRasterFromServiceView.swift */,
			);
			path = "Add raster from service";
			sourceTree = "<group>";
		};
		955AFAC52C10FD74009C8FE5 /* Apply mosaic rule to rasters */ = {
			isa = PBXGroup;
			children = (
				955AFAC32C10FD6F009C8FE5 /* ApplyMosaicRuleToRastersView.swift */,
			);
			path = "Apply mosaic rule to rasters";
			sourceTree = "<group>";
		};
		9579FCEB2C3360CA00FC8A1D /* Edit feature attachments */ = {
			isa = PBXGroup;
			children = (
				9579FCE92C3360BB00FC8A1D /* EditFeatureAttachmentsView.swift */,
				9547085B2C3C719800CA8579 /* EditFeatureAttachmentsView.Model.swift */,
			);
			path = "Edit feature attachments";
			sourceTree = "<group>";
		};
		95A5721A2C0FDCCE006E8B48 /* Show scale bar */ = {
			isa = PBXGroup;
			children = (
				95A572182C0FDCC9006E8B48 /* ShowScaleBarView.swift */,
			);
			path = "Show scale bar";
			sourceTree = "<group>";
		};
		95D2EE102C334D1D00683D53 /* Show service area */ = {
			isa = PBXGroup;
			children = (
				95D2EE0E2C334D1600683D53 /* ShowServiceAreaView.swift */,
			);
			path = "Show service area";
			sourceTree = "<group>";
		};
		95DEB9B72C127A97009BEC35 /* Show viewshed from point on map */ = {
			isa = PBXGroup;
			children = (
				95DEB9B52C127A92009BEC35 /* ShowViewshedFromPointOnMapView.swift */,
			);
			path = "Show viewshed from point on map";
			sourceTree = "<group>";
		};
		95E980732C26185000CB8912 /* Browse OGC API feature service */ = {
			isa = PBXGroup;
			children = (
				95E980702C26183000CB8912 /* BrowseOGCAPIFeatureServiceView.swift */,
			);
			path = "Browse OGC API feature service";
			sourceTree = "<group>";
		};
		95F3A52C2C07F0A600885DED /* Set surface navigation constraint */ = {
			isa = PBXGroup;
			children = (
				95F3A52A2C07F09C00885DED /* SetSurfaceNavigationConstraintView.swift */,
			);
			path = "Set surface navigation constraint";
			sourceTree = "<group>";
		};
		95F8912A2C46E9F00010EBED /* Show device location using indoor positioning */ = {
			isa = PBXGroup;
			children = (
				95F891282C46E9D60010EBED /* ShowDeviceLocationUsingIndoorPositioningView.swift */,
				9503056D2C46ECB70091B32D /* ShowDeviceLocationUsingIndoorPositioningView.Model.swift */,
			);
			path = "Show device location using indoor positioning";
			sourceTree = "<group>";
		};
		D70082E72ACF8F6C00E0C3C2 /* Identify KML features */ = {
			isa = PBXGroup;
			children = (
				D70082EA2ACF900100E0C3C2 /* IdentifyKMLFeaturesView.swift */,
			);
			path = "Identify KML features";
			sourceTree = "<group>";
		};
		D7010EBA2B05616900D43F55 /* Display scene from mobile scene package */ = {
			isa = PBXGroup;
			children = (
				D7010EBC2B05616900D43F55 /* DisplaySceneFromMobileScenePackageView.swift */,
			);
			path = "Display scene from mobile scene package";
			sourceTree = "<group>";
		};
		D701D7242A37C7E4006FF0C8 /* 07d62a792ab6496d9b772a24efea45d0 */ = {
			isa = PBXGroup;
			children = (
				D701D72B2A37C7F7006FF0C8 /* bradley_low_3ds */,
			);
			path = 07d62a792ab6496d9b772a24efea45d0;
			sourceTree = "<group>";
		};
		D704AA562AB22B7A00A3BB63 /* Group layers together */ = {
			isa = PBXGroup;
			children = (
				D704AA592AB22C1A00A3BB63 /* GroupLayersTogetherView.swift */,
				D75C35662AB50338003CD55F /* GroupLayersTogetherView.GroupLayerListView.swift */,
			);
			path = "Group layers together";
			sourceTree = "<group>";
		};
		D70539042CD0122D00F63F4A /* c78b149a1d52414682c86a5feeb13d30 */ = {
			isa = PBXGroup;
			children = (
				D70539032CD0122D00F63F4A /* mil2525d.stylx */,
			);
			path = c78b149a1d52414682c86a5feeb13d30;
			sourceTree = "<group>";
		};
		D70539082CD0122D00F63F4A /* e0d41b4b409a49a5a7ba11939d8535dc */ = {
			isa = PBXGroup;
			children = (
				D705390F2CD0127700F63F4A /* militaryoverlay.geodatabase */,
			);
			path = e0d41b4b409a49a5a7ba11939d8535dc;
			sourceTree = "<group>";
		};
		D7058B0B2B59E44B000A888A /* Style point with scene symbol */ = {
			isa = PBXGroup;
			children = (
				D7058B0D2B59E44B000A888A /* StylePointWithSceneSymbolView.swift */,
			);
			path = "Style point with scene symbol";
			sourceTree = "<group>";
		};
		D70789912CD160FD000DF215 /* Apply dictionary renderer to graphics overlay */ = {
			isa = PBXGroup;
			children = (
				D707898E2CD160FD000DF215 /* ApplyDictionaryRendererToGraphicsOverlayView.swift */,
			);
			path = "Apply dictionary renderer to graphics overlay";
			sourceTree = "<group>";
		};
		D707899A2CD16324000DF215 /* 8776cfc26eed4485a03de6316826384c */ = {
			isa = PBXGroup;
			children = (
				D70789992CD16324000DF215 /* Mil2525DMessages.xml */,
			);
			path = 8776cfc26eed4485a03de6316826384c;
			sourceTree = "<group>";
		};
		D7084FA42AD771AA00EC7F4F /* Augment reality to fly over scene */ = {
			isa = PBXGroup;
			children = (
				D7084FA62AD771AA00EC7F4F /* AugmentRealityToFlyOverSceneView.swift */,
			);
			path = "Augment reality to fly over scene";
			sourceTree = "<group>";
		};
		D71099692A27D8880065A1C1 /* Densify and generalize geometry */ = {
			isa = PBXGroup;
			children = (
				D710996C2A27D9210065A1C1 /* DensifyAndGeneralizeGeometryView.swift */,
				D710996F2A2802FA0065A1C1 /* DensifyAndGeneralizeGeometryView.SettingsView.swift */,
			);
			path = "Densify and generalize geometry";
			sourceTree = "<group>";
		};
		D71371782BD88ECC00EB2F86 /* Monitor changes to layer view state */ = {
			isa = PBXGroup;
			children = (
				D71371752BD88ECC00EB2F86 /* MonitorChangesToLayerViewStateView.swift */,
			);
			path = "Monitor changes to layer view state";
			sourceTree = "<group>";
		};
		D713C6D42CB990600073AA72 /* Add KML layer */ = {
			isa = PBXGroup;
			children = (
				D713C6D12CB990600073AA72 /* AddKMLLayerView.swift */,
			);
			path = "Add KML layer";
			sourceTree = "<group>";
		};
		D713C6F62CB9B9A60073AA72 /* 324e4742820e46cfbe5029ff2c32cb1f */ = {
			isa = PBXGroup;
			children = (
				D713C6F52CB9B9A60073AA72 /* US_State_Capitals.kml */,
			);
			path = 324e4742820e46cfbe5029ff2c32cb1f;
			sourceTree = "<group>";
		};
		D71563E62D5AC2B600D2E948 /* Create KML multi-track */ = {
			isa = PBXGroup;
			children = (
				D71563E32D5AC2B600D2E948 /* CreateKMLMultiTrackView.swift */,
				D789AAAC2D66C718007A8E0E /* CreateKMLMultiTrackView.Model.swift */,
			);
			path = "Create KML multi-track";
			sourceTree = "<group>";
		};
		D718A1E92B575FD900447087 /* Manage bookmarks */ = {
			isa = PBXGroup;
			children = (
				D718A1EA2B575FD900447087 /* ManageBookmarksView.swift */,
			);
			path = "Manage bookmarks";
			sourceTree = "<group>";
		};
		D71A9DE12D8CC88D00CA03CB /* Snap geometry edits with utility network rules */ = {
			isa = PBXGroup;
			children = (
				D71A9DE02D8CC88D00CA03CB /* SnapGeometryEditsWithUtilityNetworkRulesView.swift */,
				D703F04C2D9334AC0077E3A8 /* SnapGeometryEditsWithUtilityNetworkRulesView.Model.swift */,
			);
			path = "Snap geometry edits with utility network rules";
			sourceTree = "<group>";
		};
		D71C5F602AAA7854006599FD /* Create symbol styles from web styles */ = {
			isa = PBXGroup;
			children = (
				D71C5F632AAA7A88006599FD /* CreateSymbolStylesFromWebStylesView.swift */,
			);
			path = "Create symbol styles from web styles";
			sourceTree = "<group>";
		};
		D71C909E2C6C249B0018C63E /* Style geometry types with symbols */ = {
			isa = PBXGroup;
			children = (
				D71C909C2C6C249B0018C63E /* StyleGeometryTypesWithSymbolsView.swift */,
				D71C909D2C6C249B0018C63E /* StyleGeometryTypesWithSymbolsView.Views.swift */,
			);
			path = "Style geometry types with symbols";
			sourceTree = "<group>";
		};
		D7201CD72CC6B710004BDB7D /* Add tiled layer as basemap */ = {
			isa = PBXGroup;
			children = (
				D7201CD42CC6B710004BDB7D /* AddTiledLayerAsBasemapView.swift */,
			);
			path = "Add tiled layer as basemap";
			sourceTree = "<group>";
		};
		D7201D032CC6D3B5004BDB7D /* Add vector tiled layer from custom style */ = {
			isa = PBXGroup;
			children = (
				D7201D002CC6D3B5004BDB7D /* AddVectorTiledLayerFromCustomStyleView.swift */,
			);
			path = "Add vector tiled layer from custom style";
			sourceTree = "<group>";
		};
		D7201D2A2CC6D829004BDB7D /* f4b742a57af344988b02227e2824ca5f */ = {
			isa = PBXGroup;
			children = (
				D7201D292CC6D829004BDB7D /* dodge_city.vtpk */,
			);
			path = f4b742a57af344988b02227e2824ca5f;
			sourceTree = "<group>";
		};
		D721EEA62ABDFF550040BE46 /* 174150279af74a2ba6f8b87a567f480b */ = {
			isa = PBXGroup;
			children = (
				D721EEA72ABDFF550040BE46 /* LothianRiversAnno.mmpk */,
			);
			path = 174150279af74a2ba6f8b87a567f480b;
			sourceTree = "<group>";
		};
		D722BD1E2A420D7E002C2087 /* Show extruded features */ = {
			isa = PBXGroup;
			children = (
				D722BD212A420DAD002C2087 /* ShowExtrudedFeaturesView.swift */,
			);
			path = "Show extruded features";
			sourceTree = "<group>";
		};
		D7232EDD2AC1E5410079ABFF /* Play KML tour */ = {
			isa = PBXGroup;
			children = (
				D7232EE02AC1E5AA0079ABFF /* PlayKMLTourView.swift */,
			);
			path = "Play KML tour";
			sourceTree = "<group>";
		};
		D72F27292ADA1E4400F906DA /* Augment reality to show tabletop scene */ = {
			isa = PBXGroup;
			children = (
				D72F272B2ADA1E4400F906DA /* AugmentRealityToShowTabletopSceneView.swift */,
			);
			path = "Augment reality to show tabletop scene";
			sourceTree = "<group>";
		};
		D731F3BD2AD0D22500A8431E /* Identify graphics */ = {
			isa = PBXGroup;
			children = (
				D731F3C02AD0D2AC00A8431E /* IdentifyGraphicsView.swift */,
			);
			path = "Identify graphics";
			sourceTree = "<group>";
		};
		D7337C5C2ABD137400A5D865 /* Show mobile map package expiration date */ = {
			isa = PBXGroup;
			children = (
				D7337C5F2ABD142D00A5D865 /* ShowMobileMapPackageExpirationDateView.swift */,
			);
			path = "Show mobile map package expiration date";
			sourceTree = "<group>";
		};
		D733CA182BED980D00FBDE4C /* Edit and sync features with feature service */ = {
			isa = PBXGroup;
			children = (
				D733CA152BED980D00FBDE4C /* EditAndSyncFeaturesWithFeatureServiceView.swift */,
				D74ECD0C2BEEAE2F007C0FA6 /* EditAndSyncFeaturesWithFeatureServiceView.Model.swift */,
			);
			path = "Edit and sync features with feature service";
			sourceTree = "<group>";
		};
		D734FA072A183A5A00246D7E /* Set max extent */ = {
			isa = PBXGroup;
			children = (
				D734FA092A183A5B00246D7E /* SetMaxExtentView.swift */,
			);
			path = "Set max extent";
			sourceTree = "<group>";
		};
		D7352F8D2BD992C40013FFEF /* Monitor changes to draw status */ = {
			isa = PBXGroup;
			children = (
				D7352F8A2BD992C40013FFEF /* MonitorChangesToDrawStatusView.swift */,
			);
			path = "Monitor changes to draw status";
			sourceTree = "<group>";
		};
		D735717F2CB613100046A433 /* 5028bf3513ff4c38b28822d010a4937c */ = {
			isa = PBXGroup;
			children = (
				D73571D62CB6131E0046A433 /* hydrography */,
			);
			path = 5028bf3513ff4c38b28822d010a4937c;
			sourceTree = "<group>";
		};
		D73E61952BDAEE6600457932 /* Match viewpoint of geo views */ = {
			isa = PBXGroup;
			children = (
				D73E61922BDAEE6600457932 /* MatchViewpointOfGeoViewsView.swift */,
			);
			path = "Match viewpoint of geo views";
			sourceTree = "<group>";
		};
		D73E619D2BDB21F400457932 /* Edit with branch versioning */ = {
			isa = PBXGroup;
			children = (
				D73E619A2BDB21F400457932 /* EditWithBranchVersioningView.swift */,
				D7114A0C2BDC6A3300FA68CA /* EditWithBranchVersioningView.Model.swift */,
				D7044B952BE18D73000F2C43 /* EditWithBranchVersioningView.Views.swift */,
			);
			path = "Edit with branch versioning";
			sourceTree = "<group>";
		};
		D73F06652B5EE73D000B574F /* Query features with Arcade expression */ = {
			isa = PBXGroup;
			children = (
				D73F06662B5EE73D000B574F /* QueryFeaturesWithArcadeExpressionView.swift */,
			);
			path = "Query features with Arcade expression";
			sourceTree = "<group>";
		};
		D73F8CF22AB1089900CD39DA /* 751138a2e0844e06853522d54103222a */ = {
			isa = PBXGroup;
			children = (
				D73F8CF32AB1089900CD39DA /* Restaurant.stylx */,
			);
			path = 751138a2e0844e06853522d54103222a;
			sourceTree = "<group>";
		};
		D73FABE82AD4A0370048EC70 /* Create mobile geodatabase */ = {
			isa = PBXGroup;
			children = (
				D71FCB892AD6277E000E517C /* CreateMobileGeodatabaseView.Model.swift */,
				D73FC0FC2AD4A18D0067A19B /* CreateMobileGeodatabaseView.swift */,
			);
			path = "Create mobile geodatabase";
			sourceTree = "<group>";
		};
		D73FCFF32B02A3AA0006360D /* Find address with reverse geocode */ = {
			isa = PBXGroup;
			children = (
				D73FCFF42B02A3AA0006360D /* FindAddressWithReverseGeocodeView.swift */,
			);
			path = "Find address with reverse geocode";
			sourceTree = "<group>";
		};
		D742E48E2B04132B00690098 /* Display web scene from portal item */ = {
			isa = PBXGroup;
			children = (
				D742E48F2B04132B00690098 /* DisplayWebSceneFromPortalItemView.swift */,
			);
			path = "Display web scene from portal item";
			sourceTree = "<group>";
		};
		D744FD132A2112360084A66C /* Create convex hull around points */ = {
			isa = PBXGroup;
			children = (
				D744FD162A2112D90084A66C /* CreateConvexHullAroundPointsView.swift */,
			);
			path = "Create convex hull around points";
			sourceTree = "<group>";
		};
		D7464F182ACE0445007FEE88 /* Identify raster cell */ = {
			isa = PBXGroup;
			children = (
				D7464F1D2ACE04B3007FEE88 /* IdentifyRasterCellView.swift */,
			);
			path = "Identify raster cell";
			sourceTree = "<group>";
		};
		D7464F202ACE0910007FEE88 /* b5f977c78ec74b3a8857ca86d1d9b318 */ = {
			isa = PBXGroup;
			children = (
				D7464F2A2ACE0964007FEE88 /* SA_EVI_8Day_03May20 */,
			);
			path = b5f977c78ec74b3a8857ca86d1d9b318;
			sourceTree = "<group>";
		};
		D7497F382AC4B45300167AD2 /* Display dimensions */ = {
			isa = PBXGroup;
			children = (
				D7497F3B2AC4B4C100167AD2 /* DisplayDimensionsView.swift */,
			);
			path = "Display dimensions";
			sourceTree = "<group>";
		};
		D7497F3E2AC4BA4100167AD2 /* f5ff6f5556a945bca87ca513b8729a1e */ = {
			isa = PBXGroup;
			children = (
				D7497F3F2AC4BA4100167AD2 /* Edinburgh_Pylon_Dimensions.mmpk */,
			);
			path = f5ff6f5556a945bca87ca513b8729a1e;
			sourceTree = "<group>";
		};
		D74C8BFA2ABA5572007C76B8 /* Style symbols from mobile style file */ = {
			isa = PBXGroup;
			children = (
				D7337C592ABCFDB100A5D865 /* StyleSymbolsFromMobileStyleFileView.SymbolOptionsListView.swift */,
				D74C8BFD2ABA5605007C76B8 /* StyleSymbolsFromMobileStyleFileView.swift */,
			);
			path = "Style symbols from mobile style file";
			sourceTree = "<group>";
		};
		D74C8C002ABA6202007C76B8 /* 1bd036f221f54a99abc9e46ff3511cbf */ = {
			isa = PBXGroup;
			children = (
				D74C8C012ABA6202007C76B8 /* emoji-mobile.stylx */,
			);
			path = 1bd036f221f54a99abc9e46ff3511cbf;
			sourceTree = "<group>";
		};
		D74EA7802B6DADA5008F6C7C /* Validate utility network topology */ = {
			isa = PBXGroup;
			children = (
				D74EA7812B6DADA5008F6C7C /* ValidateUtilityNetworkTopologyView.swift */,
				D76495202B74687E0042699E /* ValidateUtilityNetworkTopologyView.Model.swift */,
				D7C97B552B75C10C0097CDA1 /* ValidateUtilityNetworkTopologyView.Views.swift */,
			);
			path = "Validate utility network topology";
			sourceTree = "<group>";
		};
		D74F6C412D0CD51B00D4FB15 /* Configure electronic navigational charts */ = {
			isa = PBXGroup;
			children = (
				D74F6C3E2D0CD51B00D4FB15 /* ConfigureElectronicNavigationalChartsView.swift */,
			);
			path = "Configure electronic navigational charts";
			sourceTree = "<group>";
		};
		D751017D2A2E490800B8FA48 /* Show labels on layer */ = {
			isa = PBXGroup;
			children = (
				D75101802A2E493600B8FA48 /* ShowLabelsOnLayerView.swift */,
			);
			path = "Show labels on layer";
			sourceTree = "<group>";
		};
		D751018A2A2E960300B8FA48 /* Identify layer features */ = {
			isa = PBXGroup;
			children = (
				D751018D2A2E962D00B8FA48 /* IdentifyLayerFeaturesView.swift */,
			);
			path = "Identify layer features";
			sourceTree = "<group>";
		};
		D751B4C72CD3E572005CE750 /* Add KML layer with network links */ = {
			isa = PBXGroup;
			children = (
				D751B4C42CD3E572005CE750 /* AddKMLLayerWithNetworkLinksView.swift */,
			);
			path = "Add KML layer with network links";
			sourceTree = "<group>";
		};
		D752D93C2A3914E5003EB25E /* Manage operational layers */ = {
			isa = PBXGroup;
			children = (
				D752D93F2A39154C003EB25E /* ManageOperationalLayersView.swift */,
			);
			path = "Manage operational layers";
			sourceTree = "<group>";
		};
		D752D9422A3A6EB8003EB25E /* Monitor changes to map load status */ = {
			isa = PBXGroup;
			children = (
				D752D9452A3A6F7F003EB25E /* MonitorChangesToMapLoadStatusView.swift */,
			);
			path = "Monitor changes to map load status";
			sourceTree = "<group>";
		};
		D752D95B2A3BCDD4003EB25E /* Display map from portal item */ = {
			isa = PBXGroup;
			children = (
				D752D95E2A3BCE06003EB25E /* DisplayMapFromPortalItemView.swift */,
			);
			path = "Display map from portal item";
			sourceTree = "<group>";
		};
		D75362CC2A1E862B00D83028 /* Apply unique value renderer */ = {
			isa = PBXGroup;
			children = (
				D75362D12A1E886700D83028 /* ApplyUniqueValueRendererView.swift */,
			);
			path = "Apply unique value renderer";
			sourceTree = "<group>";
		};
		D7553CD62AE2DFEC00DC2A70 /* Geocode offline */ = {
			isa = PBXGroup;
			children = (
				D72C43F22AEB066D00B6157B /* GeocodeOfflineView.Model.swift */,
				D7553CD82AE2DFEC00DC2A70 /* GeocodeOfflineView.swift */,
			);
			path = "Geocode offline";
			sourceTree = "<group>";
		};
		D7588F5B2B7D8DAA008B75E2 /* Navigate route with rerouting */ = {
			isa = PBXGroup;
			children = (
				D7588F5C2B7D8DAA008B75E2 /* NavigateRouteWithReroutingView.swift */,
				D7781D4A2B7ECCB700E53C51 /* NavigateRouteWithReroutingView.Model.swift */,
			);
			path = "Navigate route with rerouting";
			sourceTree = "<group>";
		};
		D75B584D2AAFB2C20038B3B4 /* Style features with custom dictionary */ = {
			isa = PBXGroup;
			children = (
				D75B58502AAFB3030038B3B4 /* StyleFeaturesWithCustomDictionaryView.swift */,
			);
			path = "Style features with custom dictionary";
			sourceTree = "<group>";
		};
		D75E5EE52CC0340100252595 /* List contents of KML file */ = {
			isa = PBXGroup;
			children = (
				D75E5EE22CC0340100252595 /* ListContentsOfKMLFileView.swift */,
			);
			path = "List contents of KML file";
			sourceTree = "<group>";
		};
		D75E5EEB2CC0466900252595 /* da301cb122874d5497f8a8f6c81eb36e */ = {
			isa = PBXGroup;
			children = (
				D75E5EEA2CC0466900252595 /* esri_test_data.kmz */,
			);
			path = da301cb122874d5497f8a8f6c81eb36e;
			sourceTree = "<group>";
		};
		D75E5EF02CC049D500252595 /* Edit features using feature forms */ = {
			isa = PBXGroup;
			children = (
				D75E5EED2CC049D500252595 /* EditFeaturesUsingFeatureFormsView.swift */,
			);
			path = "Edit features using feature forms";
			sourceTree = "<group>";
		};
		D75F66322B48EABC00434974 /* Search for web map */ = {
			isa = PBXGroup;
			children = (
				D75F66332B48EABC00434974 /* SearchForWebMapView.swift */,
				D7C6420B2B4F47E10042B8F7 /* SearchForWebMapView.Model.swift */,
				D71D516D2B51D7B600B2A2BE /* SearchForWebMapView.Views.swift */,
			);
			path = "Search for web map";
			sourceTree = "<group>";
		};
		D76000AA2AF19C2300B3084D /* Find route in mobile map package */ = {
			isa = PBXGroup;
			children = (
				D73723782AF5ADD700846884 /* FindRouteInMobileMapPackageView.MobileMapView.swift */,
				D73723742AF5877500846884 /* FindRouteInMobileMapPackageView.Models.swift */,
				D76000AB2AF19C2300B3084D /* FindRouteInMobileMapPackageView.swift */,
			);
			path = "Find route in mobile map package";
			sourceTree = "<group>";
		};
		D76000B52AF19FC900B3084D /* 260eb6535c824209964cf281766ebe43 */ = {
			isa = PBXGroup;
			children = (
				D76000B62AF19FCA00B3084D /* SanFrancisco.mmpk */,
			);
			path = 260eb6535c824209964cf281766ebe43;
			sourceTree = "<group>";
		};
		D762AF5E2BF6A7B900ECE3C7 /* Edit features with feature-linked annotation */ = {
			isa = PBXGroup;
			children = (
				D762AF5B2BF6A7B900ECE3C7 /* EditFeaturesWithFeatureLinkedAnnotationView.swift */,
				D7BA38902BFBC476009954F5 /* EditFeaturesWithFeatureLinkedAnnotationView.Model.swift */,
			);
			path = "Edit features with feature-linked annotation";
			sourceTree = "<group>";
		};
		D762AF642BF6A96100ECE3C7 /* 74c0c9fa80f4498c9739cc42531e9948 */ = {
			isa = PBXGroup;
			children = (
				D762AF632BF6A96100ECE3C7 /* loudoun_anno.geodatabase */,
			);
			path = 74c0c9fa80f4498c9739cc42531e9948;
			sourceTree = "<group>";
		};
		D762DA0D2D94C750001052DD /* 0fd3a39660d54c12b05d5f81f207dffd */ = {
			isa = PBXGroup;
			children = (
				D762DA0C2D94C750001052DD /* NapervilleGasUtilities.geodatabase */,
			);
			path = 0fd3a39660d54c12b05d5f81f207dffd;
			sourceTree = "<group>";
		};
		D7635FEA2B9272CB0044AB97 /* Display clusters */ = {
			isa = PBXGroup;
			children = (
				D7635FED2B9272CB0044AB97 /* DisplayClustersView.swift */,
			);
			path = "Display clusters";
			sourceTree = "<group>";
		};
		D7635FF32B9277DC0044AB97 /* Configure clusters */ = {
			isa = PBXGroup;
			children = (
				D7635FF82B9277DC0044AB97 /* ConfigureClustersView.swift */,
				D7635FF52B9277DC0044AB97 /* ConfigureClustersView.Model.swift */,
				D7635FF72B9277DC0044AB97 /* ConfigureClustersView.SettingsView.swift */,
			);
			path = "Configure clusters";
			sourceTree = "<group>";
		};
		D764B7DE2BE2F89D002E2F92 /* Edit geodatabase with transactions */ = {
			isa = PBXGroup;
			children = (
				D764B7DB2BE2F89D002E2F92 /* EditGeodatabaseWithTransactionsView.swift */,
				D769DF322BEC1A1C0062AE95 /* EditGeodatabaseWithTransactionsView.Model.swift */,
			);
			path = "Edit geodatabase with transactions";
			sourceTree = "<group>";
		};
		D76929F32B4F78340047205E /* Orbit camera around object */ = {
			isa = PBXGroup;
			children = (
				D76929F52B4F78340047205E /* OrbitCameraAroundObjectView.swift */,
				D718A1E62B570F7500447087 /* OrbitCameraAroundObjectView.Model.swift */,
			);
			path = "Orbit camera around object";
			sourceTree = "<group>";
		};
		D769C20D2A28FF8600030F61 /* Set up location-driven geotriggers */ = {
			isa = PBXGroup;
			children = (
				D769C2112A29019B00030F61 /* SetUpLocationDrivenGeotriggersView.swift */,
				D79EE76D2A4CEA5D005A52AE /* SetUpLocationDrivenGeotriggersView.Model.swift */,
			);
			path = "Set up location-driven geotriggers";
			sourceTree = "<group>";
		};
		D76CE8D62BFD7047009A8686 /* Set reference scale */ = {
			isa = PBXGroup;
			children = (
				D76CE8D52BFD7047009A8686 /* SetReferenceScaleView.swift */,
			);
			path = "Set reference scale";
			sourceTree = "<group>";
		};
		D7705D542AFC244E00CC0335 /* Find closest facility to multiple points */ = {
			isa = PBXGroup;
			children = (
				D7705D552AFC244E00CC0335 /* FindClosestFacilityToMultiplePointsView.swift */,
			);
			path = "Find closest facility to multiple points";
			sourceTree = "<group>";
		};
		D7705D5F2AFC570700CC0335 /* Find closest facility from point */ = {
			isa = PBXGroup;
			children = (
				D7705D612AFC570700CC0335 /* FindClosestFacilityFromPointView.swift */,
			);
			path = "Find closest facility from point";
			sourceTree = "<group>";
		};
		D771D0C52CD55211004C13CB /* Apply raster rendering rule */ = {
			isa = PBXGroup;
			children = (
				D771D0C22CD55211004C13CB /* ApplyRasterRenderingRuleView.swift */,
			);
			path = "Apply raster rendering rule";
			sourceTree = "<group>";
		};
		D77570BC2A29427200F490CD /* Animate images with image overlay */ = {
			isa = PBXGroup;
			children = (
				D77570BF2A2942F800F490CD /* AnimateImagesWithImageOverlayView.swift */,
			);
			path = "Animate images with image overlay";
			sourceTree = "<group>";
		};
		D77572AC2A295DC100F490CD /* d1453556d91e46dea191c20c398b82cd */ = {
			isa = PBXGroup;
			children = (
				D77572AD2A295DDD00F490CD /* PacificSouthWest2 */,
			);
			path = d1453556d91e46dea191c20c398b82cd;
			sourceTree = "<group>";
		};
		D776880E2B69826B007C3860 /* List spatial reference transformations */ = {
			isa = PBXGroup;
			children = (
				D77688102B69826B007C3860 /* ListSpatialReferenceTransformationsView.swift */,
				D757D14A2B6C46E50065F78F /* ListSpatialReferenceTransformationsView.Model.swift */,
			);
			path = "List spatial reference transformations";
			sourceTree = "<group>";
		};
		D7781D472B7EB03400E53C51 /* 4caec8c55ea2463982f1af7d9611b8d5 */ = {
			isa = PBXGroup;
			children = (
				D7781D482B7EB03400E53C51 /* SanDiegoTourPath.json */,
			);
			path = 4caec8c55ea2463982f1af7d9611b8d5;
			sourceTree = "<group>";
		};
		D77BC5352B59A2D3007B49B6 /* Style point with distance composite scene symbol */ = {
			isa = PBXGroup;
			children = (
				D77BC5362B59A2D3007B49B6 /* StylePointWithDistanceCompositeSceneSymbolView.swift */,
			);
			path = "Style point with distance composite scene symbol";
			sourceTree = "<group>";
		};
		D7848ED72CBD85A300F6F546 /* Add point scene layer */ = {
			isa = PBXGroup;
			children = (
				D7848ED42CBD85A300F6F546 /* AddPointSceneLayerView.swift */,
			);
			path = "Add point scene layer";
			sourceTree = "<group>";
		};
		D7848EFD2CBD986400F6F546 /* Add elevation source from raster */ = {
			isa = PBXGroup;
			children = (
				D7848EFA2CBD986400F6F546 /* AddElevationSourceFromRasterView.swift */,
			);
			path = "Add elevation source from raster";
			sourceTree = "<group>";
		};
		D78666A92A21616D00C60110 /* Find nearest vertex */ = {
			isa = PBXGroup;
			children = (
				D78666AC2A2161F100C60110 /* FindNearestVertexView.swift */,
			);
			path = "Find nearest vertex";
			sourceTree = "<group>";
		};
		D79482D32C35D872006521CD /* Create dynamic basemap gallery */ = {
			isa = PBXGroup;
			children = (
				D79482D02C35D872006521CD /* CreateDynamicBasemapGalleryView.swift */,
				D78FA4932C3C88880079313E /* CreateDynamicBasemapGalleryView.Views.swift */,
			);
			path = "Create dynamic basemap gallery";
			sourceTree = "<group>";
		};
		D7A737DF2BABB9FE00B7C7FC /* Augment reality to show hidden infrastructure */ = {
			isa = PBXGroup;
			children = (
				D7A737DC2BABB9FE00B7C7FC /* AugmentRealityToShowHiddenInfrastructureView.swift */,
				D77D9BFF2BB2438200B38A6C /* AugmentRealityToShowHiddenInfrastructureView.ARSceneView.swift */,
			);
			path = "Augment reality to show hidden infrastructure";
			sourceTree = "<group>";
		};
		D7A85A052CD5ABF5009DC68A /* Query with CQL filters */ = {
			isa = PBXGroup;
			children = (
				D7A85A022CD5ABF5009DC68A /* QueryWithCQLFiltersView.swift */,
			);
			path = "Query with CQL filters";
			sourceTree = "<group>";
		};
		D7ABA2F52A3256610021822B /* Measure distance in scene */ = {
			isa = PBXGroup;
			children = (
				D7ABA2F82A32579C0021822B /* MeasureDistanceInSceneView.swift */,
			);
			path = "Measure distance in scene";
			sourceTree = "<group>";
		};
		D7ABA2FB2A3287C10021822B /* Show viewshed from geoelement in scene */ = {
			isa = PBXGroup;
			children = (
				D7ABA2FE2A32881C0021822B /* ShowViewshedFromGeoelementInSceneView.swift */,
			);
			path = "Show viewshed from geoelement in scene";
			sourceTree = "<group>";
		};
		D7AE861A2AC39D750049B626 /* Display annotation */ = {
			isa = PBXGroup;
			children = (
				D7AE861D2AC39DC50049B626 /* DisplayAnnotationView.swift */,
			);
			path = "Display annotation";
			sourceTree = "<group>";
		};
		D7B3C5C02A43B71E001DA4D8 /* Create convex hull around geometries */ = {
			isa = PBXGroup;
			children = (
				D7634FAE2A43B7AC00F8AEFB /* CreateConvexHullAroundGeometriesView.swift */,
			);
			path = "Create convex hull around geometries";
			sourceTree = "<group>";
		};
		D7BA38962BFBFC0F009954F5 /* Query related features */ = {
			isa = PBXGroup;
			children = (
				D7BA38932BFBFC0F009954F5 /* QueryRelatedFeaturesView.swift */,
			);
			path = "Query related features";
			sourceTree = "<group>";
		};
		D7BB3DD12C5D781800FFCD56 /* 43809fd639f242fd8045ecbafd61a579 */ = {
			isa = PBXGroup;
			children = (
				D7BB3DD02C5D781800FFCD56 /* SaveTheBay.geodatabase */,
			);
			path = 43809fd639f242fd8045ecbafd61a579;
			sourceTree = "<group>";
		};
		D7BE7E6E2CC19CC3006DDB0C /* Add tiled layer */ = {
			isa = PBXGroup;
			children = (
				D7BE7E6B2CC19CC3006DDB0C /* AddTiledLayerView.swift */,
			);
			path = "Add tiled layer";
			sourceTree = "<group>";
		};
		D7BEBA9F2CBD9CCA00F882E7 /* 98092369c4ae4d549bbbd45dba993ebc */ = {
			isa = PBXGroup;
			children = (
				D7BEBA9E2CBD9CCA00F882E7 /* MontereyElevation.dt2 */,
			);
			path = 98092369c4ae4d549bbbd45dba993ebc;
			sourceTree = "<group>";
		};
		D7BEBAC22CBDC0F800F882E7 /* Add elevation source from tile package */ = {
			isa = PBXGroup;
			children = (
				D7BEBABF2CBDC0F800F882E7 /* AddElevationSourceFromTilePackageView.swift */,
			);
			path = "Add elevation source from tile package";
			sourceTree = "<group>";
		};
		D7BEBAC82CBDC81200F882E7 /* 52ca74b4ba8042b78b3c653696f34a9c */ = {
			isa = PBXGroup;
			children = (
				D7BEBAC72CBDC81200F882E7 /* MontereyElevation.tpkx */,
			);
			path = 52ca74b4ba8042b78b3c653696f34a9c;
			sourceTree = "<group>";
		};
		D7BEBAD12CBDFE1C00F882E7 /* Display alternate symbols at different scales */ = {
			isa = PBXGroup;
			children = (
				D7BEBACE2CBDFE1C00F882E7 /* DisplayAlternateSymbolsAtDifferentScalesView.swift */,
			);
			path = "Display alternate symbols at different scales";
			sourceTree = "<group>";
		};
		D7C16D172AC5F6C100689E89 /* Animate 3D graphic */ = {
			isa = PBXGroup;
			children = (
				D7058FB02ACB423C00A40F14 /* Animate3DGraphicView.Model.swift */,
				D7054AE82ACCCB6C007235BA /* Animate3DGraphicView.SettingsView.swift */,
				D7C16D1A2AC5F95300689E89 /* Animate3DGraphicView.swift */,
			);
			path = "Animate 3D graphic";
			sourceTree = "<group>";
		};
		D7C16D1D2AC5FE8200689E89 /* 5a9b60cee9ba41e79640a06bcdf8084d */ = {
			isa = PBXGroup;
			children = (
				D7C16D1E2AC5FE8200689E89 /* Pyrenees.csv */,
			);
			path = 5a9b60cee9ba41e79640a06bcdf8084d;
			sourceTree = "<group>";
		};
		D7C16D202AC5FE9800689E89 /* 290f0c571c394461a8b58b6775d0bd63 */ = {
			isa = PBXGroup;
			children = (
				D7C16D212AC5FE9800689E89 /* GrandCanyon.csv */,
			);
			path = 290f0c571c394461a8b58b6775d0bd63;
			sourceTree = "<group>";
		};
		D7C16D232AC5FEA600689E89 /* 12509ffdc684437f8f2656b0129d2c13 */ = {
			isa = PBXGroup;
			children = (
				D7C16D242AC5FEA600689E89 /* Snowdon.csv */,
			);
			path = 12509ffdc684437f8f2656b0129d2c13;
			sourceTree = "<group>";
		};
		D7C16D262AC5FEB600689E89 /* e87c154fb9c2487f999143df5b08e9b1 */ = {
			isa = PBXGroup;
			children = (
				D7C16D272AC5FEB600689E89 /* Hawaii.csv */,
			);
			path = e87c154fb9c2487f999143df5b08e9b1;
			sourceTree = "<group>";
		};
		D7C3AB462B683291008909B9 /* Set feature request mode */ = {
			isa = PBXGroup;
			children = (
				D7C3AB472B683291008909B9 /* SetFeatureRequestModeView.swift */,
			);
			path = "Set feature request mode";
			sourceTree = "<group>";
		};
		D7C5233F2BED9BBF00E8221A /* e4a398afe9a945f3b0f4dca1e4faccb5 */ = {
			isa = PBXGroup;
			children = (
				D7C5233E2BED9BBF00E8221A /* SanFrancisco.tpkx */,
			);
			path = e4a398afe9a945f3b0f4dca1e4faccb5;
			sourceTree = "<group>";
		};
		D7CC33FB2A31475C00198EDF /* Show line of sight between points */ = {
			isa = PBXGroup;
			children = (
				D7CC33FD2A31475C00198EDF /* ShowLineOfSightBetweenPointsView.swift */,
			);
			path = "Show line of sight between points";
			sourceTree = "<group>";
		};
		D7CDD3882CB86F0A00DE9766 /* Add point cloud layer from file */ = {
			isa = PBXGroup;
			children = (
				D7CDD3852CB86F0A00DE9766 /* AddPointCloudLayerFromFileView.swift */,
			);
			path = "Add point cloud layer from file";
			sourceTree = "<group>";
		};
		D7CDD38E2CB872EA00DE9766 /* 34da965ca51d4c68aa9b3a38edb29e00 */ = {
			isa = PBXGroup;
			children = (
				D7CDD38D2CB872EA00DE9766 /* sandiego-north-balboa-pointcloud.slpk */,
			);
			path = 34da965ca51d4c68aa9b3a38edb29e00;
			sourceTree = "<group>";
		};
		D7CE9F992AE2F575008F7A5F /* 22c3083d4fa74e3e9b25adfc9f8c0496 */ = {
			isa = PBXGroup;
			children = (
				D7CE9F9A2AE2F575008F7A5F /* streetmap_SD.tpkx */,
			);
			path = 22c3083d4fa74e3e9b25adfc9f8c0496;
			sourceTree = "<group>";
		};
		D7CE9F9C2AE2F585008F7A5F /* 3424d442ebe54f3cbf34462382d3aebe */ = {
			isa = PBXGroup;
			children = (
				D7CE9FA22AE2F595008F7A5F /* san-diego-eagle-locator */,
			);
			path = 3424d442ebe54f3cbf34462382d3aebe;
			sourceTree = "<group>";
		};
		D7D1F3512ADDBE5D009CE2DA /* 7dd2f97bb007466ea939160d0de96a9d */ = {
			isa = PBXGroup;
			children = (
				D7D1F3522ADDBE5D009CE2DA /* philadelphia.mspk */,
			);
			path = 7dd2f97bb007466ea939160d0de96a9d;
			sourceTree = "<group>";
		};
		D7D9FCF52BF2CC8600F972A2 /* Filter by definition expression or display filter */ = {
			isa = PBXGroup;
			children = (
				D7D9FCF22BF2CC8600F972A2 /* FilterByDefinitionExpressionOrDisplayFilterView.swift */,
			);
			path = "Filter by definition expression or display filter";
			sourceTree = "<group>";
		};
		D7DDF84F2AF47C6C004352D9 /* Find route around barriers */ = {
			isa = PBXGroup;
			children = (
				D76EE6062AF9AFE100DA0325 /* FindRouteAroundBarriersView.Model.swift */,
				D7DDF8502AF47C6C004352D9 /* FindRouteAroundBarriersView.swift */,
				D73FCFFE2B02C7630006360D /* FindRouteAroundBarriersView.Views.swift */,
			);
			path = "Find route around barriers";
			sourceTree = "<group>";
		};
		D7DFA0E92CBA0242007C31F2 /* Add map image layer */ = {
			isa = PBXGroup;
			children = (
				D7DFA0E62CBA0242007C31F2 /* AddMapImageLayerView.swift */,
			);
			path = "Add map image layer";
			sourceTree = "<group>";
		};
		D7E440D12A1ECBC2005D74DE /* Create buffers around points */ = {
			isa = PBXGroup;
			children = (
				D7E440D62A1ECE7D005D74DE /* CreateBuffersAroundPointsView.swift */,
			);
			path = "Create buffers around points";
			sourceTree = "<group>";
		};
		D7E557602A1D743100B9FB09 /* Add WMS layer */ = {
			isa = PBXGroup;
			children = (
				D7E557672A1D768800B9FB09 /* AddWMSLayerView.swift */,
			);
			path = "Add WMS layer";
			sourceTree = "<group>";
		};
		D7E7D0792AEB39BF003AAD02 /* Find route in transport network */ = {
			isa = PBXGroup;
			children = (
				D7749AD52AF08BF50086632F /* FindRouteInTransportNetworkView.Model.swift */,
				D7E7D0802AEB39D5003AAD02 /* FindRouteInTransportNetworkView.swift */,
			);
			path = "Find route in transport network";
			sourceTree = "<group>";
		};
		D7E7D0862AEB3C36003AAD02 /* df193653ed39449195af0c9725701dca */ = {
			isa = PBXGroup;
			children = (
				D7E7D0992AEB3C47003AAD02 /* san_diego_offline_routing */,
			);
			path = df193653ed39449195af0c9725701dca;
			sourceTree = "<group>";
		};
		D7EAF34F2A1C011000D822C4 /* Set min and max scale */ = {
			isa = PBXGroup;
			children = (
				D7EAF3592A1C023800D822C4 /* SetMinAndMaxScaleView.swift */,
			);
			path = "Set min and max scale";
			sourceTree = "<group>";
		};
		D7ECF5942AB8BDCA003FB2BE /* Render multilayer symbols */ = {
			isa = PBXGroup;
			children = (
				D7ECF5972AB8BE63003FB2BE /* RenderMultilayerSymbolsView.swift */,
			);
			path = "Render multilayer symbols";
			sourceTree = "<group>";
		};
		D7EF5D712A269E2D00FEBDE5 /* Show coordinates in multiple formats */ = {
			isa = PBXGroup;
			children = (
				D7EF5D742A26A03A00FEBDE5 /* ShowCoordinatesInMultipleFormatsView.swift */,
			);
			path = "Show coordinates in multiple formats";
			sourceTree = "<group>";
		};
		D7F2A02C2CD00F1C0008D981 /* Apply dictionary renderer to feature layer */ = {
			isa = PBXGroup;
			children = (
				D7F2A0292CD00F1C0008D981 /* ApplyDictionaryRendererToFeatureLayerView.swift */,
			);
			path = "Apply dictionary renderer to feature layer";
			sourceTree = "<group>";
		};
		D7F8C0342B60564D0072BFA7 /* Add features with contingent values */ = {
			isa = PBXGroup;
			children = (
				D7F8C0362B60564D0072BFA7 /* AddFeaturesWithContingentValuesView.swift */,
				D74F03EF2B609A7D00E83688 /* AddFeaturesWithContingentValuesView.Model.swift */,
				D7F8C0422B608F120072BFA7 /* AddFeaturesWithContingentValuesView.AddFeatureView.swift */,
			);
			path = "Add features with contingent values";
			sourceTree = "<group>";
		};
		D7F8C03C2B605AF60072BFA7 /* e12b54ea799f4606a2712157cf9f6e41 */ = {
			isa = PBXGroup;
			children = (
				D7F8C03D2B605AF60072BFA7 /* ContingentValuesBirdNests.geodatabase */,
			);
			path = e12b54ea799f4606a2712157cf9f6e41;
			sourceTree = "<group>";
		};
		D7F8C03F2B605E720072BFA7 /* b5106355f1634b8996e634c04b6a930a */ = {
			isa = PBXGroup;
			children = (
				D7F8C0402B605E720072BFA7 /* FillmoreTopographicMap.vtpk */,
			);
			path = b5106355f1634b8996e634c04b6a930a;
			sourceTree = "<group>";
		};
		E000E75E2869E325005D87C5 /* Clip geometry */ = {
			isa = PBXGroup;
			children = (
				E000E75F2869E33D005D87C5 /* ClipGeometryView.swift */,
			);
			path = "Clip geometry";
			sourceTree = "<group>";
		};
		E000E761286A0B07005D87C5 /* Cut geometry */ = {
			isa = PBXGroup;
			children = (
				E000E762286A0B18005D87C5 /* CutGeometryView.swift */,
			);
			path = "Cut geometry";
			sourceTree = "<group>";
		};
		E004A6B928414332002A1FE6 /* Set viewpoint rotation */ = {
			isa = PBXGroup;
			children = (
				E004A6BD28414332002A1FE6 /* SetViewpointRotationView.swift */,
			);
			path = "Set viewpoint rotation";
			sourceTree = "<group>";
		};
		E004A6D528465C70002A1FE6 /* Display scene */ = {
			isa = PBXGroup;
			children = (
				E004A6D828465C70002A1FE6 /* DisplaySceneView.swift */,
			);
			path = "Display scene";
			sourceTree = "<group>";
		};
		E004A6DE2846626A002A1FE6 /* Show callout */ = {
			isa = PBXGroup;
			children = (
				E004A6DF28466279002A1FE6 /* ShowCalloutView.swift */,
			);
			path = "Show callout";
			sourceTree = "<group>";
		};
		E004A6E42846A609002A1FE6 /* Style graphics with symbols */ = {
			isa = PBXGroup;
			children = (
				E004A6E52846A61F002A1FE6 /* StyleGraphicsWithSymbolsView.swift */,
			);
			path = "Style graphics with symbols";
			sourceTree = "<group>";
		};
		E004A6E728493BBB002A1FE6 /* Show device location */ = {
			isa = PBXGroup;
			children = (
				E004A6E828493BCE002A1FE6 /* ShowDeviceLocationView.swift */,
			);
			path = "Show device location";
			sourceTree = "<group>";
		};
		E004A6EB28495538002A1FE6 /* Create planar and geodetic buffers */ = {
			isa = PBXGroup;
			children = (
				E004A6EC2849556E002A1FE6 /* CreatePlanarAndGeodeticBuffersView.swift */,
			);
			path = "Create planar and geodetic buffers";
			sourceTree = "<group>";
		};
		E004A6EE284E4B7A002A1FE6 /* Download vector tiles to local cache */ = {
			isa = PBXGroup;
			children = (
				E004A6EF284E4B9B002A1FE6 /* DownloadVectorTilesToLocalCacheView.swift */,
			);
			path = "Download vector tiles to local cache";
			sourceTree = "<group>";
		};
		E004A6F1284E4F80002A1FE6 /* Show result of spatial operations */ = {
			isa = PBXGroup;
			children = (
				E004A6F2284E4FEB002A1FE6 /* ShowResultOfSpatialOperationsView.swift */,
			);
			path = "Show result of spatial operations";
			sourceTree = "<group>";
		};
		E004A6F4284FA3C5002A1FE6 /* Select features in feature layer */ = {
			isa = PBXGroup;
			children = (
				E004A6F5284FA42A002A1FE6 /* SelectFeaturesInFeatureLayerView.swift */,
			);
			path = "Select features in feature layer";
			sourceTree = "<group>";
		};
		E041ABC3287CAFEB0056009B /* Web */ = {
			isa = PBXGroup;
			children = (
				E041AC15287F54580056009B /* highlight.min.js */,
				E041AC1D288076A60056009B /* info.css */,
				E041AC1F288077B90056009B /* xcode.css */,
			);
			path = Web;
			sourceTree = "<group>";
		};
		E066DD33285CF3A0004D3D5B /* Find route */ = {
			isa = PBXGroup;
			children = (
				E066DD34285CF3B3004D3D5B /* FindRouteView.swift */,
			);
			path = "Find route";
			sourceTree = "<group>";
		};
		E066DD362860AB0B004D3D5B /* Style graphics with renderer */ = {
			isa = PBXGroup;
			children = (
				E066DD372860AB28004D3D5B /* StyleGraphicsWithRendererView.swift */,
			);
			path = "Style graphics with renderer";
			sourceTree = "<group>";
		};
		E066DD392860C9EE004D3D5B /* Show result of spatial relationships */ = {
			isa = PBXGroup;
			children = (
				E066DD3A2860CA08004D3D5B /* ShowResultOfSpatialRelationshipsView.swift */,
			);
			path = "Show result of spatial relationships";
			sourceTree = "<group>";
		};
		E066DD3E28610F3F004D3D5B /* Add scene layer from service */ = {
			isa = PBXGroup;
			children = (
				E066DD3F28610F55004D3D5B /* AddSceneLayerFromServiceView.swift */,
			);
			path = "Add scene layer from service";
			sourceTree = "<group>";
		};
		E070A0A1286F3B3400F2B606 /* Download preplanned map area */ = {
			isa = PBXGroup;
			children = (
				883C121429C9136600062FF9 /* DownloadPreplannedMapAreaView.MapPicker.swift */,
				E0D04FF128A5390000747989 /* DownloadPreplannedMapAreaView.Model.swift */,
				E070A0A2286F3B6000F2B606 /* DownloadPreplannedMapAreaView.swift */,
			);
			path = "Download preplanned map area";
			sourceTree = "<group>";
		};
		E088E1552862578800413100 /* Set surface placement mode */ = {
			isa = PBXGroup;
			children = (
				E088E1562862579D00413100 /* SetSurfacePlacementModeView.swift */,
			);
			path = "Set surface placement mode";
			sourceTree = "<group>";
		};
		E088E1722863B5E600413100 /* Generate offline map */ = {
			isa = PBXGroup;
			children = (
				E088E1732863B5F800413100 /* GenerateOfflineMapView.swift */,
			);
			path = "Generate offline map";
			sourceTree = "<group>";
		};
		E0EA0B75286638FD00C9621D /* Project geometry */ = {
			isa = PBXGroup;
			children = (
				E0EA0B762866390E00C9621D /* ProjectGeometryView.swift */,
			);
			path = "Project geometry";
			sourceTree = "<group>";
		};
		E0FE32E528747762002C6ACA /* Browse building floors */ = {
			isa = PBXGroup;
			children = (
				E0FE32E628747778002C6ACA /* BrowseBuildingFloorsView.swift */,
			);
			path = "Browse building floors";
			sourceTree = "<group>";
		};
		F111CCBD288B548400205358 /* Display map from mobile map package */ = {
			isa = PBXGroup;
			children = (
				F111CCC0288B5D5600205358 /* DisplayMapFromMobileMapPackageView.swift */,
			);
			path = "Display map from mobile map package";
			sourceTree = "<group>";
		};
		F111CCC2288B63DB00205358 /* e1f3a7254cb845b09450f54937c16061 */ = {
			isa = PBXGroup;
			children = (
				F111CCC3288B641900205358 /* Yellowstone.mmpk */,
			);
			path = e1f3a7254cb845b09450f54937c16061;
			sourceTree = "<group>";
		};
		F19A316128906F0D003B7EF9 /* Add raster from file */ = {
			isa = PBXGroup;
			children = (
				F1E71BF0289473760064C33F /* AddRasterFromFileView.swift */,
			);
			path = "Add raster from file";
			sourceTree = "<group>";
		};
/* End PBXGroup section */

/* Begin PBXNativeTarget section */
		00E5401227F3CCA200CF66D5 /* Samples */ = {
			isa = PBXNativeTarget;
			buildConfigurationList = 00E5402427F3CCA200CF66D5 /* Build configuration list for PBXNativeTarget "Samples" */;
			buildPhases = (
				001C6DDC27FE5CE800D472C2 /* Create .secrets File If It Does Not Exist */,
				00CCB8A3285BA2FD00BBAB70 /* Download Portal Item Data */,
				00E5402B27F77A5A00CF66D5 /* Lint Sources */,
				00E5400F27F3CCA200CF66D5 /* Sources */,
				00144B5E280634840090DD5D /* Embed Frameworks */,
				00E5401027F3CCA200CF66D5 /* Frameworks */,
				00E5401127F3CCA200CF66D5 /* Resources */,
				0039A4E82885C4E300592C86 /* Copy Source Code Files */,
				0039A4E72885C45200592C86 /* Copy README.md Files For Source Code View */,
			);
			buildRules = (
				0083586F27FE3BCF00192A15 /* PBXBuildRule */,
				0074ABCC2817B8E60037244A /* PBXBuildRule */,
			);
			dependencies = (
			);
			name = Samples;
			packageProductDependencies = (
				00C43AEC2947DC350099AE34 /* ArcGISToolkit */,
			);
			productName = "arcgis-swift-sdk-samples (iOS)";
			productReference = 00E5401327F3CCA200CF66D5 /* ArcGIS Maps SDK Samples.app */;
			productType = "com.apple.product-type.application";
		};
/* End PBXNativeTarget section */

/* Begin PBXProject section */
		00E5400727F3CCA100CF66D5 /* Project object */ = {
			isa = PBXProject;
			attributes = {
				BuildIndependentTargetsInParallel = 1;
				KnownAssetTags = (
					AddCustomDynamicEntityDataSource,
					AddElevationSourceFromRaster,
					AddElevationSourceFromTilePackage,
					AddFeatureLayers,
					AddFeaturesWithContingentValues,
					AddKmlLayer,
					AddPointCloudLayerFromFile,
					AddRasterFromFile,
					AddTiledLayerAsBasemap,
					AddVectorTiledLayerFromCustomStyle,
					Animate3DGraphic,
					AnimateImagesWithImageOverlay,
					ApplyDictionaryRendererToFeatureLayer,
					ApplyDictionaryRendererToGraphicsOverlay,
					ApplyScheduledUpdatesToPreplannedMapArea,
					AugmentRealityToShowTabletopScene,
					ChangeCameraController,
					ConfigureElectronicNavigationalCharts,
					DisplayDimensions,
					DisplayMapFromMobileMapPackage,
					DisplaySceneFromMobileScenePackage,
					EditAndSyncFeaturesWithFeatureService,
					EditFeaturesWithFeatureLinkedAnnotation,
					EditGeodatabaseWithTransactions,
					FindRouteInMobileMapPackage,
					FindRouteInTransportNetwork,
					GenerateOfflineMapWithLocalBasemap,
					GeocodeOffline,
					IdentifyRasterCell,
					ListContentsOfKmlFile,
					NavigateRouteWithRerouting,
					OrbitCameraAroundObject,
					ShowDeviceLocationWithNmeaDataSources,
					ShowMobileMapPackageExpirationDate,
					ShowViewshedFromGeoelementInScene,
					SnapGeometryEditsWithUtilityNetworkRules,
					StyleFeaturesWithCustomDictionary,
					StylePointWithDistanceCompositeSceneSymbol,
					StyleSymbolsFromMobileStyleFile,
				);
				LastSwiftUpdateCheck = 1330;
				LastUpgradeCheck = 1600;
				ORGANIZATIONNAME = Esri;
				TargetAttributes = {
					00E5401227F3CCA200CF66D5 = {
						CreatedOnToolsVersion = 13.3;
					};
				};
			};
			buildConfigurationList = 00E5400A27F3CCA100CF66D5 /* Build configuration list for PBXProject "Samples" */;
			developmentRegion = en;
			hasScannedForEncodings = 0;
			knownRegions = (
				en,
				Base,
			);
			mainGroup = 00E5400627F3CCA100CF66D5;
			packageReferences = (
				00C43AEB2947DC350099AE34 /* XCRemoteSwiftPackageReference "arcgis-maps-sdk-swift-toolkit" */,
			);
			preferredProjectObjectVersion = 77;
			productRefGroup = 00E5401427F3CCA200CF66D5 /* Products */;
			projectDirPath = "";
			projectRoot = "";
			targets = (
				00E5401227F3CCA200CF66D5 /* Samples */,
			);
		};
/* End PBXProject section */

/* Begin PBXResourcesBuildPhase section */
		00E5401127F3CCA200CF66D5 /* Resources */ = {
			isa = PBXResourcesBuildPhase;
			buildActionMask = 2147483647;
			files = (
				D7F8C0412B605E720072BFA7 /* FillmoreTopographicMap.vtpk in Resources */,
				9537AFD72C220EF0000923C5 /* ExchangeSetwithoutUpdates in Resources */,
				D7F8C03E2B605AF60072BFA7 /* ContingentValuesBirdNests.geodatabase in Resources */,
				E041AC1E288076A60056009B /* info.css in Resources */,
				D7CE9F9B2AE2F575008F7A5F /* streetmap_SD.tpkx in Resources */,
				D721EEA82ABDFF550040BE46 /* LothianRiversAnno.mmpk in Resources */,
				D7C16D1F2AC5FE8200689E89 /* Pyrenees.csv in Resources */,
				E041AC1A287F54580056009B /* highlight.min.js in Resources */,
				D7497F402AC4BA4100167AD2 /* Edinburgh_Pylon_Dimensions.mmpk in Resources */,
				D7C523402BED9BBF00E8221A /* SanFrancisco.tpkx in Resources */,
				00E5402027F3CCA200CF66D5 /* Assets.xcassets in Resources */,
				4D126D7C29CA3E6000CFB7A7 /* Redlands.nmea in Resources */,
				00C94A0D28B53DE1004E42D9 /* raster-file in Resources */,
				D7464F2B2ACE0965007FEE88 /* SA_EVI_8Day_03May20 in Resources */,
				D762DA0E2D94C750001052DD /* NapervilleGasUtilities.geodatabase in Resources */,
				004FE87129DF5D8700075217 /* Bristol in Resources */,
				D713C6F72CB9B9A60073AA72 /* US_State_Capitals.kml in Resources */,
				D7C16D252AC5FEA600689E89 /* Snowdon.csv in Resources */,
				D73F8CF42AB1089900CD39DA /* Restaurant.stylx in Resources */,
				D7BB3DD22C5D781800FFCD56 /* SaveTheBay.geodatabase in Resources */,
				D707899B2CD16324000DF215 /* Mil2525DMessages.xml in Resources */,
				D74C8C022ABA6202007C76B8 /* emoji-mobile.stylx in Resources */,
				D7CE9FA32AE2F595008F7A5F /* san-diego-eagle-locator in Resources */,
				D70539102CD012BB00F63F4A /* militaryoverlay.geodatabase in Resources */,
				D76000B72AF19FCA00B3084D /* SanFrancisco.mmpk in Resources */,
				D762AF652BF6A96100ECE3C7 /* loudoun_anno.geodatabase in Resources */,
				792222DD2A81AA5D00619FFE /* AIS_MarineCadastre_SelectedVessels_CustomDataSource.jsonl in Resources */,
				E041AC20288077B90056009B /* xcode.css in Resources */,
				00D4EF9028638BF100B9CC30 /* LA_Trails.geodatabase in Resources */,
				D701D72C2A37C7F7006FF0C8 /* bradley_low_3ds in Resources */,
				D7CDD38F2CB872EA00DE9766 /* sandiego-north-balboa-pointcloud.slpk in Resources */,
				00D4EF9A28638BF100B9CC30 /* AuroraCO.gpkg in Resources */,
				D7C16D282AC5FEB700689E89 /* Hawaii.csv in Resources */,
				D73571D72CB613220046A433 /* hydrography in Resources */,
				D7BEBAC92CBDC81200F882E7 /* MontereyElevation.tpkx in Resources */,
				D7D1F3532ADDBE5D009CE2DA /* philadelphia.mspk in Resources */,
				D7201D2B2CC6D829004BDB7D /* dodge_city.vtpk in Resources */,
				004A2B9D2BED455B00C297CE /* canyonlands in Resources */,
				798C2DA72AFC505600EE7E97 /* PrivacyInfo.xcprivacy in Resources */,
				D7E7D09A2AEB3C47003AAD02 /* san_diego_offline_routing in Resources */,
				F111CCC4288B641900205358 /* Yellowstone.mmpk in Resources */,
				D705390A2CD0122D00F63F4A /* mil2525d.stylx in Resources */,
				D77572AE2A295DDE00F490CD /* PacificSouthWest2 in Resources */,
				D75E5EEC2CC0466900252595 /* esri_test_data.kmz in Resources */,
				10D321932BDB187400B39B1B /* naperville_imagery.tpkx in Resources */,
				00D4EFB12863CE6300B9CC30 /* ScottishWildlifeTrust_reserves in Resources */,
				D7781D492B7EB03400E53C51 /* SanDiegoTourPath.json in Resources */,
				D7C16D222AC5FE9800689E89 /* GrandCanyon.csv in Resources */,
				D7BEBAA02CBD9CCA00F882E7 /* MontereyElevation.dt2 in Resources */,
			);
			runOnlyForDeploymentPostprocessing = 0;
		};
/* End PBXResourcesBuildPhase section */

/* Begin PBXShellScriptBuildPhase section */
		001C6DDC27FE5CE800D472C2 /* Create .secrets File If It Does Not Exist */ = {
			isa = PBXShellScriptBuildPhase;
			alwaysOutOfDate = 1;
			buildActionMask = 2147483647;
			files = (
			);
			inputFileListPaths = (
			);
			inputPaths = (
			);
			name = "Create .secrets File If It Does Not Exist";
			outputFileListPaths = (
			);
			outputPaths = (
				"$(SRCROOT)/.secrets",
			);
			runOnlyForDeploymentPostprocessing = 0;
			shellPath = /bin/sh;
			shellScript = "if [ ! -e \"$SRCROOT/.secrets\" ]\nthen\n    touch \"$SRCROOT/.secrets\"\nfi\n";
		};
		0039A4E72885C45200592C86 /* Copy README.md Files For Source Code View */ = {
			isa = PBXShellScriptBuildPhase;
			alwaysOutOfDate = 1;
			buildActionMask = 2147483647;
			files = (
			);
			inputFileListPaths = (
			);
			inputPaths = (
			);
			name = "Copy README.md Files For Source Code View";
			outputFileListPaths = (
			);
			outputPaths = (
			);
			runOnlyForDeploymentPostprocessing = 0;
			shellPath = /bin/sh;
			shellScript = "echo $BUILT_PRODUCTS_DIR\n\n# Directory to which the readmes will be copied.\nREADMES_DIR=${BUILT_PRODUCTS_DIR}/${UNLOCALIZED_RESOURCES_FOLDER_PATH}/READMEs\nmkdir -p \"${READMES_DIR}\"\n\n# Root readme for the project to skip.\nDEFAULT_README=$SRCROOT/README.md\n\n# Find all README.md files in the project.\nfind ${SRCROOT} -name \"README.md\" | while read file\ndo\n    # Skip the root readme for project.\n    if [ \"$file\" = \"$DEFAULT_README\" ]\n    then\n        echo $BUILT_PRODUCTS_DIR\n        continue\n    fi\n    \n    # Extract the folder name from the path.\n    FILE_PATH=$(dirname \"$file\")\n    FOLDER_NAME=$(basename \"$FILE_PATH\")\n    \n    cp \"${file}\" \"${READMES_DIR}/${FOLDER_NAME}.md\"\ndone\n";
		};
		00CCB8A3285BA2FD00BBAB70 /* Download Portal Item Data */ = {
			isa = PBXShellScriptBuildPhase;
			alwaysOutOfDate = 1;
			buildActionMask = 2147483647;
			files = (
			);
			inputFileListPaths = (
			);
			inputPaths = (
			);
			name = "Download Portal Item Data";
			outputFileListPaths = (
			);
			outputPaths = (
			);
			runOnlyForDeploymentPostprocessing = 0;
			shellPath = /bin/sh;
			shellScript = "SAMPLES_DIRECTORY=\"${SRCROOT}/Shared/Samples\"\nDOWNLOAD_DIRECTORY=\"${SRCROOT}/Portal Data\"\nxcrun --sdk macosx swift \"${SRCROOT}/Scripts/DownloadPortalItemData.swift\" \"$SAMPLES_DIRECTORY\" \"$DOWNLOAD_DIRECTORY\"\n";
		};
		00E5402B27F77A5A00CF66D5 /* Lint Sources */ = {
			isa = PBXShellScriptBuildPhase;
			alwaysOutOfDate = 1;
			buildActionMask = 2147483647;
			files = (
			);
			inputFileListPaths = (
			);
			inputPaths = (
			);
			name = "Lint Sources";
			outputFileListPaths = (
			);
			outputPaths = (
			);
			runOnlyForDeploymentPostprocessing = 0;
			shellPath = /bin/sh;
			shellScript = "if [[ \"$(uname -m)\" == arm64 ]]; then\n    export PATH=\"/opt/homebrew/bin:$PATH\"\nfi\n\nif which swiftlint > /dev/null; then\n  swiftlint\nelse\n  echo \"warning: SwiftLint not installed, download from https://github.com/realm/SwiftLint\"\nfi\n";
		};
/* End PBXShellScriptBuildPhase section */

/* Begin PBXSourcesBuildPhase section */
		00E5400F27F3CCA200CF66D5 /* Sources */ = {
			isa = PBXSourcesBuildPhase;
			buildActionMask = 2147483647;
			files = (
				95F891292C46E9D60010EBED /* ShowDeviceLocationUsingIndoorPositioningView.swift in Sources */,
				1C2538562BABACFD00337307 /* AugmentRealityToNavigateRouteView.swift in Sources */,
				1C2538572BABACFD00337307 /* AugmentRealityToNavigateRouteView.ARSceneView.swift in Sources */,
				D72FE7082CE6DA1900BBC0FE /* SampleMenuButtons.swift in Sources */,
				D76929FA2B4F79540047205E /* OrbitCameraAroundObjectView.swift in Sources */,
				D771D0C82CD55211004C13CB /* ApplyRasterRenderingRuleView.swift in Sources */,
				79D84D132A81711A00F45262 /* AddCustomDynamicEntityDataSourceView.swift in Sources */,
				102B6A372BFD5B55009F763C /* IdentifyFeaturesInWMSLayerView.swift in Sources */,
				E000E7602869E33D005D87C5 /* ClipGeometryView.swift in Sources */,
				9503056E2C46ECB70091B32D /* ShowDeviceLocationUsingIndoorPositioningView.Model.swift in Sources */,
				4D2ADC6729C50BD6003B367F /* AddDynamicEntityLayerView.Model.swift in Sources */,
				D7A85A082CD5ABF5009DC68A /* QueryWithCQLFiltersView.swift in Sources */,
				E004A6E928493BCE002A1FE6 /* ShowDeviceLocationView.swift in Sources */,
				1C26ED192A859525009B7721 /* FilterFeaturesInSceneView.swift in Sources */,
				D751B4C82CD3E572005CE750 /* AddKMLLayerWithNetworkLinksView.swift in Sources */,
				D75E5EF12CC049D500252595 /* EditFeaturesUsingFeatureFormsView.swift in Sources */,
				D7352F8E2BD992C40013FFEF /* MonitorChangesToDrawStatusView.swift in Sources */,
				F111CCC1288B5D5600205358 /* DisplayMapFromMobileMapPackageView.swift in Sources */,
				D76495212B74687E0042699E /* ValidateUtilityNetworkTopologyView.Model.swift in Sources */,
				D7D9FCF62BF2CC8600F972A2 /* FilterByDefinitionExpressionOrDisplayFilterView.swift in Sources */,
				D7337C5A2ABCFDB100A5D865 /* StyleSymbolsFromMobileStyleFileView.SymbolOptionsListView.swift in Sources */,
				00E1D90F2BC0B1E8001AEB6A /* SnapGeometryEditsView.GeometryEditorMenu.swift in Sources */,
				1C43BC842A43781200509BF8 /* SetVisibilityOfSubtypeSublayerView.swift in Sources */,
				00A7A1462A2FC58300F035F7 /* DisplayContentOfUtilityNetworkContainerView.swift in Sources */,
				D7553CDB2AE2DFEC00DC2A70 /* GeocodeOfflineView.swift in Sources */,
				D757D14B2B6C46E50065F78F /* ListSpatialReferenceTransformationsView.Model.swift in Sources */,
				218F35B829C28F4A00502022 /* AuthenticateWithOAuthView.swift in Sources */,
				79B7B80A2A1BF8EC00F57C27 /* CreateAndSaveKMLView.swift in Sources */,
				D7C6420C2B4F47E10042B8F7 /* SearchForWebMapView.Model.swift in Sources */,
				000D43162B9918420003D3C2 /* ConfigureBasemapStyleParametersView.swift in Sources */,
				7573E81C29D6134C00BEED9C /* TraceUtilityNetworkView.Enums.swift in Sources */,
				7573E81A29D6134C00BEED9C /* TraceUtilityNetworkView.Model.swift in Sources */,
				1C3B7DC82A5F64FC00907443 /* AnalyzeNetworkWithSubnetworkTraceView.Model.swift in Sources */,
				D752D9402A39154C003EB25E /* ManageOperationalLayersView.swift in Sources */,
				D7ABA2F92A32579C0021822B /* MeasureDistanceInSceneView.swift in Sources */,
				D7CDD38B2CB86F0A00DE9766 /* AddPointCloudLayerFromFileView.swift in Sources */,
				D7BA38912BFBC476009954F5 /* EditFeaturesWithFeatureLinkedAnnotationView.Model.swift in Sources */,
				10D321962BDB1CB500B39B1B /* GenerateOfflineMapWithLocalBasemapView.swift in Sources */,
				D7201CDA2CC6B710004BDB7D /* AddTiledLayerAsBasemapView.swift in Sources */,
				D73723792AF5ADD800846884 /* FindRouteInMobileMapPackageView.MobileMapView.swift in Sources */,
				E004A6E028466279002A1FE6 /* ShowCalloutView.swift in Sources */,
				E000E763286A0B18005D87C5 /* CutGeometryView.swift in Sources */,
				D7BE7E6F2CC19CC3006DDB0C /* AddTiledLayerView.swift in Sources */,
				D7705D582AFC244E00CC0335 /* FindClosestFacilityToMultiplePointsView.swift in Sources */,
				D73FCFFF2B02C7630006360D /* FindRouteAroundBarriersView.Views.swift in Sources */,
				3EEDE7CE2C5D73F700510104 /* SetSpatialReferenceView.swift in Sources */,
				4D126D7229CA1E1800CFB7A7 /* FileNMEASentenceReader.swift in Sources */,
				001C6DE127FE8A9400D472C2 /* AppSecrets.swift.masque in Sources */,
				D77BC5392B59A2D3007B49B6 /* StylePointWithDistanceCompositeSceneSymbolView.swift in Sources */,
				D7084FA92AD771AA00EC7F4F /* AugmentRealityToFlyOverSceneView.swift in Sources */,
				D75B58512AAFB3030038B3B4 /* StyleFeaturesWithCustomDictionaryView.swift in Sources */,
				E0D04FF228A5390000747989 /* DownloadPreplannedMapAreaView.Model.swift in Sources */,
				D764B7DF2BE2F89D002E2F92 /* EditGeodatabaseWithTransactionsView.swift in Sources */,
				00CCB8A5285BAF8700BBAB70 /* OnDemandResource.swift in Sources */,
				D7635FFE2B9277DC0044AB97 /* ConfigureClustersView.swift in Sources */,
				1C19B4F32A578E46001D2506 /* CreateLoadReportView.swift in Sources */,
				D71563E92D5AC2B600D2E948 /* CreateKMLMultiTrackView.swift in Sources */,
				7900C5F62A83FC3F002D430F /* AddCustomDynamicEntityDataSourceView.Vessel.swift in Sources */,
				D71099702A2802FA0065A1C1 /* DensifyAndGeneralizeGeometryView.SettingsView.swift in Sources */,
				D7201D042CC6D3B5004BDB7D /* AddVectorTiledLayerFromCustomStyleView.swift in Sources */,
				E004A6ED2849556E002A1FE6 /* CreatePlanarAndGeodeticBuffersView.swift in Sources */,
				E041ABD7287DB04D0056009B /* SampleInfoView.swift in Sources */,
				D7635FFD2B9277DC0044AB97 /* ConfigureClustersView.SettingsView.swift in Sources */,
				D769DF332BEC1A1C0062AE95 /* EditGeodatabaseWithTransactionsView.Model.swift in Sources */,
				1C43BC822A43781200509BF8 /* SetVisibilityOfSubtypeSublayerView.Model.swift in Sources */,
				D71FCB8A2AD6277F000E517C /* CreateMobileGeodatabaseView.Model.swift in Sources */,
				D752D9462A3A6F80003EB25E /* MonitorChangesToMapLoadStatusView.swift in Sources */,
				00181B462846AD7100654571 /* View+ErrorAlert.swift in Sources */,
				D733CA192BED980D00FBDE4C /* EditAndSyncFeaturesWithFeatureServiceView.swift in Sources */,
				00273CF62A82AB8700A7A77D /* SampleLink.swift in Sources */,
				95A572192C0FDCC9006E8B48 /* ShowScaleBarView.swift in Sources */,
				D7ABA2FF2A32881C0021822B /* ShowViewshedFromGeoelementInSceneView.swift in Sources */,
				E0FE32E728747778002C6ACA /* BrowseBuildingFloorsView.swift in Sources */,
				954AEDEE2C01332600265114 /* SelectFeaturesInSceneLayerView.swift in Sources */,
				D7F8C0432B608F120072BFA7 /* AddFeaturesWithContingentValuesView.AddFeatureView.swift in Sources */,
				D752D95F2A3BCE06003EB25E /* DisplayMapFromPortalItemView.swift in Sources */,
				004A2BA22BED456500C297CE /* ApplyScheduledUpdatesToPreplannedMapAreaView.swift in Sources */,
				3E9F77732C6A60FA0022CAB5 /* QueryFeatureCountAndExtentView.swift in Sources */,
				1CAB8D4B2A3CEAB0002AA649 /* RunValveIsolationTraceView.Model.swift in Sources */,
				E070A0A3286F3B6000F2B606 /* DownloadPreplannedMapAreaView.swift in Sources */,
				D79482D42C35D872006521CD /* CreateDynamicBasemapGalleryView.swift in Sources */,
				D70789922CD160FD000DF215 /* ApplyDictionaryRendererToGraphicsOverlayView.swift in Sources */,
				D77570C02A2942F800F490CD /* AnimateImagesWithImageOverlayView.swift in Sources */,
				D7848EFE2CBD986400F6F546 /* AddElevationSourceFromRasterView.swift in Sources */,
				D7054AE92ACCCB6C007235BA /* Animate3DGraphicView.SettingsView.swift in Sources */,
				D78FA4942C3C88880079313E /* CreateDynamicBasemapGalleryView.Views.swift in Sources */,
				E0EA0B772866390E00C9621D /* ProjectGeometryView.swift in Sources */,
				D74C8BFE2ABA5605007C76B8 /* StyleSymbolsFromMobileStyleFileView.swift in Sources */,
				D7E7D0812AEB39D5003AAD02 /* FindRouteInTransportNetworkView.swift in Sources */,
				D742E4922B04132B00690098 /* DisplayWebSceneFromPortalItemView.swift in Sources */,
				0042E24328E4BF8F001F33D6 /* ShowViewshedFromPointInSceneView.Model.swift in Sources */,
				95F3A52B2C07F09C00885DED /* SetSurfaceNavigationConstraintView.swift in Sources */,
				D7E557682A1D768800B9FB09 /* AddWMSLayerView.swift in Sources */,
				D7497F3C2AC4B4C100167AD2 /* DisplayDimensionsView.swift in Sources */,
				D7C97B562B75C10C0097CDA1 /* ValidateUtilityNetworkTopologyView.Views.swift in Sources */,
				D73FCFF72B02A3AA0006360D /* FindAddressWithReverseGeocodeView.swift in Sources */,
				D789AAAD2D66C718007A8E0E /* CreateKMLMultiTrackView.Model.swift in Sources */,
				0005580A2817C51E00224BC6 /* SampleDetailView.swift in Sources */,
				D75F66362B48EABC00434974 /* SearchForWebMapView.swift in Sources */,
				D7058B102B59E44B000A888A /* StylePointWithSceneSymbolView.swift in Sources */,
				0044218A2DB9533900249FEE /* AddFeatureCollectionLayerFromPortalItemView.swift in Sources */,
				1C8EC7472BAE2891001A6929 /* AugmentRealityToCollectDataView.swift in Sources */,
				D75C35672AB50338003CD55F /* GroupLayersTogetherView.GroupLayerListView.swift in Sources */,
				4D2ADC6229C5071C003B367F /* ChangeMapViewBackgroundView.Model.swift in Sources */,
				D7848ED82CBD85A300F6F546 /* AddPointSceneLayerView.swift in Sources */,
				0074ABCD2817BCC30037244A /* SamplesApp+Samples.swift.tache in Sources */,
				D79EE76E2A4CEA5D005A52AE /* SetUpLocationDrivenGeotriggersView.Model.swift in Sources */,
				D74F03F02B609A7D00E83688 /* AddFeaturesWithContingentValuesView.Model.swift in Sources */,
				E004A6F3284E4FEB002A1FE6 /* ShowResultOfSpatialOperationsView.swift in Sources */,
				955AFAC42C10FD6F009C8FE5 /* ApplyMosaicRuleToRastersView.swift in Sources */,
				D751018E2A2E962D00B8FA48 /* IdentifyLayerFeaturesView.swift in Sources */,
				F1E71BF1289473760064C33F /* AddRasterFromFileView.swift in Sources */,
				00B04273282EC59E0072E1B4 /* AboutView.swift in Sources */,
				7573E81F29D6134C00BEED9C /* TraceUtilityNetworkView.swift in Sources */,
				D7781D4B2B7ECCB700E53C51 /* NavigateRouteWithReroutingView.Model.swift in Sources */,
				4D2ADC6929C50C4C003B367F /* AddDynamicEntityLayerView.SettingsView.swift in Sources */,
				1C42E04729D2396B004FC4BE /* ShowPopupView.swift in Sources */,
				D72FE7032CE6D05600BBC0FE /* AppFavorites.swift in Sources */,
				79302F872A1ED71B0002336A /* CreateAndSaveKMLView.Views.swift in Sources */,
				D73FC0FD2AD4A18D0067A19B /* CreateMobileGeodatabaseView.swift in Sources */,
				D7F2A02F2CD00F1C0008D981 /* ApplyDictionaryRendererToFeatureLayerView.swift in Sources */,
				1C19B4F12A578E46001D2506 /* CreateLoadReportView.Views.swift in Sources */,
				D703F04D2D9334AC0077E3A8 /* SnapGeometryEditsWithUtilityNetworkRulesView.Model.swift in Sources */,
				E066DD3B2860CA08004D3D5B /* ShowResultOfSpatialRelationshipsView.swift in Sources */,
				7573E81E29D6134C00BEED9C /* TraceUtilityNetworkView.Views.swift in Sources */,
				D75E5EE62CC0340100252595 /* ListContentsOfKMLFileView.swift in Sources */,
				4D2ADC5A29C4F612003B367F /* ChangeMapViewBackgroundView.swift in Sources */,
				95DEB9B62C127A92009BEC35 /* ShowViewshedFromPointOnMapView.swift in Sources */,
				D7BA38972BFBFC0F009954F5 /* QueryRelatedFeaturesView.swift in Sources */,
				004421902DB9620200249FEE /* AddFeatureCollectionLayerFromQueryView.swift in Sources */,
				D7ECF5982AB8BE63003FB2BE /* RenderMultilayerSymbolsView.swift in Sources */,
				D769C2122A29019B00030F61 /* SetUpLocationDrivenGeotriggersView.swift in Sources */,
				79302F852A1ED4E30002336A /* CreateAndSaveKMLView.Model.swift in Sources */,
				D7C3AB4A2B683291008909B9 /* SetFeatureRequestModeView.swift in Sources */,
				95D2EE0F2C334D1600683D53 /* ShowServiceAreaView.swift in Sources */,
				D7A670D72DADBC770060E327 /* EnvironmentValues+RequestReviewModel.swift in Sources */,
				D7058FB12ACB423C00A40F14 /* Animate3DGraphicView.Model.swift in Sources */,
				D7BEBAC52CBDC0F800F882E7 /* AddElevationSourceFromTilePackageView.swift in Sources */,
				D77D9C002BB2438200B38A6C /* AugmentRealityToShowHiddenInfrastructureView.ARSceneView.swift in Sources */,
				0044CDDF2995C39E004618CE /* ShowDeviceLocationHistoryView.swift in Sources */,
				E041ABC0287CA9F00056009B /* WebView.swift in Sources */,
				D73E619E2BDB21F400457932 /* EditWithBranchVersioningView.swift in Sources */,
				D7DFA0EA2CBA0242007C31F2 /* AddMapImageLayerView.swift in Sources */,
				D7705D642AFC570700CC0335 /* FindClosestFacilityFromPointView.swift in Sources */,
				E088E1572862579D00413100 /* SetSurfacePlacementModeView.swift in Sources */,
				9579FCEA2C3360BB00FC8A1D /* EditFeatureAttachmentsView.swift in Sources */,
				D762AF5F2BF6A7B900ECE3C7 /* EditFeaturesWithFeatureLinkedAnnotationView.swift in Sources */,
				1CAF831F2A20305F000E1E60 /* ShowUtilityAssociationsView.swift in Sources */,
				00E7C15C2BBE1BF000B85D69 /* SnapGeometryEditsView.swift in Sources */,
				E004A6C128414332002A1FE6 /* SetViewpointRotationView.swift in Sources */,
				883C121529C9136600062FF9 /* DownloadPreplannedMapAreaView.MapPicker.swift in Sources */,
				D72C43F32AEB066D00B6157B /* GeocodeOfflineView.Model.swift in Sources */,
				1C9B74C929DB43580038B06F /* ShowRealisticLightAndShadowsView.swift in Sources */,
				10B782052BE55D7E007EAE6C /* GenerateOfflineMapWithCustomParametersView.swift in Sources */,
				D7635FF12B9272CB0044AB97 /* DisplayClustersView.swift in Sources */,
				D7232EE12AC1E5AA0079ABFF /* PlayKMLTourView.swift in Sources */,
				D7010EBF2B05616900D43F55 /* DisplaySceneFromMobileScenePackageView.swift in Sources */,
				D7337C602ABD142D00A5D865 /* ShowMobileMapPackageExpirationDateView.swift in Sources */,
				00E5401E27F3CCA200CF66D5 /* ContentView.swift in Sources */,
				D7634FAF2A43B7AC00F8AEFB /* CreateConvexHullAroundGeometriesView.swift in Sources */,
				E066DD382860AB28004D3D5B /* StyleGraphicsWithRendererView.swift in Sources */,
				108EC04129D25B2C000F35D0 /* QueryFeatureTableView.swift in Sources */,
				D71D516E2B51D7B600B2A2BE /* SearchForWebMapView.Views.swift in Sources */,
				D71A9DE22D8CC88D00CA03CB /* SnapGeometryEditsWithUtilityNetworkRulesView.swift in Sources */,
				D7114A0D2BDC6A3300FA68CA /* EditWithBranchVersioningView.Model.swift in Sources */,
				00B04FB5283EEBA80026C882 /* DisplayOverviewMapView.swift in Sources */,
				D718A1E72B570F7500447087 /* OrbitCameraAroundObjectView.Model.swift in Sources */,
				D71C5F642AAA7A88006599FD /* CreateSymbolStylesFromWebStylesView.swift in Sources */,
				D7CC33FF2A31475C00198EDF /* ShowLineOfSightBetweenPointsView.swift in Sources */,
				D70BE5792A5624A80022CA02 /* CategoriesView.swift in Sources */,
				10BD9EB42BF51B4B00ABDBD5 /* GenerateOfflineMapWithCustomParametersView.Model.swift in Sources */,
				4D2ADC5D29C4F612003B367F /* ChangeMapViewBackgroundView.SettingsView.swift in Sources */,
				75DD739529D38B1B0010229D /* NavigateRouteView.swift in Sources */,
				D75362D22A1E886700D83028 /* ApplyUniqueValueRendererView.swift in Sources */,
				D74F6C442D0CD51B00D4FB15 /* ConfigureElectronicNavigationalChartsView.swift in Sources */,
				0074ABBF28174BCF0037244A /* DisplayMapView.swift in Sources */,
				D7EF5D752A26A03A00FEBDE5 /* ShowCoordinatesInMultipleFormatsView.swift in Sources */,
				D72F272E2ADA1E4400F906DA /* AugmentRealityToShowTabletopSceneView.swift in Sources */,
				10B782082BE5A058007EAE6C /* GenerateOfflineMapWithCustomParametersView.CustomParameters.swift in Sources */,
				D76EE6072AF9AFE100DA0325 /* FindRouteAroundBarriersView.Model.swift in Sources */,
				0086F40128E3770A00974721 /* ShowViewshedFromPointInSceneView.swift in Sources */,
				0044289229C90C0B00160767 /* GetElevationAtPointOnSurfaceView.swift in Sources */,
				00E1D90B2BC0AF97001AEB6A /* SnapGeometryEditsView.SnapSettingsView.swift in Sources */,
				D7E440D72A1ECE7D005D74DE /* CreateBuffersAroundPointsView.swift in Sources */,
				00D4EF802863842100B9CC30 /* AddFeatureLayersView.swift in Sources */,
				4D126D7E29CA43D200CFB7A7 /* ShowDeviceLocationWithNMEADataSourcesView.Model.swift in Sources */,
				D7A670D52DADB9630060E327 /* Bundle.swift in Sources */,
				4D126D6D29CA1B6000CFB7A7 /* ShowDeviceLocationWithNMEADataSourcesView.swift in Sources */,
				D710996D2A27D9210065A1C1 /* DensifyAndGeneralizeGeometryView.swift in Sources */,
				88F93CC129C3D59D0006B28E /* CreateAndEditGeometriesView.swift in Sources */,
				1C0C1C3929D34DAE005C8B24 /* ChangeViewpointView.swift in Sources */,
				955271612C0E6749009B1ED4 /* AddRasterFromServiceView.swift in Sources */,
				D7AE861E2AC39DC50049B626 /* DisplayAnnotationView.swift in Sources */,
				D734FA0C2A183A5B00246D7E /* SetMaxExtentView.swift in Sources */,
				D704AA5A2AB22C1A00A3BB63 /* GroupLayersTogetherView.swift in Sources */,
				E004A6DC28465C70002A1FE6 /* DisplaySceneView.swift in Sources */,
				E066DD35285CF3B3004D3D5B /* FindRouteView.swift in Sources */,
				D71371792BD88ECC00EB2F86 /* MonitorChangesToLayerViewStateView.swift in Sources */,
				D7B759B32B1FFBE300017FDD /* FavoritesView.swift in Sources */,
				D722BD222A420DAD002C2087 /* ShowExtrudedFeaturesView.swift in Sources */,
				E004A6F6284FA42A002A1FE6 /* SelectFeaturesInFeatureLayerView.swift in Sources */,
				D77688132B69826B007C3860 /* ListSpatialReferenceTransformationsView.swift in Sources */,
				D75101812A2E493600B8FA48 /* ShowLabelsOnLayerView.swift in Sources */,
				1C3B7DCB2A5F64FC00907443 /* AnalyzeNetworkWithSubnetworkTraceView.swift in Sources */,
				00B042E8282EDC690072E1B4 /* SetBasemapView.swift in Sources */,
				E004A6E62846A61F002A1FE6 /* StyleGraphicsWithSymbolsView.swift in Sources */,
				0000FB6E2BBDB17600845921 /* Add3DTilesLayerView.swift in Sources */,
				D74EA7842B6DADA5008F6C7C /* ValidateUtilityNetworkTopologyView.swift in Sources */,
				00E1D90D2BC0B125001AEB6A /* SnapGeometryEditsView.GeometryEditorModel.swift in Sources */,
				E088E1742863B5F800413100 /* GenerateOfflineMapView.swift in Sources */,
				0074ABC428174F430037244A /* Sample.swift in Sources */,
				95E980712C26183000CB8912 /* BrowseOGCAPIFeatureServiceView.swift in Sources */,
				D713C6D72CB990600073AA72 /* AddKMLLayerView.swift in Sources */,
				00A7A14A2A2FC5B700F035F7 /* DisplayContentOfUtilityNetworkContainerView.Model.swift in Sources */,
				E004A6F0284E4B9B002A1FE6 /* DownloadVectorTilesToLocalCacheView.swift in Sources */,
				00ABA94E2BF6721700C0488C /* ShowGridView.swift in Sources */,
				1CAB8D4E2A3CEAB0002AA649 /* RunValveIsolationTraceView.swift in Sources */,
				D7A737E02BABB9FE00B7C7FC /* AugmentRealityToShowHiddenInfrastructureView.swift in Sources */,
				4D2ADC4329C26D05003B367F /* AddDynamicEntityLayerView.swift in Sources */,
				D70082EB2ACF900100E0C3C2 /* IdentifyKMLFeaturesView.swift in Sources */,
				D7635FFB2B9277DC0044AB97 /* ConfigureClustersView.Model.swift in Sources */,
				D7EAF35A2A1C023800D822C4 /* SetMinAndMaxScaleView.swift in Sources */,
				1C19B4F52A578E46001D2506 /* CreateLoadReportView.Model.swift in Sources */,
				9547085C2C3C719800CA8579 /* EditFeatureAttachmentsView.Model.swift in Sources */,
				D71C90A22C6C249B0018C63E /* StyleGeometryTypesWithSymbolsView.swift in Sources */,
				3E54CF222C66AFBE00DD2F18 /* AddWebTiledLayerView.swift in Sources */,
				0042E24528E4F82C001F33D6 /* ShowViewshedFromPointInSceneView.ViewshedSettingsView.swift in Sources */,
				D7DDF8532AF47C6C004352D9 /* FindRouteAroundBarriersView.swift in Sources */,
				1C9B74D929DB54560038B06F /* ChangeCameraControllerView.swift in Sources */,
				D7BEBAD22CBDFE1C00F882E7 /* DisplayAlternateSymbolsAtDifferentScalesView.swift in Sources */,
				D76000AE2AF19C2300B3084D /* FindRouteInMobileMapPackageView.swift in Sources */,
				00273CF42A82AB5900A7A77D /* SamplesSearchView.swift in Sources */,
				D78666AD2A2161F100C60110 /* FindNearestVertexView.swift in Sources */,
				3E720F9D2C619B1700E22A9E /* SetInitialViewpointView.swift in Sources */,
				D76CE8D92BFD7047009A8686 /* SetReferenceScaleView.swift in Sources */,
				D7C16D1B2AC5F95300689E89 /* Animate3DGraphicView.swift in Sources */,
				D744FD172A2112D90084A66C /* CreateConvexHullAroundPointsView.swift in Sources */,
				D7044B962BE18D73000F2C43 /* EditWithBranchVersioningView.Views.swift in Sources */,
				D71C90A32C6C249B0018C63E /* StyleGeometryTypesWithSymbolsView.Views.swift in Sources */,
				D718A1ED2B575FD900447087 /* ManageBookmarksView.swift in Sources */,
				D73723762AF5877500846884 /* FindRouteInMobileMapPackageView.Models.swift in Sources */,
				D74ECD0D2BEEAE2F007C0FA6 /* EditAndSyncFeaturesWithFeatureServiceView.Model.swift in Sources */,
				00CB9138284814A4005C2C5D /* SearchWithGeocodeView.swift in Sources */,
				1C43BC7F2A43781200509BF8 /* SetVisibilityOfSubtypeSublayerView.Views.swift in Sources */,
				D731F3C12AD0D2AC00A8431E /* IdentifyGraphicsView.swift in Sources */,
				00E5401C27F3CCA200CF66D5 /* SamplesApp.swift in Sources */,
				D73E61962BDAEE6600457932 /* MatchViewpointOfGeoViewsView.swift in Sources */,
				E066DD4028610F55004D3D5B /* AddSceneLayerFromServiceView.swift in Sources */,
				D7F8C0392B60564D0072BFA7 /* AddFeaturesWithContingentValuesView.swift in Sources */,
				00F279D62AF418DC00CECAF8 /* AddDynamicEntityLayerView.VehicleCallout.swift in Sources */,
				D7749AD62AF08BF50086632F /* FindRouteInTransportNetworkView.Model.swift in Sources */,
				D73F06692B5EE73D000B574F /* QueryFeaturesWithArcadeExpressionView.swift in Sources */,
				D7464F1E2ACE04B3007FEE88 /* IdentifyRasterCellView.swift in Sources */,
				D7588F5F2B7D8DAA008B75E2 /* NavigateRouteWithReroutingView.swift in Sources */,
			);
			runOnlyForDeploymentPostprocessing = 0;
		};
/* End PBXSourcesBuildPhase section */

/* Begin XCBuildConfiguration section */
		00E5402227F3CCA200CF66D5 /* Debug */ = {
			isa = XCBuildConfiguration;
			buildSettings = {
				ALWAYS_SEARCH_USER_PATHS = NO;
				ASSETCATALOG_COMPILER_GENERATE_SWIFT_ASSET_SYMBOL_EXTENSIONS = YES;
				CLANG_ANALYZER_NONNULL = YES;
				CLANG_ANALYZER_NUMBER_OBJECT_CONVERSION = YES_AGGRESSIVE;
				CLANG_CXX_LANGUAGE_STANDARD = "gnu++17";
				CLANG_ENABLE_MODULES = YES;
				CLANG_ENABLE_OBJC_ARC = YES;
				CLANG_ENABLE_OBJC_WEAK = YES;
				CLANG_WARN_BLOCK_CAPTURE_AUTORELEASING = YES;
				CLANG_WARN_BOOL_CONVERSION = YES;
				CLANG_WARN_COMMA = YES;
				CLANG_WARN_CONSTANT_CONVERSION = YES;
				CLANG_WARN_DEPRECATED_OBJC_IMPLEMENTATIONS = YES;
				CLANG_WARN_DIRECT_OBJC_ISA_USAGE = YES_ERROR;
				CLANG_WARN_DOCUMENTATION_COMMENTS = YES;
				CLANG_WARN_EMPTY_BODY = YES;
				CLANG_WARN_ENUM_CONVERSION = YES;
				CLANG_WARN_INFINITE_RECURSION = YES;
				CLANG_WARN_INT_CONVERSION = YES;
				CLANG_WARN_NON_LITERAL_NULL_CONVERSION = YES;
				CLANG_WARN_OBJC_IMPLICIT_RETAIN_SELF = YES;
				CLANG_WARN_OBJC_LITERAL_CONVERSION = YES;
				CLANG_WARN_OBJC_ROOT_CLASS = YES_ERROR;
				CLANG_WARN_QUOTED_INCLUDE_IN_FRAMEWORK_HEADER = YES;
				CLANG_WARN_RANGE_LOOP_ANALYSIS = YES;
				CLANG_WARN_STRICT_PROTOTYPES = YES;
				CLANG_WARN_SUSPICIOUS_MOVE = YES;
				CLANG_WARN_UNGUARDED_AVAILABILITY = YES_AGGRESSIVE;
				CLANG_WARN_UNREACHABLE_CODE = YES;
				CLANG_WARN__DUPLICATE_METHOD_MATCH = YES;
				COPY_PHASE_STRIP = NO;
				DEAD_CODE_STRIPPING = YES;
				DEBUG_INFORMATION_FORMAT = dwarf;
				ENABLE_STRICT_OBJC_MSGSEND = YES;
				ENABLE_TESTABILITY = YES;
				ENABLE_USER_SCRIPT_SANDBOXING = NO;
				GCC_C_LANGUAGE_STANDARD = gnu11;
				GCC_DYNAMIC_NO_PIC = NO;
				GCC_NO_COMMON_BLOCKS = YES;
				GCC_OPTIMIZATION_LEVEL = 0;
				GCC_PREPROCESSOR_DEFINITIONS = (
					"DEBUG=1",
					"$(inherited)",
				);
				GCC_WARN_64_TO_32_BIT_CONVERSION = YES;
				GCC_WARN_ABOUT_RETURN_TYPE = YES_ERROR;
				GCC_WARN_UNDECLARED_SELECTOR = YES;
				GCC_WARN_UNINITIALIZED_AUTOS = YES_AGGRESSIVE;
				GCC_WARN_UNUSED_FUNCTION = YES;
				GCC_WARN_UNUSED_VARIABLE = YES;
				MTL_ENABLE_DEBUG_INFO = INCLUDE_SOURCE;
				MTL_FAST_MATH = YES;
				ONLY_ACTIVE_ARCH = YES;
				SWIFT_ACTIVE_COMPILATION_CONDITIONS = DEBUG;
				SWIFT_OPTIMIZATION_LEVEL = "-Onone";
			};
			name = Debug;
		};
		00E5402327F3CCA200CF66D5 /* Release */ = {
			isa = XCBuildConfiguration;
			buildSettings = {
				ALWAYS_SEARCH_USER_PATHS = NO;
				ASSETCATALOG_COMPILER_GENERATE_SWIFT_ASSET_SYMBOL_EXTENSIONS = YES;
				CLANG_ANALYZER_NONNULL = YES;
				CLANG_ANALYZER_NUMBER_OBJECT_CONVERSION = YES_AGGRESSIVE;
				CLANG_CXX_LANGUAGE_STANDARD = "gnu++17";
				CLANG_ENABLE_MODULES = YES;
				CLANG_ENABLE_OBJC_ARC = YES;
				CLANG_ENABLE_OBJC_WEAK = YES;
				CLANG_WARN_BLOCK_CAPTURE_AUTORELEASING = YES;
				CLANG_WARN_BOOL_CONVERSION = YES;
				CLANG_WARN_COMMA = YES;
				CLANG_WARN_CONSTANT_CONVERSION = YES;
				CLANG_WARN_DEPRECATED_OBJC_IMPLEMENTATIONS = YES;
				CLANG_WARN_DIRECT_OBJC_ISA_USAGE = YES_ERROR;
				CLANG_WARN_DOCUMENTATION_COMMENTS = YES;
				CLANG_WARN_EMPTY_BODY = YES;
				CLANG_WARN_ENUM_CONVERSION = YES;
				CLANG_WARN_INFINITE_RECURSION = YES;
				CLANG_WARN_INT_CONVERSION = YES;
				CLANG_WARN_NON_LITERAL_NULL_CONVERSION = YES;
				CLANG_WARN_OBJC_IMPLICIT_RETAIN_SELF = YES;
				CLANG_WARN_OBJC_LITERAL_CONVERSION = YES;
				CLANG_WARN_OBJC_ROOT_CLASS = YES_ERROR;
				CLANG_WARN_QUOTED_INCLUDE_IN_FRAMEWORK_HEADER = YES;
				CLANG_WARN_RANGE_LOOP_ANALYSIS = YES;
				CLANG_WARN_STRICT_PROTOTYPES = YES;
				CLANG_WARN_SUSPICIOUS_MOVE = YES;
				CLANG_WARN_UNGUARDED_AVAILABILITY = YES_AGGRESSIVE;
				CLANG_WARN_UNREACHABLE_CODE = YES;
				CLANG_WARN__DUPLICATE_METHOD_MATCH = YES;
				COPY_PHASE_STRIP = NO;
				DEAD_CODE_STRIPPING = YES;
				DEBUG_INFORMATION_FORMAT = "dwarf-with-dsym";
				ENABLE_NS_ASSERTIONS = NO;
				ENABLE_STRICT_OBJC_MSGSEND = YES;
				ENABLE_USER_SCRIPT_SANDBOXING = NO;
				GCC_C_LANGUAGE_STANDARD = gnu11;
				GCC_NO_COMMON_BLOCKS = YES;
				GCC_WARN_64_TO_32_BIT_CONVERSION = YES;
				GCC_WARN_ABOUT_RETURN_TYPE = YES_ERROR;
				GCC_WARN_UNDECLARED_SELECTOR = YES;
				GCC_WARN_UNINITIALIZED_AUTOS = YES_AGGRESSIVE;
				GCC_WARN_UNUSED_FUNCTION = YES;
				GCC_WARN_UNUSED_VARIABLE = YES;
				MTL_ENABLE_DEBUG_INFO = NO;
				MTL_FAST_MATH = YES;
				SWIFT_COMPILATION_MODE = wholemodule;
				SWIFT_OPTIMIZATION_LEVEL = "-O";
			};
			name = Release;
		};
		00E5402527F3CCA200CF66D5 /* Debug */ = {
			isa = XCBuildConfiguration;
			buildSettings = {
				ASSETCATALOG_COMPILER_APPICON_NAME = AppIcon;
				ASSETCATALOG_COMPILER_GLOBAL_ACCENT_COLOR_NAME = AccentColor;
				CODE_SIGN_ENTITLEMENTS = macOS/Samples.entitlements;
				"CODE_SIGN_IDENTITY[sdk=macosx*]" = "Apple Development";
				CODE_SIGN_STYLE = Automatic;
				CURRENT_PROJECT_VERSION = 1;
				EMBED_ASSET_PACKS_IN_PRODUCT_BUNDLE = YES;
				INFOPLIST_FILE = "$(SRCROOT)/iOS/Info.plist";
				IPHONEOS_DEPLOYMENT_TARGET = 17.0;
				LD_RUNPATH_SEARCH_PATHS = (
					"$(inherited)",
					"@executable_path/Frameworks",
				);
				MARKETING_VERSION = 200.7.0;
				PRODUCT_BUNDLE_IDENTIFIER = "com.esri.arcgis-swift-sdk-samples";
				PRODUCT_NAME = "ArcGIS Maps SDK Samples";
				SDKROOT = iphoneos;
				SUPPORTED_PLATFORMS = "iphoneos iphonesimulator";
				SUPPORTS_MACCATALYST = YES;
				SUPPORTS_MAC_DESIGNED_FOR_IPHONE_IPAD = NO;
				SWIFT_EMIT_LOC_STRINGS = YES;
				SWIFT_VERSION = 6.0;
				TARGETED_DEVICE_FAMILY = "1,2,6";
			};
			name = Debug;
		};
		00E5402627F3CCA200CF66D5 /* Release */ = {
			isa = XCBuildConfiguration;
			buildSettings = {
				ASSETCATALOG_COMPILER_APPICON_NAME = AppIcon;
				ASSETCATALOG_COMPILER_GLOBAL_ACCENT_COLOR_NAME = AccentColor;
				CODE_SIGN_ENTITLEMENTS = macOS/Samples.entitlements;
				"CODE_SIGN_IDENTITY[sdk=macosx*]" = "Apple Development";
				CODE_SIGN_STYLE = Automatic;
				CURRENT_PROJECT_VERSION = 1;
				DEVELOPMENT_TEAM = "";
				EMBED_ASSET_PACKS_IN_PRODUCT_BUNDLE = YES;
				INFOPLIST_FILE = "$(SRCROOT)/iOS/Info.plist";
				IPHONEOS_DEPLOYMENT_TARGET = 17.0;
				LD_RUNPATH_SEARCH_PATHS = (
					"$(inherited)",
					"@executable_path/Frameworks",
				);
				MARKETING_VERSION = 200.7.0;
				PRODUCT_BUNDLE_IDENTIFIER = "com.esri.arcgis-swift-sdk-samples";
				PRODUCT_NAME = "ArcGIS Maps SDK Samples";
				SDKROOT = iphoneos;
				SUPPORTED_PLATFORMS = "iphoneos iphonesimulator";
				SUPPORTS_MACCATALYST = YES;
				SUPPORTS_MAC_DESIGNED_FOR_IPHONE_IPAD = NO;
				SWIFT_EMIT_LOC_STRINGS = YES;
				SWIFT_VERSION = 6.0;
				TARGETED_DEVICE_FAMILY = "1,2,6";
				VALIDATE_PRODUCT = YES;
			};
			name = Release;
		};
/* End XCBuildConfiguration section */

/* Begin XCConfigurationList section */
		00E5400A27F3CCA100CF66D5 /* Build configuration list for PBXProject "Samples" */ = {
			isa = XCConfigurationList;
			buildConfigurations = (
				00E5402227F3CCA200CF66D5 /* Debug */,
				00E5402327F3CCA200CF66D5 /* Release */,
			);
			defaultConfigurationIsVisible = 0;
			defaultConfigurationName = Release;
		};
		00E5402427F3CCA200CF66D5 /* Build configuration list for PBXNativeTarget "Samples" */ = {
			isa = XCConfigurationList;
			buildConfigurations = (
				00E5402527F3CCA200CF66D5 /* Debug */,
				00E5402627F3CCA200CF66D5 /* Release */,
			);
			defaultConfigurationIsVisible = 0;
			defaultConfigurationName = Release;
		};
/* End XCConfigurationList section */

/* Begin XCRemoteSwiftPackageReference section */
		00C43AEB2947DC350099AE34 /* XCRemoteSwiftPackageReference "arcgis-maps-sdk-swift-toolkit" */ = {
			isa = XCRemoteSwiftPackageReference;
			repositoryURL = "https://github.com/Esri/arcgis-maps-sdk-swift-toolkit/";
			requirement = {
				kind = upToNextMinorVersion;
				minimumVersion = 200.7.0;
			};
		};
/* End XCRemoteSwiftPackageReference section */

/* Begin XCSwiftPackageProductDependency section */
		00C43AEC2947DC350099AE34 /* ArcGISToolkit */ = {
			isa = XCSwiftPackageProductDependency;
			package = 00C43AEB2947DC350099AE34 /* XCRemoteSwiftPackageReference "arcgis-maps-sdk-swift-toolkit" */;
			productName = ArcGISToolkit;
		};
/* End XCSwiftPackageProductDependency section */
	};
	rootObject = 00E5400727F3CCA100CF66D5 /* Project object */;
}<|MERGE_RESOLUTION|>--- conflicted
+++ resolved
@@ -41,12 +41,9 @@
 		0042E24628E50EE4001F33D6 /* ShowViewshedFromPointInSceneView.swift in Copy Source Code Files */ = {isa = PBXBuildFile; fileRef = 0086F3FD28E3770900974721 /* ShowViewshedFromPointInSceneView.swift */; };
 		0042E24728E50EE4001F33D6 /* ShowViewshedFromPointInSceneView.Model.swift in Copy Source Code Files */ = {isa = PBXBuildFile; fileRef = 0042E24228E4BF8F001F33D6 /* ShowViewshedFromPointInSceneView.Model.swift */; };
 		0042E24828E50EE4001F33D6 /* ShowViewshedFromPointInSceneView.ViewshedSettingsView.swift in Copy Source Code Files */ = {isa = PBXBuildFile; fileRef = 0042E24428E4F82B001F33D6 /* ShowViewshedFromPointInSceneView.ViewshedSettingsView.swift */; };
-<<<<<<< HEAD
 		004421902DB9620200249FEE /* AddFeatureCollectionLayerFromQueryView.swift in Sources */ = {isa = PBXBuildFile; fileRef = 0044218F2DB961FE00249FEE /* AddFeatureCollectionLayerFromQueryView.swift */; };
-=======
 		0044218A2DB9533900249FEE /* AddFeatureCollectionLayerFromPortalItemView.swift in Sources */ = {isa = PBXBuildFile; fileRef = 004421892DB9532D00249FEE /* AddFeatureCollectionLayerFromPortalItemView.swift */; };
 		0044218B2DB9575600249FEE /* AddFeatureCollectionLayerFromPortalItemView.swift in Copy Source Code Files */ = {isa = PBXBuildFile; fileRef = 004421892DB9532D00249FEE /* AddFeatureCollectionLayerFromPortalItemView.swift */; };
->>>>>>> 605b70d5
 		0044289229C90C0B00160767 /* GetElevationAtPointOnSurfaceView.swift in Sources */ = {isa = PBXBuildFile; fileRef = 0044289129C90C0B00160767 /* GetElevationAtPointOnSurfaceView.swift */; };
 		0044289329C9234300160767 /* GetElevationAtPointOnSurfaceView.swift in Copy Source Code Files */ = {isa = PBXBuildFile; fileRef = 0044289129C90C0B00160767 /* GetElevationAtPointOnSurfaceView.swift */; };
 		0044CDDF2995C39E004618CE /* ShowDeviceLocationHistoryView.swift in Sources */ = {isa = PBXBuildFile; fileRef = 0044CDDE2995C39E004618CE /* ShowDeviceLocationHistoryView.swift */; };
@@ -854,11 +851,8 @@
 		003D7C352821EBCC009DDFD2 /* GenerateSampleViewSourceCode.swift */ = {isa = PBXFileReference; lastKnownFileType = sourcecode.swift; path = GenerateSampleViewSourceCode.swift; sourceTree = "<group>"; };
 		0042E24228E4BF8F001F33D6 /* ShowViewshedFromPointInSceneView.Model.swift */ = {isa = PBXFileReference; lastKnownFileType = sourcecode.swift; path = ShowViewshedFromPointInSceneView.Model.swift; sourceTree = "<group>"; };
 		0042E24428E4F82B001F33D6 /* ShowViewshedFromPointInSceneView.ViewshedSettingsView.swift */ = {isa = PBXFileReference; lastKnownFileType = sourcecode.swift; path = ShowViewshedFromPointInSceneView.ViewshedSettingsView.swift; sourceTree = "<group>"; };
-<<<<<<< HEAD
 		0044218F2DB961FE00249FEE /* AddFeatureCollectionLayerFromQueryView.swift */ = {isa = PBXFileReference; lastKnownFileType = sourcecode.swift; path = AddFeatureCollectionLayerFromQueryView.swift; sourceTree = "<group>"; };
-=======
 		004421892DB9532D00249FEE /* AddFeatureCollectionLayerFromPortalItemView.swift */ = {isa = PBXFileReference; lastKnownFileType = sourcecode.swift; path = AddFeatureCollectionLayerFromPortalItemView.swift; sourceTree = "<group>"; };
->>>>>>> 605b70d5
 		0044289129C90C0B00160767 /* GetElevationAtPointOnSurfaceView.swift */ = {isa = PBXFileReference; lastKnownFileType = sourcecode.swift; path = GetElevationAtPointOnSurfaceView.swift; sourceTree = "<group>"; };
 		0044CDDE2995C39E004618CE /* ShowDeviceLocationHistoryView.swift */ = {isa = PBXFileReference; lastKnownFileType = sourcecode.swift; path = ShowDeviceLocationHistoryView.swift; sourceTree = "<group>"; };
 		004A2B9C2BED455B00C297CE /* canyonlands */ = {isa = PBXFileReference; lastKnownFileType = folder; path = canyonlands; sourceTree = "<group>"; };
@@ -1230,21 +1224,20 @@
 			path = Scripts;
 			sourceTree = "<group>";
 		};
-<<<<<<< HEAD
 		0044218D2DB961F500249FEE /* Add feature collection layer from query */ = {
 			isa = PBXGroup;
 			children = (
 				0044218F2DB961FE00249FEE /* AddFeatureCollectionLayerFromQueryView.swift */,
 			);
 			path = "Add feature collection layer from query";
-=======
+			sourceTree = "<group>";
+		};
 		004421872DB9532400249FEE /* Add feature collection layer from portal item */ = {
 			isa = PBXGroup;
 			children = (
 				004421892DB9532D00249FEE /* AddFeatureCollectionLayerFromPortalItemView.swift */,
 			);
 			path = "Add feature collection layer from portal item";
->>>>>>> 605b70d5
 			sourceTree = "<group>";
 		};
 		0044288C29C90BD500160767 /* Get elevation at point on surface */ = {
@@ -1298,11 +1291,8 @@
 				4D2ADC3E29C26D05003B367F /* Add dynamic entity layer */,
 				D7848EFD2CBD986400F6F546 /* Add elevation source from raster */,
 				D7BEBAC22CBDC0F800F882E7 /* Add elevation source from tile package */,
-<<<<<<< HEAD
 				0044218D2DB961F500249FEE /* Add feature collection layer from query */,
-=======
 				004421872DB9532400249FEE /* Add feature collection layer from portal item */,
->>>>>>> 605b70d5
 				00D4EF7E2863840D00B9CC30 /* Add feature layers */,
 				D7F8C0342B60564D0072BFA7 /* Add features with contingent values */,
 				D713C6D42CB990600073AA72 /* Add KML layer */,
