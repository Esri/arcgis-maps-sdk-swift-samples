// !$*UTF8*$!
{
	archiveVersion = 1;
	classes = {
	};
	objectVersion = 55;
	objects = {

/* Begin PBXBuildFile section */
		0005580A2817C51E00224BC6 /* SampleDetailView.swift in Sources */ = {isa = PBXBuildFile; fileRef = 000558092817C51E00224BC6 /* SampleDetailView.swift */; };
		0005580C28185C0600224BC6 /* SampleList.swift in Sources */ = {isa = PBXBuildFile; fileRef = 0005580B28185C0600224BC6 /* SampleList.swift */; };
		00181B462846AD7100654571 /* View+Alert.swift in Sources */ = {isa = PBXBuildFile; fileRef = 00181B452846AD7100654571 /* View+Alert.swift */; };
		001C6DE127FE8A9400D472C2 /* AppSecrets.swift.masque in Sources */ = {isa = PBXBuildFile; fileRef = 001C6DD827FE585A00D472C2 /* AppSecrets.swift.masque */; };
		0039A4E92885C50300592C86 /* AddSceneLayerFromServiceView.swift in Copy Source Code Files */ = {isa = PBXBuildFile; fileRef = E066DD3F28610F55004D3D5B /* AddSceneLayerFromServiceView.swift */; };
		0039A4EA2885C50300592C86 /* ClipGeometryView.swift in Copy Source Code Files */ = {isa = PBXBuildFile; fileRef = E000E75F2869E33D005D87C5 /* ClipGeometryView.swift */; };
		0039A4EB2885C50300592C86 /* CreatePlanarAndGeodeticBuffersView.swift in Copy Source Code Files */ = {isa = PBXBuildFile; fileRef = E004A6EC2849556E002A1FE6 /* CreatePlanarAndGeodeticBuffersView.swift */; };
		0039A4EC2885C50300592C86 /* CutGeometryView.swift in Copy Source Code Files */ = {isa = PBXBuildFile; fileRef = E000E762286A0B18005D87C5 /* CutGeometryView.swift */; };
		0039A4ED2885C50300592C86 /* DisplayMapView.swift in Copy Source Code Files */ = {isa = PBXBuildFile; fileRef = 0074ABBE28174BCF0037244A /* DisplayMapView.swift */; };
		0039A4EE2885C50300592C86 /* DisplayOverviewMapView.swift in Copy Source Code Files */ = {isa = PBXBuildFile; fileRef = 00B04FB4283EEBA80026C882 /* DisplayOverviewMapView.swift */; };
		0039A4EF2885C50300592C86 /* DisplaySceneView.swift in Copy Source Code Files */ = {isa = PBXBuildFile; fileRef = E004A6D828465C70002A1FE6 /* DisplaySceneView.swift */; };
		0039A4F02885C50300592C86 /* ProjectView.swift in Copy Source Code Files */ = {isa = PBXBuildFile; fileRef = E0EA0B762866390E00C9621D /* ProjectView.swift */; };
		0039A4F12885C50300592C86 /* SearchWithGeocodeView.swift in Copy Source Code Files */ = {isa = PBXBuildFile; fileRef = 00CB9137284814A4005C2C5D /* SearchWithGeocodeView.swift */; };
		0039A4F22885C50300592C86 /* SelectFeaturesInFeatureLayerView.swift in Copy Source Code Files */ = {isa = PBXBuildFile; fileRef = E004A6F5284FA42A002A1FE6 /* SelectFeaturesInFeatureLayerView.swift */; };
		0039A4F32885C50300592C86 /* SetBasemapView.swift in Copy Source Code Files */ = {isa = PBXBuildFile; fileRef = 00B042E5282EDC690072E1B4 /* SetBasemapView.swift */; };
		0039A4F42885C50300592C86 /* SetSurfacePlacementModeView.swift in Copy Source Code Files */ = {isa = PBXBuildFile; fileRef = E088E1562862579D00413100 /* SetSurfacePlacementModeView.swift */; };
		0039A4F52885C50300592C86 /* SetViewpointRotationView.swift in Copy Source Code Files */ = {isa = PBXBuildFile; fileRef = E004A6BD28414332002A1FE6 /* SetViewpointRotationView.swift */; };
		0039A4F62885C50300592C86 /* ShowCalloutView.swift in Copy Source Code Files */ = {isa = PBXBuildFile; fileRef = E004A6DF28466279002A1FE6 /* ShowCalloutView.swift */; };
		0039A4F72885C50300592C86 /* ShowDeviceLocationView.swift in Copy Source Code Files */ = {isa = PBXBuildFile; fileRef = E004A6E828493BCE002A1FE6 /* ShowDeviceLocationView.swift */; };
		0039A4F82885C50300592C86 /* ShowResultOfSpatialRelationshipsView.swift in Copy Source Code Files */ = {isa = PBXBuildFile; fileRef = E066DD3A2860CA08004D3D5B /* ShowResultOfSpatialRelationshipsView.swift */; };
		0039A4F92885C50300592C86 /* ShowResultsOfSpatialOperationsView.swift in Copy Source Code Files */ = {isa = PBXBuildFile; fileRef = E004A6F2284E4FEB002A1FE6 /* ShowResultsOfSpatialOperationsView.swift */; };
		0039A4FA2885C50300592C86 /* StyleGraphicsWithRendererView.swift in Copy Source Code Files */ = {isa = PBXBuildFile; fileRef = E066DD372860AB28004D3D5B /* StyleGraphicsWithRendererView.swift */; };
		0039A4FB2885C50300592C86 /* StyleGraphicsWithSymbolsView.swift in Copy Source Code Files */ = {isa = PBXBuildFile; fileRef = E004A6E52846A61F002A1FE6 /* StyleGraphicsWithSymbolsView.swift */; };
		0074ABBF28174BCF0037244A /* DisplayMapView.swift in Sources */ = {isa = PBXBuildFile; fileRef = 0074ABBE28174BCF0037244A /* DisplayMapView.swift */; };
		0074ABC428174F430037244A /* Sample.swift in Sources */ = {isa = PBXBuildFile; fileRef = 0074ABC128174F430037244A /* Sample.swift */; };
		0074ABCD2817BCC30037244A /* SamplesApp+Samples.swift.tache in Sources */ = {isa = PBXBuildFile; fileRef = 0074ABCA2817B8DB0037244A /* SamplesApp+Samples.swift.tache */; };
		00B04273282EC59E0072E1B4 /* AboutView.swift in Sources */ = {isa = PBXBuildFile; fileRef = 00B04272282EC59E0072E1B4 /* AboutView.swift */; };
		00B042E1282ED6F50072E1B4 /* ArcGISToolkit in Frameworks */ = {isa = PBXBuildFile; productRef = 00B042E0282ED6F50072E1B4 /* ArcGISToolkit */; };
		00B042E2282ED77E0072E1B4 /* arcgis-runtime-toolkit-swift in Embed Frameworks */ = {isa = PBXBuildFile; fileRef = 00B042DE282ED6E80072E1B4 /* arcgis-runtime-toolkit-swift */; };
		00B042E8282EDC690072E1B4 /* SetBasemapView.swift in Sources */ = {isa = PBXBuildFile; fileRef = 00B042E5282EDC690072E1B4 /* SetBasemapView.swift */; };
		00B04FB5283EEBA80026C882 /* DisplayOverviewMapView.swift in Sources */ = {isa = PBXBuildFile; fileRef = 00B04FB4283EEBA80026C882 /* DisplayOverviewMapView.swift */; };
		00CB9138284814A4005C2C5D /* SearchWithGeocodeView.swift in Sources */ = {isa = PBXBuildFile; fileRef = 00CB9137284814A4005C2C5D /* SearchWithGeocodeView.swift */; };
		00CCB8A5285BAF8700BBAB70 /* OnDemandResource.swift in Sources */ = {isa = PBXBuildFile; fileRef = 00CCB8A4285BAF8700BBAB70 /* OnDemandResource.swift */; };
		00D4EF802863842100B9CC30 /* DisplayFeatureLayersView.swift in Sources */ = {isa = PBXBuildFile; fileRef = 00D4EF7F2863842100B9CC30 /* DisplayFeatureLayersView.swift */; };
		00D4EF9028638BF100B9CC30 /* LA_Trails.geodatabase in Resources */ = {isa = PBXBuildFile; fileRef = 00D4EF8228638BF100B9CC30 /* LA_Trails.geodatabase */; settings = {ASSET_TAGS = (DisplayFeatureLayers, ); }; };
		00D4EF9A28638BF100B9CC30 /* AuroraCO.gpkg in Resources */ = {isa = PBXBuildFile; fileRef = 00D4EF8F28638BF100B9CC30 /* AuroraCO.gpkg */; settings = {ASSET_TAGS = (DisplayFeatureLayers, ); }; };
		00D4EFB12863CE6300B9CC30 /* ScottishWildlifeTrust_reserves in Resources */ = {isa = PBXBuildFile; fileRef = 00D4EFB02863CE6300B9CC30 /* ScottishWildlifeTrust_reserves */; settings = {ASSET_TAGS = (DisplayFeatureLayers, ); }; };
		00E5401C27F3CCA200CF66D5 /* SamplesApp.swift in Sources */ = {isa = PBXBuildFile; fileRef = 00E5400C27F3CCA100CF66D5 /* SamplesApp.swift */; };
		00E5401E27F3CCA200CF66D5 /* ContentView.swift in Sources */ = {isa = PBXBuildFile; fileRef = 00E5400D27F3CCA100CF66D5 /* ContentView.swift */; };
		00E5402027F3CCA200CF66D5 /* Assets.xcassets in Resources */ = {isa = PBXBuildFile; fileRef = 00E5400E27F3CCA200CF66D5 /* Assets.xcassets */; };
		E000E7602869E33D005D87C5 /* ClipGeometryView.swift in Sources */ = {isa = PBXBuildFile; fileRef = E000E75F2869E33D005D87C5 /* ClipGeometryView.swift */; };
		E000E763286A0B18005D87C5 /* CutGeometryView.swift in Sources */ = {isa = PBXBuildFile; fileRef = E000E762286A0B18005D87C5 /* CutGeometryView.swift */; };
		E004A6C128414332002A1FE6 /* SetViewpointRotationView.swift in Sources */ = {isa = PBXBuildFile; fileRef = E004A6BD28414332002A1FE6 /* SetViewpointRotationView.swift */; };
		E004A6DC28465C70002A1FE6 /* DisplaySceneView.swift in Sources */ = {isa = PBXBuildFile; fileRef = E004A6D828465C70002A1FE6 /* DisplaySceneView.swift */; };
		E004A6E028466279002A1FE6 /* ShowCalloutView.swift in Sources */ = {isa = PBXBuildFile; fileRef = E004A6DF28466279002A1FE6 /* ShowCalloutView.swift */; };
		E004A6E62846A61F002A1FE6 /* StyleGraphicsWithSymbolsView.swift in Sources */ = {isa = PBXBuildFile; fileRef = E004A6E52846A61F002A1FE6 /* StyleGraphicsWithSymbolsView.swift */; };
		E004A6E928493BCE002A1FE6 /* ShowDeviceLocationView.swift in Sources */ = {isa = PBXBuildFile; fileRef = E004A6E828493BCE002A1FE6 /* ShowDeviceLocationView.swift */; };
		E004A6ED2849556E002A1FE6 /* CreatePlanarAndGeodeticBuffersView.swift in Sources */ = {isa = PBXBuildFile; fileRef = E004A6EC2849556E002A1FE6 /* CreatePlanarAndGeodeticBuffersView.swift */; };
		E004A6F3284E4FEB002A1FE6 /* ShowResultsOfSpatialOperationsView.swift in Sources */ = {isa = PBXBuildFile; fileRef = E004A6F2284E4FEB002A1FE6 /* ShowResultsOfSpatialOperationsView.swift */; };
		E004A6F6284FA42A002A1FE6 /* SelectFeaturesInFeatureLayerView.swift in Sources */ = {isa = PBXBuildFile; fileRef = E004A6F5284FA42A002A1FE6 /* SelectFeaturesInFeatureLayerView.swift */; };
<<<<<<< HEAD
		E041AC22288089CD0056009B /* View+Sheet.swift in Sources */ = {isa = PBXBuildFile; fileRef = E041AC21288089CD0056009B /* View+Sheet.swift */; };
=======
		E0082217287755AC002AD138 /* View+Sheet.swift in Sources */ = {isa = PBXBuildFile; fileRef = E0082216287755AC002AD138 /* View+Sheet.swift */; };
>>>>>>> f20439c2
		E066DD35285CF3B3004D3D5B /* FindRouteView.swift in Sources */ = {isa = PBXBuildFile; fileRef = E066DD34285CF3B3004D3D5B /* FindRouteView.swift */; };
		E066DD382860AB28004D3D5B /* StyleGraphicsWithRendererView.swift in Sources */ = {isa = PBXBuildFile; fileRef = E066DD372860AB28004D3D5B /* StyleGraphicsWithRendererView.swift */; };
		E066DD3B2860CA08004D3D5B /* ShowResultOfSpatialRelationshipsView.swift in Sources */ = {isa = PBXBuildFile; fileRef = E066DD3A2860CA08004D3D5B /* ShowResultOfSpatialRelationshipsView.swift */; };
		E066DD4028610F55004D3D5B /* AddSceneLayerFromServiceView.swift in Sources */ = {isa = PBXBuildFile; fileRef = E066DD3F28610F55004D3D5B /* AddSceneLayerFromServiceView.swift */; };
		E070A0A3286F3B6000F2B606 /* DownloadPreplannedMapAreaView.swift in Sources */ = {isa = PBXBuildFile; fileRef = E070A0A2286F3B6000F2B606 /* DownloadPreplannedMapAreaView.swift */; };
		E088E1572862579D00413100 /* SetSurfacePlacementModeView.swift in Sources */ = {isa = PBXBuildFile; fileRef = E088E1562862579D00413100 /* SetSurfacePlacementModeView.swift */; };
		E0A1AEE2288744A6003C797D /* DownloadPreplannedMapAreaView.swift in Copy Source Code Files */ = {isa = PBXBuildFile; fileRef = E070A0A2286F3B6000F2B606 /* DownloadPreplannedMapAreaView.swift */; };
		E0EA0B772866390E00C9621D /* ProjectView.swift in Sources */ = {isa = PBXBuildFile; fileRef = E0EA0B762866390E00C9621D /* ProjectView.swift */; };
/* End PBXBuildFile section */

/* Begin PBXBuildRule section */
		0074ABCC2817B8E60037244A /* PBXBuildRule */ = {
			isa = PBXBuildRule;
			compilerSpec = com.apple.compilers.proxy.script;
			filePatterns = "*.tache";
			fileType = pattern.proxy;
			inputFiles = (
				"$(SRCROOT)/Shared/Samples/",
			);
			isEditable = 1;
			name = "Generate Sample Initializers from Source Code Files";
			outputFiles = (
				"$(DERIVED_FILE_DIR)/$(INPUT_FILE_BASE)",
			);
			runOncePerArchitecture = 0;
			script = "xcrun --sdk macosx swift \"${SRCROOT}/Scripts/GenerateSampleViewSourceCode.swift\" \"${SCRIPT_INPUT_FILE_0}\" \"${INPUT_FILE_PATH}\" \"${SCRIPT_OUTPUT_FILE_0}\" \n";
		};
		0083586F27FE3BCF00192A15 /* PBXBuildRule */ = {
			isa = PBXBuildRule;
			compilerSpec = com.apple.compilers.proxy.script;
			filePatterns = "*.masque";
			fileType = pattern.proxy;
			inputFiles = (
				"$(SRCROOT)/.secrets",
			);
			isEditable = 1;
			name = "Generate Swift Code from Secrets";
			outputFiles = (
				"$(DERIVED_FILE_DIR)/$(INPUT_FILE_BASE)",
			);
			runOncePerArchitecture = 0;
			script = "\"${SRCROOT}/Scripts/masquerade\" -i \"${INPUT_FILE_PATH}\" -o \"${SCRIPT_OUTPUT_FILE_0}\" -s \"${SCRIPT_INPUT_FILE_0}\" -f\n";
		};
/* End PBXBuildRule section */

/* Begin PBXCopyFilesBuildPhase section */
		00144B5E280634840090DD5D /* Embed Frameworks */ = {
			isa = PBXCopyFilesBuildPhase;
			buildActionMask = 2147483647;
			dstPath = "";
			dstSubfolderSpec = 10;
			files = (
				00B042E2282ED77E0072E1B4 /* arcgis-runtime-toolkit-swift in Embed Frameworks */,
			);
			name = "Embed Frameworks";
			runOnlyForDeploymentPostprocessing = 0;
		};
		0039A4E82885C4E300592C86 /* Copy Source Code Files */ = {
			isa = PBXCopyFilesBuildPhase;
			buildActionMask = 2147483647;
			dstPath = "";
			dstSubfolderSpec = 7;
			files = (
				0039A4E92885C50300592C86 /* AddSceneLayerFromServiceView.swift in Copy Source Code Files */,
				0039A4EA2885C50300592C86 /* ClipGeometryView.swift in Copy Source Code Files */,
				0039A4EB2885C50300592C86 /* CreatePlanarAndGeodeticBuffersView.swift in Copy Source Code Files */,
				0039A4EC2885C50300592C86 /* CutGeometryView.swift in Copy Source Code Files */,
				0039A4ED2885C50300592C86 /* DisplayMapView.swift in Copy Source Code Files */,
				0039A4EE2885C50300592C86 /* DisplayOverviewMapView.swift in Copy Source Code Files */,
				0039A4EF2885C50300592C86 /* DisplaySceneView.swift in Copy Source Code Files */,
				E0A1AEE2288744A6003C797D /* DownloadPreplannedMapAreaView.swift in Copy Source Code Files */,
				0039A4F02885C50300592C86 /* ProjectView.swift in Copy Source Code Files */,
				0039A4F12885C50300592C86 /* SearchWithGeocodeView.swift in Copy Source Code Files */,
				0039A4F22885C50300592C86 /* SelectFeaturesInFeatureLayerView.swift in Copy Source Code Files */,
				0039A4F32885C50300592C86 /* SetBasemapView.swift in Copy Source Code Files */,
				0039A4F42885C50300592C86 /* SetSurfacePlacementModeView.swift in Copy Source Code Files */,
				0039A4F52885C50300592C86 /* SetViewpointRotationView.swift in Copy Source Code Files */,
				0039A4F62885C50300592C86 /* ShowCalloutView.swift in Copy Source Code Files */,
				0039A4F72885C50300592C86 /* ShowDeviceLocationView.swift in Copy Source Code Files */,
				0039A4F82885C50300592C86 /* ShowResultOfSpatialRelationshipsView.swift in Copy Source Code Files */,
				0039A4F92885C50300592C86 /* ShowResultsOfSpatialOperationsView.swift in Copy Source Code Files */,
				0039A4FA2885C50300592C86 /* StyleGraphicsWithRendererView.swift in Copy Source Code Files */,
				0039A4FB2885C50300592C86 /* StyleGraphicsWithSymbolsView.swift in Copy Source Code Files */,
			);
			name = "Copy Source Code Files";
			runOnlyForDeploymentPostprocessing = 0;
		};
/* End PBXCopyFilesBuildPhase section */

/* Begin PBXFileReference section */
		000558092817C51E00224BC6 /* SampleDetailView.swift */ = {isa = PBXFileReference; lastKnownFileType = sourcecode.swift; path = SampleDetailView.swift; sourceTree = "<group>"; };
		0005580B28185C0600224BC6 /* SampleList.swift */ = {isa = PBXFileReference; lastKnownFileType = sourcecode.swift; path = SampleList.swift; sourceTree = "<group>"; };
		00181B452846AD7100654571 /* View+Alert.swift */ = {isa = PBXFileReference; lastKnownFileType = sourcecode.swift; path = "View+Alert.swift"; sourceTree = "<group>"; };
		001C6DD827FE585A00D472C2 /* AppSecrets.swift.masque */ = {isa = PBXFileReference; fileEncoding = 4; lastKnownFileType = text; path = AppSecrets.swift.masque; sourceTree = "<group>"; };
		003D7C342821EBCC009DDFD2 /* masquerade */ = {isa = PBXFileReference; lastKnownFileType = text; path = masquerade; sourceTree = "<group>"; };
		003D7C352821EBCC009DDFD2 /* GenerateSampleViewSourceCode.swift */ = {isa = PBXFileReference; lastKnownFileType = sourcecode.swift; path = GenerateSampleViewSourceCode.swift; sourceTree = "<group>"; };
		0074ABBE28174BCF0037244A /* DisplayMapView.swift */ = {isa = PBXFileReference; lastKnownFileType = sourcecode.swift; path = DisplayMapView.swift; sourceTree = "<group>"; };
		0074ABC128174F430037244A /* Sample.swift */ = {isa = PBXFileReference; fileEncoding = 4; lastKnownFileType = sourcecode.swift; path = Sample.swift; sourceTree = "<group>"; };
		0074ABCA2817B8DB0037244A /* SamplesApp+Samples.swift.tache */ = {isa = PBXFileReference; fileEncoding = 4; lastKnownFileType = text; path = "SamplesApp+Samples.swift.tache"; sourceTree = "<group>"; };
		00B04272282EC59E0072E1B4 /* AboutView.swift */ = {isa = PBXFileReference; fileEncoding = 4; lastKnownFileType = sourcecode.swift; path = AboutView.swift; sourceTree = "<group>"; };
		00B042DE282ED6E80072E1B4 /* arcgis-runtime-toolkit-swift */ = {isa = PBXFileReference; lastKnownFileType = wrapper; name = "arcgis-runtime-toolkit-swift"; path = "../arcgis-runtime-toolkit-swift"; sourceTree = "<group>"; };
		00B042E5282EDC690072E1B4 /* SetBasemapView.swift */ = {isa = PBXFileReference; fileEncoding = 4; lastKnownFileType = sourcecode.swift; path = SetBasemapView.swift; sourceTree = "<group>"; };
		00B04FB4283EEBA80026C882 /* DisplayOverviewMapView.swift */ = {isa = PBXFileReference; lastKnownFileType = sourcecode.swift; path = DisplayOverviewMapView.swift; sourceTree = "<group>"; };
		00CB9137284814A4005C2C5D /* SearchWithGeocodeView.swift */ = {isa = PBXFileReference; lastKnownFileType = sourcecode.swift; path = SearchWithGeocodeView.swift; sourceTree = "<group>"; };
		00CCB8A2285AAD7D00BBAB70 /* DowloadPortalItemData.swift */ = {isa = PBXFileReference; lastKnownFileType = sourcecode.swift; path = DowloadPortalItemData.swift; sourceTree = "<group>"; };
		00CCB8A4285BAF8700BBAB70 /* OnDemandResource.swift */ = {isa = PBXFileReference; lastKnownFileType = sourcecode.swift; path = OnDemandResource.swift; sourceTree = "<group>"; };
		00D4EF7F2863842100B9CC30 /* DisplayFeatureLayersView.swift */ = {isa = PBXFileReference; lastKnownFileType = sourcecode.swift; path = DisplayFeatureLayersView.swift; sourceTree = "<group>"; };
		00D4EF8228638BF100B9CC30 /* LA_Trails.geodatabase */ = {isa = PBXFileReference; lastKnownFileType = file; path = LA_Trails.geodatabase; sourceTree = "<group>"; };
		00D4EF8F28638BF100B9CC30 /* AuroraCO.gpkg */ = {isa = PBXFileReference; lastKnownFileType = file; path = AuroraCO.gpkg; sourceTree = "<group>"; };
		00D4EFB02863CE6300B9CC30 /* ScottishWildlifeTrust_reserves */ = {isa = PBXFileReference; lastKnownFileType = folder; path = ScottishWildlifeTrust_reserves; sourceTree = "<group>"; };
		00E5400C27F3CCA100CF66D5 /* SamplesApp.swift */ = {isa = PBXFileReference; lastKnownFileType = sourcecode.swift; path = SamplesApp.swift; sourceTree = "<group>"; };
		00E5400D27F3CCA100CF66D5 /* ContentView.swift */ = {isa = PBXFileReference; lastKnownFileType = sourcecode.swift; path = ContentView.swift; sourceTree = "<group>"; };
		00E5400E27F3CCA200CF66D5 /* Assets.xcassets */ = {isa = PBXFileReference; lastKnownFileType = folder.assetcatalog; path = Assets.xcassets; sourceTree = "<group>"; };
		00E5401327F3CCA200CF66D5 /* Samples.app */ = {isa = PBXFileReference; explicitFileType = wrapper.application; includeInIndex = 0; path = Samples.app; sourceTree = BUILT_PRODUCTS_DIR; };
		00E5402A27F775EA00CF66D5 /* Info.plist */ = {isa = PBXFileReference; lastKnownFileType = text.plist.xml; path = Info.plist; sourceTree = "<group>"; };
		E000E75F2869E33D005D87C5 /* ClipGeometryView.swift */ = {isa = PBXFileReference; lastKnownFileType = sourcecode.swift; path = ClipGeometryView.swift; sourceTree = "<group>"; };
		E000E762286A0B18005D87C5 /* CutGeometryView.swift */ = {isa = PBXFileReference; lastKnownFileType = sourcecode.swift; path = CutGeometryView.swift; sourceTree = "<group>"; };
		E004A6BD28414332002A1FE6 /* SetViewpointRotationView.swift */ = {isa = PBXFileReference; fileEncoding = 4; lastKnownFileType = sourcecode.swift; path = SetViewpointRotationView.swift; sourceTree = "<group>"; };
		E004A6D828465C70002A1FE6 /* DisplaySceneView.swift */ = {isa = PBXFileReference; fileEncoding = 4; lastKnownFileType = sourcecode.swift; path = DisplaySceneView.swift; sourceTree = "<group>"; };
		E004A6DF28466279002A1FE6 /* ShowCalloutView.swift */ = {isa = PBXFileReference; lastKnownFileType = sourcecode.swift; path = ShowCalloutView.swift; sourceTree = "<group>"; };
		E004A6E52846A61F002A1FE6 /* StyleGraphicsWithSymbolsView.swift */ = {isa = PBXFileReference; lastKnownFileType = sourcecode.swift; path = StyleGraphicsWithSymbolsView.swift; sourceTree = "<group>"; };
		E004A6E828493BCE002A1FE6 /* ShowDeviceLocationView.swift */ = {isa = PBXFileReference; lastKnownFileType = sourcecode.swift; path = ShowDeviceLocationView.swift; sourceTree = "<group>"; };
		E004A6EC2849556E002A1FE6 /* CreatePlanarAndGeodeticBuffersView.swift */ = {isa = PBXFileReference; lastKnownFileType = sourcecode.swift; path = CreatePlanarAndGeodeticBuffersView.swift; sourceTree = "<group>"; };
		E004A6F2284E4FEB002A1FE6 /* ShowResultsOfSpatialOperationsView.swift */ = {isa = PBXFileReference; lastKnownFileType = sourcecode.swift; path = ShowResultsOfSpatialOperationsView.swift; sourceTree = "<group>"; };
		E004A6F5284FA42A002A1FE6 /* SelectFeaturesInFeatureLayerView.swift */ = {isa = PBXFileReference; lastKnownFileType = sourcecode.swift; path = SelectFeaturesInFeatureLayerView.swift; sourceTree = "<group>"; };
<<<<<<< HEAD
		E041AC21288089CD0056009B /* View+Sheet.swift */ = {isa = PBXFileReference; fileEncoding = 4; lastKnownFileType = sourcecode.swift; path = "View+Sheet.swift"; sourceTree = "<group>"; };
=======
		E0082216287755AC002AD138 /* View+Sheet.swift */ = {isa = PBXFileReference; lastKnownFileType = sourcecode.swift; path = "View+Sheet.swift"; sourceTree = "<group>"; };
>>>>>>> f20439c2
		E066DD34285CF3B3004D3D5B /* FindRouteView.swift */ = {isa = PBXFileReference; lastKnownFileType = sourcecode.swift; path = FindRouteView.swift; sourceTree = "<group>"; };
		E066DD372860AB28004D3D5B /* StyleGraphicsWithRendererView.swift */ = {isa = PBXFileReference; lastKnownFileType = sourcecode.swift; path = StyleGraphicsWithRendererView.swift; sourceTree = "<group>"; };
		E066DD3A2860CA08004D3D5B /* ShowResultOfSpatialRelationshipsView.swift */ = {isa = PBXFileReference; lastKnownFileType = sourcecode.swift; path = ShowResultOfSpatialRelationshipsView.swift; sourceTree = "<group>"; };
		E066DD3F28610F55004D3D5B /* AddSceneLayerFromServiceView.swift */ = {isa = PBXFileReference; lastKnownFileType = sourcecode.swift; path = AddSceneLayerFromServiceView.swift; sourceTree = "<group>"; };
		E070A0A2286F3B6000F2B606 /* DownloadPreplannedMapAreaView.swift */ = {isa = PBXFileReference; lastKnownFileType = sourcecode.swift; path = DownloadPreplannedMapAreaView.swift; sourceTree = "<group>"; };
		E088E1562862579D00413100 /* SetSurfacePlacementModeView.swift */ = {isa = PBXFileReference; lastKnownFileType = sourcecode.swift; path = SetSurfacePlacementModeView.swift; sourceTree = "<group>"; };
		E0EA0B762866390E00C9621D /* ProjectView.swift */ = {isa = PBXFileReference; lastKnownFileType = sourcecode.swift; path = ProjectView.swift; sourceTree = "<group>"; };
/* End PBXFileReference section */

/* Begin PBXFrameworksBuildPhase section */
		00E5401027F3CCA200CF66D5 /* Frameworks */ = {
			isa = PBXFrameworksBuildPhase;
			buildActionMask = 2147483647;
			files = (
				00B042E1282ED6F50072E1B4 /* ArcGISToolkit in Frameworks */,
			);
			runOnlyForDeploymentPostprocessing = 0;
		};
/* End PBXFrameworksBuildPhase section */

/* Begin PBXGroup section */
		0005580D281872BE00224BC6 /* Views */ = {
			isa = PBXGroup;
			children = (
				00B04272282EC59E0072E1B4 /* AboutView.swift */,
				00E5400D27F3CCA100CF66D5 /* ContentView.swift */,
				000558092817C51E00224BC6 /* SampleDetailView.swift */,
				0005580B28185C0600224BC6 /* SampleList.swift */,
			);
			path = Views;
			sourceTree = "<group>";
		};
		00181B442846AD3900654571 /* Extensions */ = {
			isa = PBXGroup;
			children = (
				00181B452846AD7100654571 /* View+Alert.swift */,
<<<<<<< HEAD
				E041AC21288089CD0056009B /* View+Sheet.swift */,
=======
				E0082216287755AC002AD138 /* View+Sheet.swift */,
>>>>>>> f20439c2
			);
			path = Extensions;
			sourceTree = "<group>";
		};
		003D7C332821EBCC009DDFD2 /* Scripts */ = {
			isa = PBXGroup;
			children = (
				00CCB8A2285AAD7D00BBAB70 /* DowloadPortalItemData.swift */,
				003D7C352821EBCC009DDFD2 /* GenerateSampleViewSourceCode.swift */,
				003D7C342821EBCC009DDFD2 /* masquerade */,
			);
			path = Scripts;
			sourceTree = "<group>";
		};
		0074ABAF281742420037244A /* Supporting Files */ = {
			isa = PBXGroup;
			children = (
				00181B442846AD3900654571 /* Extensions */,
				0074ABC028174F430037244A /* Models */,
				0005580D281872BE00224BC6 /* Views */,
			);
			path = "Supporting Files";
			sourceTree = "<group>";
		};
		0074ABB228174B830037244A /* Samples */ = {
			isa = PBXGroup;
			children = (
				E066DD3E28610F3F004D3D5B /* Add scene layer from service */,
				E000E75E2869E325005D87C5 /* Clip geometry */,
				E004A6EB28495538002A1FE6 /* Create planar and geodetic buffers */,
				E000E761286A0B07005D87C5 /* Cut geometry */,
				00D4EF7E2863840D00B9CC30 /* Display feature layers */,
				0074ABB328174B830037244A /* Display map */,
				00B04FB3283EEB830026C882 /* Display overview map */,
				E004A6D528465C70002A1FE6 /* Display scene */,
				E070A0A1286F3B3400F2B606 /* Download preplanned map area */,
				E066DD33285CF3A0004D3D5B /* Find route */,
				E0EA0B75286638FD00C9621D /* Project */,
				00CB913628481475005C2C5D /* Search with geocode */,
				E004A6F4284FA3C5002A1FE6 /* Select features in feature layer */,
				00B042E3282EDC690072E1B4 /* Set basemap */,
				E088E1552862578800413100 /* Set surface placement mode */,
				E004A6B928414332002A1FE6 /* Set viewpoint rotation */,
				E004A6DE2846626A002A1FE6 /* Show callout */,
				E004A6E728493BBB002A1FE6 /* Show device location */,
				E066DD392860C9EE004D3D5B /* Show result of spatial relationships */,
				E004A6F1284E4F80002A1FE6 /* Show results of spatial operations */,
				E066DD362860AB0B004D3D5B /* Style graphics with renderer */,
				E004A6E42846A609002A1FE6 /* Style graphics with symbols */,
			);
			path = Samples;
			sourceTree = "<group>";
		};
		0074ABB328174B830037244A /* Display map */ = {
			isa = PBXGroup;
			children = (
				0074ABBE28174BCF0037244A /* DisplayMapView.swift */,
			);
			path = "Display map";
			sourceTree = "<group>";
		};
		0074ABC028174F430037244A /* Models */ = {
			isa = PBXGroup;
			children = (
				00CCB8A4285BAF8700BBAB70 /* OnDemandResource.swift */,
				0074ABC128174F430037244A /* Sample.swift */,
			);
			path = Models;
			sourceTree = "<group>";
		};
		00966EE62811F64D009D3DD7 /* iOS */ = {
			isa = PBXGroup;
			children = (
				00E5402A27F775EA00CF66D5 /* Info.plist */,
			);
			path = iOS;
			sourceTree = "<group>";
		};
		00B042E3282EDC690072E1B4 /* Set basemap */ = {
			isa = PBXGroup;
			children = (
				00B042E5282EDC690072E1B4 /* SetBasemapView.swift */,
			);
			path = "Set basemap";
			sourceTree = "<group>";
		};
		00B04FB3283EEB830026C882 /* Display overview map */ = {
			isa = PBXGroup;
			children = (
				00B04FB4283EEBA80026C882 /* DisplayOverviewMapView.swift */,
			);
			path = "Display overview map";
			sourceTree = "<group>";
		};
		00CB913628481475005C2C5D /* Search with geocode */ = {
			isa = PBXGroup;
			children = (
				00CB9137284814A4005C2C5D /* SearchWithGeocodeView.swift */,
			);
			path = "Search with geocode";
			sourceTree = "<group>";
		};
		00CCB8A6285D059300BBAB70 /* Portal Data */ = {
			isa = PBXGroup;
			children = (
				00D4EF8128638BF100B9CC30 /* 2b0f9e17105847809dfeb04e3cad69e0 */,
				00D4EF8328638BF100B9CC30 /* 15a7cbd3af1e47cfa5d2c6b93dc44fc2 */,
				00D4EF8E28638BF100B9CC30 /* 68ec42517cdd439e81b036210483e8e7 */,
			);
			path = "Portal Data";
			sourceTree = SOURCE_ROOT;
		};
		00D4EF7E2863840D00B9CC30 /* Display feature layers */ = {
			isa = PBXGroup;
			children = (
				00D4EF7F2863842100B9CC30 /* DisplayFeatureLayersView.swift */,
			);
			path = "Display feature layers";
			sourceTree = "<group>";
		};
		00D4EF8128638BF100B9CC30 /* 2b0f9e17105847809dfeb04e3cad69e0 */ = {
			isa = PBXGroup;
			children = (
				00D4EF8228638BF100B9CC30 /* LA_Trails.geodatabase */,
			);
			path = 2b0f9e17105847809dfeb04e3cad69e0;
			sourceTree = "<group>";
		};
		00D4EF8328638BF100B9CC30 /* 15a7cbd3af1e47cfa5d2c6b93dc44fc2 */ = {
			isa = PBXGroup;
			children = (
				00D4EFB02863CE6300B9CC30 /* ScottishWildlifeTrust_reserves */,
			);
			path = 15a7cbd3af1e47cfa5d2c6b93dc44fc2;
			sourceTree = "<group>";
		};
		00D4EF8E28638BF100B9CC30 /* 68ec42517cdd439e81b036210483e8e7 */ = {
			isa = PBXGroup;
			children = (
				00D4EF8F28638BF100B9CC30 /* AuroraCO.gpkg */,
			);
			path = 68ec42517cdd439e81b036210483e8e7;
			sourceTree = "<group>";
		};
		00E5400627F3CCA100CF66D5 = {
			isa = PBXGroup;
			children = (
				00B042DE282ED6E80072E1B4 /* arcgis-runtime-toolkit-swift */,
				00966EE62811F64D009D3DD7 /* iOS */,
				00CCB8A6285D059300BBAB70 /* Portal Data */,
				00E5401427F3CCA200CF66D5 /* Products */,
				003D7C332821EBCC009DDFD2 /* Scripts */,
				00E5400B27F3CCA100CF66D5 /* Shared */,
			);
			sourceTree = "<group>";
		};
		00E5400B27F3CCA100CF66D5 /* Shared */ = {
			isa = PBXGroup;
			children = (
				0074ABAF281742420037244A /* Supporting Files */,
				0074ABB228174B830037244A /* Samples */,
				00E5400C27F3CCA100CF66D5 /* SamplesApp.swift */,
				00E5400E27F3CCA200CF66D5 /* Assets.xcassets */,
				001C6DD827FE585A00D472C2 /* AppSecrets.swift.masque */,
				0074ABCA2817B8DB0037244A /* SamplesApp+Samples.swift.tache */,
			);
			path = Shared;
			sourceTree = "<group>";
		};
		00E5401427F3CCA200CF66D5 /* Products */ = {
			isa = PBXGroup;
			children = (
				00E5401327F3CCA200CF66D5 /* Samples.app */,
			);
			name = Products;
			sourceTree = "<group>";
		};
		E000E75E2869E325005D87C5 /* Clip geometry */ = {
			isa = PBXGroup;
			children = (
				E000E75F2869E33D005D87C5 /* ClipGeometryView.swift */,
			);
			path = "Clip geometry";
			sourceTree = "<group>";
		};
		E000E761286A0B07005D87C5 /* Cut geometry */ = {
			isa = PBXGroup;
			children = (
				E000E762286A0B18005D87C5 /* CutGeometryView.swift */,
			);
			path = "Cut geometry";
			sourceTree = "<group>";
		};
		E004A6B928414332002A1FE6 /* Set viewpoint rotation */ = {
			isa = PBXGroup;
			children = (
				E004A6BD28414332002A1FE6 /* SetViewpointRotationView.swift */,
			);
			path = "Set viewpoint rotation";
			sourceTree = "<group>";
		};
		E004A6D528465C70002A1FE6 /* Display scene */ = {
			isa = PBXGroup;
			children = (
				E004A6D828465C70002A1FE6 /* DisplaySceneView.swift */,
			);
			path = "Display scene";
			sourceTree = "<group>";
		};
		E004A6DE2846626A002A1FE6 /* Show callout */ = {
			isa = PBXGroup;
			children = (
				E004A6DF28466279002A1FE6 /* ShowCalloutView.swift */,
			);
			path = "Show callout";
			sourceTree = "<group>";
		};
		E004A6E42846A609002A1FE6 /* Style graphics with symbols */ = {
			isa = PBXGroup;
			children = (
				E004A6E52846A61F002A1FE6 /* StyleGraphicsWithSymbolsView.swift */,
			);
			path = "Style graphics with symbols";
			sourceTree = "<group>";
		};
		E004A6E728493BBB002A1FE6 /* Show device location */ = {
			isa = PBXGroup;
			children = (
				E004A6E828493BCE002A1FE6 /* ShowDeviceLocationView.swift */,
			);
			path = "Show device location";
			sourceTree = "<group>";
		};
		E004A6EB28495538002A1FE6 /* Create planar and geodetic buffers */ = {
			isa = PBXGroup;
			children = (
				E004A6EC2849556E002A1FE6 /* CreatePlanarAndGeodeticBuffersView.swift */,
			);
			path = "Create planar and geodetic buffers";
			sourceTree = "<group>";
		};
		E004A6F1284E4F80002A1FE6 /* Show results of spatial operations */ = {
			isa = PBXGroup;
			children = (
				E004A6F2284E4FEB002A1FE6 /* ShowResultsOfSpatialOperationsView.swift */,
			);
			path = "Show results of spatial operations";
			sourceTree = "<group>";
		};
		E004A6F4284FA3C5002A1FE6 /* Select features in feature layer */ = {
			isa = PBXGroup;
			children = (
				E004A6F5284FA42A002A1FE6 /* SelectFeaturesInFeatureLayerView.swift */,
			);
			path = "Select features in feature layer";
			sourceTree = "<group>";
		};
		E066DD33285CF3A0004D3D5B /* Find route */ = {
			isa = PBXGroup;
			children = (
				E066DD34285CF3B3004D3D5B /* FindRouteView.swift */,
			);
			path = "Find route";
			sourceTree = "<group>";
		};
		E066DD362860AB0B004D3D5B /* Style graphics with renderer */ = {
			isa = PBXGroup;
			children = (
				E066DD372860AB28004D3D5B /* StyleGraphicsWithRendererView.swift */,
			);
			path = "Style graphics with renderer";
			sourceTree = "<group>";
		};
		E066DD392860C9EE004D3D5B /* Show result of spatial relationships */ = {
			isa = PBXGroup;
			children = (
				E066DD3A2860CA08004D3D5B /* ShowResultOfSpatialRelationshipsView.swift */,
			);
			path = "Show result of spatial relationships";
			sourceTree = "<group>";
		};
		E066DD3E28610F3F004D3D5B /* Add scene layer from service */ = {
			isa = PBXGroup;
			children = (
				E066DD3F28610F55004D3D5B /* AddSceneLayerFromServiceView.swift */,
			);
			path = "Add scene layer from service";
			sourceTree = "<group>";
		};
		E070A0A1286F3B3400F2B606 /* Download preplanned map area */ = {
			isa = PBXGroup;
			children = (
				E070A0A2286F3B6000F2B606 /* DownloadPreplannedMapAreaView.swift */,
			);
			path = "Download preplanned map area";
			sourceTree = "<group>";
		};
		E088E1552862578800413100 /* Set surface placement mode */ = {
			isa = PBXGroup;
			children = (
				E088E1562862579D00413100 /* SetSurfacePlacementModeView.swift */,
			);
			path = "Set surface placement mode";
			sourceTree = "<group>";
		};
		E0EA0B75286638FD00C9621D /* Project */ = {
			isa = PBXGroup;
			children = (
				E0EA0B762866390E00C9621D /* ProjectView.swift */,
			);
			path = Project;
			sourceTree = "<group>";
		};
/* End PBXGroup section */

/* Begin PBXNativeTarget section */
		00E5401227F3CCA200CF66D5 /* Samples (iOS) */ = {
			isa = PBXNativeTarget;
			buildConfigurationList = 00E5402427F3CCA200CF66D5 /* Build configuration list for PBXNativeTarget "Samples (iOS)" */;
			buildPhases = (
				001C6DDC27FE5CE800D472C2 /* Create .secrets File If It Does Not Exist */,
				00CCB8A3285BA2FD00BBAB70 /* Download Portal Item Data */,
				00E5402B27F77A5A00CF66D5 /* Lint Sources */,
				00E5400F27F3CCA200CF66D5 /* Sources */,
				00E5401027F3CCA200CF66D5 /* Frameworks */,
				00E5401127F3CCA200CF66D5 /* Resources */,
				00144B5E280634840090DD5D /* Embed Frameworks */,
				0039A4E82885C4E300592C86 /* Copy Source Code Files */,
				0039A4E72885C45200592C86 /* Copy README.md Files For Source Code View */,
			);
			buildRules = (
				0083586F27FE3BCF00192A15 /* PBXBuildRule */,
				0074ABCC2817B8E60037244A /* PBXBuildRule */,
			);
			dependencies = (
			);
			name = "Samples (iOS)";
			packageProductDependencies = (
				00B042E0282ED6F50072E1B4 /* ArcGISToolkit */,
			);
			productName = "arcgis-swift-sdk-samples (iOS)";
			productReference = 00E5401327F3CCA200CF66D5 /* Samples.app */;
			productType = "com.apple.product-type.application";
		};
/* End PBXNativeTarget section */

/* Begin PBXProject section */
		00E5400727F3CCA100CF66D5 /* Project object */ = {
			isa = PBXProject;
			attributes = {
				BuildIndependentTargetsInParallel = 1;
				KnownAssetTags = (
					DisplayFeatureLayers,
				);
				LastSwiftUpdateCheck = 1330;
				LastUpgradeCheck = 1330;
				ORGANIZATIONNAME = Esri;
				TargetAttributes = {
					00E5401227F3CCA200CF66D5 = {
						CreatedOnToolsVersion = 13.3;
					};
				};
			};
			buildConfigurationList = 00E5400A27F3CCA100CF66D5 /* Build configuration list for PBXProject "Samples" */;
			compatibilityVersion = "Xcode 13.0";
			developmentRegion = en;
			hasScannedForEncodings = 0;
			knownRegions = (
				en,
				Base,
			);
			mainGroup = 00E5400627F3CCA100CF66D5;
			productRefGroup = 00E5401427F3CCA200CF66D5 /* Products */;
			projectDirPath = "";
			projectRoot = "";
			targets = (
				00E5401227F3CCA200CF66D5 /* Samples (iOS) */,
			);
		};
/* End PBXProject section */

/* Begin PBXResourcesBuildPhase section */
		00E5401127F3CCA200CF66D5 /* Resources */ = {
			isa = PBXResourcesBuildPhase;
			buildActionMask = 2147483647;
			files = (
				00D4EF9028638BF100B9CC30 /* LA_Trails.geodatabase in Resources */,
				00D4EF9A28638BF100B9CC30 /* AuroraCO.gpkg in Resources */,
				00E5402027F3CCA200CF66D5 /* Assets.xcassets in Resources */,
				00D4EFB12863CE6300B9CC30 /* ScottishWildlifeTrust_reserves in Resources */,
			);
			runOnlyForDeploymentPostprocessing = 0;
		};
/* End PBXResourcesBuildPhase section */

/* Begin PBXShellScriptBuildPhase section */
		001C6DDC27FE5CE800D472C2 /* Create .secrets File If It Does Not Exist */ = {
			isa = PBXShellScriptBuildPhase;
			alwaysOutOfDate = 1;
			buildActionMask = 2147483647;
			files = (
			);
			inputFileListPaths = (
			);
			inputPaths = (
			);
			name = "Create .secrets File If It Does Not Exist";
			outputFileListPaths = (
			);
			outputPaths = (
				"$(SRCROOT)/.secrets",
			);
			runOnlyForDeploymentPostprocessing = 0;
			shellPath = /bin/sh;
			shellScript = "if [ ! -e \"$SRCROOT/.secrets\" ]\nthen\n    touch \"$SRCROOT/.secrets\"\nfi\n";
		};
		0039A4E72885C45200592C86 /* Copy README.md Files For Source Code View */ = {
			isa = PBXShellScriptBuildPhase;
			buildActionMask = 2147483647;
			files = (
			);
			inputFileListPaths = (
			);
			inputPaths = (
			);
			name = "Copy README.md Files For Source Code View";
			outputFileListPaths = (
			);
			outputPaths = (
			);
			runOnlyForDeploymentPostprocessing = 0;
			shellPath = /bin/sh;
			shellScript = "echo $BUILT_PRODUCTS_DIR\n\n# Directory to which the readmes will be copied.\nREADMES_DIR=${BUILT_PRODUCTS_DIR}/${CONTENTS_FOLDER_PATH}/READMEs\nmkdir -p \"${READMES_DIR}\"\n\n# Root readme for the project to skip.\nDEFAULT_README=$SRCROOT/README.md\n\n# Find all README.md files in the project.\nfind ${SRCROOT} -name \"README.md\" | while read file\ndo\n    # Skip the root readme for project.\n    if [ \"$file\" = \"$DEFAULT_README\" ]\n    then\n        echo $BUILT_PRODUCTS_DIR\n        continue\n    fi\n    \n    # Extract the folder name from the path.\n    FILE_PATH=$(dirname \"$file\")\n    FOLDER_NAME=$(basename \"$FILE_PATH\")\n    \n    cp \"${file}\" \"${READMES_DIR}/${FOLDER_NAME}.md\"\ndone\n";
		};
		00CCB8A3285BA2FD00BBAB70 /* Download Portal Item Data */ = {
			isa = PBXShellScriptBuildPhase;
			alwaysOutOfDate = 1;
			buildActionMask = 2147483647;
			files = (
			);
			inputFileListPaths = (
			);
			inputPaths = (
			);
			name = "Download Portal Item Data";
			outputFileListPaths = (
			);
			outputPaths = (
			);
			runOnlyForDeploymentPostprocessing = 0;
			shellPath = /bin/sh;
			shellScript = "SAMPLES_DIRECTORY=\"${SRCROOT}/Shared/Samples\"\nDOWNLOAD_DIRECTORY=\"${SRCROOT}/Portal Data\"\nxcrun --sdk macosx swift \"${SRCROOT}/Scripts/DowloadPortalItemData.swift\" \"$SAMPLES_DIRECTORY\" \"$DOWNLOAD_DIRECTORY\"\n";
		};
		00E5402B27F77A5A00CF66D5 /* Lint Sources */ = {
			isa = PBXShellScriptBuildPhase;
			alwaysOutOfDate = 1;
			buildActionMask = 2147483647;
			files = (
			);
			inputFileListPaths = (
			);
			inputPaths = (
			);
			name = "Lint Sources";
			outputFileListPaths = (
			);
			outputPaths = (
			);
			runOnlyForDeploymentPostprocessing = 0;
			shellPath = /bin/sh;
			shellScript = "export PATH=\"$PATH:/opt/homebrew/bin\"\nif which swiftlint > /dev/null; then\n  swiftlint\nelse\n  echo \"warning: SwiftLint not installed, download from https://github.com/realm/SwiftLint\"\nfi\n";
		};
/* End PBXShellScriptBuildPhase section */

/* Begin PBXSourcesBuildPhase section */
		00E5400F27F3CCA200CF66D5 /* Sources */ = {
			isa = PBXSourcesBuildPhase;
			buildActionMask = 2147483647;
			files = (
				E000E7602869E33D005D87C5 /* ClipGeometryView.swift in Sources */,
				E004A6E928493BCE002A1FE6 /* ShowDeviceLocationView.swift in Sources */,
				0005580C28185C0600224BC6 /* SampleList.swift in Sources */,
				E004A6E028466279002A1FE6 /* ShowCalloutView.swift in Sources */,
				E000E763286A0B18005D87C5 /* CutGeometryView.swift in Sources */,
				001C6DE127FE8A9400D472C2 /* AppSecrets.swift.masque in Sources */,
				00CCB8A5285BAF8700BBAB70 /* OnDemandResource.swift in Sources */,
				E004A6ED2849556E002A1FE6 /* CreatePlanarAndGeodeticBuffersView.swift in Sources */,
				E0082217287755AC002AD138 /* View+Sheet.swift in Sources */,
				00181B462846AD7100654571 /* View+Alert.swift in Sources */,
				E0EA0B772866390E00C9621D /* ProjectView.swift in Sources */,
				E070A0A3286F3B6000F2B606 /* DownloadPreplannedMapAreaView.swift in Sources */,
				0005580A2817C51E00224BC6 /* SampleDetailView.swift in Sources */,
				0074ABCD2817BCC30037244A /* SamplesApp+Samples.swift.tache in Sources */,
				E004A6F3284E4FEB002A1FE6 /* ShowResultsOfSpatialOperationsView.swift in Sources */,
				00B04273282EC59E0072E1B4 /* AboutView.swift in Sources */,
				E066DD3B2860CA08004D3D5B /* ShowResultOfSpatialRelationshipsView.swift in Sources */,
				E088E1572862579D00413100 /* SetSurfacePlacementModeView.swift in Sources */,
				E004A6C128414332002A1FE6 /* SetViewpointRotationView.swift in Sources */,
				00E5401E27F3CCA200CF66D5 /* ContentView.swift in Sources */,
				E041AC22288089CD0056009B /* View+Sheet.swift in Sources */,
				E066DD382860AB28004D3D5B /* StyleGraphicsWithRendererView.swift in Sources */,
				00B04FB5283EEBA80026C882 /* DisplayOverviewMapView.swift in Sources */,
				0074ABBF28174BCF0037244A /* DisplayMapView.swift in Sources */,
				00D4EF802863842100B9CC30 /* DisplayFeatureLayersView.swift in Sources */,
				E004A6DC28465C70002A1FE6 /* DisplaySceneView.swift in Sources */,
				E066DD35285CF3B3004D3D5B /* FindRouteView.swift in Sources */,
				E004A6F6284FA42A002A1FE6 /* SelectFeaturesInFeatureLayerView.swift in Sources */,
				00B042E8282EDC690072E1B4 /* SetBasemapView.swift in Sources */,
				E004A6E62846A61F002A1FE6 /* StyleGraphicsWithSymbolsView.swift in Sources */,
				0074ABC428174F430037244A /* Sample.swift in Sources */,
				00CB9138284814A4005C2C5D /* SearchWithGeocodeView.swift in Sources */,
				00E5401C27F3CCA200CF66D5 /* SamplesApp.swift in Sources */,
				E066DD4028610F55004D3D5B /* AddSceneLayerFromServiceView.swift in Sources */,
			);
			runOnlyForDeploymentPostprocessing = 0;
		};
/* End PBXSourcesBuildPhase section */

/* Begin XCBuildConfiguration section */
		00E5402227F3CCA200CF66D5 /* Debug */ = {
			isa = XCBuildConfiguration;
			buildSettings = {
				ALWAYS_SEARCH_USER_PATHS = NO;
				CLANG_ANALYZER_NONNULL = YES;
				CLANG_ANALYZER_NUMBER_OBJECT_CONVERSION = YES_AGGRESSIVE;
				CLANG_CXX_LANGUAGE_STANDARD = "gnu++17";
				CLANG_ENABLE_MODULES = YES;
				CLANG_ENABLE_OBJC_ARC = YES;
				CLANG_ENABLE_OBJC_WEAK = YES;
				CLANG_WARN_BLOCK_CAPTURE_AUTORELEASING = YES;
				CLANG_WARN_BOOL_CONVERSION = YES;
				CLANG_WARN_COMMA = YES;
				CLANG_WARN_CONSTANT_CONVERSION = YES;
				CLANG_WARN_DEPRECATED_OBJC_IMPLEMENTATIONS = YES;
				CLANG_WARN_DIRECT_OBJC_ISA_USAGE = YES_ERROR;
				CLANG_WARN_DOCUMENTATION_COMMENTS = YES;
				CLANG_WARN_EMPTY_BODY = YES;
				CLANG_WARN_ENUM_CONVERSION = YES;
				CLANG_WARN_INFINITE_RECURSION = YES;
				CLANG_WARN_INT_CONVERSION = YES;
				CLANG_WARN_NON_LITERAL_NULL_CONVERSION = YES;
				CLANG_WARN_OBJC_IMPLICIT_RETAIN_SELF = YES;
				CLANG_WARN_OBJC_LITERAL_CONVERSION = YES;
				CLANG_WARN_OBJC_ROOT_CLASS = YES_ERROR;
				CLANG_WARN_QUOTED_INCLUDE_IN_FRAMEWORK_HEADER = YES;
				CLANG_WARN_RANGE_LOOP_ANALYSIS = YES;
				CLANG_WARN_STRICT_PROTOTYPES = YES;
				CLANG_WARN_SUSPICIOUS_MOVE = YES;
				CLANG_WARN_UNGUARDED_AVAILABILITY = YES_AGGRESSIVE;
				CLANG_WARN_UNREACHABLE_CODE = YES;
				CLANG_WARN__DUPLICATE_METHOD_MATCH = YES;
				COPY_PHASE_STRIP = NO;
				DEBUG_INFORMATION_FORMAT = dwarf;
				ENABLE_STRICT_OBJC_MSGSEND = YES;
				ENABLE_TESTABILITY = YES;
				GCC_C_LANGUAGE_STANDARD = gnu11;
				GCC_DYNAMIC_NO_PIC = NO;
				GCC_NO_COMMON_BLOCKS = YES;
				GCC_OPTIMIZATION_LEVEL = 0;
				GCC_PREPROCESSOR_DEFINITIONS = (
					"DEBUG=1",
					"$(inherited)",
				);
				GCC_WARN_64_TO_32_BIT_CONVERSION = YES;
				GCC_WARN_ABOUT_RETURN_TYPE = YES_ERROR;
				GCC_WARN_UNDECLARED_SELECTOR = YES;
				GCC_WARN_UNINITIALIZED_AUTOS = YES_AGGRESSIVE;
				GCC_WARN_UNUSED_FUNCTION = YES;
				GCC_WARN_UNUSED_VARIABLE = YES;
				MTL_ENABLE_DEBUG_INFO = INCLUDE_SOURCE;
				MTL_FAST_MATH = YES;
				ONLY_ACTIVE_ARCH = YES;
				SWIFT_ACTIVE_COMPILATION_CONDITIONS = DEBUG;
				SWIFT_OPTIMIZATION_LEVEL = "-Onone";
			};
			name = Debug;
		};
		00E5402327F3CCA200CF66D5 /* Release */ = {
			isa = XCBuildConfiguration;
			buildSettings = {
				ALWAYS_SEARCH_USER_PATHS = NO;
				CLANG_ANALYZER_NONNULL = YES;
				CLANG_ANALYZER_NUMBER_OBJECT_CONVERSION = YES_AGGRESSIVE;
				CLANG_CXX_LANGUAGE_STANDARD = "gnu++17";
				CLANG_ENABLE_MODULES = YES;
				CLANG_ENABLE_OBJC_ARC = YES;
				CLANG_ENABLE_OBJC_WEAK = YES;
				CLANG_WARN_BLOCK_CAPTURE_AUTORELEASING = YES;
				CLANG_WARN_BOOL_CONVERSION = YES;
				CLANG_WARN_COMMA = YES;
				CLANG_WARN_CONSTANT_CONVERSION = YES;
				CLANG_WARN_DEPRECATED_OBJC_IMPLEMENTATIONS = YES;
				CLANG_WARN_DIRECT_OBJC_ISA_USAGE = YES_ERROR;
				CLANG_WARN_DOCUMENTATION_COMMENTS = YES;
				CLANG_WARN_EMPTY_BODY = YES;
				CLANG_WARN_ENUM_CONVERSION = YES;
				CLANG_WARN_INFINITE_RECURSION = YES;
				CLANG_WARN_INT_CONVERSION = YES;
				CLANG_WARN_NON_LITERAL_NULL_CONVERSION = YES;
				CLANG_WARN_OBJC_IMPLICIT_RETAIN_SELF = YES;
				CLANG_WARN_OBJC_LITERAL_CONVERSION = YES;
				CLANG_WARN_OBJC_ROOT_CLASS = YES_ERROR;
				CLANG_WARN_QUOTED_INCLUDE_IN_FRAMEWORK_HEADER = YES;
				CLANG_WARN_RANGE_LOOP_ANALYSIS = YES;
				CLANG_WARN_STRICT_PROTOTYPES = YES;
				CLANG_WARN_SUSPICIOUS_MOVE = YES;
				CLANG_WARN_UNGUARDED_AVAILABILITY = YES_AGGRESSIVE;
				CLANG_WARN_UNREACHABLE_CODE = YES;
				CLANG_WARN__DUPLICATE_METHOD_MATCH = YES;
				COPY_PHASE_STRIP = NO;
				DEBUG_INFORMATION_FORMAT = "dwarf-with-dsym";
				ENABLE_NS_ASSERTIONS = NO;
				ENABLE_STRICT_OBJC_MSGSEND = YES;
				GCC_C_LANGUAGE_STANDARD = gnu11;
				GCC_NO_COMMON_BLOCKS = YES;
				GCC_WARN_64_TO_32_BIT_CONVERSION = YES;
				GCC_WARN_ABOUT_RETURN_TYPE = YES_ERROR;
				GCC_WARN_UNDECLARED_SELECTOR = YES;
				GCC_WARN_UNINITIALIZED_AUTOS = YES_AGGRESSIVE;
				GCC_WARN_UNUSED_FUNCTION = YES;
				GCC_WARN_UNUSED_VARIABLE = YES;
				MTL_ENABLE_DEBUG_INFO = NO;
				MTL_FAST_MATH = YES;
				SWIFT_COMPILATION_MODE = wholemodule;
				SWIFT_OPTIMIZATION_LEVEL = "-O";
			};
			name = Release;
		};
		00E5402527F3CCA200CF66D5 /* Debug */ = {
			isa = XCBuildConfiguration;
			buildSettings = {
				ASSETCATALOG_COMPILER_APPICON_NAME = AppIcon;
				ASSETCATALOG_COMPILER_GLOBAL_ACCENT_COLOR_NAME = AccentColor;
				CODE_SIGN_STYLE = Automatic;
				CURRENT_PROJECT_VERSION = 1;
				EMBED_ASSET_PACKS_IN_PRODUCT_BUNDLE = YES;
				INFOPLIST_FILE = "$(SRCROOT)/iOS/Info.plist";
				IPHONEOS_DEPLOYMENT_TARGET = 15.0;
				LD_RUNPATH_SEARCH_PATHS = (
					"$(inherited)",
					"@executable_path/Frameworks",
				);
				MARKETING_VERSION = 200.0.0;
				PRODUCT_BUNDLE_IDENTIFIER = "com.esri.arcgis-swift-sdk-samples";
				PRODUCT_NAME = Samples;
				SDKROOT = iphoneos;
				SWIFT_EMIT_LOC_STRINGS = YES;
				SWIFT_VERSION = 5.0;
				TARGETED_DEVICE_FAMILY = "1,2";
			};
			name = Debug;
		};
		00E5402627F3CCA200CF66D5 /* Release */ = {
			isa = XCBuildConfiguration;
			buildSettings = {
				ASSETCATALOG_COMPILER_APPICON_NAME = AppIcon;
				ASSETCATALOG_COMPILER_GLOBAL_ACCENT_COLOR_NAME = AccentColor;
				CODE_SIGN_STYLE = Automatic;
				CURRENT_PROJECT_VERSION = 1;
				EMBED_ASSET_PACKS_IN_PRODUCT_BUNDLE = YES;
				INFOPLIST_FILE = "$(SRCROOT)/iOS/Info.plist";
				IPHONEOS_DEPLOYMENT_TARGET = 15.0;
				LD_RUNPATH_SEARCH_PATHS = (
					"$(inherited)",
					"@executable_path/Frameworks",
				);
				MARKETING_VERSION = 200.0.0;
				PRODUCT_BUNDLE_IDENTIFIER = "com.esri.arcgis-swift-sdk-samples";
				PRODUCT_NAME = Samples;
				SDKROOT = iphoneos;
				SWIFT_EMIT_LOC_STRINGS = YES;
				SWIFT_VERSION = 5.0;
				TARGETED_DEVICE_FAMILY = "1,2";
				VALIDATE_PRODUCT = YES;
			};
			name = Release;
		};
/* End XCBuildConfiguration section */

/* Begin XCConfigurationList section */
		00E5400A27F3CCA100CF66D5 /* Build configuration list for PBXProject "Samples" */ = {
			isa = XCConfigurationList;
			buildConfigurations = (
				00E5402227F3CCA200CF66D5 /* Debug */,
				00E5402327F3CCA200CF66D5 /* Release */,
			);
			defaultConfigurationIsVisible = 0;
			defaultConfigurationName = Release;
		};
		00E5402427F3CCA200CF66D5 /* Build configuration list for PBXNativeTarget "Samples (iOS)" */ = {
			isa = XCConfigurationList;
			buildConfigurations = (
				00E5402527F3CCA200CF66D5 /* Debug */,
				00E5402627F3CCA200CF66D5 /* Release */,
			);
			defaultConfigurationIsVisible = 0;
			defaultConfigurationName = Release;
		};
/* End XCConfigurationList section */

/* Begin XCSwiftPackageProductDependency section */
		00B042E0282ED6F50072E1B4 /* ArcGISToolkit */ = {
			isa = XCSwiftPackageProductDependency;
			productName = ArcGISToolkit;
		};
/* End XCSwiftPackageProductDependency section */
	};
	rootObject = 00E5400727F3CCA100CF66D5 /* Project object */;
}<|MERGE_RESOLUTION|>--- conflicted
+++ resolved
@@ -57,11 +57,7 @@
 		E004A6ED2849556E002A1FE6 /* CreatePlanarAndGeodeticBuffersView.swift in Sources */ = {isa = PBXBuildFile; fileRef = E004A6EC2849556E002A1FE6 /* CreatePlanarAndGeodeticBuffersView.swift */; };
 		E004A6F3284E4FEB002A1FE6 /* ShowResultsOfSpatialOperationsView.swift in Sources */ = {isa = PBXBuildFile; fileRef = E004A6F2284E4FEB002A1FE6 /* ShowResultsOfSpatialOperationsView.swift */; };
 		E004A6F6284FA42A002A1FE6 /* SelectFeaturesInFeatureLayerView.swift in Sources */ = {isa = PBXBuildFile; fileRef = E004A6F5284FA42A002A1FE6 /* SelectFeaturesInFeatureLayerView.swift */; };
-<<<<<<< HEAD
-		E041AC22288089CD0056009B /* View+Sheet.swift in Sources */ = {isa = PBXBuildFile; fileRef = E041AC21288089CD0056009B /* View+Sheet.swift */; };
-=======
 		E0082217287755AC002AD138 /* View+Sheet.swift in Sources */ = {isa = PBXBuildFile; fileRef = E0082216287755AC002AD138 /* View+Sheet.swift */; };
->>>>>>> f20439c2
 		E066DD35285CF3B3004D3D5B /* FindRouteView.swift in Sources */ = {isa = PBXBuildFile; fileRef = E066DD34285CF3B3004D3D5B /* FindRouteView.swift */; };
 		E066DD382860AB28004D3D5B /* StyleGraphicsWithRendererView.swift in Sources */ = {isa = PBXBuildFile; fileRef = E066DD372860AB28004D3D5B /* StyleGraphicsWithRendererView.swift */; };
 		E066DD3B2860CA08004D3D5B /* ShowResultOfSpatialRelationshipsView.swift in Sources */ = {isa = PBXBuildFile; fileRef = E066DD3A2860CA08004D3D5B /* ShowResultOfSpatialRelationshipsView.swift */; };
@@ -187,11 +183,7 @@
 		E004A6EC2849556E002A1FE6 /* CreatePlanarAndGeodeticBuffersView.swift */ = {isa = PBXFileReference; lastKnownFileType = sourcecode.swift; path = CreatePlanarAndGeodeticBuffersView.swift; sourceTree = "<group>"; };
 		E004A6F2284E4FEB002A1FE6 /* ShowResultsOfSpatialOperationsView.swift */ = {isa = PBXFileReference; lastKnownFileType = sourcecode.swift; path = ShowResultsOfSpatialOperationsView.swift; sourceTree = "<group>"; };
 		E004A6F5284FA42A002A1FE6 /* SelectFeaturesInFeatureLayerView.swift */ = {isa = PBXFileReference; lastKnownFileType = sourcecode.swift; path = SelectFeaturesInFeatureLayerView.swift; sourceTree = "<group>"; };
-<<<<<<< HEAD
-		E041AC21288089CD0056009B /* View+Sheet.swift */ = {isa = PBXFileReference; fileEncoding = 4; lastKnownFileType = sourcecode.swift; path = "View+Sheet.swift"; sourceTree = "<group>"; };
-=======
 		E0082216287755AC002AD138 /* View+Sheet.swift */ = {isa = PBXFileReference; lastKnownFileType = sourcecode.swift; path = "View+Sheet.swift"; sourceTree = "<group>"; };
->>>>>>> f20439c2
 		E066DD34285CF3B3004D3D5B /* FindRouteView.swift */ = {isa = PBXFileReference; lastKnownFileType = sourcecode.swift; path = FindRouteView.swift; sourceTree = "<group>"; };
 		E066DD372860AB28004D3D5B /* StyleGraphicsWithRendererView.swift */ = {isa = PBXFileReference; lastKnownFileType = sourcecode.swift; path = StyleGraphicsWithRendererView.swift; sourceTree = "<group>"; };
 		E066DD3A2860CA08004D3D5B /* ShowResultOfSpatialRelationshipsView.swift */ = {isa = PBXFileReference; lastKnownFileType = sourcecode.swift; path = ShowResultOfSpatialRelationshipsView.swift; sourceTree = "<group>"; };
@@ -228,11 +220,7 @@
 			isa = PBXGroup;
 			children = (
 				00181B452846AD7100654571 /* View+Alert.swift */,
-<<<<<<< HEAD
-				E041AC21288089CD0056009B /* View+Sheet.swift */,
-=======
 				E0082216287755AC002AD138 /* View+Sheet.swift */,
->>>>>>> f20439c2
 			);
 			path = Extensions;
 			sourceTree = "<group>";
