--- conflicted
+++ resolved
@@ -178,13 +178,10 @@
 		D710996E2A27D9B30065A1C1 /* DensifyAndGeneralizeGeometryView.swift in Copy Source Code Files */ = {isa = PBXBuildFile; fileRef = D710996C2A27D9210065A1C1 /* DensifyAndGeneralizeGeometryView.swift */; };
 		D71099702A2802FA0065A1C1 /* DensifyAndGeneralizeGeometryView.SettingsView.swift in Sources */ = {isa = PBXBuildFile; fileRef = D710996F2A2802FA0065A1C1 /* DensifyAndGeneralizeGeometryView.SettingsView.swift */; };
 		D71099712A280D830065A1C1 /* DensifyAndGeneralizeGeometryView.SettingsView.swift in Copy Source Code Files */ = {isa = PBXBuildFile; fileRef = D710996F2A2802FA0065A1C1 /* DensifyAndGeneralizeGeometryView.SettingsView.swift */; };
-<<<<<<< HEAD
 		D718A1ED2B575FD900447087 /* ManageBookmarksView.swift in Sources */ = {isa = PBXBuildFile; fileRef = D718A1EA2B575FD900447087 /* ManageBookmarksView.swift */; };
 		D718A1F02B57602000447087 /* ManageBookmarksView.swift in Copy Source Code Files */ = {isa = PBXBuildFile; fileRef = D718A1EA2B575FD900447087 /* ManageBookmarksView.swift */; };
-=======
 		D718A1E72B570F7500447087 /* OrbitCameraAroundObjectView.Model.swift in Sources */ = {isa = PBXBuildFile; fileRef = D718A1E62B570F7500447087 /* OrbitCameraAroundObjectView.Model.swift */; };
 		D718A1E82B571C9100447087 /* OrbitCameraAroundObjectView.Model.swift in Copy Source Code Files */ = {isa = PBXBuildFile; fileRef = D718A1E62B570F7500447087 /* OrbitCameraAroundObjectView.Model.swift */; };
->>>>>>> 318dddea
 		D71C5F642AAA7A88006599FD /* CreateSymbolStylesFromWebStylesView.swift in Sources */ = {isa = PBXBuildFile; fileRef = D71C5F632AAA7A88006599FD /* CreateSymbolStylesFromWebStylesView.swift */; };
 		D71C5F652AAA83D2006599FD /* CreateSymbolStylesFromWebStylesView.swift in Copy Source Code Files */ = {isa = PBXBuildFile; fileRef = D71C5F632AAA7A88006599FD /* CreateSymbolStylesFromWebStylesView.swift */; };
 		D71D516E2B51D7B600B2A2BE /* SearchForWebMapView.Views.swift in Sources */ = {isa = PBXBuildFile; fileRef = D71D516D2B51D7B600B2A2BE /* SearchForWebMapView.Views.swift */; };
@@ -405,12 +402,9 @@
 			dstPath = "";
 			dstSubfolderSpec = 7;
 			files = (
-<<<<<<< HEAD
 				D718A1F02B57602000447087 /* ManageBookmarksView.swift in Copy Source Code Files */,
-=======
 				D718A1E82B571C9100447087 /* OrbitCameraAroundObjectView.Model.swift in Copy Source Code Files */,
 				D76929FB2B4F795C0047205E /* OrbitCameraAroundObjectView.swift in Copy Source Code Files */,
->>>>>>> 318dddea
 				D7058B122B59E468000A888A /* StylePointWithSceneSymbolView.swift in Copy Source Code Files */,
 				D71D516F2B51D87700B2A2BE /* SearchForWebMapView.Views.swift in Copy Source Code Files */,
 				D7C6420D2B4F5DDB0042B8F7 /* SearchForWebMapView.Model.swift in Copy Source Code Files */,
@@ -655,11 +649,8 @@
 		D70BE5782A5624A80022CA02 /* CategoriesView.swift */ = {isa = PBXFileReference; lastKnownFileType = sourcecode.swift; path = CategoriesView.swift; sourceTree = "<group>"; };
 		D710996C2A27D9210065A1C1 /* DensifyAndGeneralizeGeometryView.swift */ = {isa = PBXFileReference; fileEncoding = 4; lastKnownFileType = sourcecode.swift; path = DensifyAndGeneralizeGeometryView.swift; sourceTree = "<group>"; };
 		D710996F2A2802FA0065A1C1 /* DensifyAndGeneralizeGeometryView.SettingsView.swift */ = {isa = PBXFileReference; lastKnownFileType = sourcecode.swift; path = DensifyAndGeneralizeGeometryView.SettingsView.swift; sourceTree = "<group>"; };
-<<<<<<< HEAD
 		D718A1EA2B575FD900447087 /* ManageBookmarksView.swift */ = {isa = PBXFileReference; fileEncoding = 4; lastKnownFileType = sourcecode.swift; path = ManageBookmarksView.swift; sourceTree = "<group>"; };
-=======
 		D718A1E62B570F7500447087 /* OrbitCameraAroundObjectView.Model.swift */ = {isa = PBXFileReference; fileEncoding = 4; lastKnownFileType = sourcecode.swift; path = OrbitCameraAroundObjectView.Model.swift; sourceTree = "<group>"; };
->>>>>>> 318dddea
 		D71C5F632AAA7A88006599FD /* CreateSymbolStylesFromWebStylesView.swift */ = {isa = PBXFileReference; fileEncoding = 4; lastKnownFileType = sourcecode.swift; path = CreateSymbolStylesFromWebStylesView.swift; sourceTree = "<group>"; };
 		D71D516D2B51D7B600B2A2BE /* SearchForWebMapView.Views.swift */ = {isa = PBXFileReference; fileEncoding = 4; lastKnownFileType = sourcecode.swift; path = SearchForWebMapView.Views.swift; sourceTree = "<group>"; };
 		D71FCB892AD6277E000E517C /* CreateMobileGeodatabaseView.Model.swift */ = {isa = PBXFileReference; fileEncoding = 4; lastKnownFileType = sourcecode.swift; path = CreateMobileGeodatabaseView.Model.swift; sourceTree = "<group>"; };
