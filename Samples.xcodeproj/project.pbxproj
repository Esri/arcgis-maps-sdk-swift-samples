// !$*UTF8*$!
{
	archiveVersion = 1;
	classes = {
	};
	objectVersion = 55;
	objects = {

/* Begin PBXBuildFile section */
		0005580A2817C51E00224BC6 /* SampleDetailView.swift in Sources */ = {isa = PBXBuildFile; fileRef = 000558092817C51E00224BC6 /* SampleDetailView.swift */; };
		0005580C28185C0600224BC6 /* SampleList.swift in Sources */ = {isa = PBXBuildFile; fileRef = 0005580B28185C0600224BC6 /* SampleList.swift */; };
		00181B462846AD7100654571 /* View+Alert.swift in Sources */ = {isa = PBXBuildFile; fileRef = 00181B452846AD7100654571 /* View+Alert.swift */; };
		001C6DE127FE8A9400D472C2 /* AppSecrets.swift.masque in Sources */ = {isa = PBXBuildFile; fileRef = 001C6DD827FE585A00D472C2 /* AppSecrets.swift.masque */; };
		0039A4E92885C50300592C86 /* AddSceneLayerFromServiceView.swift in Copy Source Code Files */ = {isa = PBXBuildFile; fileRef = E066DD3F28610F55004D3D5B /* AddSceneLayerFromServiceView.swift */; };
		0039A4EA2885C50300592C86 /* ClipGeometryView.swift in Copy Source Code Files */ = {isa = PBXBuildFile; fileRef = E000E75F2869E33D005D87C5 /* ClipGeometryView.swift */; };
		0039A4EB2885C50300592C86 /* CreatePlanarAndGeodeticBuffersView.swift in Copy Source Code Files */ = {isa = PBXBuildFile; fileRef = E004A6EC2849556E002A1FE6 /* CreatePlanarAndGeodeticBuffersView.swift */; };
		0039A4EC2885C50300592C86 /* CutGeometryView.swift in Copy Source Code Files */ = {isa = PBXBuildFile; fileRef = E000E762286A0B18005D87C5 /* CutGeometryView.swift */; };
		0039A4ED2885C50300592C86 /* DisplayMapView.swift in Copy Source Code Files */ = {isa = PBXBuildFile; fileRef = 0074ABBE28174BCF0037244A /* DisplayMapView.swift */; };
		0039A4EE2885C50300592C86 /* DisplayOverviewMapView.swift in Copy Source Code Files */ = {isa = PBXBuildFile; fileRef = 00B04FB4283EEBA80026C882 /* DisplayOverviewMapView.swift */; };
		0039A4EF2885C50300592C86 /* DisplaySceneView.swift in Copy Source Code Files */ = {isa = PBXBuildFile; fileRef = E004A6D828465C70002A1FE6 /* DisplaySceneView.swift */; };
		0039A4F02885C50300592C86 /* ProjectGeometryView.swift in Copy Source Code Files */ = {isa = PBXBuildFile; fileRef = E0EA0B762866390E00C9621D /* ProjectGeometryView.swift */; };
		0039A4F12885C50300592C86 /* SearchWithGeocodeView.swift in Copy Source Code Files */ = {isa = PBXBuildFile; fileRef = 00CB9137284814A4005C2C5D /* SearchWithGeocodeView.swift */; };
		0039A4F22885C50300592C86 /* SelectFeaturesInFeatureLayerView.swift in Copy Source Code Files */ = {isa = PBXBuildFile; fileRef = E004A6F5284FA42A002A1FE6 /* SelectFeaturesInFeatureLayerView.swift */; };
		0039A4F32885C50300592C86 /* SetBasemapView.swift in Copy Source Code Files */ = {isa = PBXBuildFile; fileRef = 00B042E5282EDC690072E1B4 /* SetBasemapView.swift */; };
		0039A4F42885C50300592C86 /* SetSurfacePlacementModeView.swift in Copy Source Code Files */ = {isa = PBXBuildFile; fileRef = E088E1562862579D00413100 /* SetSurfacePlacementModeView.swift */; };
		0039A4F52885C50300592C86 /* SetViewpointRotationView.swift in Copy Source Code Files */ = {isa = PBXBuildFile; fileRef = E004A6BD28414332002A1FE6 /* SetViewpointRotationView.swift */; };
		0039A4F62885C50300592C86 /* ShowCalloutView.swift in Copy Source Code Files */ = {isa = PBXBuildFile; fileRef = E004A6DF28466279002A1FE6 /* ShowCalloutView.swift */; };
		0039A4F72885C50300592C86 /* ShowDeviceLocationView.swift in Copy Source Code Files */ = {isa = PBXBuildFile; fileRef = E004A6E828493BCE002A1FE6 /* ShowDeviceLocationView.swift */; };
		0039A4F82885C50300592C86 /* ShowResultOfSpatialRelationshipsView.swift in Copy Source Code Files */ = {isa = PBXBuildFile; fileRef = E066DD3A2860CA08004D3D5B /* ShowResultOfSpatialRelationshipsView.swift */; };
		0039A4F92885C50300592C86 /* ShowResultOfSpatialOperationsView.swift in Copy Source Code Files */ = {isa = PBXBuildFile; fileRef = E004A6F2284E4FEB002A1FE6 /* ShowResultOfSpatialOperationsView.swift */; };
		0039A4FA2885C50300592C86 /* StyleGraphicsWithRendererView.swift in Copy Source Code Files */ = {isa = PBXBuildFile; fileRef = E066DD372860AB28004D3D5B /* StyleGraphicsWithRendererView.swift */; };
		0039A4FB2885C50300592C86 /* StyleGraphicsWithSymbolsView.swift in Copy Source Code Files */ = {isa = PBXBuildFile; fileRef = E004A6E52846A61F002A1FE6 /* StyleGraphicsWithSymbolsView.swift */; };
		0042E24328E4BF8F001F33D6 /* ShowViewshedFromPointInSceneView.Model.swift in Sources */ = {isa = PBXBuildFile; fileRef = 0042E24228E4BF8F001F33D6 /* ShowViewshedFromPointInSceneView.Model.swift */; };
		0042E24528E4F82C001F33D6 /* ShowViewshedFromPointInSceneView.ViewshedSettingsView.swift in Sources */ = {isa = PBXBuildFile; fileRef = 0042E24428E4F82B001F33D6 /* ShowViewshedFromPointInSceneView.ViewshedSettingsView.swift */; };
		0042E24628E50EE4001F33D6 /* ShowViewshedFromPointInSceneView.swift in Copy Source Code Files */ = {isa = PBXBuildFile; fileRef = 0086F3FD28E3770900974721 /* ShowViewshedFromPointInSceneView.swift */; };
		0042E24728E50EE4001F33D6 /* ShowViewshedFromPointInSceneView.Model.swift in Copy Source Code Files */ = {isa = PBXBuildFile; fileRef = 0042E24228E4BF8F001F33D6 /* ShowViewshedFromPointInSceneView.Model.swift */; };
		0042E24828E50EE4001F33D6 /* ShowViewshedFromPointInSceneView.ViewshedSettingsView.swift in Copy Source Code Files */ = {isa = PBXBuildFile; fileRef = 0042E24428E4F82B001F33D6 /* ShowViewshedFromPointInSceneView.ViewshedSettingsView.swift */; };
		0044289229C90C0B00160767 /* GetElevationAtPointOnSurfaceView.swift in Sources */ = {isa = PBXBuildFile; fileRef = 0044289129C90C0B00160767 /* GetElevationAtPointOnSurfaceView.swift */; };
		0044289329C9234300160767 /* GetElevationAtPointOnSurfaceView.swift in Copy Source Code Files */ = {isa = PBXBuildFile; fileRef = 0044289129C90C0B00160767 /* GetElevationAtPointOnSurfaceView.swift */; };
		0044CDDF2995C39E004618CE /* ShowDeviceLocationHistoryView.swift in Sources */ = {isa = PBXBuildFile; fileRef = 0044CDDE2995C39E004618CE /* ShowDeviceLocationHistoryView.swift */; };
		0044CDE02995D4DD004618CE /* ShowDeviceLocationHistoryView.swift in Copy Source Code Files */ = {isa = PBXBuildFile; fileRef = 0044CDDE2995C39E004618CE /* ShowDeviceLocationHistoryView.swift */; };
		006C835528B40682004AEB7F /* BrowseBuildingFloorsView.swift in Copy Source Code Files */ = {isa = PBXBuildFile; fileRef = E0FE32E628747778002C6ACA /* BrowseBuildingFloorsView.swift */; };
		006C835628B40682004AEB7F /* DisplayMapFromMobileMapPackageView.swift in Copy Source Code Files */ = {isa = PBXBuildFile; fileRef = F111CCC0288B5D5600205358 /* DisplayMapFromMobileMapPackageView.swift */; };
		0074ABBF28174BCF0037244A /* DisplayMapView.swift in Sources */ = {isa = PBXBuildFile; fileRef = 0074ABBE28174BCF0037244A /* DisplayMapView.swift */; };
		0074ABC428174F430037244A /* Sample.swift in Sources */ = {isa = PBXBuildFile; fileRef = 0074ABC128174F430037244A /* Sample.swift */; };
		0074ABCD2817BCC30037244A /* SamplesApp+Samples.swift.tache in Sources */ = {isa = PBXBuildFile; fileRef = 0074ABCA2817B8DB0037244A /* SamplesApp+Samples.swift.tache */; };
		0086F40128E3770A00974721 /* ShowViewshedFromPointInSceneView.swift in Sources */ = {isa = PBXBuildFile; fileRef = 0086F3FD28E3770900974721 /* ShowViewshedFromPointInSceneView.swift */; };
		00B04273282EC59E0072E1B4 /* AboutView.swift in Sources */ = {isa = PBXBuildFile; fileRef = 00B04272282EC59E0072E1B4 /* AboutView.swift */; };
		00B042E8282EDC690072E1B4 /* SetBasemapView.swift in Sources */ = {isa = PBXBuildFile; fileRef = 00B042E5282EDC690072E1B4 /* SetBasemapView.swift */; };
		00B04FB5283EEBA80026C882 /* DisplayOverviewMapView.swift in Sources */ = {isa = PBXBuildFile; fileRef = 00B04FB4283EEBA80026C882 /* DisplayOverviewMapView.swift */; };
		00C43AED2947DC350099AE34 /* ArcGISToolkit in Frameworks */ = {isa = PBXBuildFile; productRef = 00C43AEC2947DC350099AE34 /* ArcGISToolkit */; };
		00C94A0D28B53DE1004E42D9 /* raster-file in Resources */ = {isa = PBXBuildFile; fileRef = 00C94A0C28B53DE1004E42D9 /* raster-file */; settings = {ASSET_TAGS = (AddRasterFromFile, ); }; };
		00CB9138284814A4005C2C5D /* SearchWithGeocodeView.swift in Sources */ = {isa = PBXBuildFile; fileRef = 00CB9137284814A4005C2C5D /* SearchWithGeocodeView.swift */; };
		00CCB8A5285BAF8700BBAB70 /* OnDemandResource.swift in Sources */ = {isa = PBXBuildFile; fileRef = 00CCB8A4285BAF8700BBAB70 /* OnDemandResource.swift */; };
		00D4EF802863842100B9CC30 /* AddFeatureLayersView.swift in Sources */ = {isa = PBXBuildFile; fileRef = 00D4EF7F2863842100B9CC30 /* AddFeatureLayersView.swift */; };
		00D4EF9028638BF100B9CC30 /* LA_Trails.geodatabase in Resources */ = {isa = PBXBuildFile; fileRef = 00D4EF8228638BF100B9CC30 /* LA_Trails.geodatabase */; settings = {ASSET_TAGS = (AddFeatureLayers, ); }; };
		00D4EF9A28638BF100B9CC30 /* AuroraCO.gpkg in Resources */ = {isa = PBXBuildFile; fileRef = 00D4EF8F28638BF100B9CC30 /* AuroraCO.gpkg */; settings = {ASSET_TAGS = (AddFeatureLayers, ); }; };
		00D4EFB12863CE6300B9CC30 /* ScottishWildlifeTrust_reserves in Resources */ = {isa = PBXBuildFile; fileRef = 00D4EFB02863CE6300B9CC30 /* ScottishWildlifeTrust_reserves */; settings = {ASSET_TAGS = (AddFeatureLayers, ); }; };
		00E5401C27F3CCA200CF66D5 /* SamplesApp.swift in Sources */ = {isa = PBXBuildFile; fileRef = 00E5400C27F3CCA100CF66D5 /* SamplesApp.swift */; };
		00E5401E27F3CCA200CF66D5 /* ContentView.swift in Sources */ = {isa = PBXBuildFile; fileRef = 00E5400D27F3CCA100CF66D5 /* ContentView.swift */; };
		00E5402027F3CCA200CF66D5 /* Assets.xcassets in Resources */ = {isa = PBXBuildFile; fileRef = 00E5400E27F3CCA200CF66D5 /* Assets.xcassets */; };
<<<<<<< HEAD
		883C121529C9136600062FF9 /* DownloadPreplannedMapAreaView.MapPicker.swift in Sources */ = {isa = PBXBuildFile; fileRef = 883C121429C9136600062FF9 /* DownloadPreplannedMapAreaView.MapPicker.swift */; };
		883C121729C914E100062FF9 /* DownloadPreplannedMapAreaView.MapPicker.swift in Copy Source Code Files */ = {isa = PBXBuildFile; fileRef = 883C121429C9136600062FF9 /* DownloadPreplannedMapAreaView.MapPicker.swift */; };
		883C121829C914E100062FF9 /* DownloadPreplannedMapAreaView.Model.swift in Copy Source Code Files */ = {isa = PBXBuildFile; fileRef = E0D04FF128A5390000747989 /* DownloadPreplannedMapAreaView.Model.swift */; };
		883C121929C914E100062FF9 /* DownloadPreplannedMapAreaView.swift in Copy Source Code Files */ = {isa = PBXBuildFile; fileRef = E070A0A2286F3B6000F2B606 /* DownloadPreplannedMapAreaView.swift */; };
=======
		1C0C1C3929D34DAE005C8B24 /* ChangeViewpointView.swift in Sources */ = {isa = PBXBuildFile; fileRef = 1C0C1C3429D34DAE005C8B24 /* ChangeViewpointView.swift */; };
		1C0C1C3D29D34DDD005C8B24 /* ChangeViewpointView.swift in Copy Source Code Files */ = {isa = PBXBuildFile; fileRef = 1C0C1C3429D34DAE005C8B24 /* ChangeViewpointView.swift */; };
		1C42E04729D2396B004FC4BE /* ShowPopupView.swift in Sources */ = {isa = PBXBuildFile; fileRef = 1C42E04329D2396B004FC4BE /* ShowPopupView.swift */; };
		1C42E04A29D239D2004FC4BE /* ShowPopupView.swift in Copy Source Code Files */ = {isa = PBXBuildFile; fileRef = 1C42E04329D2396B004FC4BE /* ShowPopupView.swift */; };
		218F35B829C28F4A00502022 /* AuthenticateWithOAuthView.swift in Sources */ = {isa = PBXBuildFile; fileRef = 218F35B329C28F4A00502022 /* AuthenticateWithOAuthView.swift */; };
		218F35C229C290BF00502022 /* AuthenticateWithOAuthView.swift in Copy Source Code Files */ = {isa = PBXBuildFile; fileRef = 218F35B329C28F4A00502022 /* AuthenticateWithOAuthView.swift */; };
		4D2ADC4329C26D05003B367F /* AddDynamicEntityLayerView.swift in Sources */ = {isa = PBXBuildFile; fileRef = 4D2ADC3F29C26D05003B367F /* AddDynamicEntityLayerView.swift */; };
		4D2ADC4729C26D2C003B367F /* AddDynamicEntityLayerView.swift in Copy Source Code Files */ = {isa = PBXBuildFile; fileRef = 4D2ADC3F29C26D05003B367F /* AddDynamicEntityLayerView.swift */; };
		4D2ADC5A29C4F612003B367F /* ChangeMapViewBackgroundView.swift in Sources */ = {isa = PBXBuildFile; fileRef = 4D2ADC5529C4F612003B367F /* ChangeMapViewBackgroundView.swift */; };
		4D2ADC5D29C4F612003B367F /* ChangeMapViewBackgroundView.SettingsView.swift in Sources */ = {isa = PBXBuildFile; fileRef = 4D2ADC5829C4F612003B367F /* ChangeMapViewBackgroundView.SettingsView.swift */; };
		4D2ADC6229C5071C003B367F /* ChangeMapViewBackgroundView.Model.swift in Sources */ = {isa = PBXBuildFile; fileRef = 4D2ADC6129C5071C003B367F /* ChangeMapViewBackgroundView.Model.swift */; };
		4D2ADC6729C50BD6003B367F /* AddDynamicEntityLayerView.Model.swift in Sources */ = {isa = PBXBuildFile; fileRef = 4D2ADC6629C50BD6003B367F /* AddDynamicEntityLayerView.Model.swift */; };
		4D2ADC6929C50C4C003B367F /* AddDynamicEntityLayerView.SettingsView.swift in Sources */ = {isa = PBXBuildFile; fileRef = 4D2ADC6829C50C4C003B367F /* AddDynamicEntityLayerView.SettingsView.swift */; };
		4D2ADC6A29C50D91003B367F /* AddDynamicEntityLayerView.Model.swift in Copy Source Code Files */ = {isa = PBXBuildFile; fileRef = 4D2ADC6629C50BD6003B367F /* AddDynamicEntityLayerView.Model.swift */; };
		4D2ADC6B29C50D91003B367F /* AddDynamicEntityLayerView.SettingsView.swift in Copy Source Code Files */ = {isa = PBXBuildFile; fileRef = 4D2ADC6829C50C4C003B367F /* AddDynamicEntityLayerView.SettingsView.swift */; };
		75DD736729D35FF40010229D /* ChangeMapViewBackgroundView.swift in Copy Source Code Files */ = {isa = PBXBuildFile; fileRef = 4D2ADC5529C4F612003B367F /* ChangeMapViewBackgroundView.swift */; };
		75DD736829D35FF40010229D /* ChangeMapViewBackgroundView.SettingsView.swift in Copy Source Code Files */ = {isa = PBXBuildFile; fileRef = 4D2ADC5829C4F612003B367F /* ChangeMapViewBackgroundView.SettingsView.swift */; };
		75DD736929D35FF40010229D /* ChangeMapViewBackgroundView.Model.swift in Copy Source Code Files */ = {isa = PBXBuildFile; fileRef = 4D2ADC6129C5071C003B367F /* ChangeMapViewBackgroundView.Model.swift */; };
		88F93CC129C3D59D0006B28E /* SketchOnMapView.swift in Sources */ = {isa = PBXBuildFile; fileRef = 88F93CC029C3D59C0006B28E /* SketchOnMapView.swift */; };
		88F93CC229C4D3480006B28E /* SketchOnMapView.swift in Copy Source Code Files */ = {isa = PBXBuildFile; fileRef = 88F93CC029C3D59C0006B28E /* SketchOnMapView.swift */; };
>>>>>>> caa48ae8
		E000E7602869E33D005D87C5 /* ClipGeometryView.swift in Sources */ = {isa = PBXBuildFile; fileRef = E000E75F2869E33D005D87C5 /* ClipGeometryView.swift */; };
		E000E763286A0B18005D87C5 /* CutGeometryView.swift in Sources */ = {isa = PBXBuildFile; fileRef = E000E762286A0B18005D87C5 /* CutGeometryView.swift */; };
		E004A6C128414332002A1FE6 /* SetViewpointRotationView.swift in Sources */ = {isa = PBXBuildFile; fileRef = E004A6BD28414332002A1FE6 /* SetViewpointRotationView.swift */; };
		E004A6DC28465C70002A1FE6 /* DisplaySceneView.swift in Sources */ = {isa = PBXBuildFile; fileRef = E004A6D828465C70002A1FE6 /* DisplaySceneView.swift */; };
		E004A6E028466279002A1FE6 /* ShowCalloutView.swift in Sources */ = {isa = PBXBuildFile; fileRef = E004A6DF28466279002A1FE6 /* ShowCalloutView.swift */; };
		E004A6E62846A61F002A1FE6 /* StyleGraphicsWithSymbolsView.swift in Sources */ = {isa = PBXBuildFile; fileRef = E004A6E52846A61F002A1FE6 /* StyleGraphicsWithSymbolsView.swift */; };
		E004A6E928493BCE002A1FE6 /* ShowDeviceLocationView.swift in Sources */ = {isa = PBXBuildFile; fileRef = E004A6E828493BCE002A1FE6 /* ShowDeviceLocationView.swift */; };
		E004A6ED2849556E002A1FE6 /* CreatePlanarAndGeodeticBuffersView.swift in Sources */ = {isa = PBXBuildFile; fileRef = E004A6EC2849556E002A1FE6 /* CreatePlanarAndGeodeticBuffersView.swift */; };
		E004A6F0284E4B9B002A1FE6 /* DownloadVectorTilesToLocalCacheView.swift in Sources */ = {isa = PBXBuildFile; fileRef = E004A6EF284E4B9B002A1FE6 /* DownloadVectorTilesToLocalCacheView.swift */; };
		E004A6F3284E4FEB002A1FE6 /* ShowResultOfSpatialOperationsView.swift in Sources */ = {isa = PBXBuildFile; fileRef = E004A6F2284E4FEB002A1FE6 /* ShowResultOfSpatialOperationsView.swift */; };
		E004A6F6284FA42A002A1FE6 /* SelectFeaturesInFeatureLayerView.swift in Sources */ = {isa = PBXBuildFile; fileRef = E004A6F5284FA42A002A1FE6 /* SelectFeaturesInFeatureLayerView.swift */; };
		E0082217287755AC002AD138 /* View+Sheet.swift in Sources */ = {isa = PBXBuildFile; fileRef = E0082216287755AC002AD138 /* View+Sheet.swift */; };
		E03CB0692888944D002B27D9 /* GenerateOfflineMapView.swift in Copy Source Code Files */ = {isa = PBXBuildFile; fileRef = E088E1732863B5F800413100 /* GenerateOfflineMapView.swift */; };
		E03CB06A288894C4002B27D9 /* FindRouteView.swift in Copy Source Code Files */ = {isa = PBXBuildFile; fileRef = E066DD34285CF3B3004D3D5B /* FindRouteView.swift */; };
		E03CB06B2889879D002B27D9 /* DownloadVectorTilesToLocalCacheView.swift in Copy Source Code Files */ = {isa = PBXBuildFile; fileRef = E004A6EF284E4B9B002A1FE6 /* DownloadVectorTilesToLocalCacheView.swift */; };
		E041ABC0287CA9F00056009B /* WebView.swift in Sources */ = {isa = PBXBuildFile; fileRef = E041ABBF287CA9F00056009B /* WebView.swift */; };
		E041ABD7287DB04D0056009B /* SampleInfoView.swift in Sources */ = {isa = PBXBuildFile; fileRef = E041ABD6287DB04D0056009B /* SampleInfoView.swift */; };
		E041AC1A287F54580056009B /* highlight.min.js in Resources */ = {isa = PBXBuildFile; fileRef = E041AC15287F54580056009B /* highlight.min.js */; };
		E041AC1E288076A60056009B /* info.css in Resources */ = {isa = PBXBuildFile; fileRef = E041AC1D288076A60056009B /* info.css */; };
		E041AC20288077B90056009B /* xcode.css in Resources */ = {isa = PBXBuildFile; fileRef = E041AC1F288077B90056009B /* xcode.css */; };
		E066DD35285CF3B3004D3D5B /* FindRouteView.swift in Sources */ = {isa = PBXBuildFile; fileRef = E066DD34285CF3B3004D3D5B /* FindRouteView.swift */; };
		E066DD382860AB28004D3D5B /* StyleGraphicsWithRendererView.swift in Sources */ = {isa = PBXBuildFile; fileRef = E066DD372860AB28004D3D5B /* StyleGraphicsWithRendererView.swift */; };
		E066DD3B2860CA08004D3D5B /* ShowResultOfSpatialRelationshipsView.swift in Sources */ = {isa = PBXBuildFile; fileRef = E066DD3A2860CA08004D3D5B /* ShowResultOfSpatialRelationshipsView.swift */; };
		E066DD4028610F55004D3D5B /* AddSceneLayerFromServiceView.swift in Sources */ = {isa = PBXBuildFile; fileRef = E066DD3F28610F55004D3D5B /* AddSceneLayerFromServiceView.swift */; };
		E070A0A3286F3B6000F2B606 /* DownloadPreplannedMapAreaView.swift in Sources */ = {isa = PBXBuildFile; fileRef = E070A0A2286F3B6000F2B606 /* DownloadPreplannedMapAreaView.swift */; };
		E088E1572862579D00413100 /* SetSurfacePlacementModeView.swift in Sources */ = {isa = PBXBuildFile; fileRef = E088E1562862579D00413100 /* SetSurfacePlacementModeView.swift */; };
		E088E1742863B5F800413100 /* GenerateOfflineMapView.swift in Sources */ = {isa = PBXBuildFile; fileRef = E088E1732863B5F800413100 /* GenerateOfflineMapView.swift */; };
		E08953F12891899600E077CF /* EnvironmentValues+SampleInfoVisibility.swift in Sources */ = {isa = PBXBuildFile; fileRef = E08953F02891899600E077CF /* EnvironmentValues+SampleInfoVisibility.swift */; };
		E0A1AEE328874590003C797D /* AddFeatureLayersView.swift in Copy Source Code Files */ = {isa = PBXBuildFile; fileRef = 00D4EF7F2863842100B9CC30 /* AddFeatureLayersView.swift */; };
		E0D04FF228A5390000747989 /* DownloadPreplannedMapAreaView.Model.swift in Sources */ = {isa = PBXBuildFile; fileRef = E0D04FF128A5390000747989 /* DownloadPreplannedMapAreaView.Model.swift */; };
		E0EA0B772866390E00C9621D /* ProjectGeometryView.swift in Sources */ = {isa = PBXBuildFile; fileRef = E0EA0B762866390E00C9621D /* ProjectGeometryView.swift */; };
		E0FE32E728747778002C6ACA /* BrowseBuildingFloorsView.swift in Sources */ = {isa = PBXBuildFile; fileRef = E0FE32E628747778002C6ACA /* BrowseBuildingFloorsView.swift */; };
		F111CCC1288B5D5600205358 /* DisplayMapFromMobileMapPackageView.swift in Sources */ = {isa = PBXBuildFile; fileRef = F111CCC0288B5D5600205358 /* DisplayMapFromMobileMapPackageView.swift */; };
		F111CCC4288B641900205358 /* Yellowstone.mmpk in Resources */ = {isa = PBXBuildFile; fileRef = F111CCC3288B641900205358 /* Yellowstone.mmpk */; settings = {ASSET_TAGS = (DisplayMapFromMobileMapPackage, ); }; };
		F1E71BF1289473760064C33F /* AddRasterFromFileView.swift in Sources */ = {isa = PBXBuildFile; fileRef = F1E71BF0289473760064C33F /* AddRasterFromFileView.swift */; };
		F1E71BFA28A479C70064C33F /* AddRasterFromFileView.swift in Copy Source Code Files */ = {isa = PBXBuildFile; fileRef = F1E71BF0289473760064C33F /* AddRasterFromFileView.swift */; };
/* End PBXBuildFile section */

/* Begin PBXBuildRule section */
		0074ABCC2817B8E60037244A /* PBXBuildRule */ = {
			isa = PBXBuildRule;
			compilerSpec = com.apple.compilers.proxy.script;
			filePatterns = "*.tache";
			fileType = pattern.proxy;
			inputFiles = (
				"$(SRCROOT)/Shared/Samples/",
			);
			isEditable = 1;
			name = "Generate Sample Initializers from Source Code Files";
			outputFiles = (
				"$(DERIVED_FILE_DIR)/$(INPUT_FILE_BASE)",
			);
			runOncePerArchitecture = 0;
			script = "xcrun --sdk macosx swift \"${SRCROOT}/Scripts/GenerateSampleViewSourceCode.swift\" \"${SCRIPT_INPUT_FILE_0}\" \"${INPUT_FILE_PATH}\" \"${SCRIPT_OUTPUT_FILE_0}\" \n";
		};
		0083586F27FE3BCF00192A15 /* PBXBuildRule */ = {
			isa = PBXBuildRule;
			compilerSpec = com.apple.compilers.proxy.script;
			filePatterns = "*.masque";
			fileType = pattern.proxy;
			inputFiles = (
				"$(SRCROOT)/.secrets",
			);
			isEditable = 1;
			name = "Generate Swift Code from Secrets";
			outputFiles = (
				"$(DERIVED_FILE_DIR)/$(INPUT_FILE_BASE)",
			);
			runOncePerArchitecture = 0;
			script = "\"${SRCROOT}/Scripts/masquerade\" -i \"${INPUT_FILE_PATH}\" -o \"${SCRIPT_OUTPUT_FILE_0}\" -s \"${SCRIPT_INPUT_FILE_0}\" -f\n";
		};
/* End PBXBuildRule section */

/* Begin PBXCopyFilesBuildPhase section */
		00144B5E280634840090DD5D /* Embed Frameworks */ = {
			isa = PBXCopyFilesBuildPhase;
			buildActionMask = 2147483647;
			dstPath = "";
			dstSubfolderSpec = 10;
			files = (
			);
			name = "Embed Frameworks";
			runOnlyForDeploymentPostprocessing = 0;
		};
		0039A4E82885C4E300592C86 /* Copy Source Code Files */ = {
			isa = PBXCopyFilesBuildPhase;
			buildActionMask = 2147483647;
			dstPath = "";
			dstSubfolderSpec = 7;
			files = (
<<<<<<< HEAD
				883C121729C914E100062FF9 /* DownloadPreplannedMapAreaView.MapPicker.swift in Copy Source Code Files */,
				883C121829C914E100062FF9 /* DownloadPreplannedMapAreaView.Model.swift in Copy Source Code Files */,
				883C121929C914E100062FF9 /* DownloadPreplannedMapAreaView.swift in Copy Source Code Files */,
=======
				1C0C1C3D29D34DDD005C8B24 /* ChangeViewpointView.swift in Copy Source Code Files */,
				1C42E04A29D239D2004FC4BE /* ShowPopupView.swift in Copy Source Code Files */,
				88F93CC229C4D3480006B28E /* SketchOnMapView.swift in Copy Source Code Files */,
				0044289329C9234300160767 /* GetElevationAtPointOnSurfaceView.swift in Copy Source Code Files */,
				4D2ADC6A29C50D91003B367F /* AddDynamicEntityLayerView.Model.swift in Copy Source Code Files */,
				4D2ADC6B29C50D91003B367F /* AddDynamicEntityLayerView.SettingsView.swift in Copy Source Code Files */,
				4D2ADC4729C26D2C003B367F /* AddDynamicEntityLayerView.swift in Copy Source Code Files */,
				218F35C229C290BF00502022 /* AuthenticateWithOAuthView.swift in Copy Source Code Files */,
>>>>>>> caa48ae8
				0044CDE02995D4DD004618CE /* ShowDeviceLocationHistoryView.swift in Copy Source Code Files */,
				0042E24628E50EE4001F33D6 /* ShowViewshedFromPointInSceneView.swift in Copy Source Code Files */,
				0042E24728E50EE4001F33D6 /* ShowViewshedFromPointInSceneView.Model.swift in Copy Source Code Files */,
				0042E24828E50EE4001F33D6 /* ShowViewshedFromPointInSceneView.ViewshedSettingsView.swift in Copy Source Code Files */,
				006C835528B40682004AEB7F /* BrowseBuildingFloorsView.swift in Copy Source Code Files */,
				006C835628B40682004AEB7F /* DisplayMapFromMobileMapPackageView.swift in Copy Source Code Files */,
				F1E71BFA28A479C70064C33F /* AddRasterFromFileView.swift in Copy Source Code Files */,
				0039A4E92885C50300592C86 /* AddSceneLayerFromServiceView.swift in Copy Source Code Files */,
				75DD736729D35FF40010229D /* ChangeMapViewBackgroundView.swift in Copy Source Code Files */,
				75DD736829D35FF40010229D /* ChangeMapViewBackgroundView.SettingsView.swift in Copy Source Code Files */,
				75DD736929D35FF40010229D /* ChangeMapViewBackgroundView.Model.swift in Copy Source Code Files */,
				0039A4EA2885C50300592C86 /* ClipGeometryView.swift in Copy Source Code Files */,
				0039A4EB2885C50300592C86 /* CreatePlanarAndGeodeticBuffersView.swift in Copy Source Code Files */,
				0039A4EC2885C50300592C86 /* CutGeometryView.swift in Copy Source Code Files */,
				E0A1AEE328874590003C797D /* AddFeatureLayersView.swift in Copy Source Code Files */,
				0039A4ED2885C50300592C86 /* DisplayMapView.swift in Copy Source Code Files */,
				0039A4EE2885C50300592C86 /* DisplayOverviewMapView.swift in Copy Source Code Files */,
				0039A4EF2885C50300592C86 /* DisplaySceneView.swift in Copy Source Code Files */,
				E03CB06B2889879D002B27D9 /* DownloadVectorTilesToLocalCacheView.swift in Copy Source Code Files */,
				E03CB06A288894C4002B27D9 /* FindRouteView.swift in Copy Source Code Files */,
				E03CB0692888944D002B27D9 /* GenerateOfflineMapView.swift in Copy Source Code Files */,
				0039A4F02885C50300592C86 /* ProjectGeometryView.swift in Copy Source Code Files */,
				0039A4F12885C50300592C86 /* SearchWithGeocodeView.swift in Copy Source Code Files */,
				0039A4F22885C50300592C86 /* SelectFeaturesInFeatureLayerView.swift in Copy Source Code Files */,
				0039A4F32885C50300592C86 /* SetBasemapView.swift in Copy Source Code Files */,
				0039A4F42885C50300592C86 /* SetSurfacePlacementModeView.swift in Copy Source Code Files */,
				0039A4F52885C50300592C86 /* SetViewpointRotationView.swift in Copy Source Code Files */,
				0039A4F62885C50300592C86 /* ShowCalloutView.swift in Copy Source Code Files */,
				0039A4F72885C50300592C86 /* ShowDeviceLocationView.swift in Copy Source Code Files */,
				0039A4F82885C50300592C86 /* ShowResultOfSpatialRelationshipsView.swift in Copy Source Code Files */,
				0039A4F92885C50300592C86 /* ShowResultOfSpatialOperationsView.swift in Copy Source Code Files */,
				0039A4FA2885C50300592C86 /* StyleGraphicsWithRendererView.swift in Copy Source Code Files */,
				0039A4FB2885C50300592C86 /* StyleGraphicsWithSymbolsView.swift in Copy Source Code Files */,
			);
			name = "Copy Source Code Files";
			runOnlyForDeploymentPostprocessing = 0;
		};
/* End PBXCopyFilesBuildPhase section */

/* Begin PBXFileReference section */
		000558092817C51E00224BC6 /* SampleDetailView.swift */ = {isa = PBXFileReference; lastKnownFileType = sourcecode.swift; path = SampleDetailView.swift; sourceTree = "<group>"; };
		0005580B28185C0600224BC6 /* SampleList.swift */ = {isa = PBXFileReference; lastKnownFileType = sourcecode.swift; path = SampleList.swift; sourceTree = "<group>"; };
		00181B452846AD7100654571 /* View+Alert.swift */ = {isa = PBXFileReference; lastKnownFileType = sourcecode.swift; path = "View+Alert.swift"; sourceTree = "<group>"; };
		001C6DD827FE585A00D472C2 /* AppSecrets.swift.masque */ = {isa = PBXFileReference; fileEncoding = 4; lastKnownFileType = text; path = AppSecrets.swift.masque; sourceTree = "<group>"; };
		003D7C342821EBCC009DDFD2 /* masquerade */ = {isa = PBXFileReference; lastKnownFileType = text; path = masquerade; sourceTree = "<group>"; };
		003D7C352821EBCC009DDFD2 /* GenerateSampleViewSourceCode.swift */ = {isa = PBXFileReference; lastKnownFileType = sourcecode.swift; path = GenerateSampleViewSourceCode.swift; sourceTree = "<group>"; };
		0042E24228E4BF8F001F33D6 /* ShowViewshedFromPointInSceneView.Model.swift */ = {isa = PBXFileReference; lastKnownFileType = sourcecode.swift; path = ShowViewshedFromPointInSceneView.Model.swift; sourceTree = "<group>"; };
		0042E24428E4F82B001F33D6 /* ShowViewshedFromPointInSceneView.ViewshedSettingsView.swift */ = {isa = PBXFileReference; lastKnownFileType = sourcecode.swift; path = ShowViewshedFromPointInSceneView.ViewshedSettingsView.swift; sourceTree = "<group>"; };
		0044289129C90C0B00160767 /* GetElevationAtPointOnSurfaceView.swift */ = {isa = PBXFileReference; lastKnownFileType = sourcecode.swift; path = GetElevationAtPointOnSurfaceView.swift; sourceTree = "<group>"; };
		0044CDDE2995C39E004618CE /* ShowDeviceLocationHistoryView.swift */ = {isa = PBXFileReference; lastKnownFileType = sourcecode.swift; path = ShowDeviceLocationHistoryView.swift; sourceTree = "<group>"; };
		0074ABBE28174BCF0037244A /* DisplayMapView.swift */ = {isa = PBXFileReference; lastKnownFileType = sourcecode.swift; path = DisplayMapView.swift; sourceTree = "<group>"; };
		0074ABC128174F430037244A /* Sample.swift */ = {isa = PBXFileReference; fileEncoding = 4; lastKnownFileType = sourcecode.swift; path = Sample.swift; sourceTree = "<group>"; };
		0074ABCA2817B8DB0037244A /* SamplesApp+Samples.swift.tache */ = {isa = PBXFileReference; fileEncoding = 4; lastKnownFileType = text; path = "SamplesApp+Samples.swift.tache"; sourceTree = "<group>"; };
		0086F3FD28E3770900974721 /* ShowViewshedFromPointInSceneView.swift */ = {isa = PBXFileReference; fileEncoding = 4; lastKnownFileType = sourcecode.swift; path = ShowViewshedFromPointInSceneView.swift; sourceTree = "<group>"; };
		00ACF554293E6C6A0059B2A9 /* Samples.entitlements */ = {isa = PBXFileReference; lastKnownFileType = text.plist.entitlements; path = Samples.entitlements; sourceTree = "<group>"; };
		00B04272282EC59E0072E1B4 /* AboutView.swift */ = {isa = PBXFileReference; fileEncoding = 4; lastKnownFileType = sourcecode.swift; path = AboutView.swift; sourceTree = "<group>"; };
		00B042E5282EDC690072E1B4 /* SetBasemapView.swift */ = {isa = PBXFileReference; fileEncoding = 4; lastKnownFileType = sourcecode.swift; path = SetBasemapView.swift; sourceTree = "<group>"; };
		00B04FB4283EEBA80026C882 /* DisplayOverviewMapView.swift */ = {isa = PBXFileReference; lastKnownFileType = sourcecode.swift; path = DisplayOverviewMapView.swift; sourceTree = "<group>"; };
		00C94A0C28B53DE1004E42D9 /* raster-file */ = {isa = PBXFileReference; lastKnownFileType = folder; path = "raster-file"; sourceTree = "<group>"; };
		00CB9137284814A4005C2C5D /* SearchWithGeocodeView.swift */ = {isa = PBXFileReference; lastKnownFileType = sourcecode.swift; path = SearchWithGeocodeView.swift; sourceTree = "<group>"; };
		00CCB8A2285AAD7D00BBAB70 /* DowloadPortalItemData.swift */ = {isa = PBXFileReference; lastKnownFileType = sourcecode.swift; path = DowloadPortalItemData.swift; sourceTree = "<group>"; };
		00CCB8A4285BAF8700BBAB70 /* OnDemandResource.swift */ = {isa = PBXFileReference; lastKnownFileType = sourcecode.swift; path = OnDemandResource.swift; sourceTree = "<group>"; };
		00D4EF7F2863842100B9CC30 /* AddFeatureLayersView.swift */ = {isa = PBXFileReference; lastKnownFileType = sourcecode.swift; path = AddFeatureLayersView.swift; sourceTree = "<group>"; };
		00D4EF8228638BF100B9CC30 /* LA_Trails.geodatabase */ = {isa = PBXFileReference; lastKnownFileType = file; path = LA_Trails.geodatabase; sourceTree = "<group>"; };
		00D4EF8F28638BF100B9CC30 /* AuroraCO.gpkg */ = {isa = PBXFileReference; lastKnownFileType = file; path = AuroraCO.gpkg; sourceTree = "<group>"; };
		00D4EFB02863CE6300B9CC30 /* ScottishWildlifeTrust_reserves */ = {isa = PBXFileReference; lastKnownFileType = folder; path = ScottishWildlifeTrust_reserves; sourceTree = "<group>"; };
		00E5400C27F3CCA100CF66D5 /* SamplesApp.swift */ = {isa = PBXFileReference; lastKnownFileType = sourcecode.swift; path = SamplesApp.swift; sourceTree = "<group>"; };
		00E5400D27F3CCA100CF66D5 /* ContentView.swift */ = {isa = PBXFileReference; lastKnownFileType = sourcecode.swift; path = ContentView.swift; sourceTree = "<group>"; };
		00E5400E27F3CCA200CF66D5 /* Assets.xcassets */ = {isa = PBXFileReference; lastKnownFileType = folder.assetcatalog; path = Assets.xcassets; sourceTree = "<group>"; };
		00E5401327F3CCA200CF66D5 /* Samples.app */ = {isa = PBXFileReference; explicitFileType = wrapper.application; includeInIndex = 0; path = Samples.app; sourceTree = BUILT_PRODUCTS_DIR; };
		00E5402A27F775EA00CF66D5 /* Info.plist */ = {isa = PBXFileReference; lastKnownFileType = text.plist.xml; path = Info.plist; sourceTree = "<group>"; };
<<<<<<< HEAD
		883C121429C9136600062FF9 /* DownloadPreplannedMapAreaView.MapPicker.swift */ = {isa = PBXFileReference; fileEncoding = 4; lastKnownFileType = sourcecode.swift; path = DownloadPreplannedMapAreaView.MapPicker.swift; sourceTree = "<group>"; };
=======
		1C0C1C3429D34DAE005C8B24 /* ChangeViewpointView.swift */ = {isa = PBXFileReference; fileEncoding = 4; lastKnownFileType = sourcecode.swift; path = ChangeViewpointView.swift; sourceTree = "<group>"; };
		1C42E04329D2396B004FC4BE /* ShowPopupView.swift */ = {isa = PBXFileReference; fileEncoding = 4; lastKnownFileType = sourcecode.swift; path = ShowPopupView.swift; sourceTree = "<group>"; };
		218F35B329C28F4A00502022 /* AuthenticateWithOAuthView.swift */ = {isa = PBXFileReference; fileEncoding = 4; lastKnownFileType = sourcecode.swift; path = AuthenticateWithOAuthView.swift; sourceTree = "<group>"; };
		4D2ADC3F29C26D05003B367F /* AddDynamicEntityLayerView.swift */ = {isa = PBXFileReference; fileEncoding = 4; lastKnownFileType = sourcecode.swift; path = AddDynamicEntityLayerView.swift; sourceTree = "<group>"; };
		4D2ADC5529C4F612003B367F /* ChangeMapViewBackgroundView.swift */ = {isa = PBXFileReference; fileEncoding = 4; lastKnownFileType = sourcecode.swift; path = ChangeMapViewBackgroundView.swift; sourceTree = "<group>"; };
		4D2ADC5829C4F612003B367F /* ChangeMapViewBackgroundView.SettingsView.swift */ = {isa = PBXFileReference; fileEncoding = 4; lastKnownFileType = sourcecode.swift; path = ChangeMapViewBackgroundView.SettingsView.swift; sourceTree = "<group>"; };
		4D2ADC6129C5071C003B367F /* ChangeMapViewBackgroundView.Model.swift */ = {isa = PBXFileReference; lastKnownFileType = sourcecode.swift; path = ChangeMapViewBackgroundView.Model.swift; sourceTree = "<group>"; };
		4D2ADC6629C50BD6003B367F /* AddDynamicEntityLayerView.Model.swift */ = {isa = PBXFileReference; lastKnownFileType = sourcecode.swift; path = AddDynamicEntityLayerView.Model.swift; sourceTree = "<group>"; };
		4D2ADC6829C50C4C003B367F /* AddDynamicEntityLayerView.SettingsView.swift */ = {isa = PBXFileReference; lastKnownFileType = sourcecode.swift; path = AddDynamicEntityLayerView.SettingsView.swift; sourceTree = "<group>"; };
		88F93CC029C3D59C0006B28E /* SketchOnMapView.swift */ = {isa = PBXFileReference; lastKnownFileType = sourcecode.swift; path = SketchOnMapView.swift; sourceTree = "<group>"; };
>>>>>>> caa48ae8
		E000E75F2869E33D005D87C5 /* ClipGeometryView.swift */ = {isa = PBXFileReference; lastKnownFileType = sourcecode.swift; path = ClipGeometryView.swift; sourceTree = "<group>"; };
		E000E762286A0B18005D87C5 /* CutGeometryView.swift */ = {isa = PBXFileReference; lastKnownFileType = sourcecode.swift; path = CutGeometryView.swift; sourceTree = "<group>"; };
		E004A6BD28414332002A1FE6 /* SetViewpointRotationView.swift */ = {isa = PBXFileReference; fileEncoding = 4; lastKnownFileType = sourcecode.swift; path = SetViewpointRotationView.swift; sourceTree = "<group>"; };
		E004A6D828465C70002A1FE6 /* DisplaySceneView.swift */ = {isa = PBXFileReference; fileEncoding = 4; lastKnownFileType = sourcecode.swift; path = DisplaySceneView.swift; sourceTree = "<group>"; };
		E004A6DF28466279002A1FE6 /* ShowCalloutView.swift */ = {isa = PBXFileReference; lastKnownFileType = sourcecode.swift; path = ShowCalloutView.swift; sourceTree = "<group>"; };
		E004A6E52846A61F002A1FE6 /* StyleGraphicsWithSymbolsView.swift */ = {isa = PBXFileReference; lastKnownFileType = sourcecode.swift; path = StyleGraphicsWithSymbolsView.swift; sourceTree = "<group>"; };
		E004A6E828493BCE002A1FE6 /* ShowDeviceLocationView.swift */ = {isa = PBXFileReference; lastKnownFileType = sourcecode.swift; path = ShowDeviceLocationView.swift; sourceTree = "<group>"; };
		E004A6EC2849556E002A1FE6 /* CreatePlanarAndGeodeticBuffersView.swift */ = {isa = PBXFileReference; lastKnownFileType = sourcecode.swift; path = CreatePlanarAndGeodeticBuffersView.swift; sourceTree = "<group>"; };
		E004A6EF284E4B9B002A1FE6 /* DownloadVectorTilesToLocalCacheView.swift */ = {isa = PBXFileReference; lastKnownFileType = sourcecode.swift; path = DownloadVectorTilesToLocalCacheView.swift; sourceTree = "<group>"; };
		E004A6F2284E4FEB002A1FE6 /* ShowResultOfSpatialOperationsView.swift */ = {isa = PBXFileReference; lastKnownFileType = sourcecode.swift; path = ShowResultOfSpatialOperationsView.swift; sourceTree = "<group>"; };
		E004A6F5284FA42A002A1FE6 /* SelectFeaturesInFeatureLayerView.swift */ = {isa = PBXFileReference; lastKnownFileType = sourcecode.swift; path = SelectFeaturesInFeatureLayerView.swift; sourceTree = "<group>"; };
		E0082216287755AC002AD138 /* View+Sheet.swift */ = {isa = PBXFileReference; lastKnownFileType = sourcecode.swift; path = "View+Sheet.swift"; sourceTree = "<group>"; };
		E041ABBF287CA9F00056009B /* WebView.swift */ = {isa = PBXFileReference; lastKnownFileType = sourcecode.swift; path = WebView.swift; sourceTree = "<group>"; };
		E041ABD6287DB04D0056009B /* SampleInfoView.swift */ = {isa = PBXFileReference; lastKnownFileType = sourcecode.swift; path = SampleInfoView.swift; sourceTree = "<group>"; };
		E041AC15287F54580056009B /* highlight.min.js */ = {isa = PBXFileReference; fileEncoding = 4; lastKnownFileType = sourcecode.javascript; path = highlight.min.js; sourceTree = "<group>"; };
		E041AC1D288076A60056009B /* info.css */ = {isa = PBXFileReference; fileEncoding = 4; lastKnownFileType = text.css; path = info.css; sourceTree = "<group>"; };
		E041AC1F288077B90056009B /* xcode.css */ = {isa = PBXFileReference; fileEncoding = 4; lastKnownFileType = text.css; path = xcode.css; sourceTree = "<group>"; };
		E066DD34285CF3B3004D3D5B /* FindRouteView.swift */ = {isa = PBXFileReference; lastKnownFileType = sourcecode.swift; path = FindRouteView.swift; sourceTree = "<group>"; };
		E066DD372860AB28004D3D5B /* StyleGraphicsWithRendererView.swift */ = {isa = PBXFileReference; lastKnownFileType = sourcecode.swift; path = StyleGraphicsWithRendererView.swift; sourceTree = "<group>"; };
		E066DD3A2860CA08004D3D5B /* ShowResultOfSpatialRelationshipsView.swift */ = {isa = PBXFileReference; lastKnownFileType = sourcecode.swift; path = ShowResultOfSpatialRelationshipsView.swift; sourceTree = "<group>"; };
		E066DD3F28610F55004D3D5B /* AddSceneLayerFromServiceView.swift */ = {isa = PBXFileReference; lastKnownFileType = sourcecode.swift; path = AddSceneLayerFromServiceView.swift; sourceTree = "<group>"; };
		E070A0A2286F3B6000F2B606 /* DownloadPreplannedMapAreaView.swift */ = {isa = PBXFileReference; lastKnownFileType = sourcecode.swift; path = DownloadPreplannedMapAreaView.swift; sourceTree = "<group>"; };
		E088E1562862579D00413100 /* SetSurfacePlacementModeView.swift */ = {isa = PBXFileReference; lastKnownFileType = sourcecode.swift; path = SetSurfacePlacementModeView.swift; sourceTree = "<group>"; };
		E088E1732863B5F800413100 /* GenerateOfflineMapView.swift */ = {isa = PBXFileReference; lastKnownFileType = sourcecode.swift; path = GenerateOfflineMapView.swift; sourceTree = "<group>"; };
		E08953F02891899600E077CF /* EnvironmentValues+SampleInfoVisibility.swift */ = {isa = PBXFileReference; lastKnownFileType = sourcecode.swift; path = "EnvironmentValues+SampleInfoVisibility.swift"; sourceTree = "<group>"; };
		E0D04FF128A5390000747989 /* DownloadPreplannedMapAreaView.Model.swift */ = {isa = PBXFileReference; lastKnownFileType = sourcecode.swift; path = DownloadPreplannedMapAreaView.Model.swift; sourceTree = "<group>"; };
		E0EA0B762866390E00C9621D /* ProjectGeometryView.swift */ = {isa = PBXFileReference; lastKnownFileType = sourcecode.swift; path = ProjectGeometryView.swift; sourceTree = "<group>"; };
		E0FE32E628747778002C6ACA /* BrowseBuildingFloorsView.swift */ = {isa = PBXFileReference; lastKnownFileType = sourcecode.swift; path = BrowseBuildingFloorsView.swift; sourceTree = "<group>"; };
		F111CCC0288B5D5600205358 /* DisplayMapFromMobileMapPackageView.swift */ = {isa = PBXFileReference; lastKnownFileType = sourcecode.swift; path = DisplayMapFromMobileMapPackageView.swift; sourceTree = "<group>"; };
		F111CCC3288B641900205358 /* Yellowstone.mmpk */ = {isa = PBXFileReference; lastKnownFileType = file; path = Yellowstone.mmpk; sourceTree = "<group>"; };
		F1E71BF0289473760064C33F /* AddRasterFromFileView.swift */ = {isa = PBXFileReference; lastKnownFileType = sourcecode.swift; path = AddRasterFromFileView.swift; sourceTree = "<group>"; };
/* End PBXFileReference section */

/* Begin PBXFrameworksBuildPhase section */
		00E5401027F3CCA200CF66D5 /* Frameworks */ = {
			isa = PBXFrameworksBuildPhase;
			buildActionMask = 2147483647;
			files = (
				00C43AED2947DC350099AE34 /* ArcGISToolkit in Frameworks */,
			);
			runOnlyForDeploymentPostprocessing = 0;
		};
/* End PBXFrameworksBuildPhase section */

/* Begin PBXGroup section */
		0005580D281872BE00224BC6 /* Views */ = {
			isa = PBXGroup;
			children = (
				00B04272282EC59E0072E1B4 /* AboutView.swift */,
				00E5400D27F3CCA100CF66D5 /* ContentView.swift */,
				000558092817C51E00224BC6 /* SampleDetailView.swift */,
				E041ABD6287DB04D0056009B /* SampleInfoView.swift */,
				0005580B28185C0600224BC6 /* SampleList.swift */,
				E041ABBF287CA9F00056009B /* WebView.swift */,
			);
			path = Views;
			sourceTree = "<group>";
		};
		00181B442846AD3900654571 /* Extensions */ = {
			isa = PBXGroup;
			children = (
				E08953F02891899600E077CF /* EnvironmentValues+SampleInfoVisibility.swift */,
				00181B452846AD7100654571 /* View+Alert.swift */,
				E0082216287755AC002AD138 /* View+Sheet.swift */,
			);
			path = Extensions;
			sourceTree = "<group>";
		};
		003D7C332821EBCC009DDFD2 /* Scripts */ = {
			isa = PBXGroup;
			children = (
				00CCB8A2285AAD7D00BBAB70 /* DowloadPortalItemData.swift */,
				003D7C352821EBCC009DDFD2 /* GenerateSampleViewSourceCode.swift */,
				003D7C342821EBCC009DDFD2 /* masquerade */,
			);
			path = Scripts;
			sourceTree = "<group>";
		};
		0044288C29C90BD500160767 /* Get elevation at point on surface */ = {
			isa = PBXGroup;
			children = (
				0044289129C90C0B00160767 /* GetElevationAtPointOnSurfaceView.swift */,
			);
			path = "Get elevation at point on surface";
			sourceTree = "<group>";
		};
		0044CDD72995C352004618CE /* Show device location history */ = {
			isa = PBXGroup;
			children = (
				0044CDDE2995C39E004618CE /* ShowDeviceLocationHistoryView.swift */,
			);
			path = "Show device location history";
			sourceTree = "<group>";
		};
		0074ABAF281742420037244A /* Supporting Files */ = {
			isa = PBXGroup;
			children = (
				00181B442846AD3900654571 /* Extensions */,
				0074ABC028174F430037244A /* Models */,
				0005580D281872BE00224BC6 /* Views */,
				E041ABC3287CAFEB0056009B /* Web */,
			);
			path = "Supporting Files";
			sourceTree = "<group>";
		};
		0074ABB228174B830037244A /* Samples */ = {
			isa = PBXGroup;
			children = (
				4D2ADC3E29C26D05003B367F /* Add dynamic entity layer */,
				00D4EF7E2863840D00B9CC30 /* Add feature layers */,
				F19A316128906F0D003B7EF9 /* Add raster from file */,
				E066DD3E28610F3F004D3D5B /* Add scene layer from service */,
				218F35B229C28F4A00502022 /* Authenticate with OAuth */,
				E0FE32E528747762002C6ACA /* Browse building floors */,
				4D2ADC5329C4F612003B367F /* Change map view background */,
				1C0C1C3229D34DAE005C8B24 /* Change viewpoint */,
				E000E75E2869E325005D87C5 /* Clip geometry */,
				E004A6EB28495538002A1FE6 /* Create planar and geodetic buffers */,
				E000E761286A0B07005D87C5 /* Cut geometry */,
				0074ABB328174B830037244A /* Display map */,
				F111CCBD288B548400205358 /* Display map from mobile map package */,
				00B04FB3283EEB830026C882 /* Display overview map */,
				E004A6D528465C70002A1FE6 /* Display scene */,
				E070A0A1286F3B3400F2B606 /* Download preplanned map area */,
				E004A6EE284E4B7A002A1FE6 /* Download vector tiles to local cache */,
				E066DD33285CF3A0004D3D5B /* Find route */,
				E088E1722863B5E600413100 /* Generate offline map */,
				0044288C29C90BD500160767 /* Get elevation at point on surface */,
				E0EA0B75286638FD00C9621D /* Project geometry */,
				00CB913628481475005C2C5D /* Search with geocode */,
				E004A6F4284FA3C5002A1FE6 /* Select features in feature layer */,
				00B042E3282EDC690072E1B4 /* Set basemap */,
				E088E1552862578800413100 /* Set surface placement mode */,
				E004A6B928414332002A1FE6 /* Set viewpoint rotation */,
				E004A6DE2846626A002A1FE6 /* Show callout */,
				E004A6E728493BBB002A1FE6 /* Show device location */,
				0044CDD72995C352004618CE /* Show device location history */,
				1C42E04129D2396B004FC4BE /* Show popup */,
				E004A6F1284E4F80002A1FE6 /* Show result of spatial operations */,
				E066DD392860C9EE004D3D5B /* Show result of spatial relationships */,
				0086F3FC28E3770900974721 /* Show viewshed from point in scene */,
				88F93CBE29C3D4E30006B28E /* Sketch on map */,
				E066DD362860AB0B004D3D5B /* Style graphics with renderer */,
				E004A6E42846A609002A1FE6 /* Style graphics with symbols */,
			);
			path = Samples;
			sourceTree = "<group>";
		};
		0074ABB328174B830037244A /* Display map */ = {
			isa = PBXGroup;
			children = (
				0074ABBE28174BCF0037244A /* DisplayMapView.swift */,
			);
			path = "Display map";
			sourceTree = "<group>";
		};
		0074ABC028174F430037244A /* Models */ = {
			isa = PBXGroup;
			children = (
				00CCB8A4285BAF8700BBAB70 /* OnDemandResource.swift */,
				0074ABC128174F430037244A /* Sample.swift */,
			);
			path = Models;
			sourceTree = "<group>";
		};
		0086F3FC28E3770900974721 /* Show viewshed from point in scene */ = {
			isa = PBXGroup;
			children = (
				0042E24228E4BF8F001F33D6 /* ShowViewshedFromPointInSceneView.Model.swift */,
				0086F3FD28E3770900974721 /* ShowViewshedFromPointInSceneView.swift */,
				0042E24428E4F82B001F33D6 /* ShowViewshedFromPointInSceneView.ViewshedSettingsView.swift */,
			);
			path = "Show viewshed from point in scene";
			sourceTree = "<group>";
		};
		00966EE62811F64D009D3DD7 /* iOS */ = {
			isa = PBXGroup;
			children = (
				00E5402A27F775EA00CF66D5 /* Info.plist */,
			);
			path = iOS;
			sourceTree = "<group>";
		};
		00B042E3282EDC690072E1B4 /* Set basemap */ = {
			isa = PBXGroup;
			children = (
				00B042E5282EDC690072E1B4 /* SetBasemapView.swift */,
			);
			path = "Set basemap";
			sourceTree = "<group>";
		};
		00B04FB3283EEB830026C882 /* Display overview map */ = {
			isa = PBXGroup;
			children = (
				00B04FB4283EEBA80026C882 /* DisplayOverviewMapView.swift */,
			);
			path = "Display overview map";
			sourceTree = "<group>";
		};
		00C94A0228B53DCC004E42D9 /* 7c4c679ab06a4df19dc497f577f111bd */ = {
			isa = PBXGroup;
			children = (
				00C94A0C28B53DE1004E42D9 /* raster-file */,
			);
			path = 7c4c679ab06a4df19dc497f577f111bd;
			sourceTree = "<group>";
		};
		00CB913628481475005C2C5D /* Search with geocode */ = {
			isa = PBXGroup;
			children = (
				00CB9137284814A4005C2C5D /* SearchWithGeocodeView.swift */,
			);
			path = "Search with geocode";
			sourceTree = "<group>";
		};
		00CCB8A6285D059300BBAB70 /* Portal Data */ = {
			isa = PBXGroup;
			children = (
				00D4EF8128638BF100B9CC30 /* cb1b20748a9f4d128dad8a87244e3e37 */,
				00C94A0228B53DCC004E42D9 /* 7c4c679ab06a4df19dc497f577f111bd */,
				00D4EF8328638BF100B9CC30 /* 15a7cbd3af1e47cfa5d2c6b93dc44fc2 */,
				00D4EF8E28638BF100B9CC30 /* 68ec42517cdd439e81b036210483e8e7 */,
				F111CCC2288B63DB00205358 /* e1f3a7254cb845b09450f54937c16061 */,
			);
			path = "Portal Data";
			sourceTree = SOURCE_ROOT;
		};
		00D4EF7E2863840D00B9CC30 /* Add feature layers */ = {
			isa = PBXGroup;
			children = (
				00D4EF7F2863842100B9CC30 /* AddFeatureLayersView.swift */,
			);
			path = "Add feature layers";
			sourceTree = "<group>";
		};
		00D4EF8128638BF100B9CC30 /* cb1b20748a9f4d128dad8a87244e3e37 */ = {
			isa = PBXGroup;
			children = (
				00D4EF8228638BF100B9CC30 /* LA_Trails.geodatabase */,
			);
			path = cb1b20748a9f4d128dad8a87244e3e37;
			sourceTree = "<group>";
		};
		00D4EF8328638BF100B9CC30 /* 15a7cbd3af1e47cfa5d2c6b93dc44fc2 */ = {
			isa = PBXGroup;
			children = (
				00D4EFB02863CE6300B9CC30 /* ScottishWildlifeTrust_reserves */,
			);
			path = 15a7cbd3af1e47cfa5d2c6b93dc44fc2;
			sourceTree = "<group>";
		};
		00D4EF8E28638BF100B9CC30 /* 68ec42517cdd439e81b036210483e8e7 */ = {
			isa = PBXGroup;
			children = (
				00D4EF8F28638BF100B9CC30 /* AuroraCO.gpkg */,
			);
			path = 68ec42517cdd439e81b036210483e8e7;
			sourceTree = "<group>";
		};
		00E5400627F3CCA100CF66D5 = {
			isa = PBXGroup;
			children = (
				00966EE62811F64D009D3DD7 /* iOS */,
				00CCB8A6285D059300BBAB70 /* Portal Data */,
				00E5401427F3CCA200CF66D5 /* Products */,
				003D7C332821EBCC009DDFD2 /* Scripts */,
				00E5400B27F3CCA100CF66D5 /* Shared */,
				00ACF554293E6C6A0059B2A9 /* Samples.entitlements */,
			);
			sourceTree = "<group>";
		};
		00E5400B27F3CCA100CF66D5 /* Shared */ = {
			isa = PBXGroup;
			children = (
				0074ABAF281742420037244A /* Supporting Files */,
				0074ABB228174B830037244A /* Samples */,
				00E5400C27F3CCA100CF66D5 /* SamplesApp.swift */,
				00E5400E27F3CCA200CF66D5 /* Assets.xcassets */,
				001C6DD827FE585A00D472C2 /* AppSecrets.swift.masque */,
				0074ABCA2817B8DB0037244A /* SamplesApp+Samples.swift.tache */,
			);
			path = Shared;
			sourceTree = "<group>";
		};
		00E5401427F3CCA200CF66D5 /* Products */ = {
			isa = PBXGroup;
			children = (
				00E5401327F3CCA200CF66D5 /* Samples.app */,
			);
			name = Products;
			sourceTree = "<group>";
		};
		1C0C1C3229D34DAE005C8B24 /* Change viewpoint */ = {
			isa = PBXGroup;
			children = (
				1C0C1C3429D34DAE005C8B24 /* ChangeViewpointView.swift */,
			);
			path = "Change viewpoint";
			sourceTree = "<group>";
		};
		1C42E04129D2396B004FC4BE /* Show popup */ = {
			isa = PBXGroup;
			children = (
				1C42E04329D2396B004FC4BE /* ShowPopupView.swift */,
			);
			path = "Show popup";
			sourceTree = "<group>";
		};
		218F35B229C28F4A00502022 /* Authenticate with OAuth */ = {
			isa = PBXGroup;
			children = (
				218F35B329C28F4A00502022 /* AuthenticateWithOAuthView.swift */,
			);
			path = "Authenticate with OAuth";
			sourceTree = "<group>";
		};
		4D2ADC3E29C26D05003B367F /* Add dynamic entity layer */ = {
			isa = PBXGroup;
			children = (
				4D2ADC3F29C26D05003B367F /* AddDynamicEntityLayerView.swift */,
				4D2ADC6629C50BD6003B367F /* AddDynamicEntityLayerView.Model.swift */,
				4D2ADC6829C50C4C003B367F /* AddDynamicEntityLayerView.SettingsView.swift */,
			);
			path = "Add dynamic entity layer";
			sourceTree = "<group>";
		};
		4D2ADC5329C4F612003B367F /* Change map view background */ = {
			isa = PBXGroup;
			children = (
				4D2ADC5529C4F612003B367F /* ChangeMapViewBackgroundView.swift */,
				4D2ADC5829C4F612003B367F /* ChangeMapViewBackgroundView.SettingsView.swift */,
				4D2ADC6129C5071C003B367F /* ChangeMapViewBackgroundView.Model.swift */,
			);
			path = "Change map view background";
			sourceTree = "<group>";
		};
		88F93CBE29C3D4E30006B28E /* Sketch on map */ = {
			isa = PBXGroup;
			children = (
				88F93CC029C3D59C0006B28E /* SketchOnMapView.swift */,
			);
			path = "Sketch on map";
			sourceTree = "<group>";
		};
		E000E75E2869E325005D87C5 /* Clip geometry */ = {
			isa = PBXGroup;
			children = (
				E000E75F2869E33D005D87C5 /* ClipGeometryView.swift */,
			);
			path = "Clip geometry";
			sourceTree = "<group>";
		};
		E000E761286A0B07005D87C5 /* Cut geometry */ = {
			isa = PBXGroup;
			children = (
				E000E762286A0B18005D87C5 /* CutGeometryView.swift */,
			);
			path = "Cut geometry";
			sourceTree = "<group>";
		};
		E004A6B928414332002A1FE6 /* Set viewpoint rotation */ = {
			isa = PBXGroup;
			children = (
				E004A6BD28414332002A1FE6 /* SetViewpointRotationView.swift */,
			);
			path = "Set viewpoint rotation";
			sourceTree = "<group>";
		};
		E004A6D528465C70002A1FE6 /* Display scene */ = {
			isa = PBXGroup;
			children = (
				E004A6D828465C70002A1FE6 /* DisplaySceneView.swift */,
			);
			path = "Display scene";
			sourceTree = "<group>";
		};
		E004A6DE2846626A002A1FE6 /* Show callout */ = {
			isa = PBXGroup;
			children = (
				E004A6DF28466279002A1FE6 /* ShowCalloutView.swift */,
			);
			path = "Show callout";
			sourceTree = "<group>";
		};
		E004A6E42846A609002A1FE6 /* Style graphics with symbols */ = {
			isa = PBXGroup;
			children = (
				E004A6E52846A61F002A1FE6 /* StyleGraphicsWithSymbolsView.swift */,
			);
			path = "Style graphics with symbols";
			sourceTree = "<group>";
		};
		E004A6E728493BBB002A1FE6 /* Show device location */ = {
			isa = PBXGroup;
			children = (
				E004A6E828493BCE002A1FE6 /* ShowDeviceLocationView.swift */,
			);
			path = "Show device location";
			sourceTree = "<group>";
		};
		E004A6EB28495538002A1FE6 /* Create planar and geodetic buffers */ = {
			isa = PBXGroup;
			children = (
				E004A6EC2849556E002A1FE6 /* CreatePlanarAndGeodeticBuffersView.swift */,
			);
			path = "Create planar and geodetic buffers";
			sourceTree = "<group>";
		};
		E004A6EE284E4B7A002A1FE6 /* Download vector tiles to local cache */ = {
			isa = PBXGroup;
			children = (
				E004A6EF284E4B9B002A1FE6 /* DownloadVectorTilesToLocalCacheView.swift */,
			);
			path = "Download vector tiles to local cache";
			sourceTree = "<group>";
		};
		E004A6F1284E4F80002A1FE6 /* Show result of spatial operations */ = {
			isa = PBXGroup;
			children = (
				E004A6F2284E4FEB002A1FE6 /* ShowResultOfSpatialOperationsView.swift */,
			);
			path = "Show result of spatial operations";
			sourceTree = "<group>";
		};
		E004A6F4284FA3C5002A1FE6 /* Select features in feature layer */ = {
			isa = PBXGroup;
			children = (
				E004A6F5284FA42A002A1FE6 /* SelectFeaturesInFeatureLayerView.swift */,
			);
			path = "Select features in feature layer";
			sourceTree = "<group>";
		};
		E041ABC3287CAFEB0056009B /* Web */ = {
			isa = PBXGroup;
			children = (
				E041AC15287F54580056009B /* highlight.min.js */,
				E041AC1D288076A60056009B /* info.css */,
				E041AC1F288077B90056009B /* xcode.css */,
			);
			path = Web;
			sourceTree = "<group>";
		};
		E066DD33285CF3A0004D3D5B /* Find route */ = {
			isa = PBXGroup;
			children = (
				E066DD34285CF3B3004D3D5B /* FindRouteView.swift */,
			);
			path = "Find route";
			sourceTree = "<group>";
		};
		E066DD362860AB0B004D3D5B /* Style graphics with renderer */ = {
			isa = PBXGroup;
			children = (
				E066DD372860AB28004D3D5B /* StyleGraphicsWithRendererView.swift */,
			);
			path = "Style graphics with renderer";
			sourceTree = "<group>";
		};
		E066DD392860C9EE004D3D5B /* Show result of spatial relationships */ = {
			isa = PBXGroup;
			children = (
				E066DD3A2860CA08004D3D5B /* ShowResultOfSpatialRelationshipsView.swift */,
			);
			path = "Show result of spatial relationships";
			sourceTree = "<group>";
		};
		E066DD3E28610F3F004D3D5B /* Add scene layer from service */ = {
			isa = PBXGroup;
			children = (
				E066DD3F28610F55004D3D5B /* AddSceneLayerFromServiceView.swift */,
			);
			path = "Add scene layer from service";
			sourceTree = "<group>";
		};
		E070A0A1286F3B3400F2B606 /* Download preplanned map area */ = {
			isa = PBXGroup;
			children = (
				883C121429C9136600062FF9 /* DownloadPreplannedMapAreaView.MapPicker.swift */,
				E0D04FF128A5390000747989 /* DownloadPreplannedMapAreaView.Model.swift */,
				E070A0A2286F3B6000F2B606 /* DownloadPreplannedMapAreaView.swift */,
			);
			path = "Download preplanned map area";
			sourceTree = "<group>";
		};
		E088E1552862578800413100 /* Set surface placement mode */ = {
			isa = PBXGroup;
			children = (
				E088E1562862579D00413100 /* SetSurfacePlacementModeView.swift */,
			);
			path = "Set surface placement mode";
			sourceTree = "<group>";
		};
		E088E1722863B5E600413100 /* Generate offline map */ = {
			isa = PBXGroup;
			children = (
				E088E1732863B5F800413100 /* GenerateOfflineMapView.swift */,
			);
			path = "Generate offline map";
			sourceTree = "<group>";
		};
		E0EA0B75286638FD00C9621D /* Project geometry */ = {
			isa = PBXGroup;
			children = (
				E0EA0B762866390E00C9621D /* ProjectGeometryView.swift */,
			);
			path = "Project geometry";
			sourceTree = "<group>";
		};
		E0FE32E528747762002C6ACA /* Browse building floors */ = {
			isa = PBXGroup;
			children = (
				E0FE32E628747778002C6ACA /* BrowseBuildingFloorsView.swift */,
			);
			path = "Browse building floors";
			sourceTree = "<group>";
		};
		F111CCBD288B548400205358 /* Display map from mobile map package */ = {
			isa = PBXGroup;
			children = (
				F111CCC0288B5D5600205358 /* DisplayMapFromMobileMapPackageView.swift */,
			);
			path = "Display map from mobile map package";
			sourceTree = "<group>";
		};
		F111CCC2288B63DB00205358 /* e1f3a7254cb845b09450f54937c16061 */ = {
			isa = PBXGroup;
			children = (
				F111CCC3288B641900205358 /* Yellowstone.mmpk */,
			);
			path = e1f3a7254cb845b09450f54937c16061;
			sourceTree = "<group>";
		};
		F19A316128906F0D003B7EF9 /* Add raster from file */ = {
			isa = PBXGroup;
			children = (
				F1E71BF0289473760064C33F /* AddRasterFromFileView.swift */,
			);
			path = "Add raster from file";
			sourceTree = "<group>";
		};
/* End PBXGroup section */

/* Begin PBXNativeTarget section */
		00E5401227F3CCA200CF66D5 /* Samples */ = {
			isa = PBXNativeTarget;
			buildConfigurationList = 00E5402427F3CCA200CF66D5 /* Build configuration list for PBXNativeTarget "Samples" */;
			buildPhases = (
				001C6DDC27FE5CE800D472C2 /* Create .secrets File If It Does Not Exist */,
				00CCB8A3285BA2FD00BBAB70 /* Download Portal Item Data */,
				00E5402B27F77A5A00CF66D5 /* Lint Sources */,
				00E5400F27F3CCA200CF66D5 /* Sources */,
				00144B5E280634840090DD5D /* Embed Frameworks */,
				00E5401027F3CCA200CF66D5 /* Frameworks */,
				00E5401127F3CCA200CF66D5 /* Resources */,
				0039A4E82885C4E300592C86 /* Copy Source Code Files */,
				0039A4E72885C45200592C86 /* Copy README.md Files For Source Code View */,
			);
			buildRules = (
				0083586F27FE3BCF00192A15 /* PBXBuildRule */,
				0074ABCC2817B8E60037244A /* PBXBuildRule */,
			);
			dependencies = (
			);
			name = Samples;
			packageProductDependencies = (
				00C43AEC2947DC350099AE34 /* ArcGISToolkit */,
			);
			productName = "arcgis-swift-sdk-samples (iOS)";
			productReference = 00E5401327F3CCA200CF66D5 /* Samples.app */;
			productType = "com.apple.product-type.application";
		};
/* End PBXNativeTarget section */

/* Begin PBXProject section */
		00E5400727F3CCA100CF66D5 /* Project object */ = {
			isa = PBXProject;
			attributes = {
				BuildIndependentTargetsInParallel = 1;
				KnownAssetTags = (
					AddFeatureLayers,
					AddRasterFromFile,
					DisplayMapFromMobileMapPackage,
				);
				LastSwiftUpdateCheck = 1330;
				LastUpgradeCheck = 1330;
				ORGANIZATIONNAME = Esri;
				TargetAttributes = {
					00E5401227F3CCA200CF66D5 = {
						CreatedOnToolsVersion = 13.3;
					};
				};
			};
			buildConfigurationList = 00E5400A27F3CCA100CF66D5 /* Build configuration list for PBXProject "Samples" */;
			compatibilityVersion = "Xcode 13.0";
			developmentRegion = en;
			hasScannedForEncodings = 0;
			knownRegions = (
				en,
				Base,
			);
			mainGroup = 00E5400627F3CCA100CF66D5;
			packageReferences = (
				00C43AEB2947DC350099AE34 /* XCRemoteSwiftPackageReference "arcgis-maps-sdk-swift-toolkit" */,
			);
			productRefGroup = 00E5401427F3CCA200CF66D5 /* Products */;
			projectDirPath = "";
			projectRoot = "";
			targets = (
				00E5401227F3CCA200CF66D5 /* Samples */,
			);
		};
/* End PBXProject section */

/* Begin PBXResourcesBuildPhase section */
		00E5401127F3CCA200CF66D5 /* Resources */ = {
			isa = PBXResourcesBuildPhase;
			buildActionMask = 2147483647;
			files = (
				E041AC1E288076A60056009B /* info.css in Resources */,
				E041AC1A287F54580056009B /* highlight.min.js in Resources */,
				00E5402027F3CCA200CF66D5 /* Assets.xcassets in Resources */,
				00C94A0D28B53DE1004E42D9 /* raster-file in Resources */,
				E041AC20288077B90056009B /* xcode.css in Resources */,
				00D4EF9028638BF100B9CC30 /* LA_Trails.geodatabase in Resources */,
				00D4EF9A28638BF100B9CC30 /* AuroraCO.gpkg in Resources */,
				F111CCC4288B641900205358 /* Yellowstone.mmpk in Resources */,
				00D4EFB12863CE6300B9CC30 /* ScottishWildlifeTrust_reserves in Resources */,
			);
			runOnlyForDeploymentPostprocessing = 0;
		};
/* End PBXResourcesBuildPhase section */

/* Begin PBXShellScriptBuildPhase section */
		001C6DDC27FE5CE800D472C2 /* Create .secrets File If It Does Not Exist */ = {
			isa = PBXShellScriptBuildPhase;
			alwaysOutOfDate = 1;
			buildActionMask = 2147483647;
			files = (
			);
			inputFileListPaths = (
			);
			inputPaths = (
			);
			name = "Create .secrets File If It Does Not Exist";
			outputFileListPaths = (
			);
			outputPaths = (
				"$(SRCROOT)/.secrets",
			);
			runOnlyForDeploymentPostprocessing = 0;
			shellPath = /bin/sh;
			shellScript = "if [ ! -e \"$SRCROOT/.secrets\" ]\nthen\n    touch \"$SRCROOT/.secrets\"\nfi\n";
		};
		0039A4E72885C45200592C86 /* Copy README.md Files For Source Code View */ = {
			isa = PBXShellScriptBuildPhase;
			alwaysOutOfDate = 1;
			buildActionMask = 2147483647;
			files = (
			);
			inputFileListPaths = (
			);
			inputPaths = (
			);
			name = "Copy README.md Files For Source Code View";
			outputFileListPaths = (
			);
			outputPaths = (
			);
			runOnlyForDeploymentPostprocessing = 0;
			shellPath = /bin/sh;
			shellScript = "echo $BUILT_PRODUCTS_DIR\n\n# Directory to which the readmes will be copied.\nREADMES_DIR=${BUILT_PRODUCTS_DIR}/${UNLOCALIZED_RESOURCES_FOLDER_PATH}/READMEs\nmkdir -p \"${READMES_DIR}\"\n\n# Root readme for the project to skip.\nDEFAULT_README=$SRCROOT/README.md\n\n# Find all README.md files in the project.\nfind ${SRCROOT} -name \"README.md\" | while read file\ndo\n    # Skip the root readme for project.\n    if [ \"$file\" = \"$DEFAULT_README\" ]\n    then\n        echo $BUILT_PRODUCTS_DIR\n        continue\n    fi\n    \n    # Extract the folder name from the path.\n    FILE_PATH=$(dirname \"$file\")\n    FOLDER_NAME=$(basename \"$FILE_PATH\")\n    \n    cp \"${file}\" \"${READMES_DIR}/${FOLDER_NAME}.md\"\ndone\n";
		};
		00CCB8A3285BA2FD00BBAB70 /* Download Portal Item Data */ = {
			isa = PBXShellScriptBuildPhase;
			alwaysOutOfDate = 1;
			buildActionMask = 2147483647;
			files = (
			);
			inputFileListPaths = (
			);
			inputPaths = (
			);
			name = "Download Portal Item Data";
			outputFileListPaths = (
			);
			outputPaths = (
			);
			runOnlyForDeploymentPostprocessing = 0;
			shellPath = /bin/sh;
			shellScript = "SAMPLES_DIRECTORY=\"${SRCROOT}/Shared/Samples\"\nDOWNLOAD_DIRECTORY=\"${SRCROOT}/Portal Data\"\nxcrun --sdk macosx swift \"${SRCROOT}/Scripts/DowloadPortalItemData.swift\" \"$SAMPLES_DIRECTORY\" \"$DOWNLOAD_DIRECTORY\"\n";
		};
		00E5402B27F77A5A00CF66D5 /* Lint Sources */ = {
			isa = PBXShellScriptBuildPhase;
			alwaysOutOfDate = 1;
			buildActionMask = 2147483647;
			files = (
			);
			inputFileListPaths = (
			);
			inputPaths = (
			);
			name = "Lint Sources";
			outputFileListPaths = (
			);
			outputPaths = (
			);
			runOnlyForDeploymentPostprocessing = 0;
			shellPath = /bin/sh;
			shellScript = "export PATH=\"$PATH:/opt/homebrew/bin\"\nif which swiftlint > /dev/null; then\n  swiftlint\nelse\n  echo \"warning: SwiftLint not installed, download from https://github.com/realm/SwiftLint\"\nfi\n";
		};
/* End PBXShellScriptBuildPhase section */

/* Begin PBXSourcesBuildPhase section */
		00E5400F27F3CCA200CF66D5 /* Sources */ = {
			isa = PBXSourcesBuildPhase;
			buildActionMask = 2147483647;
			files = (
				E000E7602869E33D005D87C5 /* ClipGeometryView.swift in Sources */,
				4D2ADC6729C50BD6003B367F /* AddDynamicEntityLayerView.Model.swift in Sources */,
				E004A6E928493BCE002A1FE6 /* ShowDeviceLocationView.swift in Sources */,
				F111CCC1288B5D5600205358 /* DisplayMapFromMobileMapPackageView.swift in Sources */,
				218F35B829C28F4A00502022 /* AuthenticateWithOAuthView.swift in Sources */,
				0005580C28185C0600224BC6 /* SampleList.swift in Sources */,
				E004A6E028466279002A1FE6 /* ShowCalloutView.swift in Sources */,
				E000E763286A0B18005D87C5 /* CutGeometryView.swift in Sources */,
				001C6DE127FE8A9400D472C2 /* AppSecrets.swift.masque in Sources */,
				E0D04FF228A5390000747989 /* DownloadPreplannedMapAreaView.Model.swift in Sources */,
				00CCB8A5285BAF8700BBAB70 /* OnDemandResource.swift in Sources */,
				E004A6ED2849556E002A1FE6 /* CreatePlanarAndGeodeticBuffersView.swift in Sources */,
				E041ABD7287DB04D0056009B /* SampleInfoView.swift in Sources */,
				E0082217287755AC002AD138 /* View+Sheet.swift in Sources */,
				00181B462846AD7100654571 /* View+Alert.swift in Sources */,
				E0FE32E728747778002C6ACA /* BrowseBuildingFloorsView.swift in Sources */,
				E070A0A3286F3B6000F2B606 /* DownloadPreplannedMapAreaView.swift in Sources */,
				E0EA0B772866390E00C9621D /* ProjectGeometryView.swift in Sources */,
				0042E24328E4BF8F001F33D6 /* ShowViewshedFromPointInSceneView.Model.swift in Sources */,
				0005580A2817C51E00224BC6 /* SampleDetailView.swift in Sources */,
				4D2ADC6229C5071C003B367F /* ChangeMapViewBackgroundView.Model.swift in Sources */,
				0074ABCD2817BCC30037244A /* SamplesApp+Samples.swift.tache in Sources */,
				E004A6F3284E4FEB002A1FE6 /* ShowResultOfSpatialOperationsView.swift in Sources */,
				F1E71BF1289473760064C33F /* AddRasterFromFileView.swift in Sources */,
				00B04273282EC59E0072E1B4 /* AboutView.swift in Sources */,
				4D2ADC6929C50C4C003B367F /* AddDynamicEntityLayerView.SettingsView.swift in Sources */,
				1C42E04729D2396B004FC4BE /* ShowPopupView.swift in Sources */,
				E066DD3B2860CA08004D3D5B /* ShowResultOfSpatialRelationshipsView.swift in Sources */,
				4D2ADC5A29C4F612003B367F /* ChangeMapViewBackgroundView.swift in Sources */,
				0044CDDF2995C39E004618CE /* ShowDeviceLocationHistoryView.swift in Sources */,
				E041ABC0287CA9F00056009B /* WebView.swift in Sources */,
				E088E1572862579D00413100 /* SetSurfacePlacementModeView.swift in Sources */,
				E004A6C128414332002A1FE6 /* SetViewpointRotationView.swift in Sources */,
				883C121529C9136600062FF9 /* DownloadPreplannedMapAreaView.MapPicker.swift in Sources */,
				00E5401E27F3CCA200CF66D5 /* ContentView.swift in Sources */,
				E066DD382860AB28004D3D5B /* StyleGraphicsWithRendererView.swift in Sources */,
				00B04FB5283EEBA80026C882 /* DisplayOverviewMapView.swift in Sources */,
				4D2ADC5D29C4F612003B367F /* ChangeMapViewBackgroundView.SettingsView.swift in Sources */,
				0074ABBF28174BCF0037244A /* DisplayMapView.swift in Sources */,
				0086F40128E3770A00974721 /* ShowViewshedFromPointInSceneView.swift in Sources */,
				0044289229C90C0B00160767 /* GetElevationAtPointOnSurfaceView.swift in Sources */,
				00D4EF802863842100B9CC30 /* AddFeatureLayersView.swift in Sources */,
				88F93CC129C3D59D0006B28E /* SketchOnMapView.swift in Sources */,
				1C0C1C3929D34DAE005C8B24 /* ChangeViewpointView.swift in Sources */,
				E004A6DC28465C70002A1FE6 /* DisplaySceneView.swift in Sources */,
				E066DD35285CF3B3004D3D5B /* FindRouteView.swift in Sources */,
				E004A6F6284FA42A002A1FE6 /* SelectFeaturesInFeatureLayerView.swift in Sources */,
				E08953F12891899600E077CF /* EnvironmentValues+SampleInfoVisibility.swift in Sources */,
				00B042E8282EDC690072E1B4 /* SetBasemapView.swift in Sources */,
				E004A6E62846A61F002A1FE6 /* StyleGraphicsWithSymbolsView.swift in Sources */,
				E088E1742863B5F800413100 /* GenerateOfflineMapView.swift in Sources */,
				0074ABC428174F430037244A /* Sample.swift in Sources */,
				E004A6F0284E4B9B002A1FE6 /* DownloadVectorTilesToLocalCacheView.swift in Sources */,
				4D2ADC4329C26D05003B367F /* AddDynamicEntityLayerView.swift in Sources */,
				0042E24528E4F82C001F33D6 /* ShowViewshedFromPointInSceneView.ViewshedSettingsView.swift in Sources */,
				00CB9138284814A4005C2C5D /* SearchWithGeocodeView.swift in Sources */,
				00E5401C27F3CCA200CF66D5 /* SamplesApp.swift in Sources */,
				E066DD4028610F55004D3D5B /* AddSceneLayerFromServiceView.swift in Sources */,
			);
			runOnlyForDeploymentPostprocessing = 0;
		};
/* End PBXSourcesBuildPhase section */

/* Begin XCBuildConfiguration section */
		00E5402227F3CCA200CF66D5 /* Debug */ = {
			isa = XCBuildConfiguration;
			buildSettings = {
				ALWAYS_SEARCH_USER_PATHS = NO;
				CLANG_ANALYZER_NONNULL = YES;
				CLANG_ANALYZER_NUMBER_OBJECT_CONVERSION = YES_AGGRESSIVE;
				CLANG_CXX_LANGUAGE_STANDARD = "gnu++17";
				CLANG_ENABLE_MODULES = YES;
				CLANG_ENABLE_OBJC_ARC = YES;
				CLANG_ENABLE_OBJC_WEAK = YES;
				CLANG_WARN_BLOCK_CAPTURE_AUTORELEASING = YES;
				CLANG_WARN_BOOL_CONVERSION = YES;
				CLANG_WARN_COMMA = YES;
				CLANG_WARN_CONSTANT_CONVERSION = YES;
				CLANG_WARN_DEPRECATED_OBJC_IMPLEMENTATIONS = YES;
				CLANG_WARN_DIRECT_OBJC_ISA_USAGE = YES_ERROR;
				CLANG_WARN_DOCUMENTATION_COMMENTS = YES;
				CLANG_WARN_EMPTY_BODY = YES;
				CLANG_WARN_ENUM_CONVERSION = YES;
				CLANG_WARN_INFINITE_RECURSION = YES;
				CLANG_WARN_INT_CONVERSION = YES;
				CLANG_WARN_NON_LITERAL_NULL_CONVERSION = YES;
				CLANG_WARN_OBJC_IMPLICIT_RETAIN_SELF = YES;
				CLANG_WARN_OBJC_LITERAL_CONVERSION = YES;
				CLANG_WARN_OBJC_ROOT_CLASS = YES_ERROR;
				CLANG_WARN_QUOTED_INCLUDE_IN_FRAMEWORK_HEADER = YES;
				CLANG_WARN_RANGE_LOOP_ANALYSIS = YES;
				CLANG_WARN_STRICT_PROTOTYPES = YES;
				CLANG_WARN_SUSPICIOUS_MOVE = YES;
				CLANG_WARN_UNGUARDED_AVAILABILITY = YES_AGGRESSIVE;
				CLANG_WARN_UNREACHABLE_CODE = YES;
				CLANG_WARN__DUPLICATE_METHOD_MATCH = YES;
				COPY_PHASE_STRIP = NO;
				DEAD_CODE_STRIPPING = YES;
				DEBUG_INFORMATION_FORMAT = dwarf;
				ENABLE_STRICT_OBJC_MSGSEND = YES;
				ENABLE_TESTABILITY = YES;
				GCC_C_LANGUAGE_STANDARD = gnu11;
				GCC_DYNAMIC_NO_PIC = NO;
				GCC_NO_COMMON_BLOCKS = YES;
				GCC_OPTIMIZATION_LEVEL = 0;
				GCC_PREPROCESSOR_DEFINITIONS = (
					"DEBUG=1",
					"$(inherited)",
				);
				GCC_WARN_64_TO_32_BIT_CONVERSION = YES;
				GCC_WARN_ABOUT_RETURN_TYPE = YES_ERROR;
				GCC_WARN_UNDECLARED_SELECTOR = YES;
				GCC_WARN_UNINITIALIZED_AUTOS = YES_AGGRESSIVE;
				GCC_WARN_UNUSED_FUNCTION = YES;
				GCC_WARN_UNUSED_VARIABLE = YES;
				MTL_ENABLE_DEBUG_INFO = INCLUDE_SOURCE;
				MTL_FAST_MATH = YES;
				ONLY_ACTIVE_ARCH = YES;
				SWIFT_ACTIVE_COMPILATION_CONDITIONS = DEBUG;
				SWIFT_OPTIMIZATION_LEVEL = "-Onone";
			};
			name = Debug;
		};
		00E5402327F3CCA200CF66D5 /* Release */ = {
			isa = XCBuildConfiguration;
			buildSettings = {
				ALWAYS_SEARCH_USER_PATHS = NO;
				CLANG_ANALYZER_NONNULL = YES;
				CLANG_ANALYZER_NUMBER_OBJECT_CONVERSION = YES_AGGRESSIVE;
				CLANG_CXX_LANGUAGE_STANDARD = "gnu++17";
				CLANG_ENABLE_MODULES = YES;
				CLANG_ENABLE_OBJC_ARC = YES;
				CLANG_ENABLE_OBJC_WEAK = YES;
				CLANG_WARN_BLOCK_CAPTURE_AUTORELEASING = YES;
				CLANG_WARN_BOOL_CONVERSION = YES;
				CLANG_WARN_COMMA = YES;
				CLANG_WARN_CONSTANT_CONVERSION = YES;
				CLANG_WARN_DEPRECATED_OBJC_IMPLEMENTATIONS = YES;
				CLANG_WARN_DIRECT_OBJC_ISA_USAGE = YES_ERROR;
				CLANG_WARN_DOCUMENTATION_COMMENTS = YES;
				CLANG_WARN_EMPTY_BODY = YES;
				CLANG_WARN_ENUM_CONVERSION = YES;
				CLANG_WARN_INFINITE_RECURSION = YES;
				CLANG_WARN_INT_CONVERSION = YES;
				CLANG_WARN_NON_LITERAL_NULL_CONVERSION = YES;
				CLANG_WARN_OBJC_IMPLICIT_RETAIN_SELF = YES;
				CLANG_WARN_OBJC_LITERAL_CONVERSION = YES;
				CLANG_WARN_OBJC_ROOT_CLASS = YES_ERROR;
				CLANG_WARN_QUOTED_INCLUDE_IN_FRAMEWORK_HEADER = YES;
				CLANG_WARN_RANGE_LOOP_ANALYSIS = YES;
				CLANG_WARN_STRICT_PROTOTYPES = YES;
				CLANG_WARN_SUSPICIOUS_MOVE = YES;
				CLANG_WARN_UNGUARDED_AVAILABILITY = YES_AGGRESSIVE;
				CLANG_WARN_UNREACHABLE_CODE = YES;
				CLANG_WARN__DUPLICATE_METHOD_MATCH = YES;
				COPY_PHASE_STRIP = NO;
				DEAD_CODE_STRIPPING = YES;
				DEBUG_INFORMATION_FORMAT = "dwarf-with-dsym";
				ENABLE_NS_ASSERTIONS = NO;
				ENABLE_STRICT_OBJC_MSGSEND = YES;
				GCC_C_LANGUAGE_STANDARD = gnu11;
				GCC_NO_COMMON_BLOCKS = YES;
				GCC_WARN_64_TO_32_BIT_CONVERSION = YES;
				GCC_WARN_ABOUT_RETURN_TYPE = YES_ERROR;
				GCC_WARN_UNDECLARED_SELECTOR = YES;
				GCC_WARN_UNINITIALIZED_AUTOS = YES_AGGRESSIVE;
				GCC_WARN_UNUSED_FUNCTION = YES;
				GCC_WARN_UNUSED_VARIABLE = YES;
				MTL_ENABLE_DEBUG_INFO = NO;
				MTL_FAST_MATH = YES;
				SWIFT_COMPILATION_MODE = wholemodule;
				SWIFT_OPTIMIZATION_LEVEL = "-O";
			};
			name = Release;
		};
		00E5402527F3CCA200CF66D5 /* Debug */ = {
			isa = XCBuildConfiguration;
			buildSettings = {
				ASSETCATALOG_COMPILER_APPICON_NAME = AppIcon;
				ASSETCATALOG_COMPILER_GLOBAL_ACCENT_COLOR_NAME = AccentColor;
				CODE_SIGN_ENTITLEMENTS = Samples.entitlements;
				"CODE_SIGN_IDENTITY[sdk=macosx*]" = "Apple Development";
				CODE_SIGN_STYLE = Automatic;
				CURRENT_PROJECT_VERSION = 1;
				EMBED_ASSET_PACKS_IN_PRODUCT_BUNDLE = YES;
				INFOPLIST_FILE = "$(SRCROOT)/iOS/Info.plist";
				IPHONEOS_DEPLOYMENT_TARGET = 15.0;
				"IPHONEOS_DEPLOYMENT_TARGET[sdk=macosx*]" = 15.0;
				LD_RUNPATH_SEARCH_PATHS = (
					"$(inherited)",
					"@executable_path/Frameworks",
				);
				MARKETING_VERSION = 200.0.0;
				PRODUCT_BUNDLE_IDENTIFIER = "com.esri.arcgis-swift-sdk-samples";
				PRODUCT_NAME = Samples;
				SDKROOT = iphoneos;
				SUPPORTED_PLATFORMS = "iphoneos iphonesimulator";
				SUPPORTS_MACCATALYST = YES;
				SUPPORTS_MAC_DESIGNED_FOR_IPHONE_IPAD = NO;
				SWIFT_EMIT_LOC_STRINGS = YES;
				SWIFT_VERSION = 5.0;
				TARGETED_DEVICE_FAMILY = "1,2";
			};
			name = Debug;
		};
		00E5402627F3CCA200CF66D5 /* Release */ = {
			isa = XCBuildConfiguration;
			buildSettings = {
				ASSETCATALOG_COMPILER_APPICON_NAME = AppIcon;
				ASSETCATALOG_COMPILER_GLOBAL_ACCENT_COLOR_NAME = AccentColor;
				CODE_SIGN_ENTITLEMENTS = Samples.entitlements;
				"CODE_SIGN_IDENTITY[sdk=macosx*]" = "Apple Development";
				CODE_SIGN_STYLE = Automatic;
				CURRENT_PROJECT_VERSION = 1;
				EMBED_ASSET_PACKS_IN_PRODUCT_BUNDLE = YES;
				INFOPLIST_FILE = "$(SRCROOT)/iOS/Info.plist";
				IPHONEOS_DEPLOYMENT_TARGET = 15.0;
				"IPHONEOS_DEPLOYMENT_TARGET[sdk=macosx*]" = 15.0;
				LD_RUNPATH_SEARCH_PATHS = (
					"$(inherited)",
					"@executable_path/Frameworks",
				);
				MARKETING_VERSION = 200.0.0;
				PRODUCT_BUNDLE_IDENTIFIER = "com.esri.arcgis-swift-sdk-samples";
				PRODUCT_NAME = Samples;
				SDKROOT = iphoneos;
				SUPPORTED_PLATFORMS = "iphoneos iphonesimulator";
				SUPPORTS_MACCATALYST = YES;
				SUPPORTS_MAC_DESIGNED_FOR_IPHONE_IPAD = NO;
				SWIFT_EMIT_LOC_STRINGS = YES;
				SWIFT_VERSION = 5.0;
				TARGETED_DEVICE_FAMILY = "1,2";
				VALIDATE_PRODUCT = YES;
			};
			name = Release;
		};
/* End XCBuildConfiguration section */

/* Begin XCConfigurationList section */
		00E5400A27F3CCA100CF66D5 /* Build configuration list for PBXProject "Samples" */ = {
			isa = XCConfigurationList;
			buildConfigurations = (
				00E5402227F3CCA200CF66D5 /* Debug */,
				00E5402327F3CCA200CF66D5 /* Release */,
			);
			defaultConfigurationIsVisible = 0;
			defaultConfigurationName = Release;
		};
		00E5402427F3CCA200CF66D5 /* Build configuration list for PBXNativeTarget "Samples" */ = {
			isa = XCConfigurationList;
			buildConfigurations = (
				00E5402527F3CCA200CF66D5 /* Debug */,
				00E5402627F3CCA200CF66D5 /* Release */,
			);
			defaultConfigurationIsVisible = 0;
			defaultConfigurationName = Release;
		};
/* End XCConfigurationList section */

/* Begin XCRemoteSwiftPackageReference section */
		00C43AEB2947DC350099AE34 /* XCRemoteSwiftPackageReference "arcgis-maps-sdk-swift-toolkit" */ = {
			isa = XCRemoteSwiftPackageReference;
			repositoryURL = "https://github.com/Esri/arcgis-maps-sdk-swift-toolkit/";
			requirement = {
				kind = upToNextMinorVersion;
				minimumVersion = "200.0.0-beta";
			};
		};
/* End XCRemoteSwiftPackageReference section */

/* Begin XCSwiftPackageProductDependency section */
		00C43AEC2947DC350099AE34 /* ArcGISToolkit */ = {
			isa = XCSwiftPackageProductDependency;
			package = 00C43AEB2947DC350099AE34 /* XCRemoteSwiftPackageReference "arcgis-maps-sdk-swift-toolkit" */;
			productName = ArcGISToolkit;
		};
/* End XCSwiftPackageProductDependency section */
	};
	rootObject = 00E5400727F3CCA100CF66D5 /* Project object */;
}<|MERGE_RESOLUTION|>--- conflicted
+++ resolved
@@ -59,12 +59,10 @@
 		00E5401C27F3CCA200CF66D5 /* SamplesApp.swift in Sources */ = {isa = PBXBuildFile; fileRef = 00E5400C27F3CCA100CF66D5 /* SamplesApp.swift */; };
 		00E5401E27F3CCA200CF66D5 /* ContentView.swift in Sources */ = {isa = PBXBuildFile; fileRef = 00E5400D27F3CCA100CF66D5 /* ContentView.swift */; };
 		00E5402027F3CCA200CF66D5 /* Assets.xcassets in Resources */ = {isa = PBXBuildFile; fileRef = 00E5400E27F3CCA200CF66D5 /* Assets.xcassets */; };
-<<<<<<< HEAD
 		883C121529C9136600062FF9 /* DownloadPreplannedMapAreaView.MapPicker.swift in Sources */ = {isa = PBXBuildFile; fileRef = 883C121429C9136600062FF9 /* DownloadPreplannedMapAreaView.MapPicker.swift */; };
 		883C121729C914E100062FF9 /* DownloadPreplannedMapAreaView.MapPicker.swift in Copy Source Code Files */ = {isa = PBXBuildFile; fileRef = 883C121429C9136600062FF9 /* DownloadPreplannedMapAreaView.MapPicker.swift */; };
 		883C121829C914E100062FF9 /* DownloadPreplannedMapAreaView.Model.swift in Copy Source Code Files */ = {isa = PBXBuildFile; fileRef = E0D04FF128A5390000747989 /* DownloadPreplannedMapAreaView.Model.swift */; };
 		883C121929C914E100062FF9 /* DownloadPreplannedMapAreaView.swift in Copy Source Code Files */ = {isa = PBXBuildFile; fileRef = E070A0A2286F3B6000F2B606 /* DownloadPreplannedMapAreaView.swift */; };
-=======
 		1C0C1C3929D34DAE005C8B24 /* ChangeViewpointView.swift in Sources */ = {isa = PBXBuildFile; fileRef = 1C0C1C3429D34DAE005C8B24 /* ChangeViewpointView.swift */; };
 		1C0C1C3D29D34DDD005C8B24 /* ChangeViewpointView.swift in Copy Source Code Files */ = {isa = PBXBuildFile; fileRef = 1C0C1C3429D34DAE005C8B24 /* ChangeViewpointView.swift */; };
 		1C42E04729D2396B004FC4BE /* ShowPopupView.swift in Sources */ = {isa = PBXBuildFile; fileRef = 1C42E04329D2396B004FC4BE /* ShowPopupView.swift */; };
@@ -85,7 +83,6 @@
 		75DD736929D35FF40010229D /* ChangeMapViewBackgroundView.Model.swift in Copy Source Code Files */ = {isa = PBXBuildFile; fileRef = 4D2ADC6129C5071C003B367F /* ChangeMapViewBackgroundView.Model.swift */; };
 		88F93CC129C3D59D0006B28E /* SketchOnMapView.swift in Sources */ = {isa = PBXBuildFile; fileRef = 88F93CC029C3D59C0006B28E /* SketchOnMapView.swift */; };
 		88F93CC229C4D3480006B28E /* SketchOnMapView.swift in Copy Source Code Files */ = {isa = PBXBuildFile; fileRef = 88F93CC029C3D59C0006B28E /* SketchOnMapView.swift */; };
->>>>>>> caa48ae8
 		E000E7602869E33D005D87C5 /* ClipGeometryView.swift in Sources */ = {isa = PBXBuildFile; fileRef = E000E75F2869E33D005D87C5 /* ClipGeometryView.swift */; };
 		E000E763286A0B18005D87C5 /* CutGeometryView.swift in Sources */ = {isa = PBXBuildFile; fileRef = E000E762286A0B18005D87C5 /* CutGeometryView.swift */; };
 		E004A6C128414332002A1FE6 /* SetViewpointRotationView.swift in Sources */ = {isa = PBXBuildFile; fileRef = E004A6BD28414332002A1FE6 /* SetViewpointRotationView.swift */; };
@@ -176,11 +173,9 @@
 			dstPath = "";
 			dstSubfolderSpec = 7;
 			files = (
-<<<<<<< HEAD
 				883C121729C914E100062FF9 /* DownloadPreplannedMapAreaView.MapPicker.swift in Copy Source Code Files */,
 				883C121829C914E100062FF9 /* DownloadPreplannedMapAreaView.Model.swift in Copy Source Code Files */,
 				883C121929C914E100062FF9 /* DownloadPreplannedMapAreaView.swift in Copy Source Code Files */,
-=======
 				1C0C1C3D29D34DDD005C8B24 /* ChangeViewpointView.swift in Copy Source Code Files */,
 				1C42E04A29D239D2004FC4BE /* ShowPopupView.swift in Copy Source Code Files */,
 				88F93CC229C4D3480006B28E /* SketchOnMapView.swift in Copy Source Code Files */,
@@ -189,7 +184,6 @@
 				4D2ADC6B29C50D91003B367F /* AddDynamicEntityLayerView.SettingsView.swift in Copy Source Code Files */,
 				4D2ADC4729C26D2C003B367F /* AddDynamicEntityLayerView.swift in Copy Source Code Files */,
 				218F35C229C290BF00502022 /* AuthenticateWithOAuthView.swift in Copy Source Code Files */,
->>>>>>> caa48ae8
 				0044CDE02995D4DD004618CE /* ShowDeviceLocationHistoryView.swift in Copy Source Code Files */,
 				0042E24628E50EE4001F33D6 /* ShowViewshedFromPointInSceneView.swift in Copy Source Code Files */,
 				0042E24728E50EE4001F33D6 /* ShowViewshedFromPointInSceneView.Model.swift in Copy Source Code Files */,
@@ -261,9 +255,7 @@
 		00E5400E27F3CCA200CF66D5 /* Assets.xcassets */ = {isa = PBXFileReference; lastKnownFileType = folder.assetcatalog; path = Assets.xcassets; sourceTree = "<group>"; };
 		00E5401327F3CCA200CF66D5 /* Samples.app */ = {isa = PBXFileReference; explicitFileType = wrapper.application; includeInIndex = 0; path = Samples.app; sourceTree = BUILT_PRODUCTS_DIR; };
 		00E5402A27F775EA00CF66D5 /* Info.plist */ = {isa = PBXFileReference; lastKnownFileType = text.plist.xml; path = Info.plist; sourceTree = "<group>"; };
-<<<<<<< HEAD
 		883C121429C9136600062FF9 /* DownloadPreplannedMapAreaView.MapPicker.swift */ = {isa = PBXFileReference; fileEncoding = 4; lastKnownFileType = sourcecode.swift; path = DownloadPreplannedMapAreaView.MapPicker.swift; sourceTree = "<group>"; };
-=======
 		1C0C1C3429D34DAE005C8B24 /* ChangeViewpointView.swift */ = {isa = PBXFileReference; fileEncoding = 4; lastKnownFileType = sourcecode.swift; path = ChangeViewpointView.swift; sourceTree = "<group>"; };
 		1C42E04329D2396B004FC4BE /* ShowPopupView.swift */ = {isa = PBXFileReference; fileEncoding = 4; lastKnownFileType = sourcecode.swift; path = ShowPopupView.swift; sourceTree = "<group>"; };
 		218F35B329C28F4A00502022 /* AuthenticateWithOAuthView.swift */ = {isa = PBXFileReference; fileEncoding = 4; lastKnownFileType = sourcecode.swift; path = AuthenticateWithOAuthView.swift; sourceTree = "<group>"; };
@@ -274,7 +266,6 @@
 		4D2ADC6629C50BD6003B367F /* AddDynamicEntityLayerView.Model.swift */ = {isa = PBXFileReference; lastKnownFileType = sourcecode.swift; path = AddDynamicEntityLayerView.Model.swift; sourceTree = "<group>"; };
 		4D2ADC6829C50C4C003B367F /* AddDynamicEntityLayerView.SettingsView.swift */ = {isa = PBXFileReference; lastKnownFileType = sourcecode.swift; path = AddDynamicEntityLayerView.SettingsView.swift; sourceTree = "<group>"; };
 		88F93CC029C3D59C0006B28E /* SketchOnMapView.swift */ = {isa = PBXFileReference; lastKnownFileType = sourcecode.swift; path = SketchOnMapView.swift; sourceTree = "<group>"; };
->>>>>>> caa48ae8
 		E000E75F2869E33D005D87C5 /* ClipGeometryView.swift */ = {isa = PBXFileReference; lastKnownFileType = sourcecode.swift; path = ClipGeometryView.swift; sourceTree = "<group>"; };
 		E000E762286A0B18005D87C5 /* CutGeometryView.swift */ = {isa = PBXFileReference; lastKnownFileType = sourcecode.swift; path = CutGeometryView.swift; sourceTree = "<group>"; };
 		E004A6BD28414332002A1FE6 /* SetViewpointRotationView.swift */ = {isa = PBXFileReference; fileEncoding = 4; lastKnownFileType = sourcecode.swift; path = SetViewpointRotationView.swift; sourceTree = "<group>"; };
