// !$*UTF8*$!
{
	archiveVersion = 1;
	classes = {
	};
	objectVersion = 55;
	objects = {

/* Begin PBXBuildFile section */
		0005580A2817C51E00224BC6 /* SampleDetailView.swift in Sources */ = {isa = PBXBuildFile; fileRef = 000558092817C51E00224BC6 /* SampleDetailView.swift */; };
		0005580C28185C0600224BC6 /* SampleList.swift in Sources */ = {isa = PBXBuildFile; fileRef = 0005580B28185C0600224BC6 /* SampleList.swift */; };
		00181B462846AD7100654571 /* View+Alert.swift in Sources */ = {isa = PBXBuildFile; fileRef = 00181B452846AD7100654571 /* View+Alert.swift */; };
		001C6DE127FE8A9400D472C2 /* AppSecrets.swift.masque in Sources */ = {isa = PBXBuildFile; fileRef = 001C6DD827FE585A00D472C2 /* AppSecrets.swift.masque */; };
		0039A4E92885C50300592C86 /* AddSceneLayerFromServiceView.swift in Copy Source Code Files */ = {isa = PBXBuildFile; fileRef = E066DD3F28610F55004D3D5B /* AddSceneLayerFromServiceView.swift */; };
		0039A4EA2885C50300592C86 /* ClipGeometryView.swift in Copy Source Code Files */ = {isa = PBXBuildFile; fileRef = E000E75F2869E33D005D87C5 /* ClipGeometryView.swift */; };
		0039A4EB2885C50300592C86 /* CreatePlanarAndGeodeticBuffersView.swift in Copy Source Code Files */ = {isa = PBXBuildFile; fileRef = E004A6EC2849556E002A1FE6 /* CreatePlanarAndGeodeticBuffersView.swift */; };
		0039A4EC2885C50300592C86 /* CutGeometryView.swift in Copy Source Code Files */ = {isa = PBXBuildFile; fileRef = E000E762286A0B18005D87C5 /* CutGeometryView.swift */; };
		0039A4ED2885C50300592C86 /* DisplayMapView.swift in Copy Source Code Files */ = {isa = PBXBuildFile; fileRef = 0074ABBE28174BCF0037244A /* DisplayMapView.swift */; };
		0039A4EE2885C50300592C86 /* DisplayOverviewMapView.swift in Copy Source Code Files */ = {isa = PBXBuildFile; fileRef = 00B04FB4283EEBA80026C882 /* DisplayOverviewMapView.swift */; };
		0039A4EF2885C50300592C86 /* DisplaySceneView.swift in Copy Source Code Files */ = {isa = PBXBuildFile; fileRef = E004A6D828465C70002A1FE6 /* DisplaySceneView.swift */; };
		0039A4F02885C50300592C86 /* ProjectGeometryView.swift in Copy Source Code Files */ = {isa = PBXBuildFile; fileRef = E0EA0B762866390E00C9621D /* ProjectGeometryView.swift */; };
		0039A4F12885C50300592C86 /* SearchWithGeocodeView.swift in Copy Source Code Files */ = {isa = PBXBuildFile; fileRef = 00CB9137284814A4005C2C5D /* SearchWithGeocodeView.swift */; };
		0039A4F22885C50300592C86 /* SelectFeaturesInFeatureLayerView.swift in Copy Source Code Files */ = {isa = PBXBuildFile; fileRef = E004A6F5284FA42A002A1FE6 /* SelectFeaturesInFeatureLayerView.swift */; };
		0039A4F32885C50300592C86 /* SetBasemapView.swift in Copy Source Code Files */ = {isa = PBXBuildFile; fileRef = 00B042E5282EDC690072E1B4 /* SetBasemapView.swift */; };
		0039A4F42885C50300592C86 /* SetSurfacePlacementModeView.swift in Copy Source Code Files */ = {isa = PBXBuildFile; fileRef = E088E1562862579D00413100 /* SetSurfacePlacementModeView.swift */; };
		0039A4F52885C50300592C86 /* SetViewpointRotationView.swift in Copy Source Code Files */ = {isa = PBXBuildFile; fileRef = E004A6BD28414332002A1FE6 /* SetViewpointRotationView.swift */; };
		0039A4F62885C50300592C86 /* ShowCalloutView.swift in Copy Source Code Files */ = {isa = PBXBuildFile; fileRef = E004A6DF28466279002A1FE6 /* ShowCalloutView.swift */; };
		0039A4F72885C50300592C86 /* ShowDeviceLocationView.swift in Copy Source Code Files */ = {isa = PBXBuildFile; fileRef = E004A6E828493BCE002A1FE6 /* ShowDeviceLocationView.swift */; };
		0039A4F82885C50300592C86 /* ShowResultOfSpatialRelationshipsView.swift in Copy Source Code Files */ = {isa = PBXBuildFile; fileRef = E066DD3A2860CA08004D3D5B /* ShowResultOfSpatialRelationshipsView.swift */; };
		0039A4F92885C50300592C86 /* ShowResultOfSpatialOperationsView.swift in Copy Source Code Files */ = {isa = PBXBuildFile; fileRef = E004A6F2284E4FEB002A1FE6 /* ShowResultOfSpatialOperationsView.swift */; };
		0039A4FA2885C50300592C86 /* StyleGraphicsWithRendererView.swift in Copy Source Code Files */ = {isa = PBXBuildFile; fileRef = E066DD372860AB28004D3D5B /* StyleGraphicsWithRendererView.swift */; };
		0039A4FB2885C50300592C86 /* StyleGraphicsWithSymbolsView.swift in Copy Source Code Files */ = {isa = PBXBuildFile; fileRef = E004A6E52846A61F002A1FE6 /* StyleGraphicsWithSymbolsView.swift */; };
		0042E24328E4BF8F001F33D6 /* ShowViewshedFromPointInSceneView.Model.swift in Sources */ = {isa = PBXBuildFile; fileRef = 0042E24228E4BF8F001F33D6 /* ShowViewshedFromPointInSceneView.Model.swift */; };
		0042E24528E4F82C001F33D6 /* ShowViewshedFromPointInSceneView.ViewshedSettingsView.swift in Sources */ = {isa = PBXBuildFile; fileRef = 0042E24428E4F82B001F33D6 /* ShowViewshedFromPointInSceneView.ViewshedSettingsView.swift */; };
		0042E24628E50EE4001F33D6 /* ShowViewshedFromPointInSceneView.swift in Copy Source Code Files */ = {isa = PBXBuildFile; fileRef = 0086F3FD28E3770900974721 /* ShowViewshedFromPointInSceneView.swift */; };
		0042E24728E50EE4001F33D6 /* ShowViewshedFromPointInSceneView.Model.swift in Copy Source Code Files */ = {isa = PBXBuildFile; fileRef = 0042E24228E4BF8F001F33D6 /* ShowViewshedFromPointInSceneView.Model.swift */; };
		0042E24828E50EE4001F33D6 /* ShowViewshedFromPointInSceneView.ViewshedSettingsView.swift in Copy Source Code Files */ = {isa = PBXBuildFile; fileRef = 0042E24428E4F82B001F33D6 /* ShowViewshedFromPointInSceneView.ViewshedSettingsView.swift */; };
		0044289229C90C0B00160767 /* GetElevationAtPointOnSurfaceView.swift in Sources */ = {isa = PBXBuildFile; fileRef = 0044289129C90C0B00160767 /* GetElevationAtPointOnSurfaceView.swift */; };
		0044289329C9234300160767 /* GetElevationAtPointOnSurfaceView.swift in Copy Source Code Files */ = {isa = PBXBuildFile; fileRef = 0044289129C90C0B00160767 /* GetElevationAtPointOnSurfaceView.swift */; };
		0044CDDF2995C39E004618CE /* ShowDeviceLocationHistoryView.swift in Sources */ = {isa = PBXBuildFile; fileRef = 0044CDDE2995C39E004618CE /* ShowDeviceLocationHistoryView.swift */; };
		0044CDE02995D4DD004618CE /* ShowDeviceLocationHistoryView.swift in Copy Source Code Files */ = {isa = PBXBuildFile; fileRef = 0044CDDE2995C39E004618CE /* ShowDeviceLocationHistoryView.swift */; };
		004FE87129DF5D8700075217 /* Bristol in Resources */ = {isa = PBXBuildFile; fileRef = 004FE87029DF5D8700075217 /* Bristol */; settings = {ASSET_TAGS = (ChangeCameraController, ); }; };
		006C835528B40682004AEB7F /* BrowseBuildingFloorsView.swift in Copy Source Code Files */ = {isa = PBXBuildFile; fileRef = E0FE32E628747778002C6ACA /* BrowseBuildingFloorsView.swift */; };
		006C835628B40682004AEB7F /* DisplayMapFromMobileMapPackageView.swift in Copy Source Code Files */ = {isa = PBXBuildFile; fileRef = F111CCC0288B5D5600205358 /* DisplayMapFromMobileMapPackageView.swift */; };
		0074ABBF28174BCF0037244A /* DisplayMapView.swift in Sources */ = {isa = PBXBuildFile; fileRef = 0074ABBE28174BCF0037244A /* DisplayMapView.swift */; };
		0074ABC428174F430037244A /* Sample.swift in Sources */ = {isa = PBXBuildFile; fileRef = 0074ABC128174F430037244A /* Sample.swift */; };
		0074ABCD2817BCC30037244A /* SamplesApp+Samples.swift.tache in Sources */ = {isa = PBXBuildFile; fileRef = 0074ABCA2817B8DB0037244A /* SamplesApp+Samples.swift.tache */; };
		0086F40128E3770A00974721 /* ShowViewshedFromPointInSceneView.swift in Sources */ = {isa = PBXBuildFile; fileRef = 0086F3FD28E3770900974721 /* ShowViewshedFromPointInSceneView.swift */; };
		00B04273282EC59E0072E1B4 /* AboutView.swift in Sources */ = {isa = PBXBuildFile; fileRef = 00B04272282EC59E0072E1B4 /* AboutView.swift */; };
		00B042E8282EDC690072E1B4 /* SetBasemapView.swift in Sources */ = {isa = PBXBuildFile; fileRef = 00B042E5282EDC690072E1B4 /* SetBasemapView.swift */; };
		00B04FB5283EEBA80026C882 /* DisplayOverviewMapView.swift in Sources */ = {isa = PBXBuildFile; fileRef = 00B04FB4283EEBA80026C882 /* DisplayOverviewMapView.swift */; };
		00C43AED2947DC350099AE34 /* ArcGISToolkit in Frameworks */ = {isa = PBXBuildFile; productRef = 00C43AEC2947DC350099AE34 /* ArcGISToolkit */; };
		00C94A0D28B53DE1004E42D9 /* raster-file in Resources */ = {isa = PBXBuildFile; fileRef = 00C94A0C28B53DE1004E42D9 /* raster-file */; settings = {ASSET_TAGS = (AddRasterFromFile, ); }; };
		00CB9138284814A4005C2C5D /* SearchWithGeocodeView.swift in Sources */ = {isa = PBXBuildFile; fileRef = 00CB9137284814A4005C2C5D /* SearchWithGeocodeView.swift */; };
		00CCB8A5285BAF8700BBAB70 /* OnDemandResource.swift in Sources */ = {isa = PBXBuildFile; fileRef = 00CCB8A4285BAF8700BBAB70 /* OnDemandResource.swift */; };
		00D4EF802863842100B9CC30 /* AddFeatureLayersView.swift in Sources */ = {isa = PBXBuildFile; fileRef = 00D4EF7F2863842100B9CC30 /* AddFeatureLayersView.swift */; };
		00D4EF9028638BF100B9CC30 /* LA_Trails.geodatabase in Resources */ = {isa = PBXBuildFile; fileRef = 00D4EF8228638BF100B9CC30 /* LA_Trails.geodatabase */; settings = {ASSET_TAGS = (AddFeatureLayers, ); }; };
		00D4EF9A28638BF100B9CC30 /* AuroraCO.gpkg in Resources */ = {isa = PBXBuildFile; fileRef = 00D4EF8F28638BF100B9CC30 /* AuroraCO.gpkg */; settings = {ASSET_TAGS = (AddFeatureLayers, ); }; };
		00D4EFB12863CE6300B9CC30 /* ScottishWildlifeTrust_reserves in Resources */ = {isa = PBXBuildFile; fileRef = 00D4EFB02863CE6300B9CC30 /* ScottishWildlifeTrust_reserves */; settings = {ASSET_TAGS = (AddFeatureLayers, ); }; };
		00E5401C27F3CCA200CF66D5 /* SamplesApp.swift in Sources */ = {isa = PBXBuildFile; fileRef = 00E5400C27F3CCA100CF66D5 /* SamplesApp.swift */; };
		00E5401E27F3CCA200CF66D5 /* ContentView.swift in Sources */ = {isa = PBXBuildFile; fileRef = 00E5400D27F3CCA100CF66D5 /* ContentView.swift */; };
		00E5402027F3CCA200CF66D5 /* Assets.xcassets in Resources */ = {isa = PBXBuildFile; fileRef = 00E5400E27F3CCA200CF66D5 /* Assets.xcassets */; };
		108EC04129D25B2C000F35D0 /* QueryFeatureTableView.swift in Sources */ = {isa = PBXBuildFile; fileRef = 108EC04029D25B2C000F35D0 /* QueryFeatureTableView.swift */; };
		108EC04229D25B55000F35D0 /* QueryFeatureTableView.swift in Copy Source Code Files */ = {isa = PBXBuildFile; fileRef = 108EC04029D25B2C000F35D0 /* QueryFeatureTableView.swift */; };
		1C0C1C3929D34DAE005C8B24 /* ChangeViewpointView.swift in Sources */ = {isa = PBXBuildFile; fileRef = 1C0C1C3429D34DAE005C8B24 /* ChangeViewpointView.swift */; };
		1C0C1C3D29D34DDD005C8B24 /* ChangeViewpointView.swift in Copy Source Code Files */ = {isa = PBXBuildFile; fileRef = 1C0C1C3429D34DAE005C8B24 /* ChangeViewpointView.swift */; };
		1C42E04729D2396B004FC4BE /* ShowPopupView.swift in Sources */ = {isa = PBXBuildFile; fileRef = 1C42E04329D2396B004FC4BE /* ShowPopupView.swift */; };
		1C42E04A29D239D2004FC4BE /* ShowPopupView.swift in Copy Source Code Files */ = {isa = PBXBuildFile; fileRef = 1C42E04329D2396B004FC4BE /* ShowPopupView.swift */; };
		1C965C3929DB9176002F8536 /* ShowRealisticLightAndShadowsView.swift in Copy Source Code Files */ = {isa = PBXBuildFile; fileRef = 1C9B74C529DB43580038B06F /* ShowRealisticLightAndShadowsView.swift */; };
		1C9B74C929DB43580038B06F /* ShowRealisticLightAndShadowsView.swift in Sources */ = {isa = PBXBuildFile; fileRef = 1C9B74C529DB43580038B06F /* ShowRealisticLightAndShadowsView.swift */; };
		1C9B74D929DB54560038B06F /* ChangeCameraControllerView.swift in Sources */ = {isa = PBXBuildFile; fileRef = 1C9B74D529DB54560038B06F /* ChangeCameraControllerView.swift */; };
		1C9B74DE29DB56860038B06F /* ChangeCameraControllerView.swift in Copy Source Code Files */ = {isa = PBXBuildFile; fileRef = 1C9B74D529DB54560038B06F /* ChangeCameraControllerView.swift */; };
		218F35B829C28F4A00502022 /* AuthenticateWithOAuthView.swift in Sources */ = {isa = PBXBuildFile; fileRef = 218F35B329C28F4A00502022 /* AuthenticateWithOAuthView.swift */; };
		218F35C229C290BF00502022 /* AuthenticateWithOAuthView.swift in Copy Source Code Files */ = {isa = PBXBuildFile; fileRef = 218F35B329C28F4A00502022 /* AuthenticateWithOAuthView.swift */; };
		4D126D6D29CA1B6000CFB7A7 /* DisplayDeviceLocationWithNMEADataSourcesView.swift in Sources */ = {isa = PBXBuildFile; fileRef = 4D126D6929CA1B6000CFB7A7 /* DisplayDeviceLocationWithNMEADataSourcesView.swift */; };
		4D126D7229CA1E1800CFB7A7 /* SimulatedNMEADataSource.swift in Sources */ = {isa = PBXBuildFile; fileRef = 4D126D7129CA1E1800CFB7A7 /* SimulatedNMEADataSource.swift */; };
		4D126D7329CA1EFD00CFB7A7 /* DisplayDeviceLocationWithNMEADataSourcesView.swift in Copy Source Code Files */ = {isa = PBXBuildFile; fileRef = 4D126D6929CA1B6000CFB7A7 /* DisplayDeviceLocationWithNMEADataSourcesView.swift */; };
		4D126D7429CA1EFD00CFB7A7 /* SimulatedNMEADataSource.swift in Copy Source Code Files */ = {isa = PBXBuildFile; fileRef = 4D126D7129CA1E1800CFB7A7 /* SimulatedNMEADataSource.swift */; };
		4D126D7C29CA3E6000CFB7A7 /* Redlands.nmea in Resources */ = {isa = PBXBuildFile; fileRef = 4D126D7B29CA3E6000CFB7A7 /* Redlands.nmea */; settings = {ASSET_TAGS = (DisplayDeviceLocationWithNmeaDataSources, ); }; };
		4D126D7E29CA43D200CFB7A7 /* DisplayDeviceLocationWithNMEADataSourcesView.Model.swift in Sources */ = {isa = PBXBuildFile; fileRef = 4D126D7D29CA43D200CFB7A7 /* DisplayDeviceLocationWithNMEADataSourcesView.Model.swift */; };
		4D2ADC4329C26D05003B367F /* AddDynamicEntityLayerView.swift in Sources */ = {isa = PBXBuildFile; fileRef = 4D2ADC3F29C26D05003B367F /* AddDynamicEntityLayerView.swift */; };
		4D2ADC4729C26D2C003B367F /* AddDynamicEntityLayerView.swift in Copy Source Code Files */ = {isa = PBXBuildFile; fileRef = 4D2ADC3F29C26D05003B367F /* AddDynamicEntityLayerView.swift */; };
		4D2ADC5A29C4F612003B367F /* ChangeMapViewBackgroundView.swift in Sources */ = {isa = PBXBuildFile; fileRef = 4D2ADC5529C4F612003B367F /* ChangeMapViewBackgroundView.swift */; };
		4D2ADC5D29C4F612003B367F /* ChangeMapViewBackgroundView.SettingsView.swift in Sources */ = {isa = PBXBuildFile; fileRef = 4D2ADC5829C4F612003B367F /* ChangeMapViewBackgroundView.SettingsView.swift */; };
		4D2ADC6229C5071C003B367F /* ChangeMapViewBackgroundView.Model.swift in Sources */ = {isa = PBXBuildFile; fileRef = 4D2ADC6129C5071C003B367F /* ChangeMapViewBackgroundView.Model.swift */; };
		4D2ADC6329C5088E003B367F /* ChangeMapViewBackgroundView.Model.swift in Copy Source Code Files */ = {isa = PBXBuildFile; fileRef = 4D2ADC6129C5071C003B367F /* ChangeMapViewBackgroundView.Model.swift */; };
		4D2ADC6729C50BD6003B367F /* AddDynamicEntityLayerView.Model.swift in Sources */ = {isa = PBXBuildFile; fileRef = 4D2ADC6629C50BD6003B367F /* AddDynamicEntityLayerView.Model.swift */; };
		4D2ADC6929C50C4C003B367F /* AddDynamicEntityLayerView.SettingsView.swift in Sources */ = {isa = PBXBuildFile; fileRef = 4D2ADC6829C50C4C003B367F /* AddDynamicEntityLayerView.SettingsView.swift */; };
		4D2ADC6A29C50D91003B367F /* AddDynamicEntityLayerView.Model.swift in Copy Source Code Files */ = {isa = PBXBuildFile; fileRef = 4D2ADC6629C50BD6003B367F /* AddDynamicEntityLayerView.Model.swift */; };
		4D2ADC6B29C50D91003B367F /* AddDynamicEntityLayerView.SettingsView.swift in Copy Source Code Files */ = {isa = PBXBuildFile; fileRef = 4D2ADC6829C50C4C003B367F /* AddDynamicEntityLayerView.SettingsView.swift */; };
		75DD736729D35FF40010229D /* ChangeMapViewBackgroundView.swift in Copy Source Code Files */ = {isa = PBXBuildFile; fileRef = 4D2ADC5529C4F612003B367F /* ChangeMapViewBackgroundView.swift */; };
		75DD736829D35FF40010229D /* ChangeMapViewBackgroundView.SettingsView.swift in Copy Source Code Files */ = {isa = PBXBuildFile; fileRef = 4D2ADC5829C4F612003B367F /* ChangeMapViewBackgroundView.SettingsView.swift */; };
		75DD739529D38B1B0010229D /* NavigateRouteView.swift in Sources */ = {isa = PBXBuildFile; fileRef = 75DD739129D38B1B0010229D /* NavigateRouteView.swift */; };
		75DD739929D38B420010229D /* NavigateRouteView.swift in Copy Source Code Files */ = {isa = PBXBuildFile; fileRef = 75DD739129D38B1B0010229D /* NavigateRouteView.swift */; };
		883C121529C9136600062FF9 /* DownloadPreplannedMapAreaView.MapPicker.swift in Sources */ = {isa = PBXBuildFile; fileRef = 883C121429C9136600062FF9 /* DownloadPreplannedMapAreaView.MapPicker.swift */; };
		883C121729C914E100062FF9 /* DownloadPreplannedMapAreaView.MapPicker.swift in Copy Source Code Files */ = {isa = PBXBuildFile; fileRef = 883C121429C9136600062FF9 /* DownloadPreplannedMapAreaView.MapPicker.swift */; };
		883C121829C914E100062FF9 /* DownloadPreplannedMapAreaView.Model.swift in Copy Source Code Files */ = {isa = PBXBuildFile; fileRef = E0D04FF128A5390000747989 /* DownloadPreplannedMapAreaView.Model.swift */; };
		883C121929C914E100062FF9 /* DownloadPreplannedMapAreaView.swift in Copy Source Code Files */ = {isa = PBXBuildFile; fileRef = E070A0A2286F3B6000F2B606 /* DownloadPreplannedMapAreaView.swift */; };
		88F93CC129C3D59D0006B28E /* SketchOnMapView.swift in Sources */ = {isa = PBXBuildFile; fileRef = 88F93CC029C3D59C0006B28E /* SketchOnMapView.swift */; };
		88F93CC229C4D3480006B28E /* SketchOnMapView.swift in Copy Source Code Files */ = {isa = PBXBuildFile; fileRef = 88F93CC029C3D59C0006B28E /* SketchOnMapView.swift */; };
		E000E7602869E33D005D87C5 /* ClipGeometryView.swift in Sources */ = {isa = PBXBuildFile; fileRef = E000E75F2869E33D005D87C5 /* ClipGeometryView.swift */; };
		E000E763286A0B18005D87C5 /* CutGeometryView.swift in Sources */ = {isa = PBXBuildFile; fileRef = E000E762286A0B18005D87C5 /* CutGeometryView.swift */; };
		E004A6C128414332002A1FE6 /* SetViewpointRotationView.swift in Sources */ = {isa = PBXBuildFile; fileRef = E004A6BD28414332002A1FE6 /* SetViewpointRotationView.swift */; };
		E004A6DC28465C70002A1FE6 /* DisplaySceneView.swift in Sources */ = {isa = PBXBuildFile; fileRef = E004A6D828465C70002A1FE6 /* DisplaySceneView.swift */; };
		E004A6E028466279002A1FE6 /* ShowCalloutView.swift in Sources */ = {isa = PBXBuildFile; fileRef = E004A6DF28466279002A1FE6 /* ShowCalloutView.swift */; };
		E004A6E62846A61F002A1FE6 /* StyleGraphicsWithSymbolsView.swift in Sources */ = {isa = PBXBuildFile; fileRef = E004A6E52846A61F002A1FE6 /* StyleGraphicsWithSymbolsView.swift */; };
		E004A6E928493BCE002A1FE6 /* ShowDeviceLocationView.swift in Sources */ = {isa = PBXBuildFile; fileRef = E004A6E828493BCE002A1FE6 /* ShowDeviceLocationView.swift */; };
		E004A6ED2849556E002A1FE6 /* CreatePlanarAndGeodeticBuffersView.swift in Sources */ = {isa = PBXBuildFile; fileRef = E004A6EC2849556E002A1FE6 /* CreatePlanarAndGeodeticBuffersView.swift */; };
		E004A6F0284E4B9B002A1FE6 /* DownloadVectorTilesToLocalCacheView.swift in Sources */ = {isa = PBXBuildFile; fileRef = E004A6EF284E4B9B002A1FE6 /* DownloadVectorTilesToLocalCacheView.swift */; };
		E004A6F3284E4FEB002A1FE6 /* ShowResultOfSpatialOperationsView.swift in Sources */ = {isa = PBXBuildFile; fileRef = E004A6F2284E4FEB002A1FE6 /* ShowResultOfSpatialOperationsView.swift */; };
		E004A6F6284FA42A002A1FE6 /* SelectFeaturesInFeatureLayerView.swift in Sources */ = {isa = PBXBuildFile; fileRef = E004A6F5284FA42A002A1FE6 /* SelectFeaturesInFeatureLayerView.swift */; };
		E0082217287755AC002AD138 /* View+Sheet.swift in Sources */ = {isa = PBXBuildFile; fileRef = E0082216287755AC002AD138 /* View+Sheet.swift */; };
		E03CB0692888944D002B27D9 /* GenerateOfflineMapView.swift in Copy Source Code Files */ = {isa = PBXBuildFile; fileRef = E088E1732863B5F800413100 /* GenerateOfflineMapView.swift */; };
		E03CB06A288894C4002B27D9 /* FindRouteView.swift in Copy Source Code Files */ = {isa = PBXBuildFile; fileRef = E066DD34285CF3B3004D3D5B /* FindRouteView.swift */; };
		E03CB06B2889879D002B27D9 /* DownloadVectorTilesToLocalCacheView.swift in Copy Source Code Files */ = {isa = PBXBuildFile; fileRef = E004A6EF284E4B9B002A1FE6 /* DownloadVectorTilesToLocalCacheView.swift */; };
		E041ABC0287CA9F00056009B /* WebView.swift in Sources */ = {isa = PBXBuildFile; fileRef = E041ABBF287CA9F00056009B /* WebView.swift */; };
		E041ABD7287DB04D0056009B /* SampleInfoView.swift in Sources */ = {isa = PBXBuildFile; fileRef = E041ABD6287DB04D0056009B /* SampleInfoView.swift */; };
		E041AC1A287F54580056009B /* highlight.min.js in Resources */ = {isa = PBXBuildFile; fileRef = E041AC15287F54580056009B /* highlight.min.js */; };
		E041AC1E288076A60056009B /* info.css in Resources */ = {isa = PBXBuildFile; fileRef = E041AC1D288076A60056009B /* info.css */; };
		E041AC20288077B90056009B /* xcode.css in Resources */ = {isa = PBXBuildFile; fileRef = E041AC1F288077B90056009B /* xcode.css */; };
		E066DD35285CF3B3004D3D5B /* FindRouteView.swift in Sources */ = {isa = PBXBuildFile; fileRef = E066DD34285CF3B3004D3D5B /* FindRouteView.swift */; };
		E066DD382860AB28004D3D5B /* StyleGraphicsWithRendererView.swift in Sources */ = {isa = PBXBuildFile; fileRef = E066DD372860AB28004D3D5B /* StyleGraphicsWithRendererView.swift */; };
		E066DD3B2860CA08004D3D5B /* ShowResultOfSpatialRelationshipsView.swift in Sources */ = {isa = PBXBuildFile; fileRef = E066DD3A2860CA08004D3D5B /* ShowResultOfSpatialRelationshipsView.swift */; };
		E066DD4028610F55004D3D5B /* AddSceneLayerFromServiceView.swift in Sources */ = {isa = PBXBuildFile; fileRef = E066DD3F28610F55004D3D5B /* AddSceneLayerFromServiceView.swift */; };
		E070A0A3286F3B6000F2B606 /* DownloadPreplannedMapAreaView.swift in Sources */ = {isa = PBXBuildFile; fileRef = E070A0A2286F3B6000F2B606 /* DownloadPreplannedMapAreaView.swift */; };
		E088E1572862579D00413100 /* SetSurfacePlacementModeView.swift in Sources */ = {isa = PBXBuildFile; fileRef = E088E1562862579D00413100 /* SetSurfacePlacementModeView.swift */; };
		E088E1742863B5F800413100 /* GenerateOfflineMapView.swift in Sources */ = {isa = PBXBuildFile; fileRef = E088E1732863B5F800413100 /* GenerateOfflineMapView.swift */; };
		E08953F12891899600E077CF /* EnvironmentValues+SampleInfoVisibility.swift in Sources */ = {isa = PBXBuildFile; fileRef = E08953F02891899600E077CF /* EnvironmentValues+SampleInfoVisibility.swift */; };
		E0A1AEE328874590003C797D /* AddFeatureLayersView.swift in Copy Source Code Files */ = {isa = PBXBuildFile; fileRef = 00D4EF7F2863842100B9CC30 /* AddFeatureLayersView.swift */; };
		E0D04FF228A5390000747989 /* DownloadPreplannedMapAreaView.Model.swift in Sources */ = {isa = PBXBuildFile; fileRef = E0D04FF128A5390000747989 /* DownloadPreplannedMapAreaView.Model.swift */; };
		E0EA0B772866390E00C9621D /* ProjectGeometryView.swift in Sources */ = {isa = PBXBuildFile; fileRef = E0EA0B762866390E00C9621D /* ProjectGeometryView.swift */; };
		E0FE32E728747778002C6ACA /* BrowseBuildingFloorsView.swift in Sources */ = {isa = PBXBuildFile; fileRef = E0FE32E628747778002C6ACA /* BrowseBuildingFloorsView.swift */; };
		F111CCC1288B5D5600205358 /* DisplayMapFromMobileMapPackageView.swift in Sources */ = {isa = PBXBuildFile; fileRef = F111CCC0288B5D5600205358 /* DisplayMapFromMobileMapPackageView.swift */; };
		F111CCC4288B641900205358 /* Yellowstone.mmpk in Resources */ = {isa = PBXBuildFile; fileRef = F111CCC3288B641900205358 /* Yellowstone.mmpk */; settings = {ASSET_TAGS = (DisplayMapFromMobileMapPackage, ); }; };
		F1E71BF1289473760064C33F /* AddRasterFromFileView.swift in Sources */ = {isa = PBXBuildFile; fileRef = F1E71BF0289473760064C33F /* AddRasterFromFileView.swift */; };
		F1E71BFA28A479C70064C33F /* AddRasterFromFileView.swift in Copy Source Code Files */ = {isa = PBXBuildFile; fileRef = F1E71BF0289473760064C33F /* AddRasterFromFileView.swift */; };
/* End PBXBuildFile section */

/* Begin PBXBuildRule section */
		0074ABCC2817B8E60037244A /* PBXBuildRule */ = {
			isa = PBXBuildRule;
			compilerSpec = com.apple.compilers.proxy.script;
			filePatterns = "*.tache";
			fileType = pattern.proxy;
			inputFiles = (
				"$(SRCROOT)/Shared/Samples/",
			);
			isEditable = 1;
			name = "Generate Sample Initializers from Source Code Files";
			outputFiles = (
				"$(DERIVED_FILE_DIR)/$(INPUT_FILE_BASE)",
			);
			runOncePerArchitecture = 0;
			script = "xcrun --sdk macosx swift \"${SRCROOT}/Scripts/GenerateSampleViewSourceCode.swift\" \"${SCRIPT_INPUT_FILE_0}\" \"${INPUT_FILE_PATH}\" \"${SCRIPT_OUTPUT_FILE_0}\" \n";
		};
		0083586F27FE3BCF00192A15 /* PBXBuildRule */ = {
			isa = PBXBuildRule;
			compilerSpec = com.apple.compilers.proxy.script;
			filePatterns = "*.masque";
			fileType = pattern.proxy;
			inputFiles = (
				"$(SRCROOT)/.secrets",
			);
			isEditable = 1;
			name = "Generate Swift Code from Secrets";
			outputFiles = (
				"$(DERIVED_FILE_DIR)/$(INPUT_FILE_BASE)",
			);
			runOncePerArchitecture = 0;
			script = "\"${SRCROOT}/Scripts/masquerade\" -i \"${INPUT_FILE_PATH}\" -o \"${SCRIPT_OUTPUT_FILE_0}\" -s \"${SCRIPT_INPUT_FILE_0}\" -f\n";
		};
/* End PBXBuildRule section */

/* Begin PBXCopyFilesBuildPhase section */
		00144B5E280634840090DD5D /* Embed Frameworks */ = {
			isa = PBXCopyFilesBuildPhase;
			buildActionMask = 2147483647;
			dstPath = "";
			dstSubfolderSpec = 10;
			files = (
			);
			name = "Embed Frameworks";
			runOnlyForDeploymentPostprocessing = 0;
		};
		0039A4E82885C4E300592C86 /* Copy Source Code Files */ = {
			isa = PBXCopyFilesBuildPhase;
			buildActionMask = 2147483647;
			dstPath = "";
			dstSubfolderSpec = 7;
			files = (
<<<<<<< HEAD
				4D126D7329CA1EFD00CFB7A7 /* DisplayDeviceLocationWithNMEADataSourcesView.swift in Copy Source Code Files */,
				4D126D7429CA1EFD00CFB7A7 /* SimulatedNMEADataSource.swift in Copy Source Code Files */,
				4D2ADC6329C5088E003B367F /* ChangeMapViewBackgroundView.Model.swift in Copy Source Code Files */,
=======
				1C9B74DE29DB56860038B06F /* ChangeCameraControllerView.swift in Copy Source Code Files */,
>>>>>>> 777bc70b
				1C965C3929DB9176002F8536 /* ShowRealisticLightAndShadowsView.swift in Copy Source Code Files */,
				883C121729C914E100062FF9 /* DownloadPreplannedMapAreaView.MapPicker.swift in Copy Source Code Files */,
				883C121829C914E100062FF9 /* DownloadPreplannedMapAreaView.Model.swift in Copy Source Code Files */,
				883C121929C914E100062FF9 /* DownloadPreplannedMapAreaView.swift in Copy Source Code Files */,
				1C0C1C3D29D34DDD005C8B24 /* ChangeViewpointView.swift in Copy Source Code Files */,
				1C42E04A29D239D2004FC4BE /* ShowPopupView.swift in Copy Source Code Files */,
				108EC04229D25B55000F35D0 /* QueryFeatureTableView.swift in Copy Source Code Files */,
				88F93CC229C4D3480006B28E /* SketchOnMapView.swift in Copy Source Code Files */,
				0044289329C9234300160767 /* GetElevationAtPointOnSurfaceView.swift in Copy Source Code Files */,
				4D2ADC6A29C50D91003B367F /* AddDynamicEntityLayerView.Model.swift in Copy Source Code Files */,
				4D2ADC6B29C50D91003B367F /* AddDynamicEntityLayerView.SettingsView.swift in Copy Source Code Files */,
				4D2ADC4729C26D2C003B367F /* AddDynamicEntityLayerView.swift in Copy Source Code Files */,
				218F35C229C290BF00502022 /* AuthenticateWithOAuthView.swift in Copy Source Code Files */,
				0044CDE02995D4DD004618CE /* ShowDeviceLocationHistoryView.swift in Copy Source Code Files */,
				0042E24628E50EE4001F33D6 /* ShowViewshedFromPointInSceneView.swift in Copy Source Code Files */,
				0042E24728E50EE4001F33D6 /* ShowViewshedFromPointInSceneView.Model.swift in Copy Source Code Files */,
				0042E24828E50EE4001F33D6 /* ShowViewshedFromPointInSceneView.ViewshedSettingsView.swift in Copy Source Code Files */,
				006C835528B40682004AEB7F /* BrowseBuildingFloorsView.swift in Copy Source Code Files */,
				006C835628B40682004AEB7F /* DisplayMapFromMobileMapPackageView.swift in Copy Source Code Files */,
				F1E71BFA28A479C70064C33F /* AddRasterFromFileView.swift in Copy Source Code Files */,
				0039A4E92885C50300592C86 /* AddSceneLayerFromServiceView.swift in Copy Source Code Files */,
				75DD736729D35FF40010229D /* ChangeMapViewBackgroundView.swift in Copy Source Code Files */,
				75DD736829D35FF40010229D /* ChangeMapViewBackgroundView.SettingsView.swift in Copy Source Code Files */,
				0039A4EA2885C50300592C86 /* ClipGeometryView.swift in Copy Source Code Files */,
				0039A4EB2885C50300592C86 /* CreatePlanarAndGeodeticBuffersView.swift in Copy Source Code Files */,
				0039A4EC2885C50300592C86 /* CutGeometryView.swift in Copy Source Code Files */,
				E0A1AEE328874590003C797D /* AddFeatureLayersView.swift in Copy Source Code Files */,
				0039A4ED2885C50300592C86 /* DisplayMapView.swift in Copy Source Code Files */,
				0039A4EE2885C50300592C86 /* DisplayOverviewMapView.swift in Copy Source Code Files */,
				0039A4EF2885C50300592C86 /* DisplaySceneView.swift in Copy Source Code Files */,
				E03CB06B2889879D002B27D9 /* DownloadVectorTilesToLocalCacheView.swift in Copy Source Code Files */,
				E03CB06A288894C4002B27D9 /* FindRouteView.swift in Copy Source Code Files */,
				E03CB0692888944D002B27D9 /* GenerateOfflineMapView.swift in Copy Source Code Files */,
				75DD739929D38B420010229D /* NavigateRouteView.swift in Copy Source Code Files */,
				0039A4F02885C50300592C86 /* ProjectGeometryView.swift in Copy Source Code Files */,
				0039A4F12885C50300592C86 /* SearchWithGeocodeView.swift in Copy Source Code Files */,
				0039A4F22885C50300592C86 /* SelectFeaturesInFeatureLayerView.swift in Copy Source Code Files */,
				0039A4F32885C50300592C86 /* SetBasemapView.swift in Copy Source Code Files */,
				0039A4F42885C50300592C86 /* SetSurfacePlacementModeView.swift in Copy Source Code Files */,
				0039A4F52885C50300592C86 /* SetViewpointRotationView.swift in Copy Source Code Files */,
				0039A4F62885C50300592C86 /* ShowCalloutView.swift in Copy Source Code Files */,
				0039A4F72885C50300592C86 /* ShowDeviceLocationView.swift in Copy Source Code Files */,
				0039A4F82885C50300592C86 /* ShowResultOfSpatialRelationshipsView.swift in Copy Source Code Files */,
				0039A4F92885C50300592C86 /* ShowResultOfSpatialOperationsView.swift in Copy Source Code Files */,
				0039A4FA2885C50300592C86 /* StyleGraphicsWithRendererView.swift in Copy Source Code Files */,
				0039A4FB2885C50300592C86 /* StyleGraphicsWithSymbolsView.swift in Copy Source Code Files */,
			);
			name = "Copy Source Code Files";
			runOnlyForDeploymentPostprocessing = 0;
		};
/* End PBXCopyFilesBuildPhase section */

/* Begin PBXFileReference section */
		000558092817C51E00224BC6 /* SampleDetailView.swift */ = {isa = PBXFileReference; lastKnownFileType = sourcecode.swift; path = SampleDetailView.swift; sourceTree = "<group>"; };
		0005580B28185C0600224BC6 /* SampleList.swift */ = {isa = PBXFileReference; lastKnownFileType = sourcecode.swift; path = SampleList.swift; sourceTree = "<group>"; };
		00181B452846AD7100654571 /* View+Alert.swift */ = {isa = PBXFileReference; lastKnownFileType = sourcecode.swift; path = "View+Alert.swift"; sourceTree = "<group>"; };
		001C6DD827FE585A00D472C2 /* AppSecrets.swift.masque */ = {isa = PBXFileReference; fileEncoding = 4; lastKnownFileType = text; path = AppSecrets.swift.masque; sourceTree = "<group>"; };
		003D7C342821EBCC009DDFD2 /* masquerade */ = {isa = PBXFileReference; lastKnownFileType = text; path = masquerade; sourceTree = "<group>"; };
		003D7C352821EBCC009DDFD2 /* GenerateSampleViewSourceCode.swift */ = {isa = PBXFileReference; lastKnownFileType = sourcecode.swift; path = GenerateSampleViewSourceCode.swift; sourceTree = "<group>"; };
		0042E24228E4BF8F001F33D6 /* ShowViewshedFromPointInSceneView.Model.swift */ = {isa = PBXFileReference; lastKnownFileType = sourcecode.swift; path = ShowViewshedFromPointInSceneView.Model.swift; sourceTree = "<group>"; };
		0042E24428E4F82B001F33D6 /* ShowViewshedFromPointInSceneView.ViewshedSettingsView.swift */ = {isa = PBXFileReference; lastKnownFileType = sourcecode.swift; path = ShowViewshedFromPointInSceneView.ViewshedSettingsView.swift; sourceTree = "<group>"; };
		0044289129C90C0B00160767 /* GetElevationAtPointOnSurfaceView.swift */ = {isa = PBXFileReference; lastKnownFileType = sourcecode.swift; path = GetElevationAtPointOnSurfaceView.swift; sourceTree = "<group>"; };
		0044CDDE2995C39E004618CE /* ShowDeviceLocationHistoryView.swift */ = {isa = PBXFileReference; lastKnownFileType = sourcecode.swift; path = ShowDeviceLocationHistoryView.swift; sourceTree = "<group>"; };
		004FE87029DF5D8700075217 /* Bristol */ = {isa = PBXFileReference; lastKnownFileType = folder; path = Bristol; sourceTree = "<group>"; };
		0074ABBE28174BCF0037244A /* DisplayMapView.swift */ = {isa = PBXFileReference; lastKnownFileType = sourcecode.swift; path = DisplayMapView.swift; sourceTree = "<group>"; };
		0074ABC128174F430037244A /* Sample.swift */ = {isa = PBXFileReference; fileEncoding = 4; lastKnownFileType = sourcecode.swift; path = Sample.swift; sourceTree = "<group>"; };
		0074ABCA2817B8DB0037244A /* SamplesApp+Samples.swift.tache */ = {isa = PBXFileReference; fileEncoding = 4; lastKnownFileType = text; path = "SamplesApp+Samples.swift.tache"; sourceTree = "<group>"; };
		0086F3FD28E3770900974721 /* ShowViewshedFromPointInSceneView.swift */ = {isa = PBXFileReference; fileEncoding = 4; lastKnownFileType = sourcecode.swift; path = ShowViewshedFromPointInSceneView.swift; sourceTree = "<group>"; };
		00ACF554293E6C6A0059B2A9 /* Samples.entitlements */ = {isa = PBXFileReference; lastKnownFileType = text.plist.entitlements; path = Samples.entitlements; sourceTree = "<group>"; };
		00B04272282EC59E0072E1B4 /* AboutView.swift */ = {isa = PBXFileReference; fileEncoding = 4; lastKnownFileType = sourcecode.swift; path = AboutView.swift; sourceTree = "<group>"; };
		00B042E5282EDC690072E1B4 /* SetBasemapView.swift */ = {isa = PBXFileReference; fileEncoding = 4; lastKnownFileType = sourcecode.swift; path = SetBasemapView.swift; sourceTree = "<group>"; };
		00B04FB4283EEBA80026C882 /* DisplayOverviewMapView.swift */ = {isa = PBXFileReference; lastKnownFileType = sourcecode.swift; path = DisplayOverviewMapView.swift; sourceTree = "<group>"; };
		00C94A0C28B53DE1004E42D9 /* raster-file */ = {isa = PBXFileReference; lastKnownFileType = folder; path = "raster-file"; sourceTree = "<group>"; };
		00CB9137284814A4005C2C5D /* SearchWithGeocodeView.swift */ = {isa = PBXFileReference; lastKnownFileType = sourcecode.swift; path = SearchWithGeocodeView.swift; sourceTree = "<group>"; };
		00CCB8A2285AAD7D00BBAB70 /* DowloadPortalItemData.swift */ = {isa = PBXFileReference; lastKnownFileType = sourcecode.swift; path = DowloadPortalItemData.swift; sourceTree = "<group>"; };
		00CCB8A4285BAF8700BBAB70 /* OnDemandResource.swift */ = {isa = PBXFileReference; lastKnownFileType = sourcecode.swift; path = OnDemandResource.swift; sourceTree = "<group>"; };
		00D4EF7F2863842100B9CC30 /* AddFeatureLayersView.swift */ = {isa = PBXFileReference; lastKnownFileType = sourcecode.swift; path = AddFeatureLayersView.swift; sourceTree = "<group>"; };
		00D4EF8228638BF100B9CC30 /* LA_Trails.geodatabase */ = {isa = PBXFileReference; lastKnownFileType = file; path = LA_Trails.geodatabase; sourceTree = "<group>"; };
		00D4EF8F28638BF100B9CC30 /* AuroraCO.gpkg */ = {isa = PBXFileReference; lastKnownFileType = file; path = AuroraCO.gpkg; sourceTree = "<group>"; };
		00D4EFB02863CE6300B9CC30 /* ScottishWildlifeTrust_reserves */ = {isa = PBXFileReference; lastKnownFileType = folder; path = ScottishWildlifeTrust_reserves; sourceTree = "<group>"; };
		00E5400C27F3CCA100CF66D5 /* SamplesApp.swift */ = {isa = PBXFileReference; lastKnownFileType = sourcecode.swift; path = SamplesApp.swift; sourceTree = "<group>"; };
		00E5400D27F3CCA100CF66D5 /* ContentView.swift */ = {isa = PBXFileReference; lastKnownFileType = sourcecode.swift; path = ContentView.swift; sourceTree = "<group>"; };
		00E5400E27F3CCA200CF66D5 /* Assets.xcassets */ = {isa = PBXFileReference; lastKnownFileType = folder.assetcatalog; path = Assets.xcassets; sourceTree = "<group>"; };
		00E5401327F3CCA200CF66D5 /* Samples.app */ = {isa = PBXFileReference; explicitFileType = wrapper.application; includeInIndex = 0; path = Samples.app; sourceTree = BUILT_PRODUCTS_DIR; };
		00E5402A27F775EA00CF66D5 /* Info.plist */ = {isa = PBXFileReference; lastKnownFileType = text.plist.xml; path = Info.plist; sourceTree = "<group>"; };
		108EC04029D25B2C000F35D0 /* QueryFeatureTableView.swift */ = {isa = PBXFileReference; fileEncoding = 4; lastKnownFileType = sourcecode.swift; path = QueryFeatureTableView.swift; sourceTree = "<group>"; };
		1C0C1C3429D34DAE005C8B24 /* ChangeViewpointView.swift */ = {isa = PBXFileReference; fileEncoding = 4; lastKnownFileType = sourcecode.swift; path = ChangeViewpointView.swift; sourceTree = "<group>"; };
		1C42E04329D2396B004FC4BE /* ShowPopupView.swift */ = {isa = PBXFileReference; fileEncoding = 4; lastKnownFileType = sourcecode.swift; path = ShowPopupView.swift; sourceTree = "<group>"; };
		1C9B74C529DB43580038B06F /* ShowRealisticLightAndShadowsView.swift */ = {isa = PBXFileReference; fileEncoding = 4; lastKnownFileType = sourcecode.swift; path = ShowRealisticLightAndShadowsView.swift; sourceTree = "<group>"; };
		1C9B74D529DB54560038B06F /* ChangeCameraControllerView.swift */ = {isa = PBXFileReference; fileEncoding = 4; lastKnownFileType = sourcecode.swift; path = ChangeCameraControllerView.swift; sourceTree = "<group>"; };
		218F35B329C28F4A00502022 /* AuthenticateWithOAuthView.swift */ = {isa = PBXFileReference; fileEncoding = 4; lastKnownFileType = sourcecode.swift; path = AuthenticateWithOAuthView.swift; sourceTree = "<group>"; };
		4D126D6929CA1B6000CFB7A7 /* DisplayDeviceLocationWithNMEADataSourcesView.swift */ = {isa = PBXFileReference; fileEncoding = 4; lastKnownFileType = sourcecode.swift; path = DisplayDeviceLocationWithNMEADataSourcesView.swift; sourceTree = "<group>"; };
		4D126D7129CA1E1800CFB7A7 /* SimulatedNMEADataSource.swift */ = {isa = PBXFileReference; lastKnownFileType = sourcecode.swift; path = SimulatedNMEADataSource.swift; sourceTree = "<group>"; };
		4D126D7B29CA3E6000CFB7A7 /* Redlands.nmea */ = {isa = PBXFileReference; fileEncoding = 4; lastKnownFileType = text; path = Redlands.nmea; sourceTree = "<group>"; };
		4D126D7D29CA43D200CFB7A7 /* DisplayDeviceLocationWithNMEADataSourcesView.Model.swift */ = {isa = PBXFileReference; lastKnownFileType = sourcecode.swift; path = DisplayDeviceLocationWithNMEADataSourcesView.Model.swift; sourceTree = "<group>"; };
		4D2ADC3F29C26D05003B367F /* AddDynamicEntityLayerView.swift */ = {isa = PBXFileReference; fileEncoding = 4; lastKnownFileType = sourcecode.swift; path = AddDynamicEntityLayerView.swift; sourceTree = "<group>"; };
		4D2ADC5529C4F612003B367F /* ChangeMapViewBackgroundView.swift */ = {isa = PBXFileReference; fileEncoding = 4; lastKnownFileType = sourcecode.swift; path = ChangeMapViewBackgroundView.swift; sourceTree = "<group>"; };
		4D2ADC5829C4F612003B367F /* ChangeMapViewBackgroundView.SettingsView.swift */ = {isa = PBXFileReference; fileEncoding = 4; lastKnownFileType = sourcecode.swift; path = ChangeMapViewBackgroundView.SettingsView.swift; sourceTree = "<group>"; };
		4D2ADC6129C5071C003B367F /* ChangeMapViewBackgroundView.Model.swift */ = {isa = PBXFileReference; lastKnownFileType = sourcecode.swift; path = ChangeMapViewBackgroundView.Model.swift; sourceTree = "<group>"; };
		4D2ADC6629C50BD6003B367F /* AddDynamicEntityLayerView.Model.swift */ = {isa = PBXFileReference; lastKnownFileType = sourcecode.swift; path = AddDynamicEntityLayerView.Model.swift; sourceTree = "<group>"; };
		4D2ADC6829C50C4C003B367F /* AddDynamicEntityLayerView.SettingsView.swift */ = {isa = PBXFileReference; lastKnownFileType = sourcecode.swift; path = AddDynamicEntityLayerView.SettingsView.swift; sourceTree = "<group>"; };
		75DD739129D38B1B0010229D /* NavigateRouteView.swift */ = {isa = PBXFileReference; fileEncoding = 4; lastKnownFileType = sourcecode.swift; path = NavigateRouteView.swift; sourceTree = "<group>"; };
		883C121429C9136600062FF9 /* DownloadPreplannedMapAreaView.MapPicker.swift */ = {isa = PBXFileReference; fileEncoding = 4; lastKnownFileType = sourcecode.swift; path = DownloadPreplannedMapAreaView.MapPicker.swift; sourceTree = "<group>"; };
		88F93CC029C3D59C0006B28E /* SketchOnMapView.swift */ = {isa = PBXFileReference; lastKnownFileType = sourcecode.swift; path = SketchOnMapView.swift; sourceTree = "<group>"; };
		E000E75F2869E33D005D87C5 /* ClipGeometryView.swift */ = {isa = PBXFileReference; lastKnownFileType = sourcecode.swift; path = ClipGeometryView.swift; sourceTree = "<group>"; };
		E000E762286A0B18005D87C5 /* CutGeometryView.swift */ = {isa = PBXFileReference; lastKnownFileType = sourcecode.swift; path = CutGeometryView.swift; sourceTree = "<group>"; };
		E004A6BD28414332002A1FE6 /* SetViewpointRotationView.swift */ = {isa = PBXFileReference; fileEncoding = 4; lastKnownFileType = sourcecode.swift; path = SetViewpointRotationView.swift; sourceTree = "<group>"; };
		E004A6D828465C70002A1FE6 /* DisplaySceneView.swift */ = {isa = PBXFileReference; fileEncoding = 4; lastKnownFileType = sourcecode.swift; path = DisplaySceneView.swift; sourceTree = "<group>"; };
		E004A6DF28466279002A1FE6 /* ShowCalloutView.swift */ = {isa = PBXFileReference; lastKnownFileType = sourcecode.swift; path = ShowCalloutView.swift; sourceTree = "<group>"; };
		E004A6E52846A61F002A1FE6 /* StyleGraphicsWithSymbolsView.swift */ = {isa = PBXFileReference; lastKnownFileType = sourcecode.swift; path = StyleGraphicsWithSymbolsView.swift; sourceTree = "<group>"; };
		E004A6E828493BCE002A1FE6 /* ShowDeviceLocationView.swift */ = {isa = PBXFileReference; lastKnownFileType = sourcecode.swift; path = ShowDeviceLocationView.swift; sourceTree = "<group>"; };
		E004A6EC2849556E002A1FE6 /* CreatePlanarAndGeodeticBuffersView.swift */ = {isa = PBXFileReference; lastKnownFileType = sourcecode.swift; path = CreatePlanarAndGeodeticBuffersView.swift; sourceTree = "<group>"; };
		E004A6EF284E4B9B002A1FE6 /* DownloadVectorTilesToLocalCacheView.swift */ = {isa = PBXFileReference; lastKnownFileType = sourcecode.swift; path = DownloadVectorTilesToLocalCacheView.swift; sourceTree = "<group>"; };
		E004A6F2284E4FEB002A1FE6 /* ShowResultOfSpatialOperationsView.swift */ = {isa = PBXFileReference; lastKnownFileType = sourcecode.swift; path = ShowResultOfSpatialOperationsView.swift; sourceTree = "<group>"; };
		E004A6F5284FA42A002A1FE6 /* SelectFeaturesInFeatureLayerView.swift */ = {isa = PBXFileReference; lastKnownFileType = sourcecode.swift; path = SelectFeaturesInFeatureLayerView.swift; sourceTree = "<group>"; };
		E0082216287755AC002AD138 /* View+Sheet.swift */ = {isa = PBXFileReference; lastKnownFileType = sourcecode.swift; path = "View+Sheet.swift"; sourceTree = "<group>"; };
		E041ABBF287CA9F00056009B /* WebView.swift */ = {isa = PBXFileReference; lastKnownFileType = sourcecode.swift; path = WebView.swift; sourceTree = "<group>"; };
		E041ABD6287DB04D0056009B /* SampleInfoView.swift */ = {isa = PBXFileReference; lastKnownFileType = sourcecode.swift; path = SampleInfoView.swift; sourceTree = "<group>"; };
		E041AC15287F54580056009B /* highlight.min.js */ = {isa = PBXFileReference; fileEncoding = 4; lastKnownFileType = sourcecode.javascript; path = highlight.min.js; sourceTree = "<group>"; };
		E041AC1D288076A60056009B /* info.css */ = {isa = PBXFileReference; fileEncoding = 4; lastKnownFileType = text.css; path = info.css; sourceTree = "<group>"; };
		E041AC1F288077B90056009B /* xcode.css */ = {isa = PBXFileReference; fileEncoding = 4; lastKnownFileType = text.css; path = xcode.css; sourceTree = "<group>"; };
		E066DD34285CF3B3004D3D5B /* FindRouteView.swift */ = {isa = PBXFileReference; lastKnownFileType = sourcecode.swift; path = FindRouteView.swift; sourceTree = "<group>"; };
		E066DD372860AB28004D3D5B /* StyleGraphicsWithRendererView.swift */ = {isa = PBXFileReference; lastKnownFileType = sourcecode.swift; path = StyleGraphicsWithRendererView.swift; sourceTree = "<group>"; };
		E066DD3A2860CA08004D3D5B /* ShowResultOfSpatialRelationshipsView.swift */ = {isa = PBXFileReference; lastKnownFileType = sourcecode.swift; path = ShowResultOfSpatialRelationshipsView.swift; sourceTree = "<group>"; };
		E066DD3F28610F55004D3D5B /* AddSceneLayerFromServiceView.swift */ = {isa = PBXFileReference; lastKnownFileType = sourcecode.swift; path = AddSceneLayerFromServiceView.swift; sourceTree = "<group>"; };
		E070A0A2286F3B6000F2B606 /* DownloadPreplannedMapAreaView.swift */ = {isa = PBXFileReference; lastKnownFileType = sourcecode.swift; path = DownloadPreplannedMapAreaView.swift; sourceTree = "<group>"; };
		E088E1562862579D00413100 /* SetSurfacePlacementModeView.swift */ = {isa = PBXFileReference; lastKnownFileType = sourcecode.swift; path = SetSurfacePlacementModeView.swift; sourceTree = "<group>"; };
		E088E1732863B5F800413100 /* GenerateOfflineMapView.swift */ = {isa = PBXFileReference; lastKnownFileType = sourcecode.swift; path = GenerateOfflineMapView.swift; sourceTree = "<group>"; };
		E08953F02891899600E077CF /* EnvironmentValues+SampleInfoVisibility.swift */ = {isa = PBXFileReference; lastKnownFileType = sourcecode.swift; path = "EnvironmentValues+SampleInfoVisibility.swift"; sourceTree = "<group>"; };
		E0D04FF128A5390000747989 /* DownloadPreplannedMapAreaView.Model.swift */ = {isa = PBXFileReference; lastKnownFileType = sourcecode.swift; path = DownloadPreplannedMapAreaView.Model.swift; sourceTree = "<group>"; };
		E0EA0B762866390E00C9621D /* ProjectGeometryView.swift */ = {isa = PBXFileReference; lastKnownFileType = sourcecode.swift; path = ProjectGeometryView.swift; sourceTree = "<group>"; };
		E0FE32E628747778002C6ACA /* BrowseBuildingFloorsView.swift */ = {isa = PBXFileReference; lastKnownFileType = sourcecode.swift; path = BrowseBuildingFloorsView.swift; sourceTree = "<group>"; };
		F111CCC0288B5D5600205358 /* DisplayMapFromMobileMapPackageView.swift */ = {isa = PBXFileReference; lastKnownFileType = sourcecode.swift; path = DisplayMapFromMobileMapPackageView.swift; sourceTree = "<group>"; };
		F111CCC3288B641900205358 /* Yellowstone.mmpk */ = {isa = PBXFileReference; lastKnownFileType = file; path = Yellowstone.mmpk; sourceTree = "<group>"; };
		F1E71BF0289473760064C33F /* AddRasterFromFileView.swift */ = {isa = PBXFileReference; lastKnownFileType = sourcecode.swift; path = AddRasterFromFileView.swift; sourceTree = "<group>"; };
/* End PBXFileReference section */

/* Begin PBXFrameworksBuildPhase section */
		00E5401027F3CCA200CF66D5 /* Frameworks */ = {
			isa = PBXFrameworksBuildPhase;
			buildActionMask = 2147483647;
			files = (
				00C43AED2947DC350099AE34 /* ArcGISToolkit in Frameworks */,
			);
			runOnlyForDeploymentPostprocessing = 0;
		};
/* End PBXFrameworksBuildPhase section */

/* Begin PBXGroup section */
		0005580D281872BE00224BC6 /* Views */ = {
			isa = PBXGroup;
			children = (
				00B04272282EC59E0072E1B4 /* AboutView.swift */,
				00E5400D27F3CCA100CF66D5 /* ContentView.swift */,
				000558092817C51E00224BC6 /* SampleDetailView.swift */,
				E041ABD6287DB04D0056009B /* SampleInfoView.swift */,
				0005580B28185C0600224BC6 /* SampleList.swift */,
				E041ABBF287CA9F00056009B /* WebView.swift */,
			);
			path = Views;
			sourceTree = "<group>";
		};
		00181B442846AD3900654571 /* Extensions */ = {
			isa = PBXGroup;
			children = (
				E08953F02891899600E077CF /* EnvironmentValues+SampleInfoVisibility.swift */,
				00181B452846AD7100654571 /* View+Alert.swift */,
				E0082216287755AC002AD138 /* View+Sheet.swift */,
			);
			path = Extensions;
			sourceTree = "<group>";
		};
		0023DE5029D648FA0098243A /* macOS */ = {
			isa = PBXGroup;
			children = (
				00ACF554293E6C6A0059B2A9 /* Samples.entitlements */,
			);
			path = macOS;
			sourceTree = "<group>";
		};
		003D7C332821EBCC009DDFD2 /* Scripts */ = {
			isa = PBXGroup;
			children = (
				00CCB8A2285AAD7D00BBAB70 /* DowloadPortalItemData.swift */,
				003D7C352821EBCC009DDFD2 /* GenerateSampleViewSourceCode.swift */,
				003D7C342821EBCC009DDFD2 /* masquerade */,
			);
			path = Scripts;
			sourceTree = "<group>";
		};
		0044288C29C90BD500160767 /* Get elevation at point on surface */ = {
			isa = PBXGroup;
			children = (
				0044289129C90C0B00160767 /* GetElevationAtPointOnSurfaceView.swift */,
			);
			path = "Get elevation at point on surface";
			sourceTree = "<group>";
		};
		0044CDD72995C352004618CE /* Show device location history */ = {
			isa = PBXGroup;
			children = (
				0044CDDE2995C39E004618CE /* ShowDeviceLocationHistoryView.swift */,
			);
			path = "Show device location history";
			sourceTree = "<group>";
		};
		0074ABAF281742420037244A /* Supporting Files */ = {
			isa = PBXGroup;
			children = (
				00181B442846AD3900654571 /* Extensions */,
				0074ABC028174F430037244A /* Models */,
				0005580D281872BE00224BC6 /* Views */,
				E041ABC3287CAFEB0056009B /* Web */,
			);
			path = "Supporting Files";
			sourceTree = "<group>";
		};
		0074ABB228174B830037244A /* Samples */ = {
			isa = PBXGroup;
			children = (
				4D2ADC3E29C26D05003B367F /* Add dynamic entity layer */,
				00D4EF7E2863840D00B9CC30 /* Add feature layers */,
				F19A316128906F0D003B7EF9 /* Add raster from file */,
				E066DD3E28610F3F004D3D5B /* Add scene layer from service */,
				218F35B229C28F4A00502022 /* Authenticate with OAuth */,
				E0FE32E528747762002C6ACA /* Browse building floors */,
				1C9B74D229DB54560038B06F /* Change camera controller */,
				4D2ADC5329C4F612003B367F /* Change map view background */,
				1C0C1C3229D34DAE005C8B24 /* Change viewpoint */,
				E000E75E2869E325005D87C5 /* Clip geometry */,
				E004A6EB28495538002A1FE6 /* Create planar and geodetic buffers */,
				E000E761286A0B07005D87C5 /* Cut geometry */,
				4D126D6829CA1B6000CFB7A7 /* Display device location with NMEA data sources */,
				0074ABB328174B830037244A /* Display map */,
				F111CCBD288B548400205358 /* Display map from mobile map package */,
				00B04FB3283EEB830026C882 /* Display overview map */,
				E004A6D528465C70002A1FE6 /* Display scene */,
				E070A0A1286F3B3400F2B606 /* Download preplanned map area */,
				E004A6EE284E4B7A002A1FE6 /* Download vector tiles to local cache */,
				E066DD33285CF3A0004D3D5B /* Find route */,
				E088E1722863B5E600413100 /* Generate offline map */,
				0044288C29C90BD500160767 /* Get elevation at point on surface */,
				75DD739029D38B1B0010229D /* Navigate route */,
				E0EA0B75286638FD00C9621D /* Project geometry */,
				108EC03F29D25AE1000F35D0 /* Query feature table */,
				00CB913628481475005C2C5D /* Search with geocode */,
				E004A6F4284FA3C5002A1FE6 /* Select features in feature layer */,
				00B042E3282EDC690072E1B4 /* Set basemap */,
				E088E1552862578800413100 /* Set surface placement mode */,
				E004A6B928414332002A1FE6 /* Set viewpoint rotation */,
				E004A6DE2846626A002A1FE6 /* Show callout */,
				E004A6E728493BBB002A1FE6 /* Show device location */,
				0044CDD72995C352004618CE /* Show device location history */,
				1C42E04129D2396B004FC4BE /* Show popup */,
				1C9B74C429DB43580038B06F /* Show realistic light and shadows */,
				E004A6F1284E4F80002A1FE6 /* Show result of spatial operations */,
				E066DD392860C9EE004D3D5B /* Show result of spatial relationships */,
				0086F3FC28E3770900974721 /* Show viewshed from point in scene */,
				88F93CBE29C3D4E30006B28E /* Sketch on map */,
				E066DD362860AB0B004D3D5B /* Style graphics with renderer */,
				E004A6E42846A609002A1FE6 /* Style graphics with symbols */,
			);
			path = Samples;
			sourceTree = "<group>";
		};
		0074ABB328174B830037244A /* Display map */ = {
			isa = PBXGroup;
			children = (
				0074ABBE28174BCF0037244A /* DisplayMapView.swift */,
			);
			path = "Display map";
			sourceTree = "<group>";
		};
		0074ABC028174F430037244A /* Models */ = {
			isa = PBXGroup;
			children = (
				00CCB8A4285BAF8700BBAB70 /* OnDemandResource.swift */,
				0074ABC128174F430037244A /* Sample.swift */,
			);
			path = Models;
			sourceTree = "<group>";
		};
		0086F3FC28E3770900974721 /* Show viewshed from point in scene */ = {
			isa = PBXGroup;
			children = (
				0042E24228E4BF8F001F33D6 /* ShowViewshedFromPointInSceneView.Model.swift */,
				0086F3FD28E3770900974721 /* ShowViewshedFromPointInSceneView.swift */,
				0042E24428E4F82B001F33D6 /* ShowViewshedFromPointInSceneView.ViewshedSettingsView.swift */,
			);
			path = "Show viewshed from point in scene";
			sourceTree = "<group>";
		};
		00966EE62811F64D009D3DD7 /* iOS */ = {
			isa = PBXGroup;
			children = (
				00E5402A27F775EA00CF66D5 /* Info.plist */,
			);
			path = iOS;
			sourceTree = "<group>";
		};
		00B042E3282EDC690072E1B4 /* Set basemap */ = {
			isa = PBXGroup;
			children = (
				00B042E5282EDC690072E1B4 /* SetBasemapView.swift */,
			);
			path = "Set basemap";
			sourceTree = "<group>";
		};
		00B04FB3283EEB830026C882 /* Display overview map */ = {
			isa = PBXGroup;
			children = (
				00B04FB4283EEBA80026C882 /* DisplayOverviewMapView.swift */,
			);
			path = "Display overview map";
			sourceTree = "<group>";
		};
		00C94A0228B53DCC004E42D9 /* 7c4c679ab06a4df19dc497f577f111bd */ = {
			isa = PBXGroup;
			children = (
				00C94A0C28B53DE1004E42D9 /* raster-file */,
			);
			path = 7c4c679ab06a4df19dc497f577f111bd;
			sourceTree = "<group>";
		};
		00CB913628481475005C2C5D /* Search with geocode */ = {
			isa = PBXGroup;
			children = (
				00CB9137284814A4005C2C5D /* SearchWithGeocodeView.swift */,
			);
			path = "Search with geocode";
			sourceTree = "<group>";
		};
		00CCB8A6285D059300BBAB70 /* Portal Data */ = {
			isa = PBXGroup;
			children = (
				1C965C4629DBA879002F8536 /* 681d6f7694644709a7c830ec57a2d72b */,
				00D4EF8128638BF100B9CC30 /* cb1b20748a9f4d128dad8a87244e3e37 */,
				00C94A0228B53DCC004E42D9 /* 7c4c679ab06a4df19dc497f577f111bd */,
				00D4EF8328638BF100B9CC30 /* 15a7cbd3af1e47cfa5d2c6b93dc44fc2 */,
				00D4EF8E28638BF100B9CC30 /* 68ec42517cdd439e81b036210483e8e7 */,
				4D126D7629CA3B3F00CFB7A7 /* d5bad9f4fee9483791e405880fb466da */,
				F111CCC2288B63DB00205358 /* e1f3a7254cb845b09450f54937c16061 */,
			);
			path = "Portal Data";
			sourceTree = SOURCE_ROOT;
		};
		00D4EF7E2863840D00B9CC30 /* Add feature layers */ = {
			isa = PBXGroup;
			children = (
				00D4EF7F2863842100B9CC30 /* AddFeatureLayersView.swift */,
			);
			path = "Add feature layers";
			sourceTree = "<group>";
		};
		00D4EF8128638BF100B9CC30 /* cb1b20748a9f4d128dad8a87244e3e37 */ = {
			isa = PBXGroup;
			children = (
				00D4EF8228638BF100B9CC30 /* LA_Trails.geodatabase */,
			);
			path = cb1b20748a9f4d128dad8a87244e3e37;
			sourceTree = "<group>";
		};
		00D4EF8328638BF100B9CC30 /* 15a7cbd3af1e47cfa5d2c6b93dc44fc2 */ = {
			isa = PBXGroup;
			children = (
				00D4EFB02863CE6300B9CC30 /* ScottishWildlifeTrust_reserves */,
			);
			path = 15a7cbd3af1e47cfa5d2c6b93dc44fc2;
			sourceTree = "<group>";
		};
		00D4EF8E28638BF100B9CC30 /* 68ec42517cdd439e81b036210483e8e7 */ = {
			isa = PBXGroup;
			children = (
				00D4EF8F28638BF100B9CC30 /* AuroraCO.gpkg */,
			);
			path = 68ec42517cdd439e81b036210483e8e7;
			sourceTree = "<group>";
		};
		00E5400627F3CCA100CF66D5 = {
			isa = PBXGroup;
			children = (
				00966EE62811F64D009D3DD7 /* iOS */,
				0023DE5029D648FA0098243A /* macOS */,
				00E5401427F3CCA200CF66D5 /* Products */,
				00CCB8A6285D059300BBAB70 /* Portal Data */,
				003D7C332821EBCC009DDFD2 /* Scripts */,
				00E5400B27F3CCA100CF66D5 /* Shared */,
			);
			sourceTree = "<group>";
		};
		00E5400B27F3CCA100CF66D5 /* Shared */ = {
			isa = PBXGroup;
			children = (
				0074ABAF281742420037244A /* Supporting Files */,
				0074ABB228174B830037244A /* Samples */,
				00E5400C27F3CCA100CF66D5 /* SamplesApp.swift */,
				00E5400E27F3CCA200CF66D5 /* Assets.xcassets */,
				001C6DD827FE585A00D472C2 /* AppSecrets.swift.masque */,
				0074ABCA2817B8DB0037244A /* SamplesApp+Samples.swift.tache */,
			);
			path = Shared;
			sourceTree = "<group>";
		};
		00E5401427F3CCA200CF66D5 /* Products */ = {
			isa = PBXGroup;
			children = (
				00E5401327F3CCA200CF66D5 /* Samples.app */,
			);
			name = Products;
			sourceTree = "<group>";
		};
		108EC03F29D25AE1000F35D0 /* Query feature table */ = {
			isa = PBXGroup;
			children = (
				108EC04029D25B2C000F35D0 /* QueryFeatureTableView.swift */,
			);
			path = "Query feature table";
			sourceTree = "<group>";
		};
		1C0C1C3229D34DAE005C8B24 /* Change viewpoint */ = {
			isa = PBXGroup;
			children = (
				1C0C1C3429D34DAE005C8B24 /* ChangeViewpointView.swift */,
			);
			path = "Change viewpoint";
			sourceTree = "<group>";
		};
		1C42E04129D2396B004FC4BE /* Show popup */ = {
			isa = PBXGroup;
			children = (
				1C42E04329D2396B004FC4BE /* ShowPopupView.swift */,
			);
			path = "Show popup";
			sourceTree = "<group>";
		};
		1C965C4629DBA879002F8536 /* 681d6f7694644709a7c830ec57a2d72b */ = {
			isa = PBXGroup;
			children = (
				004FE87029DF5D8700075217 /* Bristol */,
			);
			path = 681d6f7694644709a7c830ec57a2d72b;
			sourceTree = "<group>";
		};
		1C9B74C429DB43580038B06F /* Show realistic light and shadows */ = {
			isa = PBXGroup;
			children = (
				1C9B74C529DB43580038B06F /* ShowRealisticLightAndShadowsView.swift */,
			);
			path = "Show realistic light and shadows";
			sourceTree = "<group>";
		};
		1C9B74D229DB54560038B06F /* Change camera controller */ = {
			isa = PBXGroup;
			children = (
				1C9B74D529DB54560038B06F /* ChangeCameraControllerView.swift */,
			);
			path = "Change camera controller";
			sourceTree = "<group>";
		};
		218F35B229C28F4A00502022 /* Authenticate with OAuth */ = {
			isa = PBXGroup;
			children = (
				218F35B329C28F4A00502022 /* AuthenticateWithOAuthView.swift */,
			);
			path = "Authenticate with OAuth";
			sourceTree = "<group>";
		};
		4D126D6829CA1B6000CFB7A7 /* Display device location with NMEA data sources */ = {
			isa = PBXGroup;
			children = (
				4D126D6929CA1B6000CFB7A7 /* DisplayDeviceLocationWithNMEADataSourcesView.swift */,
				4D126D7D29CA43D200CFB7A7 /* DisplayDeviceLocationWithNMEADataSourcesView.Model.swift */,
				4D126D7129CA1E1800CFB7A7 /* SimulatedNMEADataSource.swift */,
			);
			path = "Display device location with NMEA data sources";
			sourceTree = "<group>";
		};
		4D126D7629CA3B3F00CFB7A7 /* d5bad9f4fee9483791e405880fb466da */ = {
			isa = PBXGroup;
			children = (
				4D126D7B29CA3E6000CFB7A7 /* Redlands.nmea */,
			);
			path = d5bad9f4fee9483791e405880fb466da;
			sourceTree = "<group>";
		};
		4D2ADC3E29C26D05003B367F /* Add dynamic entity layer */ = {
			isa = PBXGroup;
			children = (
				4D2ADC3F29C26D05003B367F /* AddDynamicEntityLayerView.swift */,
				4D2ADC6629C50BD6003B367F /* AddDynamicEntityLayerView.Model.swift */,
				4D2ADC6829C50C4C003B367F /* AddDynamicEntityLayerView.SettingsView.swift */,
			);
			path = "Add dynamic entity layer";
			sourceTree = "<group>";
		};
		4D2ADC5329C4F612003B367F /* Change map view background */ = {
			isa = PBXGroup;
			children = (
				4D2ADC5529C4F612003B367F /* ChangeMapViewBackgroundView.swift */,
				4D2ADC5829C4F612003B367F /* ChangeMapViewBackgroundView.SettingsView.swift */,
				4D2ADC6129C5071C003B367F /* ChangeMapViewBackgroundView.Model.swift */,
			);
			path = "Change map view background";
			sourceTree = "<group>";
		};
		75DD739029D38B1B0010229D /* Navigate route */ = {
			isa = PBXGroup;
			children = (
				75DD739129D38B1B0010229D /* NavigateRouteView.swift */,
			);
			path = "Navigate route";
			sourceTree = "<group>";
		};
		88F93CBE29C3D4E30006B28E /* Sketch on map */ = {
			isa = PBXGroup;
			children = (
				88F93CC029C3D59C0006B28E /* SketchOnMapView.swift */,
			);
			path = "Sketch on map";
			sourceTree = "<group>";
		};
		E000E75E2869E325005D87C5 /* Clip geometry */ = {
			isa = PBXGroup;
			children = (
				E000E75F2869E33D005D87C5 /* ClipGeometryView.swift */,
			);
			path = "Clip geometry";
			sourceTree = "<group>";
		};
		E000E761286A0B07005D87C5 /* Cut geometry */ = {
			isa = PBXGroup;
			children = (
				E000E762286A0B18005D87C5 /* CutGeometryView.swift */,
			);
			path = "Cut geometry";
			sourceTree = "<group>";
		};
		E004A6B928414332002A1FE6 /* Set viewpoint rotation */ = {
			isa = PBXGroup;
			children = (
				E004A6BD28414332002A1FE6 /* SetViewpointRotationView.swift */,
			);
			path = "Set viewpoint rotation";
			sourceTree = "<group>";
		};
		E004A6D528465C70002A1FE6 /* Display scene */ = {
			isa = PBXGroup;
			children = (
				E004A6D828465C70002A1FE6 /* DisplaySceneView.swift */,
			);
			path = "Display scene";
			sourceTree = "<group>";
		};
		E004A6DE2846626A002A1FE6 /* Show callout */ = {
			isa = PBXGroup;
			children = (
				E004A6DF28466279002A1FE6 /* ShowCalloutView.swift */,
			);
			path = "Show callout";
			sourceTree = "<group>";
		};
		E004A6E42846A609002A1FE6 /* Style graphics with symbols */ = {
			isa = PBXGroup;
			children = (
				E004A6E52846A61F002A1FE6 /* StyleGraphicsWithSymbolsView.swift */,
			);
			path = "Style graphics with symbols";
			sourceTree = "<group>";
		};
		E004A6E728493BBB002A1FE6 /* Show device location */ = {
			isa = PBXGroup;
			children = (
				E004A6E828493BCE002A1FE6 /* ShowDeviceLocationView.swift */,
			);
			path = "Show device location";
			sourceTree = "<group>";
		};
		E004A6EB28495538002A1FE6 /* Create planar and geodetic buffers */ = {
			isa = PBXGroup;
			children = (
				E004A6EC2849556E002A1FE6 /* CreatePlanarAndGeodeticBuffersView.swift */,
			);
			path = "Create planar and geodetic buffers";
			sourceTree = "<group>";
		};
		E004A6EE284E4B7A002A1FE6 /* Download vector tiles to local cache */ = {
			isa = PBXGroup;
			children = (
				E004A6EF284E4B9B002A1FE6 /* DownloadVectorTilesToLocalCacheView.swift */,
			);
			path = "Download vector tiles to local cache";
			sourceTree = "<group>";
		};
		E004A6F1284E4F80002A1FE6 /* Show result of spatial operations */ = {
			isa = PBXGroup;
			children = (
				E004A6F2284E4FEB002A1FE6 /* ShowResultOfSpatialOperationsView.swift */,
			);
			path = "Show result of spatial operations";
			sourceTree = "<group>";
		};
		E004A6F4284FA3C5002A1FE6 /* Select features in feature layer */ = {
			isa = PBXGroup;
			children = (
				E004A6F5284FA42A002A1FE6 /* SelectFeaturesInFeatureLayerView.swift */,
			);
			path = "Select features in feature layer";
			sourceTree = "<group>";
		};
		E041ABC3287CAFEB0056009B /* Web */ = {
			isa = PBXGroup;
			children = (
				E041AC15287F54580056009B /* highlight.min.js */,
				E041AC1D288076A60056009B /* info.css */,
				E041AC1F288077B90056009B /* xcode.css */,
			);
			path = Web;
			sourceTree = "<group>";
		};
		E066DD33285CF3A0004D3D5B /* Find route */ = {
			isa = PBXGroup;
			children = (
				E066DD34285CF3B3004D3D5B /* FindRouteView.swift */,
			);
			path = "Find route";
			sourceTree = "<group>";
		};
		E066DD362860AB0B004D3D5B /* Style graphics with renderer */ = {
			isa = PBXGroup;
			children = (
				E066DD372860AB28004D3D5B /* StyleGraphicsWithRendererView.swift */,
			);
			path = "Style graphics with renderer";
			sourceTree = "<group>";
		};
		E066DD392860C9EE004D3D5B /* Show result of spatial relationships */ = {
			isa = PBXGroup;
			children = (
				E066DD3A2860CA08004D3D5B /* ShowResultOfSpatialRelationshipsView.swift */,
			);
			path = "Show result of spatial relationships";
			sourceTree = "<group>";
		};
		E066DD3E28610F3F004D3D5B /* Add scene layer from service */ = {
			isa = PBXGroup;
			children = (
				E066DD3F28610F55004D3D5B /* AddSceneLayerFromServiceView.swift */,
			);
			path = "Add scene layer from service";
			sourceTree = "<group>";
		};
		E070A0A1286F3B3400F2B606 /* Download preplanned map area */ = {
			isa = PBXGroup;
			children = (
				883C121429C9136600062FF9 /* DownloadPreplannedMapAreaView.MapPicker.swift */,
				E0D04FF128A5390000747989 /* DownloadPreplannedMapAreaView.Model.swift */,
				E070A0A2286F3B6000F2B606 /* DownloadPreplannedMapAreaView.swift */,
			);
			path = "Download preplanned map area";
			sourceTree = "<group>";
		};
		E088E1552862578800413100 /* Set surface placement mode */ = {
			isa = PBXGroup;
			children = (
				E088E1562862579D00413100 /* SetSurfacePlacementModeView.swift */,
			);
			path = "Set surface placement mode";
			sourceTree = "<group>";
		};
		E088E1722863B5E600413100 /* Generate offline map */ = {
			isa = PBXGroup;
			children = (
				E088E1732863B5F800413100 /* GenerateOfflineMapView.swift */,
			);
			path = "Generate offline map";
			sourceTree = "<group>";
		};
		E0EA0B75286638FD00C9621D /* Project geometry */ = {
			isa = PBXGroup;
			children = (
				E0EA0B762866390E00C9621D /* ProjectGeometryView.swift */,
			);
			path = "Project geometry";
			sourceTree = "<group>";
		};
		E0FE32E528747762002C6ACA /* Browse building floors */ = {
			isa = PBXGroup;
			children = (
				E0FE32E628747778002C6ACA /* BrowseBuildingFloorsView.swift */,
			);
			path = "Browse building floors";
			sourceTree = "<group>";
		};
		F111CCBD288B548400205358 /* Display map from mobile map package */ = {
			isa = PBXGroup;
			children = (
				F111CCC0288B5D5600205358 /* DisplayMapFromMobileMapPackageView.swift */,
			);
			path = "Display map from mobile map package";
			sourceTree = "<group>";
		};
		F111CCC2288B63DB00205358 /* e1f3a7254cb845b09450f54937c16061 */ = {
			isa = PBXGroup;
			children = (
				F111CCC3288B641900205358 /* Yellowstone.mmpk */,
			);
			path = e1f3a7254cb845b09450f54937c16061;
			sourceTree = "<group>";
		};
		F19A316128906F0D003B7EF9 /* Add raster from file */ = {
			isa = PBXGroup;
			children = (
				F1E71BF0289473760064C33F /* AddRasterFromFileView.swift */,
			);
			path = "Add raster from file";
			sourceTree = "<group>";
		};
/* End PBXGroup section */

/* Begin PBXNativeTarget section */
		00E5401227F3CCA200CF66D5 /* Samples */ = {
			isa = PBXNativeTarget;
			buildConfigurationList = 00E5402427F3CCA200CF66D5 /* Build configuration list for PBXNativeTarget "Samples" */;
			buildPhases = (
				001C6DDC27FE5CE800D472C2 /* Create .secrets File If It Does Not Exist */,
				00CCB8A3285BA2FD00BBAB70 /* Download Portal Item Data */,
				00E5402B27F77A5A00CF66D5 /* Lint Sources */,
				00E5400F27F3CCA200CF66D5 /* Sources */,
				00144B5E280634840090DD5D /* Embed Frameworks */,
				00E5401027F3CCA200CF66D5 /* Frameworks */,
				00E5401127F3CCA200CF66D5 /* Resources */,
				0039A4E82885C4E300592C86 /* Copy Source Code Files */,
				0039A4E72885C45200592C86 /* Copy README.md Files For Source Code View */,
			);
			buildRules = (
				0083586F27FE3BCF00192A15 /* PBXBuildRule */,
				0074ABCC2817B8E60037244A /* PBXBuildRule */,
			);
			dependencies = (
			);
			name = Samples;
			packageProductDependencies = (
				00C43AEC2947DC350099AE34 /* ArcGISToolkit */,
			);
			productName = "arcgis-swift-sdk-samples (iOS)";
			productReference = 00E5401327F3CCA200CF66D5 /* Samples.app */;
			productType = "com.apple.product-type.application";
		};
/* End PBXNativeTarget section */

/* Begin PBXProject section */
		00E5400727F3CCA100CF66D5 /* Project object */ = {
			isa = PBXProject;
			attributes = {
				BuildIndependentTargetsInParallel = 1;
				KnownAssetTags = (
					AddFeatureLayers,
					AddRasterFromFile,
<<<<<<< HEAD
					DisplayDeviceLocationWithNMEADataSources,
					DisplayDeviceLocationWithNmeaDataSources,
=======
					ChangeCameraController,
>>>>>>> 777bc70b
					DisplayMapFromMobileMapPackage,
				);
				LastSwiftUpdateCheck = 1330;
				LastUpgradeCheck = 1330;
				ORGANIZATIONNAME = Esri;
				TargetAttributes = {
					00E5401227F3CCA200CF66D5 = {
						CreatedOnToolsVersion = 13.3;
					};
				};
			};
			buildConfigurationList = 00E5400A27F3CCA100CF66D5 /* Build configuration list for PBXProject "Samples" */;
			compatibilityVersion = "Xcode 13.0";
			developmentRegion = en;
			hasScannedForEncodings = 0;
			knownRegions = (
				en,
				Base,
			);
			mainGroup = 00E5400627F3CCA100CF66D5;
			packageReferences = (
				00C43AEB2947DC350099AE34 /* XCRemoteSwiftPackageReference "arcgis-maps-sdk-swift-toolkit" */,
			);
			productRefGroup = 00E5401427F3CCA200CF66D5 /* Products */;
			projectDirPath = "";
			projectRoot = "";
			targets = (
				00E5401227F3CCA200CF66D5 /* Samples */,
			);
		};
/* End PBXProject section */

/* Begin PBXResourcesBuildPhase section */
		00E5401127F3CCA200CF66D5 /* Resources */ = {
			isa = PBXResourcesBuildPhase;
			buildActionMask = 2147483647;
			files = (
				E041AC1E288076A60056009B /* info.css in Resources */,
				E041AC1A287F54580056009B /* highlight.min.js in Resources */,
				00E5402027F3CCA200CF66D5 /* Assets.xcassets in Resources */,
				4D126D7C29CA3E6000CFB7A7 /* Redlands.nmea in Resources */,
				00C94A0D28B53DE1004E42D9 /* raster-file in Resources */,
				004FE87129DF5D8700075217 /* Bristol in Resources */,
				E041AC20288077B90056009B /* xcode.css in Resources */,
				00D4EF9028638BF100B9CC30 /* LA_Trails.geodatabase in Resources */,
				00D4EF9A28638BF100B9CC30 /* AuroraCO.gpkg in Resources */,
				F111CCC4288B641900205358 /* Yellowstone.mmpk in Resources */,
				00D4EFB12863CE6300B9CC30 /* ScottishWildlifeTrust_reserves in Resources */,
			);
			runOnlyForDeploymentPostprocessing = 0;
		};
/* End PBXResourcesBuildPhase section */

/* Begin PBXShellScriptBuildPhase section */
		001C6DDC27FE5CE800D472C2 /* Create .secrets File If It Does Not Exist */ = {
			isa = PBXShellScriptBuildPhase;
			alwaysOutOfDate = 1;
			buildActionMask = 2147483647;
			files = (
			);
			inputFileListPaths = (
			);
			inputPaths = (
			);
			name = "Create .secrets File If It Does Not Exist";
			outputFileListPaths = (
			);
			outputPaths = (
				"$(SRCROOT)/.secrets",
			);
			runOnlyForDeploymentPostprocessing = 0;
			shellPath = /bin/sh;
			shellScript = "if [ ! -e \"$SRCROOT/.secrets\" ]\nthen\n    touch \"$SRCROOT/.secrets\"\nfi\n";
		};
		0039A4E72885C45200592C86 /* Copy README.md Files For Source Code View */ = {
			isa = PBXShellScriptBuildPhase;
			alwaysOutOfDate = 1;
			buildActionMask = 2147483647;
			files = (
			);
			inputFileListPaths = (
			);
			inputPaths = (
			);
			name = "Copy README.md Files For Source Code View";
			outputFileListPaths = (
			);
			outputPaths = (
			);
			runOnlyForDeploymentPostprocessing = 0;
			shellPath = /bin/sh;
			shellScript = "echo $BUILT_PRODUCTS_DIR\n\n# Directory to which the readmes will be copied.\nREADMES_DIR=${BUILT_PRODUCTS_DIR}/${UNLOCALIZED_RESOURCES_FOLDER_PATH}/READMEs\nmkdir -p \"${READMES_DIR}\"\n\n# Root readme for the project to skip.\nDEFAULT_README=$SRCROOT/README.md\n\n# Find all README.md files in the project.\nfind ${SRCROOT} -name \"README.md\" | while read file\ndo\n    # Skip the root readme for project.\n    if [ \"$file\" = \"$DEFAULT_README\" ]\n    then\n        echo $BUILT_PRODUCTS_DIR\n        continue\n    fi\n    \n    # Extract the folder name from the path.\n    FILE_PATH=$(dirname \"$file\")\n    FOLDER_NAME=$(basename \"$FILE_PATH\")\n    \n    cp \"${file}\" \"${READMES_DIR}/${FOLDER_NAME}.md\"\ndone\n";
		};
		00CCB8A3285BA2FD00BBAB70 /* Download Portal Item Data */ = {
			isa = PBXShellScriptBuildPhase;
			alwaysOutOfDate = 1;
			buildActionMask = 2147483647;
			files = (
			);
			inputFileListPaths = (
			);
			inputPaths = (
			);
			name = "Download Portal Item Data";
			outputFileListPaths = (
			);
			outputPaths = (
			);
			runOnlyForDeploymentPostprocessing = 0;
			shellPath = /bin/sh;
			shellScript = "SAMPLES_DIRECTORY=\"${SRCROOT}/Shared/Samples\"\nDOWNLOAD_DIRECTORY=\"${SRCROOT}/Portal Data\"\nxcrun --sdk macosx swift \"${SRCROOT}/Scripts/DowloadPortalItemData.swift\" \"$SAMPLES_DIRECTORY\" \"$DOWNLOAD_DIRECTORY\"\n";
		};
		00E5402B27F77A5A00CF66D5 /* Lint Sources */ = {
			isa = PBXShellScriptBuildPhase;
			alwaysOutOfDate = 1;
			buildActionMask = 2147483647;
			files = (
			);
			inputFileListPaths = (
			);
			inputPaths = (
			);
			name = "Lint Sources";
			outputFileListPaths = (
			);
			outputPaths = (
			);
			runOnlyForDeploymentPostprocessing = 0;
			shellPath = /bin/sh;
			shellScript = "export PATH=\"$PATH:/opt/homebrew/bin\"\nif which swiftlint > /dev/null; then\n  swiftlint\nelse\n  echo \"warning: SwiftLint not installed, download from https://github.com/realm/SwiftLint\"\nfi\n";
		};
/* End PBXShellScriptBuildPhase section */

/* Begin PBXSourcesBuildPhase section */
		00E5400F27F3CCA200CF66D5 /* Sources */ = {
			isa = PBXSourcesBuildPhase;
			buildActionMask = 2147483647;
			files = (
				E000E7602869E33D005D87C5 /* ClipGeometryView.swift in Sources */,
				4D2ADC6729C50BD6003B367F /* AddDynamicEntityLayerView.Model.swift in Sources */,
				E004A6E928493BCE002A1FE6 /* ShowDeviceLocationView.swift in Sources */,
				F111CCC1288B5D5600205358 /* DisplayMapFromMobileMapPackageView.swift in Sources */,
				218F35B829C28F4A00502022 /* AuthenticateWithOAuthView.swift in Sources */,
				0005580C28185C0600224BC6 /* SampleList.swift in Sources */,
				E004A6E028466279002A1FE6 /* ShowCalloutView.swift in Sources */,
				E000E763286A0B18005D87C5 /* CutGeometryView.swift in Sources */,
				4D126D7229CA1E1800CFB7A7 /* SimulatedNMEADataSource.swift in Sources */,
				001C6DE127FE8A9400D472C2 /* AppSecrets.swift.masque in Sources */,
				E0D04FF228A5390000747989 /* DownloadPreplannedMapAreaView.Model.swift in Sources */,
				00CCB8A5285BAF8700BBAB70 /* OnDemandResource.swift in Sources */,
				E004A6ED2849556E002A1FE6 /* CreatePlanarAndGeodeticBuffersView.swift in Sources */,
				E041ABD7287DB04D0056009B /* SampleInfoView.swift in Sources */,
				E0082217287755AC002AD138 /* View+Sheet.swift in Sources */,
				00181B462846AD7100654571 /* View+Alert.swift in Sources */,
				E0FE32E728747778002C6ACA /* BrowseBuildingFloorsView.swift in Sources */,
				E070A0A3286F3B6000F2B606 /* DownloadPreplannedMapAreaView.swift in Sources */,
				E0EA0B772866390E00C9621D /* ProjectGeometryView.swift in Sources */,
				0042E24328E4BF8F001F33D6 /* ShowViewshedFromPointInSceneView.Model.swift in Sources */,
				0005580A2817C51E00224BC6 /* SampleDetailView.swift in Sources */,
				4D2ADC6229C5071C003B367F /* ChangeMapViewBackgroundView.Model.swift in Sources */,
				0074ABCD2817BCC30037244A /* SamplesApp+Samples.swift.tache in Sources */,
				E004A6F3284E4FEB002A1FE6 /* ShowResultOfSpatialOperationsView.swift in Sources */,
				F1E71BF1289473760064C33F /* AddRasterFromFileView.swift in Sources */,
				00B04273282EC59E0072E1B4 /* AboutView.swift in Sources */,
				4D2ADC6929C50C4C003B367F /* AddDynamicEntityLayerView.SettingsView.swift in Sources */,
				1C42E04729D2396B004FC4BE /* ShowPopupView.swift in Sources */,
				E066DD3B2860CA08004D3D5B /* ShowResultOfSpatialRelationshipsView.swift in Sources */,
				4D2ADC5A29C4F612003B367F /* ChangeMapViewBackgroundView.swift in Sources */,
				0044CDDF2995C39E004618CE /* ShowDeviceLocationHistoryView.swift in Sources */,
				E041ABC0287CA9F00056009B /* WebView.swift in Sources */,
				E088E1572862579D00413100 /* SetSurfacePlacementModeView.swift in Sources */,
				E004A6C128414332002A1FE6 /* SetViewpointRotationView.swift in Sources */,
				883C121529C9136600062FF9 /* DownloadPreplannedMapAreaView.MapPicker.swift in Sources */,
				1C9B74C929DB43580038B06F /* ShowRealisticLightAndShadowsView.swift in Sources */,
				00E5401E27F3CCA200CF66D5 /* ContentView.swift in Sources */,
				E066DD382860AB28004D3D5B /* StyleGraphicsWithRendererView.swift in Sources */,
				108EC04129D25B2C000F35D0 /* QueryFeatureTableView.swift in Sources */,
				00B04FB5283EEBA80026C882 /* DisplayOverviewMapView.swift in Sources */,
				4D2ADC5D29C4F612003B367F /* ChangeMapViewBackgroundView.SettingsView.swift in Sources */,
				75DD739529D38B1B0010229D /* NavigateRouteView.swift in Sources */,
				0074ABBF28174BCF0037244A /* DisplayMapView.swift in Sources */,
				0086F40128E3770A00974721 /* ShowViewshedFromPointInSceneView.swift in Sources */,
				0044289229C90C0B00160767 /* GetElevationAtPointOnSurfaceView.swift in Sources */,
				00D4EF802863842100B9CC30 /* AddFeatureLayersView.swift in Sources */,
				4D126D7E29CA43D200CFB7A7 /* DisplayDeviceLocationWithNMEADataSourcesView.Model.swift in Sources */,
				4D126D6D29CA1B6000CFB7A7 /* DisplayDeviceLocationWithNMEADataSourcesView.swift in Sources */,
				88F93CC129C3D59D0006B28E /* SketchOnMapView.swift in Sources */,
				1C0C1C3929D34DAE005C8B24 /* ChangeViewpointView.swift in Sources */,
				E004A6DC28465C70002A1FE6 /* DisplaySceneView.swift in Sources */,
				E066DD35285CF3B3004D3D5B /* FindRouteView.swift in Sources */,
				E004A6F6284FA42A002A1FE6 /* SelectFeaturesInFeatureLayerView.swift in Sources */,
				E08953F12891899600E077CF /* EnvironmentValues+SampleInfoVisibility.swift in Sources */,
				00B042E8282EDC690072E1B4 /* SetBasemapView.swift in Sources */,
				E004A6E62846A61F002A1FE6 /* StyleGraphicsWithSymbolsView.swift in Sources */,
				E088E1742863B5F800413100 /* GenerateOfflineMapView.swift in Sources */,
				0074ABC428174F430037244A /* Sample.swift in Sources */,
				E004A6F0284E4B9B002A1FE6 /* DownloadVectorTilesToLocalCacheView.swift in Sources */,
				4D2ADC4329C26D05003B367F /* AddDynamicEntityLayerView.swift in Sources */,
				0042E24528E4F82C001F33D6 /* ShowViewshedFromPointInSceneView.ViewshedSettingsView.swift in Sources */,
				1C9B74D929DB54560038B06F /* ChangeCameraControllerView.swift in Sources */,
				00CB9138284814A4005C2C5D /* SearchWithGeocodeView.swift in Sources */,
				00E5401C27F3CCA200CF66D5 /* SamplesApp.swift in Sources */,
				E066DD4028610F55004D3D5B /* AddSceneLayerFromServiceView.swift in Sources */,
			);
			runOnlyForDeploymentPostprocessing = 0;
		};
/* End PBXSourcesBuildPhase section */

/* Begin XCBuildConfiguration section */
		00E5402227F3CCA200CF66D5 /* Debug */ = {
			isa = XCBuildConfiguration;
			buildSettings = {
				ALWAYS_SEARCH_USER_PATHS = NO;
				CLANG_ANALYZER_NONNULL = YES;
				CLANG_ANALYZER_NUMBER_OBJECT_CONVERSION = YES_AGGRESSIVE;
				CLANG_CXX_LANGUAGE_STANDARD = "gnu++17";
				CLANG_ENABLE_MODULES = YES;
				CLANG_ENABLE_OBJC_ARC = YES;
				CLANG_ENABLE_OBJC_WEAK = YES;
				CLANG_WARN_BLOCK_CAPTURE_AUTORELEASING = YES;
				CLANG_WARN_BOOL_CONVERSION = YES;
				CLANG_WARN_COMMA = YES;
				CLANG_WARN_CONSTANT_CONVERSION = YES;
				CLANG_WARN_DEPRECATED_OBJC_IMPLEMENTATIONS = YES;
				CLANG_WARN_DIRECT_OBJC_ISA_USAGE = YES_ERROR;
				CLANG_WARN_DOCUMENTATION_COMMENTS = YES;
				CLANG_WARN_EMPTY_BODY = YES;
				CLANG_WARN_ENUM_CONVERSION = YES;
				CLANG_WARN_INFINITE_RECURSION = YES;
				CLANG_WARN_INT_CONVERSION = YES;
				CLANG_WARN_NON_LITERAL_NULL_CONVERSION = YES;
				CLANG_WARN_OBJC_IMPLICIT_RETAIN_SELF = YES;
				CLANG_WARN_OBJC_LITERAL_CONVERSION = YES;
				CLANG_WARN_OBJC_ROOT_CLASS = YES_ERROR;
				CLANG_WARN_QUOTED_INCLUDE_IN_FRAMEWORK_HEADER = YES;
				CLANG_WARN_RANGE_LOOP_ANALYSIS = YES;
				CLANG_WARN_STRICT_PROTOTYPES = YES;
				CLANG_WARN_SUSPICIOUS_MOVE = YES;
				CLANG_WARN_UNGUARDED_AVAILABILITY = YES_AGGRESSIVE;
				CLANG_WARN_UNREACHABLE_CODE = YES;
				CLANG_WARN__DUPLICATE_METHOD_MATCH = YES;
				COPY_PHASE_STRIP = NO;
				DEAD_CODE_STRIPPING = YES;
				DEBUG_INFORMATION_FORMAT = dwarf;
				ENABLE_STRICT_OBJC_MSGSEND = YES;
				ENABLE_TESTABILITY = YES;
				GCC_C_LANGUAGE_STANDARD = gnu11;
				GCC_DYNAMIC_NO_PIC = NO;
				GCC_NO_COMMON_BLOCKS = YES;
				GCC_OPTIMIZATION_LEVEL = 0;
				GCC_PREPROCESSOR_DEFINITIONS = (
					"DEBUG=1",
					"$(inherited)",
				);
				GCC_WARN_64_TO_32_BIT_CONVERSION = YES;
				GCC_WARN_ABOUT_RETURN_TYPE = YES_ERROR;
				GCC_WARN_UNDECLARED_SELECTOR = YES;
				GCC_WARN_UNINITIALIZED_AUTOS = YES_AGGRESSIVE;
				GCC_WARN_UNUSED_FUNCTION = YES;
				GCC_WARN_UNUSED_VARIABLE = YES;
				MTL_ENABLE_DEBUG_INFO = INCLUDE_SOURCE;
				MTL_FAST_MATH = YES;
				ONLY_ACTIVE_ARCH = YES;
				SWIFT_ACTIVE_COMPILATION_CONDITIONS = DEBUG;
				SWIFT_OPTIMIZATION_LEVEL = "-Onone";
			};
			name = Debug;
		};
		00E5402327F3CCA200CF66D5 /* Release */ = {
			isa = XCBuildConfiguration;
			buildSettings = {
				ALWAYS_SEARCH_USER_PATHS = NO;
				CLANG_ANALYZER_NONNULL = YES;
				CLANG_ANALYZER_NUMBER_OBJECT_CONVERSION = YES_AGGRESSIVE;
				CLANG_CXX_LANGUAGE_STANDARD = "gnu++17";
				CLANG_ENABLE_MODULES = YES;
				CLANG_ENABLE_OBJC_ARC = YES;
				CLANG_ENABLE_OBJC_WEAK = YES;
				CLANG_WARN_BLOCK_CAPTURE_AUTORELEASING = YES;
				CLANG_WARN_BOOL_CONVERSION = YES;
				CLANG_WARN_COMMA = YES;
				CLANG_WARN_CONSTANT_CONVERSION = YES;
				CLANG_WARN_DEPRECATED_OBJC_IMPLEMENTATIONS = YES;
				CLANG_WARN_DIRECT_OBJC_ISA_USAGE = YES_ERROR;
				CLANG_WARN_DOCUMENTATION_COMMENTS = YES;
				CLANG_WARN_EMPTY_BODY = YES;
				CLANG_WARN_ENUM_CONVERSION = YES;
				CLANG_WARN_INFINITE_RECURSION = YES;
				CLANG_WARN_INT_CONVERSION = YES;
				CLANG_WARN_NON_LITERAL_NULL_CONVERSION = YES;
				CLANG_WARN_OBJC_IMPLICIT_RETAIN_SELF = YES;
				CLANG_WARN_OBJC_LITERAL_CONVERSION = YES;
				CLANG_WARN_OBJC_ROOT_CLASS = YES_ERROR;
				CLANG_WARN_QUOTED_INCLUDE_IN_FRAMEWORK_HEADER = YES;
				CLANG_WARN_RANGE_LOOP_ANALYSIS = YES;
				CLANG_WARN_STRICT_PROTOTYPES = YES;
				CLANG_WARN_SUSPICIOUS_MOVE = YES;
				CLANG_WARN_UNGUARDED_AVAILABILITY = YES_AGGRESSIVE;
				CLANG_WARN_UNREACHABLE_CODE = YES;
				CLANG_WARN__DUPLICATE_METHOD_MATCH = YES;
				COPY_PHASE_STRIP = NO;
				DEAD_CODE_STRIPPING = YES;
				DEBUG_INFORMATION_FORMAT = "dwarf-with-dsym";
				ENABLE_NS_ASSERTIONS = NO;
				ENABLE_STRICT_OBJC_MSGSEND = YES;
				GCC_C_LANGUAGE_STANDARD = gnu11;
				GCC_NO_COMMON_BLOCKS = YES;
				GCC_WARN_64_TO_32_BIT_CONVERSION = YES;
				GCC_WARN_ABOUT_RETURN_TYPE = YES_ERROR;
				GCC_WARN_UNDECLARED_SELECTOR = YES;
				GCC_WARN_UNINITIALIZED_AUTOS = YES_AGGRESSIVE;
				GCC_WARN_UNUSED_FUNCTION = YES;
				GCC_WARN_UNUSED_VARIABLE = YES;
				MTL_ENABLE_DEBUG_INFO = NO;
				MTL_FAST_MATH = YES;
				SWIFT_COMPILATION_MODE = wholemodule;
				SWIFT_OPTIMIZATION_LEVEL = "-O";
			};
			name = Release;
		};
		00E5402527F3CCA200CF66D5 /* Debug */ = {
			isa = XCBuildConfiguration;
			buildSettings = {
				ASSETCATALOG_COMPILER_APPICON_NAME = AppIcon;
				ASSETCATALOG_COMPILER_GLOBAL_ACCENT_COLOR_NAME = AccentColor;
				CODE_SIGN_ENTITLEMENTS = macOS/Samples.entitlements;
				"CODE_SIGN_IDENTITY[sdk=macosx*]" = "Apple Development";
				CODE_SIGN_STYLE = Automatic;
				CURRENT_PROJECT_VERSION = 1;
				EMBED_ASSET_PACKS_IN_PRODUCT_BUNDLE = YES;
				INFOPLIST_FILE = "$(SRCROOT)/iOS/Info.plist";
				IPHONEOS_DEPLOYMENT_TARGET = 15.0;
				"IPHONEOS_DEPLOYMENT_TARGET[sdk=macosx*]" = 15.0;
				LD_RUNPATH_SEARCH_PATHS = (
					"$(inherited)",
					"@executable_path/Frameworks",
				);
				MARKETING_VERSION = 200.1.0;
				PRODUCT_BUNDLE_IDENTIFIER = "com.esri.arcgis-swift-sdk-samples";
				PRODUCT_NAME = Samples;
				SDKROOT = iphoneos;
				SUPPORTED_PLATFORMS = "iphoneos iphonesimulator";
				SUPPORTS_MACCATALYST = YES;
				SUPPORTS_MAC_DESIGNED_FOR_IPHONE_IPAD = NO;
				SWIFT_EMIT_LOC_STRINGS = YES;
				SWIFT_VERSION = 5.0;
				TARGETED_DEVICE_FAMILY = "1,2";
			};
			name = Debug;
		};
		00E5402627F3CCA200CF66D5 /* Release */ = {
			isa = XCBuildConfiguration;
			buildSettings = {
				ASSETCATALOG_COMPILER_APPICON_NAME = AppIcon;
				ASSETCATALOG_COMPILER_GLOBAL_ACCENT_COLOR_NAME = AccentColor;
				CODE_SIGN_ENTITLEMENTS = macOS/Samples.entitlements;
				"CODE_SIGN_IDENTITY[sdk=macosx*]" = "Apple Development";
				CODE_SIGN_STYLE = Automatic;
				CURRENT_PROJECT_VERSION = 1;
				EMBED_ASSET_PACKS_IN_PRODUCT_BUNDLE = YES;
				INFOPLIST_FILE = "$(SRCROOT)/iOS/Info.plist";
				IPHONEOS_DEPLOYMENT_TARGET = 15.0;
				"IPHONEOS_DEPLOYMENT_TARGET[sdk=macosx*]" = 15.0;
				LD_RUNPATH_SEARCH_PATHS = (
					"$(inherited)",
					"@executable_path/Frameworks",
				);
				MARKETING_VERSION = 200.1.0;
				PRODUCT_BUNDLE_IDENTIFIER = "com.esri.arcgis-swift-sdk-samples";
				PRODUCT_NAME = Samples;
				SDKROOT = iphoneos;
				SUPPORTED_PLATFORMS = "iphoneos iphonesimulator";
				SUPPORTS_MACCATALYST = YES;
				SUPPORTS_MAC_DESIGNED_FOR_IPHONE_IPAD = NO;
				SWIFT_EMIT_LOC_STRINGS = YES;
				SWIFT_VERSION = 5.0;
				TARGETED_DEVICE_FAMILY = "1,2";
				VALIDATE_PRODUCT = YES;
			};
			name = Release;
		};
/* End XCBuildConfiguration section */

/* Begin XCConfigurationList section */
		00E5400A27F3CCA100CF66D5 /* Build configuration list for PBXProject "Samples" */ = {
			isa = XCConfigurationList;
			buildConfigurations = (
				00E5402227F3CCA200CF66D5 /* Debug */,
				00E5402327F3CCA200CF66D5 /* Release */,
			);
			defaultConfigurationIsVisible = 0;
			defaultConfigurationName = Release;
		};
		00E5402427F3CCA200CF66D5 /* Build configuration list for PBXNativeTarget "Samples" */ = {
			isa = XCConfigurationList;
			buildConfigurations = (
				00E5402527F3CCA200CF66D5 /* Debug */,
				00E5402627F3CCA200CF66D5 /* Release */,
			);
			defaultConfigurationIsVisible = 0;
			defaultConfigurationName = Release;
		};
/* End XCConfigurationList section */

/* Begin XCRemoteSwiftPackageReference section */
		00C43AEB2947DC350099AE34 /* XCRemoteSwiftPackageReference "arcgis-maps-sdk-swift-toolkit" */ = {
			isa = XCRemoteSwiftPackageReference;
			repositoryURL = "https://github.com/Esri/arcgis-maps-sdk-swift-toolkit/";
			requirement = {
				kind = upToNextMinorVersion;
				minimumVersion = "200.1.0";
			};
		};
/* End XCRemoteSwiftPackageReference section */

/* Begin XCSwiftPackageProductDependency section */
		00C43AEC2947DC350099AE34 /* ArcGISToolkit */ = {
			isa = XCSwiftPackageProductDependency;
			package = 00C43AEB2947DC350099AE34 /* XCRemoteSwiftPackageReference "arcgis-maps-sdk-swift-toolkit" */;
			productName = ArcGISToolkit;
		};
/* End XCSwiftPackageProductDependency section */
	};
	rootObject = 00E5400727F3CCA100CF66D5 /* Project object */;
}<|MERGE_RESOLUTION|>--- conflicted
+++ resolved
@@ -83,7 +83,6 @@
 		4D2ADC5A29C4F612003B367F /* ChangeMapViewBackgroundView.swift in Sources */ = {isa = PBXBuildFile; fileRef = 4D2ADC5529C4F612003B367F /* ChangeMapViewBackgroundView.swift */; };
 		4D2ADC5D29C4F612003B367F /* ChangeMapViewBackgroundView.SettingsView.swift in Sources */ = {isa = PBXBuildFile; fileRef = 4D2ADC5829C4F612003B367F /* ChangeMapViewBackgroundView.SettingsView.swift */; };
 		4D2ADC6229C5071C003B367F /* ChangeMapViewBackgroundView.Model.swift in Sources */ = {isa = PBXBuildFile; fileRef = 4D2ADC6129C5071C003B367F /* ChangeMapViewBackgroundView.Model.swift */; };
-		4D2ADC6329C5088E003B367F /* ChangeMapViewBackgroundView.Model.swift in Copy Source Code Files */ = {isa = PBXBuildFile; fileRef = 4D2ADC6129C5071C003B367F /* ChangeMapViewBackgroundView.Model.swift */; };
 		4D2ADC6729C50BD6003B367F /* AddDynamicEntityLayerView.Model.swift in Sources */ = {isa = PBXBuildFile; fileRef = 4D2ADC6629C50BD6003B367F /* AddDynamicEntityLayerView.Model.swift */; };
 		4D2ADC6929C50C4C003B367F /* AddDynamicEntityLayerView.SettingsView.swift in Sources */ = {isa = PBXBuildFile; fileRef = 4D2ADC6829C50C4C003B367F /* AddDynamicEntityLayerView.SettingsView.swift */; };
 		4D2ADC6A29C50D91003B367F /* AddDynamicEntityLayerView.Model.swift in Copy Source Code Files */ = {isa = PBXBuildFile; fileRef = 4D2ADC6629C50BD6003B367F /* AddDynamicEntityLayerView.Model.swift */; };
@@ -188,13 +187,9 @@
 			dstPath = "";
 			dstSubfolderSpec = 7;
 			files = (
-<<<<<<< HEAD
 				4D126D7329CA1EFD00CFB7A7 /* DisplayDeviceLocationWithNMEADataSourcesView.swift in Copy Source Code Files */,
 				4D126D7429CA1EFD00CFB7A7 /* SimulatedNMEADataSource.swift in Copy Source Code Files */,
-				4D2ADC6329C5088E003B367F /* ChangeMapViewBackgroundView.Model.swift in Copy Source Code Files */,
-=======
 				1C9B74DE29DB56860038B06F /* ChangeCameraControllerView.swift in Copy Source Code Files */,
->>>>>>> 777bc70b
 				1C965C3929DB9176002F8536 /* ShowRealisticLightAndShadowsView.swift in Copy Source Code Files */,
 				883C121729C914E100062FF9 /* DownloadPreplannedMapAreaView.MapPicker.swift in Copy Source Code Files */,
 				883C121829C914E100062FF9 /* DownloadPreplannedMapAreaView.Model.swift in Copy Source Code Files */,
@@ -953,12 +948,9 @@
 				KnownAssetTags = (
 					AddFeatureLayers,
 					AddRasterFromFile,
-<<<<<<< HEAD
+					ChangeCameraController,
 					DisplayDeviceLocationWithNMEADataSources,
 					DisplayDeviceLocationWithNmeaDataSources,
-=======
-					ChangeCameraController,
->>>>>>> 777bc70b
 					DisplayMapFromMobileMapPackage,
 				);
 				LastSwiftUpdateCheck = 1330;
@@ -1369,7 +1361,7 @@
 			repositoryURL = "https://github.com/Esri/arcgis-maps-sdk-swift-toolkit/";
 			requirement = {
 				kind = upToNextMinorVersion;
-				minimumVersion = "200.1.0";
+				minimumVersion = 200.1.0;
 			};
 		};
 /* End XCRemoteSwiftPackageReference section */
