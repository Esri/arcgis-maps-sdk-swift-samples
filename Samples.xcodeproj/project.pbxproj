// !$*UTF8*$!
{
	archiveVersion = 1;
	classes = {
	};
	objectVersion = 55;
	objects = {

/* Begin PBXBuildFile section */
		0005580A2817C51E00224BC6 /* SampleDetailView.swift in Sources */ = {isa = PBXBuildFile; fileRef = 000558092817C51E00224BC6 /* SampleDetailView.swift */; };
		0005580C28185C0600224BC6 /* SampleList.swift in Sources */ = {isa = PBXBuildFile; fileRef = 0005580B28185C0600224BC6 /* SampleList.swift */; };
		00181B462846AD7100654571 /* View+Alert.swift in Sources */ = {isa = PBXBuildFile; fileRef = 00181B452846AD7100654571 /* View+Alert.swift */; };
		001C6DE127FE8A9400D472C2 /* AppSecrets.swift.masque in Sources */ = {isa = PBXBuildFile; fileRef = 001C6DD827FE585A00D472C2 /* AppSecrets.swift.masque */; };
		0074ABBF28174BCF0037244A /* DisplayMapView.swift in Sources */ = {isa = PBXBuildFile; fileRef = 0074ABBE28174BCF0037244A /* DisplayMapView.swift */; };
		0074ABC428174F430037244A /* Sample.swift in Sources */ = {isa = PBXBuildFile; fileRef = 0074ABC128174F430037244A /* Sample.swift */; };
		0074ABCD2817BCC30037244A /* SamplesApp+Samples.swift.tache in Sources */ = {isa = PBXBuildFile; fileRef = 0074ABCA2817B8DB0037244A /* SamplesApp+Samples.swift.tache */; };
		00B04273282EC59E0072E1B4 /* AboutView.swift in Sources */ = {isa = PBXBuildFile; fileRef = 00B04272282EC59E0072E1B4 /* AboutView.swift */; };
		00B042E1282ED6F50072E1B4 /* ArcGISToolkit in Frameworks */ = {isa = PBXBuildFile; productRef = 00B042E0282ED6F50072E1B4 /* ArcGISToolkit */; };
		00B042E2282ED77E0072E1B4 /* arcgis-runtime-toolkit-swift in Embed Frameworks */ = {isa = PBXBuildFile; fileRef = 00B042DE282ED6E80072E1B4 /* arcgis-runtime-toolkit-swift */; };
		00B042E8282EDC690072E1B4 /* SetBasemapView.swift in Sources */ = {isa = PBXBuildFile; fileRef = 00B042E5282EDC690072E1B4 /* SetBasemapView.swift */; };
		00B04FB5283EEBA80026C882 /* DisplayOverviewMapView.swift in Sources */ = {isa = PBXBuildFile; fileRef = 00B04FB4283EEBA80026C882 /* DisplayOverviewMapView.swift */; };
		00CB9138284814A4005C2C5D /* SearchWithGeocodeView.swift in Sources */ = {isa = PBXBuildFile; fileRef = 00CB9137284814A4005C2C5D /* SearchWithGeocodeView.swift */; };
		00CCB8A5285BAF8700BBAB70 /* OnDemandResource.swift in Sources */ = {isa = PBXBuildFile; fileRef = 00CCB8A4285BAF8700BBAB70 /* OnDemandResource.swift */; };
		00D4EF802863842100B9CC30 /* DisplayFeatureLayersView.swift in Sources */ = {isa = PBXBuildFile; fileRef = 00D4EF7F2863842100B9CC30 /* DisplayFeatureLayersView.swift */; };
		00D4EF9028638BF100B9CC30 /* LA_Trails.geodatabase in Resources */ = {isa = PBXBuildFile; fileRef = 00D4EF8228638BF100B9CC30 /* LA_Trails.geodatabase */; settings = {ASSET_TAGS = (DisplayFeatureLayers, ); }; };
		00D4EF9A28638BF100B9CC30 /* AuroraCO.gpkg in Resources */ = {isa = PBXBuildFile; fileRef = 00D4EF8F28638BF100B9CC30 /* AuroraCO.gpkg */; settings = {ASSET_TAGS = (DisplayFeatureLayers, ); }; };
		00D4EFB12863CE6300B9CC30 /* ScottishWildlifeTrust_reserves in Resources */ = {isa = PBXBuildFile; fileRef = 00D4EFB02863CE6300B9CC30 /* ScottishWildlifeTrust_reserves */; settings = {ASSET_TAGS = (DisplayFeatureLayers, ); }; };
		00E5401C27F3CCA200CF66D5 /* SamplesApp.swift in Sources */ = {isa = PBXBuildFile; fileRef = 00E5400C27F3CCA100CF66D5 /* SamplesApp.swift */; };
		00E5401E27F3CCA200CF66D5 /* ContentView.swift in Sources */ = {isa = PBXBuildFile; fileRef = 00E5400D27F3CCA100CF66D5 /* ContentView.swift */; };
		00E5402027F3CCA200CF66D5 /* Assets.xcassets in Resources */ = {isa = PBXBuildFile; fileRef = 00E5400E27F3CCA200CF66D5 /* Assets.xcassets */; };
		E000E763286A0B18005D87C5 /* CutGeometryView.swift in Sources */ = {isa = PBXBuildFile; fileRef = E000E762286A0B18005D87C5 /* CutGeometryView.swift */; };
		E004A6C128414332002A1FE6 /* SetViewpointRotationView.swift in Sources */ = {isa = PBXBuildFile; fileRef = E004A6BD28414332002A1FE6 /* SetViewpointRotationView.swift */; };
		E004A6DC28465C70002A1FE6 /* DisplaySceneView.swift in Sources */ = {isa = PBXBuildFile; fileRef = E004A6D828465C70002A1FE6 /* DisplaySceneView.swift */; };
		E004A6E028466279002A1FE6 /* ShowCalloutView.swift in Sources */ = {isa = PBXBuildFile; fileRef = E004A6DF28466279002A1FE6 /* ShowCalloutView.swift */; };
		E004A6E62846A61F002A1FE6 /* StyleGraphicsWithSymbolsView.swift in Sources */ = {isa = PBXBuildFile; fileRef = E004A6E52846A61F002A1FE6 /* StyleGraphicsWithSymbolsView.swift */; };
		E004A6E928493BCE002A1FE6 /* ShowDeviceLocationView.swift in Sources */ = {isa = PBXBuildFile; fileRef = E004A6E828493BCE002A1FE6 /* ShowDeviceLocationView.swift */; };
		E004A6ED2849556E002A1FE6 /* CreatePlanarAndGeodeticBuffersView.swift in Sources */ = {isa = PBXBuildFile; fileRef = E004A6EC2849556E002A1FE6 /* CreatePlanarAndGeodeticBuffersView.swift */; };
		E004A6F3284E4FEB002A1FE6 /* ShowResultsOfSpatialOperationsView.swift in Sources */ = {isa = PBXBuildFile; fileRef = E004A6F2284E4FEB002A1FE6 /* ShowResultsOfSpatialOperationsView.swift */; };
		E004A6F6284FA42A002A1FE6 /* SelectFeaturesInFeatureLayerView.swift in Sources */ = {isa = PBXBuildFile; fileRef = E004A6F5284FA42A002A1FE6 /* SelectFeaturesInFeatureLayerView.swift */; };
		E066DD382860AB28004D3D5B /* StyleGraphicsWithRendererView.swift in Sources */ = {isa = PBXBuildFile; fileRef = E066DD372860AB28004D3D5B /* StyleGraphicsWithRendererView.swift */; };
		E066DD4028610F55004D3D5B /* AddSceneLayerFromServiceView.swift in Sources */ = {isa = PBXBuildFile; fileRef = E066DD3F28610F55004D3D5B /* AddSceneLayerFromServiceView.swift */; };
		E088E1572862579D00413100 /* SetSurfacePlacementModeView.swift in Sources */ = {isa = PBXBuildFile; fileRef = E088E1562862579D00413100 /* SetSurfacePlacementModeView.swift */; };
		E0EA0B772866390E00C9621D /* ProjectView.swift in Sources */ = {isa = PBXBuildFile; fileRef = E0EA0B762866390E00C9621D /* ProjectView.swift */; };
/* End PBXBuildFile section */

/* Begin PBXBuildRule section */
		0074ABCC2817B8E60037244A /* PBXBuildRule */ = {
			isa = PBXBuildRule;
			compilerSpec = com.apple.compilers.proxy.script;
			filePatterns = "*.tache";
			fileType = pattern.proxy;
			inputFiles = (
				"$(SRCROOT)/Shared/Samples/",
			);
			isEditable = 1;
			name = "Generate Sample Initializers from Source Code Files";
			outputFiles = (
				"$(DERIVED_FILE_DIR)/$(INPUT_FILE_BASE)",
			);
			runOncePerArchitecture = 0;
			script = "xcrun --sdk macosx swift \"${SRCROOT}/Scripts/GenerateSampleViewSourceCode.swift\" \"${SCRIPT_INPUT_FILE_0}\" \"${INPUT_FILE_PATH}\" \"${SCRIPT_OUTPUT_FILE_0}\" \n";
		};
		0083586F27FE3BCF00192A15 /* PBXBuildRule */ = {
			isa = PBXBuildRule;
			compilerSpec = com.apple.compilers.proxy.script;
			filePatterns = "*.masque";
			fileType = pattern.proxy;
			inputFiles = (
				"$(SRCROOT)/.secrets",
			);
			isEditable = 1;
			name = "Generate Swift Code from Secrets";
			outputFiles = (
				"$(DERIVED_FILE_DIR)/$(INPUT_FILE_BASE)",
			);
			runOncePerArchitecture = 0;
			script = "\"${SRCROOT}/Scripts/masquerade\" -i \"${INPUT_FILE_PATH}\" -o \"${SCRIPT_OUTPUT_FILE_0}\" -s \"${SCRIPT_INPUT_FILE_0}\" -f\n";
		};
/* End PBXBuildRule section */

/* Begin PBXCopyFilesBuildPhase section */
		00144B5E280634840090DD5D /* Embed Frameworks */ = {
			isa = PBXCopyFilesBuildPhase;
			buildActionMask = 2147483647;
			dstPath = "";
			dstSubfolderSpec = 10;
			files = (
				00B042E2282ED77E0072E1B4 /* arcgis-runtime-toolkit-swift in Embed Frameworks */,
			);
			name = "Embed Frameworks";
			runOnlyForDeploymentPostprocessing = 0;
		};
/* End PBXCopyFilesBuildPhase section */

/* Begin PBXFileReference section */
		000558092817C51E00224BC6 /* SampleDetailView.swift */ = {isa = PBXFileReference; lastKnownFileType = sourcecode.swift; path = SampleDetailView.swift; sourceTree = "<group>"; };
		0005580B28185C0600224BC6 /* SampleList.swift */ = {isa = PBXFileReference; lastKnownFileType = sourcecode.swift; path = SampleList.swift; sourceTree = "<group>"; };
		00181B452846AD7100654571 /* View+Alert.swift */ = {isa = PBXFileReference; lastKnownFileType = sourcecode.swift; path = "View+Alert.swift"; sourceTree = "<group>"; };
		001C6DD827FE585A00D472C2 /* AppSecrets.swift.masque */ = {isa = PBXFileReference; fileEncoding = 4; lastKnownFileType = text; path = AppSecrets.swift.masque; sourceTree = "<group>"; };
		003D7C342821EBCC009DDFD2 /* masquerade */ = {isa = PBXFileReference; lastKnownFileType = text; path = masquerade; sourceTree = "<group>"; };
		003D7C352821EBCC009DDFD2 /* GenerateSampleViewSourceCode.swift */ = {isa = PBXFileReference; lastKnownFileType = sourcecode.swift; path = GenerateSampleViewSourceCode.swift; sourceTree = "<group>"; };
		0074ABBE28174BCF0037244A /* DisplayMapView.swift */ = {isa = PBXFileReference; lastKnownFileType = sourcecode.swift; path = DisplayMapView.swift; sourceTree = "<group>"; };
		0074ABC128174F430037244A /* Sample.swift */ = {isa = PBXFileReference; fileEncoding = 4; lastKnownFileType = sourcecode.swift; path = Sample.swift; sourceTree = "<group>"; };
		0074ABCA2817B8DB0037244A /* SamplesApp+Samples.swift.tache */ = {isa = PBXFileReference; fileEncoding = 4; lastKnownFileType = text; path = "SamplesApp+Samples.swift.tache"; sourceTree = "<group>"; };
		00B04272282EC59E0072E1B4 /* AboutView.swift */ = {isa = PBXFileReference; fileEncoding = 4; lastKnownFileType = sourcecode.swift; path = AboutView.swift; sourceTree = "<group>"; };
		00B042DE282ED6E80072E1B4 /* arcgis-runtime-toolkit-swift */ = {isa = PBXFileReference; lastKnownFileType = wrapper; name = "arcgis-runtime-toolkit-swift"; path = "../arcgis-runtime-toolkit-swift"; sourceTree = "<group>"; };
		00B042E5282EDC690072E1B4 /* SetBasemapView.swift */ = {isa = PBXFileReference; fileEncoding = 4; lastKnownFileType = sourcecode.swift; path = SetBasemapView.swift; sourceTree = "<group>"; };
		00B04FB4283EEBA80026C882 /* DisplayOverviewMapView.swift */ = {isa = PBXFileReference; lastKnownFileType = sourcecode.swift; path = DisplayOverviewMapView.swift; sourceTree = "<group>"; };
		00CB9137284814A4005C2C5D /* SearchWithGeocodeView.swift */ = {isa = PBXFileReference; lastKnownFileType = sourcecode.swift; path = SearchWithGeocodeView.swift; sourceTree = "<group>"; };
		00CCB8A2285AAD7D00BBAB70 /* DowloadPortalItemData.swift */ = {isa = PBXFileReference; lastKnownFileType = sourcecode.swift; path = DowloadPortalItemData.swift; sourceTree = "<group>"; };
		00CCB8A4285BAF8700BBAB70 /* OnDemandResource.swift */ = {isa = PBXFileReference; lastKnownFileType = sourcecode.swift; path = OnDemandResource.swift; sourceTree = "<group>"; };
		00D4EF7F2863842100B9CC30 /* DisplayFeatureLayersView.swift */ = {isa = PBXFileReference; lastKnownFileType = sourcecode.swift; path = DisplayFeatureLayersView.swift; sourceTree = "<group>"; };
		00D4EF8228638BF100B9CC30 /* LA_Trails.geodatabase */ = {isa = PBXFileReference; lastKnownFileType = file; path = LA_Trails.geodatabase; sourceTree = "<group>"; };
		00D4EF8F28638BF100B9CC30 /* AuroraCO.gpkg */ = {isa = PBXFileReference; lastKnownFileType = file; path = AuroraCO.gpkg; sourceTree = "<group>"; };
		00D4EFB02863CE6300B9CC30 /* ScottishWildlifeTrust_reserves */ = {isa = PBXFileReference; lastKnownFileType = folder; path = ScottishWildlifeTrust_reserves; sourceTree = "<group>"; };
		00E5400C27F3CCA100CF66D5 /* SamplesApp.swift */ = {isa = PBXFileReference; lastKnownFileType = sourcecode.swift; path = SamplesApp.swift; sourceTree = "<group>"; };
		00E5400D27F3CCA100CF66D5 /* ContentView.swift */ = {isa = PBXFileReference; lastKnownFileType = sourcecode.swift; path = ContentView.swift; sourceTree = "<group>"; };
		00E5400E27F3CCA200CF66D5 /* Assets.xcassets */ = {isa = PBXFileReference; lastKnownFileType = folder.assetcatalog; path = Assets.xcassets; sourceTree = "<group>"; };
		00E5401327F3CCA200CF66D5 /* Samples.app */ = {isa = PBXFileReference; explicitFileType = wrapper.application; includeInIndex = 0; path = Samples.app; sourceTree = BUILT_PRODUCTS_DIR; };
		00E5402A27F775EA00CF66D5 /* Info.plist */ = {isa = PBXFileReference; lastKnownFileType = text.plist.xml; path = Info.plist; sourceTree = "<group>"; };
		E000E762286A0B18005D87C5 /* CutGeometryView.swift */ = {isa = PBXFileReference; lastKnownFileType = sourcecode.swift; path = CutGeometryView.swift; sourceTree = "<group>"; };
		E004A6BD28414332002A1FE6 /* SetViewpointRotationView.swift */ = {isa = PBXFileReference; fileEncoding = 4; lastKnownFileType = sourcecode.swift; path = SetViewpointRotationView.swift; sourceTree = "<group>"; };
		E004A6D828465C70002A1FE6 /* DisplaySceneView.swift */ = {isa = PBXFileReference; fileEncoding = 4; lastKnownFileType = sourcecode.swift; path = DisplaySceneView.swift; sourceTree = "<group>"; };
		E004A6DF28466279002A1FE6 /* ShowCalloutView.swift */ = {isa = PBXFileReference; lastKnownFileType = sourcecode.swift; path = ShowCalloutView.swift; sourceTree = "<group>"; };
		E004A6E52846A61F002A1FE6 /* StyleGraphicsWithSymbolsView.swift */ = {isa = PBXFileReference; lastKnownFileType = sourcecode.swift; path = StyleGraphicsWithSymbolsView.swift; sourceTree = "<group>"; };
		E004A6E828493BCE002A1FE6 /* ShowDeviceLocationView.swift */ = {isa = PBXFileReference; lastKnownFileType = sourcecode.swift; path = ShowDeviceLocationView.swift; sourceTree = "<group>"; };
		E004A6EC2849556E002A1FE6 /* CreatePlanarAndGeodeticBuffersView.swift */ = {isa = PBXFileReference; lastKnownFileType = sourcecode.swift; path = CreatePlanarAndGeodeticBuffersView.swift; sourceTree = "<group>"; };
		E004A6F2284E4FEB002A1FE6 /* ShowResultsOfSpatialOperationsView.swift */ = {isa = PBXFileReference; lastKnownFileType = sourcecode.swift; path = ShowResultsOfSpatialOperationsView.swift; sourceTree = "<group>"; };
		E004A6F5284FA42A002A1FE6 /* SelectFeaturesInFeatureLayerView.swift */ = {isa = PBXFileReference; lastKnownFileType = sourcecode.swift; path = SelectFeaturesInFeatureLayerView.swift; sourceTree = "<group>"; };
		E066DD372860AB28004D3D5B /* StyleGraphicsWithRendererView.swift */ = {isa = PBXFileReference; lastKnownFileType = sourcecode.swift; path = StyleGraphicsWithRendererView.swift; sourceTree = "<group>"; };
		E066DD3F28610F55004D3D5B /* AddSceneLayerFromServiceView.swift */ = {isa = PBXFileReference; lastKnownFileType = sourcecode.swift; path = AddSceneLayerFromServiceView.swift; sourceTree = "<group>"; };
		E088E1562862579D00413100 /* SetSurfacePlacementModeView.swift */ = {isa = PBXFileReference; lastKnownFileType = sourcecode.swift; path = SetSurfacePlacementModeView.swift; sourceTree = "<group>"; };
		E0EA0B762866390E00C9621D /* ProjectView.swift */ = {isa = PBXFileReference; lastKnownFileType = sourcecode.swift; path = ProjectView.swift; sourceTree = "<group>"; };
/* End PBXFileReference section */

/* Begin PBXFrameworksBuildPhase section */
		00E5401027F3CCA200CF66D5 /* Frameworks */ = {
			isa = PBXFrameworksBuildPhase;
			buildActionMask = 2147483647;
			files = (
				00B042E1282ED6F50072E1B4 /* ArcGISToolkit in Frameworks */,
			);
			runOnlyForDeploymentPostprocessing = 0;
		};
/* End PBXFrameworksBuildPhase section */

/* Begin PBXGroup section */
		0005580D281872BE00224BC6 /* Views */ = {
			isa = PBXGroup;
			children = (
				00B04272282EC59E0072E1B4 /* AboutView.swift */,
				00E5400D27F3CCA100CF66D5 /* ContentView.swift */,
				000558092817C51E00224BC6 /* SampleDetailView.swift */,
				0005580B28185C0600224BC6 /* SampleList.swift */,
			);
			path = Views;
			sourceTree = "<group>";
		};
		00181B442846AD3900654571 /* Extensions */ = {
			isa = PBXGroup;
			children = (
				00181B452846AD7100654571 /* View+Alert.swift */,
			);
			path = Extensions;
			sourceTree = "<group>";
		};
		003D7C332821EBCC009DDFD2 /* Scripts */ = {
			isa = PBXGroup;
			children = (
				003D7C342821EBCC009DDFD2 /* masquerade */,
				003D7C352821EBCC009DDFD2 /* GenerateSampleViewSourceCode.swift */,
				00CCB8A2285AAD7D00BBAB70 /* DowloadPortalItemData.swift */,
			);
			path = Scripts;
			sourceTree = "<group>";
		};
		0074ABAF281742420037244A /* Supporting Files */ = {
			isa = PBXGroup;
			children = (
				00181B442846AD3900654571 /* Extensions */,
				0074ABC028174F430037244A /* Models */,
				0005580D281872BE00224BC6 /* Views */,
			);
			path = "Supporting Files";
			sourceTree = "<group>";
		};
		0074ABB228174B830037244A /* Samples */ = {
			isa = PBXGroup;
			children = (
				E066DD3E28610F3F004D3D5B /* Add scene layer from service */,
				E004A6EB28495538002A1FE6 /* Create planar and geodetic buffers */,
<<<<<<< HEAD
				00D4EF7E2863840D00B9CC30 /* Display feature layers */,
=======
				E000E761286A0B07005D87C5 /* Cut geometry */,
>>>>>>> 17a7c832
				0074ABB328174B830037244A /* Display map */,
				00B04FB3283EEB830026C882 /* Display overview map */,
				E004A6D528465C70002A1FE6 /* Display scene */,
				E0EA0B75286638FD00C9621D /* Project */,
				00CB913628481475005C2C5D /* Search with geocode */,
				E004A6F4284FA3C5002A1FE6 /* Select features in feature layer */,
				00B042E3282EDC690072E1B4 /* Set basemap */,
				E088E1552862578800413100 /* Set surface placement mode */,
				E004A6B928414332002A1FE6 /* Set viewpoint rotation */,
				E004A6DE2846626A002A1FE6 /* Show callout */,
				E004A6E728493BBB002A1FE6 /* Show device location */,
				E004A6F1284E4F80002A1FE6 /* Show results of spatial operations */,
				E066DD362860AB0B004D3D5B /* Style graphics with renderer */,
				E004A6E42846A609002A1FE6 /* Style graphics with symbols */,
			);
			path = Samples;
			sourceTree = "<group>";
		};
		0074ABB328174B830037244A /* Display map */ = {
			isa = PBXGroup;
			children = (
				0074ABBE28174BCF0037244A /* DisplayMapView.swift */,
			);
			path = "Display map";
			sourceTree = "<group>";
		};
		0074ABC028174F430037244A /* Models */ = {
			isa = PBXGroup;
			children = (
				0074ABC128174F430037244A /* Sample.swift */,
				00CCB8A4285BAF8700BBAB70 /* OnDemandResource.swift */,
			);
			path = Models;
			sourceTree = "<group>";
		};
		00966EE62811F64D009D3DD7 /* iOS */ = {
			isa = PBXGroup;
			children = (
				00E5402A27F775EA00CF66D5 /* Info.plist */,
			);
			path = iOS;
			sourceTree = "<group>";
		};
		00B042E3282EDC690072E1B4 /* Set basemap */ = {
			isa = PBXGroup;
			children = (
				00B042E5282EDC690072E1B4 /* SetBasemapView.swift */,
			);
			path = "Set basemap";
			sourceTree = "<group>";
		};
		00B04FB3283EEB830026C882 /* Display overview map */ = {
			isa = PBXGroup;
			children = (
				00B04FB4283EEBA80026C882 /* DisplayOverviewMapView.swift */,
			);
			path = "Display overview map";
			sourceTree = "<group>";
		};
		00CB913628481475005C2C5D /* Search with geocode */ = {
			isa = PBXGroup;
			children = (
				00CB9137284814A4005C2C5D /* SearchWithGeocodeView.swift */,
			);
			path = "Search with geocode";
			sourceTree = "<group>";
		};
		00CCB8A6285D059300BBAB70 /* Portal Data */ = {
			isa = PBXGroup;
			children = (
				00D4EF8128638BF100B9CC30 /* 2b0f9e17105847809dfeb04e3cad69e0 */,
				00D4EF8328638BF100B9CC30 /* 15a7cbd3af1e47cfa5d2c6b93dc44fc2 */,
				00D4EF8E28638BF100B9CC30 /* 68ec42517cdd439e81b036210483e8e7 */,
			);
			path = "Portal Data";
			sourceTree = SOURCE_ROOT;
		};
		00D4EF7E2863840D00B9CC30 /* Display feature layers */ = {
			isa = PBXGroup;
			children = (
				00D4EF7F2863842100B9CC30 /* DisplayFeatureLayersView.swift */,
			);
			path = "Display feature layers";
			sourceTree = "<group>";
		};
		00D4EF8128638BF100B9CC30 /* 2b0f9e17105847809dfeb04e3cad69e0 */ = {
			isa = PBXGroup;
			children = (
				00D4EF8228638BF100B9CC30 /* LA_Trails.geodatabase */,
			);
			path = 2b0f9e17105847809dfeb04e3cad69e0;
			sourceTree = "<group>";
		};
		00D4EF8328638BF100B9CC30 /* 15a7cbd3af1e47cfa5d2c6b93dc44fc2 */ = {
			isa = PBXGroup;
			children = (
				00D4EFB02863CE6300B9CC30 /* ScottishWildlifeTrust_reserves */,
			);
			path = 15a7cbd3af1e47cfa5d2c6b93dc44fc2;
			sourceTree = "<group>";
		};
		00D4EF8E28638BF100B9CC30 /* 68ec42517cdd439e81b036210483e8e7 */ = {
			isa = PBXGroup;
			children = (
				00D4EF8F28638BF100B9CC30 /* AuroraCO.gpkg */,
			);
			path = 68ec42517cdd439e81b036210483e8e7;
			sourceTree = "<group>";
		};
		00E5400627F3CCA100CF66D5 = {
			isa = PBXGroup;
			children = (
				00B042DE282ED6E80072E1B4 /* arcgis-runtime-toolkit-swift */,
				00966EE62811F64D009D3DD7 /* iOS */,
				00CCB8A6285D059300BBAB70 /* Portal Data */,
				00E5401427F3CCA200CF66D5 /* Products */,
				003D7C332821EBCC009DDFD2 /* Scripts */,
				00E5400B27F3CCA100CF66D5 /* Shared */,
			);
			sourceTree = "<group>";
		};
		00E5400B27F3CCA100CF66D5 /* Shared */ = {
			isa = PBXGroup;
			children = (
				0074ABAF281742420037244A /* Supporting Files */,
				0074ABB228174B830037244A /* Samples */,
				00E5400C27F3CCA100CF66D5 /* SamplesApp.swift */,
				00E5400E27F3CCA200CF66D5 /* Assets.xcassets */,
				001C6DD827FE585A00D472C2 /* AppSecrets.swift.masque */,
				0074ABCA2817B8DB0037244A /* SamplesApp+Samples.swift.tache */,
			);
			path = Shared;
			sourceTree = "<group>";
		};
		00E5401427F3CCA200CF66D5 /* Products */ = {
			isa = PBXGroup;
			children = (
				00E5401327F3CCA200CF66D5 /* Samples.app */,
			);
			name = Products;
			sourceTree = "<group>";
		};
		E000E761286A0B07005D87C5 /* Cut geometry */ = {
			isa = PBXGroup;
			children = (
				E000E762286A0B18005D87C5 /* CutGeometryView.swift */,
			);
			path = "Cut geometry";
			sourceTree = "<group>";
		};
		E004A6B928414332002A1FE6 /* Set viewpoint rotation */ = {
			isa = PBXGroup;
			children = (
				E004A6BD28414332002A1FE6 /* SetViewpointRotationView.swift */,
			);
			path = "Set viewpoint rotation";
			sourceTree = "<group>";
		};
		E004A6D528465C70002A1FE6 /* Display scene */ = {
			isa = PBXGroup;
			children = (
				E004A6D828465C70002A1FE6 /* DisplaySceneView.swift */,
			);
			path = "Display scene";
			sourceTree = "<group>";
		};
		E004A6DE2846626A002A1FE6 /* Show callout */ = {
			isa = PBXGroup;
			children = (
				E004A6DF28466279002A1FE6 /* ShowCalloutView.swift */,
			);
			path = "Show callout";
			sourceTree = "<group>";
		};
		E004A6E42846A609002A1FE6 /* Style graphics with symbols */ = {
			isa = PBXGroup;
			children = (
				E004A6E52846A61F002A1FE6 /* StyleGraphicsWithSymbolsView.swift */,
			);
			path = "Style graphics with symbols";
			sourceTree = "<group>";
		};
		E004A6E728493BBB002A1FE6 /* Show device location */ = {
			isa = PBXGroup;
			children = (
				E004A6E828493BCE002A1FE6 /* ShowDeviceLocationView.swift */,
			);
			path = "Show device location";
			sourceTree = "<group>";
		};
		E004A6EB28495538002A1FE6 /* Create planar and geodetic buffers */ = {
			isa = PBXGroup;
			children = (
				E004A6EC2849556E002A1FE6 /* CreatePlanarAndGeodeticBuffersView.swift */,
			);
			path = "Create planar and geodetic buffers";
			sourceTree = "<group>";
		};
		E004A6F1284E4F80002A1FE6 /* Show results of spatial operations */ = {
			isa = PBXGroup;
			children = (
				E004A6F2284E4FEB002A1FE6 /* ShowResultsOfSpatialOperationsView.swift */,
			);
			path = "Show results of spatial operations";
			sourceTree = "<group>";
		};
		E004A6F4284FA3C5002A1FE6 /* Select features in feature layer */ = {
			isa = PBXGroup;
			children = (
				E004A6F5284FA42A002A1FE6 /* SelectFeaturesInFeatureLayerView.swift */,
			);
			path = "Select features in feature layer";
			sourceTree = "<group>";
		};
		E066DD362860AB0B004D3D5B /* Style graphics with renderer */ = {
			isa = PBXGroup;
			children = (
				E066DD372860AB28004D3D5B /* StyleGraphicsWithRendererView.swift */,
			);
			path = "Style graphics with renderer";
			sourceTree = "<group>";
		};
		E066DD3E28610F3F004D3D5B /* Add scene layer from service */ = {
			isa = PBXGroup;
			children = (
				E066DD3F28610F55004D3D5B /* AddSceneLayerFromServiceView.swift */,
			);
			path = "Add scene layer from service";
			sourceTree = "<group>";
		};
		E088E1552862578800413100 /* Set surface placement mode */ = {
			isa = PBXGroup;
			children = (
				E088E1562862579D00413100 /* SetSurfacePlacementModeView.swift */,
			);
			path = "Set surface placement mode";
			sourceTree = "<group>";
		};
		E0EA0B75286638FD00C9621D /* Project */ = {
			isa = PBXGroup;
			children = (
				E0EA0B762866390E00C9621D /* ProjectView.swift */,
			);
			path = Project;
			sourceTree = "<group>";
		};
/* End PBXGroup section */

/* Begin PBXNativeTarget section */
		00E5401227F3CCA200CF66D5 /* Samples (iOS) */ = {
			isa = PBXNativeTarget;
			buildConfigurationList = 00E5402427F3CCA200CF66D5 /* Build configuration list for PBXNativeTarget "Samples (iOS)" */;
			buildPhases = (
				001C6DDC27FE5CE800D472C2 /* Create .secrets File If It Does Not Exist */,
				00CCB8A3285BA2FD00BBAB70 /* Download Portal Item Data */,
				00E5402B27F77A5A00CF66D5 /* Lint Sources */,
				00E5400F27F3CCA200CF66D5 /* Sources */,
				00E5401027F3CCA200CF66D5 /* Frameworks */,
				00E5401127F3CCA200CF66D5 /* Resources */,
				00144B5E280634840090DD5D /* Embed Frameworks */,
			);
			buildRules = (
				0083586F27FE3BCF00192A15 /* PBXBuildRule */,
				0074ABCC2817B8E60037244A /* PBXBuildRule */,
			);
			dependencies = (
			);
			name = "Samples (iOS)";
			packageProductDependencies = (
				00B042E0282ED6F50072E1B4 /* ArcGISToolkit */,
			);
			productName = "arcgis-swift-sdk-samples (iOS)";
			productReference = 00E5401327F3CCA200CF66D5 /* Samples.app */;
			productType = "com.apple.product-type.application";
		};
/* End PBXNativeTarget section */

/* Begin PBXProject section */
		00E5400727F3CCA100CF66D5 /* Project object */ = {
			isa = PBXProject;
			attributes = {
				BuildIndependentTargetsInParallel = 1;
				KnownAssetTags = (
					DisplayFeatureLayers,
				);
				LastSwiftUpdateCheck = 1330;
				LastUpgradeCheck = 1330;
				ORGANIZATIONNAME = Esri;
				TargetAttributes = {
					00E5401227F3CCA200CF66D5 = {
						CreatedOnToolsVersion = 13.3;
					};
				};
			};
			buildConfigurationList = 00E5400A27F3CCA100CF66D5 /* Build configuration list for PBXProject "Samples" */;
			compatibilityVersion = "Xcode 13.0";
			developmentRegion = en;
			hasScannedForEncodings = 0;
			knownRegions = (
				en,
				Base,
			);
			mainGroup = 00E5400627F3CCA100CF66D5;
			productRefGroup = 00E5401427F3CCA200CF66D5 /* Products */;
			projectDirPath = "";
			projectRoot = "";
			targets = (
				00E5401227F3CCA200CF66D5 /* Samples (iOS) */,
			);
		};
/* End PBXProject section */

/* Begin PBXResourcesBuildPhase section */
		00E5401127F3CCA200CF66D5 /* Resources */ = {
			isa = PBXResourcesBuildPhase;
			buildActionMask = 2147483647;
			files = (
				00D4EF9028638BF100B9CC30 /* LA_Trails.geodatabase in Resources */,
				00D4EF9A28638BF100B9CC30 /* AuroraCO.gpkg in Resources */,
				00E5402027F3CCA200CF66D5 /* Assets.xcassets in Resources */,
				00D4EFB12863CE6300B9CC30 /* ScottishWildlifeTrust_reserves in Resources */,
			);
			runOnlyForDeploymentPostprocessing = 0;
		};
/* End PBXResourcesBuildPhase section */

/* Begin PBXShellScriptBuildPhase section */
		001C6DDC27FE5CE800D472C2 /* Create .secrets File If It Does Not Exist */ = {
			isa = PBXShellScriptBuildPhase;
			alwaysOutOfDate = 1;
			buildActionMask = 2147483647;
			files = (
			);
			inputFileListPaths = (
			);
			inputPaths = (
			);
			name = "Create .secrets File If It Does Not Exist";
			outputFileListPaths = (
			);
			outputPaths = (
				"$(SRCROOT)/.secrets",
			);
			runOnlyForDeploymentPostprocessing = 0;
			shellPath = /bin/sh;
			shellScript = "if [ ! -e \"$SRCROOT/.secrets\" ]\nthen\n    touch \"$SRCROOT/.secrets\"\nfi\n";
		};
		00CCB8A3285BA2FD00BBAB70 /* Download Portal Item Data */ = {
			isa = PBXShellScriptBuildPhase;
			alwaysOutOfDate = 1;
			buildActionMask = 2147483647;
			files = (
			);
			inputFileListPaths = (
			);
			inputPaths = (
			);
			name = "Download Portal Item Data";
			outputFileListPaths = (
			);
			outputPaths = (
			);
			runOnlyForDeploymentPostprocessing = 0;
			shellPath = /bin/sh;
			shellScript = "SAMPLES_DIRECTORY=\"${SRCROOT}/Shared/Samples\"\nDOWNLOAD_DIRECTORY=\"${SRCROOT}/Portal Data\"\nxcrun --sdk macosx swift \"${SRCROOT}/Scripts/DowloadPortalItemData.swift\" \"$SAMPLES_DIRECTORY\" \"$DOWNLOAD_DIRECTORY\"\n";
		};
		00E5402B27F77A5A00CF66D5 /* Lint Sources */ = {
			isa = PBXShellScriptBuildPhase;
			buildActionMask = 2147483647;
			files = (
			);
			inputFileListPaths = (
			);
			inputPaths = (
			);
			name = "Lint Sources";
			outputFileListPaths = (
			);
			outputPaths = (
			);
			runOnlyForDeploymentPostprocessing = 0;
			shellPath = /bin/sh;
			shellScript = "if which swiftlint > /dev/null; then\n  swiftlint\nelse\n  echo \"warning: SwiftLint not installed, download from https://github.com/realm/SwiftLint\"\nfi\n";
		};
/* End PBXShellScriptBuildPhase section */

/* Begin PBXSourcesBuildPhase section */
		00E5400F27F3CCA200CF66D5 /* Sources */ = {
			isa = PBXSourcesBuildPhase;
			buildActionMask = 2147483647;
			files = (
				E004A6E928493BCE002A1FE6 /* ShowDeviceLocationView.swift in Sources */,
				0005580C28185C0600224BC6 /* SampleList.swift in Sources */,
				E004A6E028466279002A1FE6 /* ShowCalloutView.swift in Sources */,
				E000E763286A0B18005D87C5 /* CutGeometryView.swift in Sources */,
				001C6DE127FE8A9400D472C2 /* AppSecrets.swift.masque in Sources */,
				00CCB8A5285BAF8700BBAB70 /* OnDemandResource.swift in Sources */,
				E004A6ED2849556E002A1FE6 /* CreatePlanarAndGeodeticBuffersView.swift in Sources */,
				00181B462846AD7100654571 /* View+Alert.swift in Sources */,
				E0EA0B772866390E00C9621D /* ProjectView.swift in Sources */,
				0005580A2817C51E00224BC6 /* SampleDetailView.swift in Sources */,
				0074ABCD2817BCC30037244A /* SamplesApp+Samples.swift.tache in Sources */,
				E004A6F3284E4FEB002A1FE6 /* ShowResultsOfSpatialOperationsView.swift in Sources */,
				00B04273282EC59E0072E1B4 /* AboutView.swift in Sources */,
				E088E1572862579D00413100 /* SetSurfacePlacementModeView.swift in Sources */,
				E004A6C128414332002A1FE6 /* SetViewpointRotationView.swift in Sources */,
				00E5401E27F3CCA200CF66D5 /* ContentView.swift in Sources */,
				E066DD382860AB28004D3D5B /* StyleGraphicsWithRendererView.swift in Sources */,
				00B04FB5283EEBA80026C882 /* DisplayOverviewMapView.swift in Sources */,
				0074ABBF28174BCF0037244A /* DisplayMapView.swift in Sources */,
				00D4EF802863842100B9CC30 /* DisplayFeatureLayersView.swift in Sources */,
				E004A6DC28465C70002A1FE6 /* DisplaySceneView.swift in Sources */,
				E004A6F6284FA42A002A1FE6 /* SelectFeaturesInFeatureLayerView.swift in Sources */,
				00B042E8282EDC690072E1B4 /* SetBasemapView.swift in Sources */,
				E004A6E62846A61F002A1FE6 /* StyleGraphicsWithSymbolsView.swift in Sources */,
				0074ABC428174F430037244A /* Sample.swift in Sources */,
				00CB9138284814A4005C2C5D /* SearchWithGeocodeView.swift in Sources */,
				00E5401C27F3CCA200CF66D5 /* SamplesApp.swift in Sources */,
				E066DD4028610F55004D3D5B /* AddSceneLayerFromServiceView.swift in Sources */,
			);
			runOnlyForDeploymentPostprocessing = 0;
		};
/* End PBXSourcesBuildPhase section */

/* Begin XCBuildConfiguration section */
		00E5402227F3CCA200CF66D5 /* Debug */ = {
			isa = XCBuildConfiguration;
			buildSettings = {
				ALWAYS_SEARCH_USER_PATHS = NO;
				CLANG_ANALYZER_NONNULL = YES;
				CLANG_ANALYZER_NUMBER_OBJECT_CONVERSION = YES_AGGRESSIVE;
				CLANG_CXX_LANGUAGE_STANDARD = "gnu++17";
				CLANG_ENABLE_MODULES = YES;
				CLANG_ENABLE_OBJC_ARC = YES;
				CLANG_ENABLE_OBJC_WEAK = YES;
				CLANG_WARN_BLOCK_CAPTURE_AUTORELEASING = YES;
				CLANG_WARN_BOOL_CONVERSION = YES;
				CLANG_WARN_COMMA = YES;
				CLANG_WARN_CONSTANT_CONVERSION = YES;
				CLANG_WARN_DEPRECATED_OBJC_IMPLEMENTATIONS = YES;
				CLANG_WARN_DIRECT_OBJC_ISA_USAGE = YES_ERROR;
				CLANG_WARN_DOCUMENTATION_COMMENTS = YES;
				CLANG_WARN_EMPTY_BODY = YES;
				CLANG_WARN_ENUM_CONVERSION = YES;
				CLANG_WARN_INFINITE_RECURSION = YES;
				CLANG_WARN_INT_CONVERSION = YES;
				CLANG_WARN_NON_LITERAL_NULL_CONVERSION = YES;
				CLANG_WARN_OBJC_IMPLICIT_RETAIN_SELF = YES;
				CLANG_WARN_OBJC_LITERAL_CONVERSION = YES;
				CLANG_WARN_OBJC_ROOT_CLASS = YES_ERROR;
				CLANG_WARN_QUOTED_INCLUDE_IN_FRAMEWORK_HEADER = YES;
				CLANG_WARN_RANGE_LOOP_ANALYSIS = YES;
				CLANG_WARN_STRICT_PROTOTYPES = YES;
				CLANG_WARN_SUSPICIOUS_MOVE = YES;
				CLANG_WARN_UNGUARDED_AVAILABILITY = YES_AGGRESSIVE;
				CLANG_WARN_UNREACHABLE_CODE = YES;
				CLANG_WARN__DUPLICATE_METHOD_MATCH = YES;
				COPY_PHASE_STRIP = NO;
				DEBUG_INFORMATION_FORMAT = dwarf;
				ENABLE_STRICT_OBJC_MSGSEND = YES;
				ENABLE_TESTABILITY = YES;
				GCC_C_LANGUAGE_STANDARD = gnu11;
				GCC_DYNAMIC_NO_PIC = NO;
				GCC_NO_COMMON_BLOCKS = YES;
				GCC_OPTIMIZATION_LEVEL = 0;
				GCC_PREPROCESSOR_DEFINITIONS = (
					"DEBUG=1",
					"$(inherited)",
				);
				GCC_WARN_64_TO_32_BIT_CONVERSION = YES;
				GCC_WARN_ABOUT_RETURN_TYPE = YES_ERROR;
				GCC_WARN_UNDECLARED_SELECTOR = YES;
				GCC_WARN_UNINITIALIZED_AUTOS = YES_AGGRESSIVE;
				GCC_WARN_UNUSED_FUNCTION = YES;
				GCC_WARN_UNUSED_VARIABLE = YES;
				MTL_ENABLE_DEBUG_INFO = INCLUDE_SOURCE;
				MTL_FAST_MATH = YES;
				ONLY_ACTIVE_ARCH = YES;
				SWIFT_ACTIVE_COMPILATION_CONDITIONS = DEBUG;
				SWIFT_OPTIMIZATION_LEVEL = "-Onone";
			};
			name = Debug;
		};
		00E5402327F3CCA200CF66D5 /* Release */ = {
			isa = XCBuildConfiguration;
			buildSettings = {
				ALWAYS_SEARCH_USER_PATHS = NO;
				CLANG_ANALYZER_NONNULL = YES;
				CLANG_ANALYZER_NUMBER_OBJECT_CONVERSION = YES_AGGRESSIVE;
				CLANG_CXX_LANGUAGE_STANDARD = "gnu++17";
				CLANG_ENABLE_MODULES = YES;
				CLANG_ENABLE_OBJC_ARC = YES;
				CLANG_ENABLE_OBJC_WEAK = YES;
				CLANG_WARN_BLOCK_CAPTURE_AUTORELEASING = YES;
				CLANG_WARN_BOOL_CONVERSION = YES;
				CLANG_WARN_COMMA = YES;
				CLANG_WARN_CONSTANT_CONVERSION = YES;
				CLANG_WARN_DEPRECATED_OBJC_IMPLEMENTATIONS = YES;
				CLANG_WARN_DIRECT_OBJC_ISA_USAGE = YES_ERROR;
				CLANG_WARN_DOCUMENTATION_COMMENTS = YES;
				CLANG_WARN_EMPTY_BODY = YES;
				CLANG_WARN_ENUM_CONVERSION = YES;
				CLANG_WARN_INFINITE_RECURSION = YES;
				CLANG_WARN_INT_CONVERSION = YES;
				CLANG_WARN_NON_LITERAL_NULL_CONVERSION = YES;
				CLANG_WARN_OBJC_IMPLICIT_RETAIN_SELF = YES;
				CLANG_WARN_OBJC_LITERAL_CONVERSION = YES;
				CLANG_WARN_OBJC_ROOT_CLASS = YES_ERROR;
				CLANG_WARN_QUOTED_INCLUDE_IN_FRAMEWORK_HEADER = YES;
				CLANG_WARN_RANGE_LOOP_ANALYSIS = YES;
				CLANG_WARN_STRICT_PROTOTYPES = YES;
				CLANG_WARN_SUSPICIOUS_MOVE = YES;
				CLANG_WARN_UNGUARDED_AVAILABILITY = YES_AGGRESSIVE;
				CLANG_WARN_UNREACHABLE_CODE = YES;
				CLANG_WARN__DUPLICATE_METHOD_MATCH = YES;
				COPY_PHASE_STRIP = NO;
				DEBUG_INFORMATION_FORMAT = "dwarf-with-dsym";
				ENABLE_NS_ASSERTIONS = NO;
				ENABLE_STRICT_OBJC_MSGSEND = YES;
				GCC_C_LANGUAGE_STANDARD = gnu11;
				GCC_NO_COMMON_BLOCKS = YES;
				GCC_WARN_64_TO_32_BIT_CONVERSION = YES;
				GCC_WARN_ABOUT_RETURN_TYPE = YES_ERROR;
				GCC_WARN_UNDECLARED_SELECTOR = YES;
				GCC_WARN_UNINITIALIZED_AUTOS = YES_AGGRESSIVE;
				GCC_WARN_UNUSED_FUNCTION = YES;
				GCC_WARN_UNUSED_VARIABLE = YES;
				MTL_ENABLE_DEBUG_INFO = NO;
				MTL_FAST_MATH = YES;
				SWIFT_COMPILATION_MODE = wholemodule;
				SWIFT_OPTIMIZATION_LEVEL = "-O";
			};
			name = Release;
		};
		00E5402527F3CCA200CF66D5 /* Debug */ = {
			isa = XCBuildConfiguration;
			buildSettings = {
				ASSETCATALOG_COMPILER_APPICON_NAME = AppIcon;
				ASSETCATALOG_COMPILER_GLOBAL_ACCENT_COLOR_NAME = AccentColor;
				CODE_SIGN_STYLE = Automatic;
				CURRENT_PROJECT_VERSION = 1;
				EMBED_ASSET_PACKS_IN_PRODUCT_BUNDLE = YES;
				INFOPLIST_FILE = "$(SRCROOT)/iOS/Info.plist";
				IPHONEOS_DEPLOYMENT_TARGET = 15.0;
				LD_RUNPATH_SEARCH_PATHS = (
					"$(inherited)",
					"@executable_path/Frameworks",
				);
				MARKETING_VERSION = 200.0.0;
				PRODUCT_BUNDLE_IDENTIFIER = "com.esri.arcgis-swift-sdk-samples";
				PRODUCT_NAME = Samples;
				SDKROOT = iphoneos;
				SWIFT_EMIT_LOC_STRINGS = YES;
				SWIFT_VERSION = 5.0;
				TARGETED_DEVICE_FAMILY = "1,2";
			};
			name = Debug;
		};
		00E5402627F3CCA200CF66D5 /* Release */ = {
			isa = XCBuildConfiguration;
			buildSettings = {
				ASSETCATALOG_COMPILER_APPICON_NAME = AppIcon;
				ASSETCATALOG_COMPILER_GLOBAL_ACCENT_COLOR_NAME = AccentColor;
				CODE_SIGN_STYLE = Automatic;
				CURRENT_PROJECT_VERSION = 1;
				EMBED_ASSET_PACKS_IN_PRODUCT_BUNDLE = YES;
				INFOPLIST_FILE = "$(SRCROOT)/iOS/Info.plist";
				IPHONEOS_DEPLOYMENT_TARGET = 15.0;
				LD_RUNPATH_SEARCH_PATHS = (
					"$(inherited)",
					"@executable_path/Frameworks",
				);
				MARKETING_VERSION = 200.0.0;
				PRODUCT_BUNDLE_IDENTIFIER = "com.esri.arcgis-swift-sdk-samples";
				PRODUCT_NAME = Samples;
				SDKROOT = iphoneos;
				SWIFT_EMIT_LOC_STRINGS = YES;
				SWIFT_VERSION = 5.0;
				TARGETED_DEVICE_FAMILY = "1,2";
				VALIDATE_PRODUCT = YES;
			};
			name = Release;
		};
/* End XCBuildConfiguration section */

/* Begin XCConfigurationList section */
		00E5400A27F3CCA100CF66D5 /* Build configuration list for PBXProject "Samples" */ = {
			isa = XCConfigurationList;
			buildConfigurations = (
				00E5402227F3CCA200CF66D5 /* Debug */,
				00E5402327F3CCA200CF66D5 /* Release */,
			);
			defaultConfigurationIsVisible = 0;
			defaultConfigurationName = Release;
		};
		00E5402427F3CCA200CF66D5 /* Build configuration list for PBXNativeTarget "Samples (iOS)" */ = {
			isa = XCConfigurationList;
			buildConfigurations = (
				00E5402527F3CCA200CF66D5 /* Debug */,
				00E5402627F3CCA200CF66D5 /* Release */,
			);
			defaultConfigurationIsVisible = 0;
			defaultConfigurationName = Release;
		};
/* End XCConfigurationList section */

/* Begin XCSwiftPackageProductDependency section */
		00B042E0282ED6F50072E1B4 /* ArcGISToolkit */ = {
			isa = XCSwiftPackageProductDependency;
			productName = ArcGISToolkit;
		};
/* End XCSwiftPackageProductDependency section */
	};
	rootObject = 00E5400727F3CCA100CF66D5 /* Project object */;
}<|MERGE_RESOLUTION|>--- conflicted
+++ resolved
@@ -189,11 +189,8 @@
 			children = (
 				E066DD3E28610F3F004D3D5B /* Add scene layer from service */,
 				E004A6EB28495538002A1FE6 /* Create planar and geodetic buffers */,
-<<<<<<< HEAD
+				E000E761286A0B07005D87C5 /* Cut geometry */,
 				00D4EF7E2863840D00B9CC30 /* Display feature layers */,
-=======
-				E000E761286A0B07005D87C5 /* Cut geometry */,
->>>>>>> 17a7c832
 				0074ABB328174B830037244A /* Display map */,
 				00B04FB3283EEB830026C882 /* Display overview map */,
 				E004A6D528465C70002A1FE6 /* Display scene */,
