// !$*UTF8*$!
{
	archiveVersion = 1;
	classes = {
	};
	objectVersion = 55;
	objects = {

/* Begin PBXBuildFile section */
		0005580A2817C51E00224BC6 /* SampleDetailView.swift in Sources */ = {isa = PBXBuildFile; fileRef = 000558092817C51E00224BC6 /* SampleDetailView.swift */; };
		00181B462846AD7100654571 /* View+Alert.swift in Sources */ = {isa = PBXBuildFile; fileRef = 00181B452846AD7100654571 /* View+Alert.swift */; };
		001C6DE127FE8A9400D472C2 /* AppSecrets.swift.masque in Sources */ = {isa = PBXBuildFile; fileRef = 001C6DD827FE585A00D472C2 /* AppSecrets.swift.masque */; };
		00273CF42A82AB5900A7A77D /* SamplesSearchView.swift in Sources */ = {isa = PBXBuildFile; fileRef = 00273CF32A82AB5900A7A77D /* SamplesSearchView.swift */; };
		00273CF62A82AB8700A7A77D /* SampleRow.swift in Sources */ = {isa = PBXBuildFile; fileRef = 00273CF52A82AB8700A7A77D /* SampleRow.swift */; };
		0039A4E92885C50300592C86 /* AddSceneLayerFromServiceView.swift in Copy Source Code Files */ = {isa = PBXBuildFile; fileRef = E066DD3F28610F55004D3D5B /* AddSceneLayerFromServiceView.swift */; };
		0039A4EA2885C50300592C86 /* ClipGeometryView.swift in Copy Source Code Files */ = {isa = PBXBuildFile; fileRef = E000E75F2869E33D005D87C5 /* ClipGeometryView.swift */; };
		0039A4EB2885C50300592C86 /* CreatePlanarAndGeodeticBuffersView.swift in Copy Source Code Files */ = {isa = PBXBuildFile; fileRef = E004A6EC2849556E002A1FE6 /* CreatePlanarAndGeodeticBuffersView.swift */; };
		0039A4EC2885C50300592C86 /* CutGeometryView.swift in Copy Source Code Files */ = {isa = PBXBuildFile; fileRef = E000E762286A0B18005D87C5 /* CutGeometryView.swift */; };
		0039A4ED2885C50300592C86 /* DisplayMapView.swift in Copy Source Code Files */ = {isa = PBXBuildFile; fileRef = 0074ABBE28174BCF0037244A /* DisplayMapView.swift */; };
		0039A4EE2885C50300592C86 /* DisplayOverviewMapView.swift in Copy Source Code Files */ = {isa = PBXBuildFile; fileRef = 00B04FB4283EEBA80026C882 /* DisplayOverviewMapView.swift */; };
		0039A4EF2885C50300592C86 /* DisplaySceneView.swift in Copy Source Code Files */ = {isa = PBXBuildFile; fileRef = E004A6D828465C70002A1FE6 /* DisplaySceneView.swift */; };
		0039A4F02885C50300592C86 /* ProjectGeometryView.swift in Copy Source Code Files */ = {isa = PBXBuildFile; fileRef = E0EA0B762866390E00C9621D /* ProjectGeometryView.swift */; };
		0039A4F12885C50300592C86 /* SearchWithGeocodeView.swift in Copy Source Code Files */ = {isa = PBXBuildFile; fileRef = 00CB9137284814A4005C2C5D /* SearchWithGeocodeView.swift */; };
		0039A4F22885C50300592C86 /* SelectFeaturesInFeatureLayerView.swift in Copy Source Code Files */ = {isa = PBXBuildFile; fileRef = E004A6F5284FA42A002A1FE6 /* SelectFeaturesInFeatureLayerView.swift */; };
		0039A4F32885C50300592C86 /* SetBasemapView.swift in Copy Source Code Files */ = {isa = PBXBuildFile; fileRef = 00B042E5282EDC690072E1B4 /* SetBasemapView.swift */; };
		0039A4F42885C50300592C86 /* SetSurfacePlacementModeView.swift in Copy Source Code Files */ = {isa = PBXBuildFile; fileRef = E088E1562862579D00413100 /* SetSurfacePlacementModeView.swift */; };
		0039A4F52885C50300592C86 /* SetViewpointRotationView.swift in Copy Source Code Files */ = {isa = PBXBuildFile; fileRef = E004A6BD28414332002A1FE6 /* SetViewpointRotationView.swift */; };
		0039A4F62885C50300592C86 /* ShowCalloutView.swift in Copy Source Code Files */ = {isa = PBXBuildFile; fileRef = E004A6DF28466279002A1FE6 /* ShowCalloutView.swift */; };
		0039A4F72885C50300592C86 /* ShowDeviceLocationView.swift in Copy Source Code Files */ = {isa = PBXBuildFile; fileRef = E004A6E828493BCE002A1FE6 /* ShowDeviceLocationView.swift */; };
		0039A4F82885C50300592C86 /* ShowResultOfSpatialRelationshipsView.swift in Copy Source Code Files */ = {isa = PBXBuildFile; fileRef = E066DD3A2860CA08004D3D5B /* ShowResultOfSpatialRelationshipsView.swift */; };
		0039A4F92885C50300592C86 /* ShowResultOfSpatialOperationsView.swift in Copy Source Code Files */ = {isa = PBXBuildFile; fileRef = E004A6F2284E4FEB002A1FE6 /* ShowResultOfSpatialOperationsView.swift */; };
		0039A4FA2885C50300592C86 /* StyleGraphicsWithRendererView.swift in Copy Source Code Files */ = {isa = PBXBuildFile; fileRef = E066DD372860AB28004D3D5B /* StyleGraphicsWithRendererView.swift */; };
		0039A4FB2885C50300592C86 /* StyleGraphicsWithSymbolsView.swift in Copy Source Code Files */ = {isa = PBXBuildFile; fileRef = E004A6E52846A61F002A1FE6 /* StyleGraphicsWithSymbolsView.swift */; };
		0042E24328E4BF8F001F33D6 /* ShowViewshedFromPointInSceneView.Model.swift in Sources */ = {isa = PBXBuildFile; fileRef = 0042E24228E4BF8F001F33D6 /* ShowViewshedFromPointInSceneView.Model.swift */; };
		0042E24528E4F82C001F33D6 /* ShowViewshedFromPointInSceneView.ViewshedSettingsView.swift in Sources */ = {isa = PBXBuildFile; fileRef = 0042E24428E4F82B001F33D6 /* ShowViewshedFromPointInSceneView.ViewshedSettingsView.swift */; };
		0042E24628E50EE4001F33D6 /* ShowViewshedFromPointInSceneView.swift in Copy Source Code Files */ = {isa = PBXBuildFile; fileRef = 0086F3FD28E3770900974721 /* ShowViewshedFromPointInSceneView.swift */; };
		0042E24728E50EE4001F33D6 /* ShowViewshedFromPointInSceneView.Model.swift in Copy Source Code Files */ = {isa = PBXBuildFile; fileRef = 0042E24228E4BF8F001F33D6 /* ShowViewshedFromPointInSceneView.Model.swift */; };
		0042E24828E50EE4001F33D6 /* ShowViewshedFromPointInSceneView.ViewshedSettingsView.swift in Copy Source Code Files */ = {isa = PBXBuildFile; fileRef = 0042E24428E4F82B001F33D6 /* ShowViewshedFromPointInSceneView.ViewshedSettingsView.swift */; };
		0044289229C90C0B00160767 /* GetElevationAtPointOnSurfaceView.swift in Sources */ = {isa = PBXBuildFile; fileRef = 0044289129C90C0B00160767 /* GetElevationAtPointOnSurfaceView.swift */; };
		0044289329C9234300160767 /* GetElevationAtPointOnSurfaceView.swift in Copy Source Code Files */ = {isa = PBXBuildFile; fileRef = 0044289129C90C0B00160767 /* GetElevationAtPointOnSurfaceView.swift */; };
		0044CDDF2995C39E004618CE /* ShowDeviceLocationHistoryView.swift in Sources */ = {isa = PBXBuildFile; fileRef = 0044CDDE2995C39E004618CE /* ShowDeviceLocationHistoryView.swift */; };
		0044CDE02995D4DD004618CE /* ShowDeviceLocationHistoryView.swift in Copy Source Code Files */ = {isa = PBXBuildFile; fileRef = 0044CDDE2995C39E004618CE /* ShowDeviceLocationHistoryView.swift */; };
		004FE87129DF5D8700075217 /* Bristol in Resources */ = {isa = PBXBuildFile; fileRef = 004FE87029DF5D8700075217 /* Bristol */; settings = {ASSET_TAGS = (Animate3DGraphic, ChangeCameraController, ); }; };
		006C835528B40682004AEB7F /* BrowseBuildingFloorsView.swift in Copy Source Code Files */ = {isa = PBXBuildFile; fileRef = E0FE32E628747778002C6ACA /* BrowseBuildingFloorsView.swift */; };
		006C835628B40682004AEB7F /* DisplayMapFromMobileMapPackageView.swift in Copy Source Code Files */ = {isa = PBXBuildFile; fileRef = F111CCC0288B5D5600205358 /* DisplayMapFromMobileMapPackageView.swift */; };
		0074ABBF28174BCF0037244A /* DisplayMapView.swift in Sources */ = {isa = PBXBuildFile; fileRef = 0074ABBE28174BCF0037244A /* DisplayMapView.swift */; };
		0074ABC428174F430037244A /* Sample.swift in Sources */ = {isa = PBXBuildFile; fileRef = 0074ABC128174F430037244A /* Sample.swift */; };
		0074ABCD2817BCC30037244A /* SamplesApp+Samples.swift.tache in Sources */ = {isa = PBXBuildFile; fileRef = 0074ABCA2817B8DB0037244A /* SamplesApp+Samples.swift.tache */; };
		0086F40128E3770A00974721 /* ShowViewshedFromPointInSceneView.swift in Sources */ = {isa = PBXBuildFile; fileRef = 0086F3FD28E3770900974721 /* ShowViewshedFromPointInSceneView.swift */; };
		00A7A1462A2FC58300F035F7 /* DisplayContentOfUtilityNetworkContainerView.swift in Sources */ = {isa = PBXBuildFile; fileRef = 00A7A1432A2FC58300F035F7 /* DisplayContentOfUtilityNetworkContainerView.swift */; };
		00A7A14A2A2FC5B700F035F7 /* DisplayContentOfUtilityNetworkContainerView.Model.swift in Sources */ = {isa = PBXBuildFile; fileRef = 00A7A1492A2FC5B700F035F7 /* DisplayContentOfUtilityNetworkContainerView.Model.swift */; };
		00B04273282EC59E0072E1B4 /* AboutView.swift in Sources */ = {isa = PBXBuildFile; fileRef = 00B04272282EC59E0072E1B4 /* AboutView.swift */; };
		00B042E8282EDC690072E1B4 /* SetBasemapView.swift in Sources */ = {isa = PBXBuildFile; fileRef = 00B042E5282EDC690072E1B4 /* SetBasemapView.swift */; };
		00B04FB5283EEBA80026C882 /* DisplayOverviewMapView.swift in Sources */ = {isa = PBXBuildFile; fileRef = 00B04FB4283EEBA80026C882 /* DisplayOverviewMapView.swift */; };
		00C43AED2947DC350099AE34 /* ArcGISToolkit in Frameworks */ = {isa = PBXBuildFile; productRef = 00C43AEC2947DC350099AE34 /* ArcGISToolkit */; };
		00C7993B2A845AAF00AFE342 /* Sidebar.swift in Sources */ = {isa = PBXBuildFile; fileRef = 00C7993A2A845AAF00AFE342 /* Sidebar.swift */; };
		00C94A0D28B53DE1004E42D9 /* raster-file in Resources */ = {isa = PBXBuildFile; fileRef = 00C94A0C28B53DE1004E42D9 /* raster-file */; settings = {ASSET_TAGS = (AddRasterFromFile, ); }; };
		00CB9138284814A4005C2C5D /* SearchWithGeocodeView.swift in Sources */ = {isa = PBXBuildFile; fileRef = 00CB9137284814A4005C2C5D /* SearchWithGeocodeView.swift */; };
		00CCB8A5285BAF8700BBAB70 /* OnDemandResource.swift in Sources */ = {isa = PBXBuildFile; fileRef = 00CCB8A4285BAF8700BBAB70 /* OnDemandResource.swift */; };
		00D4EF802863842100B9CC30 /* AddFeatureLayersView.swift in Sources */ = {isa = PBXBuildFile; fileRef = 00D4EF7F2863842100B9CC30 /* AddFeatureLayersView.swift */; };
		00D4EF9028638BF100B9CC30 /* LA_Trails.geodatabase in Resources */ = {isa = PBXBuildFile; fileRef = 00D4EF8228638BF100B9CC30 /* LA_Trails.geodatabase */; settings = {ASSET_TAGS = (AddFeatureLayers, ); }; };
		00D4EF9A28638BF100B9CC30 /* AuroraCO.gpkg in Resources */ = {isa = PBXBuildFile; fileRef = 00D4EF8F28638BF100B9CC30 /* AuroraCO.gpkg */; settings = {ASSET_TAGS = (AddFeatureLayers, ); }; };
		00D4EFB12863CE6300B9CC30 /* ScottishWildlifeTrust_reserves in Resources */ = {isa = PBXBuildFile; fileRef = 00D4EFB02863CE6300B9CC30 /* ScottishWildlifeTrust_reserves */; settings = {ASSET_TAGS = (AddFeatureLayers, ); }; };
		00E5401C27F3CCA200CF66D5 /* SamplesApp.swift in Sources */ = {isa = PBXBuildFile; fileRef = 00E5400C27F3CCA100CF66D5 /* SamplesApp.swift */; };
		00E5401E27F3CCA200CF66D5 /* ContentView.swift in Sources */ = {isa = PBXBuildFile; fileRef = 00E5400D27F3CCA100CF66D5 /* ContentView.swift */; };
		00E5402027F3CCA200CF66D5 /* Assets.xcassets in Resources */ = {isa = PBXBuildFile; fileRef = 00E5400E27F3CCA200CF66D5 /* Assets.xcassets */; };
		00EB803A2A31506F00AC2B07 /* DisplayContentOfUtilityNetworkContainerView.swift in Copy Source Code Files */ = {isa = PBXBuildFile; fileRef = 00A7A1432A2FC58300F035F7 /* DisplayContentOfUtilityNetworkContainerView.swift */; };
		00EB803B2A31506F00AC2B07 /* DisplayContentOfUtilityNetworkContainerView.Model.swift in Copy Source Code Files */ = {isa = PBXBuildFile; fileRef = 00A7A1492A2FC5B700F035F7 /* DisplayContentOfUtilityNetworkContainerView.Model.swift */; };
		00F279D62AF418DC00CECAF8 /* AddDynamicEntityLayerView.VehicleCallout.swift in Sources */ = {isa = PBXBuildFile; fileRef = 00F279D52AF418DC00CECAF8 /* AddDynamicEntityLayerView.VehicleCallout.swift */; };
		00F279D72AF4364700CECAF8 /* AddDynamicEntityLayerView.VehicleCallout.swift in Copy Source Code Files */ = {isa = PBXBuildFile; fileRef = 00F279D52AF418DC00CECAF8 /* AddDynamicEntityLayerView.VehicleCallout.swift */; };
		108EC04129D25B2C000F35D0 /* QueryFeatureTableView.swift in Sources */ = {isa = PBXBuildFile; fileRef = 108EC04029D25B2C000F35D0 /* QueryFeatureTableView.swift */; };
		108EC04229D25B55000F35D0 /* QueryFeatureTableView.swift in Copy Source Code Files */ = {isa = PBXBuildFile; fileRef = 108EC04029D25B2C000F35D0 /* QueryFeatureTableView.swift */; };
		1C0C1C3929D34DAE005C8B24 /* ChangeViewpointView.swift in Sources */ = {isa = PBXBuildFile; fileRef = 1C0C1C3429D34DAE005C8B24 /* ChangeViewpointView.swift */; };
		1C0C1C3D29D34DDD005C8B24 /* ChangeViewpointView.swift in Copy Source Code Files */ = {isa = PBXBuildFile; fileRef = 1C0C1C3429D34DAE005C8B24 /* ChangeViewpointView.swift */; };
		1C19B4F12A578E46001D2506 /* CreateLoadReportView.Views.swift in Sources */ = {isa = PBXBuildFile; fileRef = 1C19B4EB2A578E46001D2506 /* CreateLoadReportView.Views.swift */; };
		1C19B4F32A578E46001D2506 /* CreateLoadReportView.swift in Sources */ = {isa = PBXBuildFile; fileRef = 1C19B4ED2A578E46001D2506 /* CreateLoadReportView.swift */; };
		1C19B4F52A578E46001D2506 /* CreateLoadReportView.Model.swift in Sources */ = {isa = PBXBuildFile; fileRef = 1C19B4EF2A578E46001D2506 /* CreateLoadReportView.Model.swift */; };
		1C19B4F72A578E69001D2506 /* CreateLoadReportView.Model.swift in Copy Source Code Files */ = {isa = PBXBuildFile; fileRef = 1C19B4EF2A578E46001D2506 /* CreateLoadReportView.Model.swift */; };
		1C19B4F82A578E69001D2506 /* CreateLoadReportView.swift in Copy Source Code Files */ = {isa = PBXBuildFile; fileRef = 1C19B4ED2A578E46001D2506 /* CreateLoadReportView.swift */; };
		1C19B4F92A578E69001D2506 /* CreateLoadReportView.Views.swift in Copy Source Code Files */ = {isa = PBXBuildFile; fileRef = 1C19B4EB2A578E46001D2506 /* CreateLoadReportView.Views.swift */; };
		1C26ED192A859525009B7721 /* FilterFeaturesInSceneView.swift in Sources */ = {isa = PBXBuildFile; fileRef = 1C26ED152A859525009B7721 /* FilterFeaturesInSceneView.swift */; };
		1C26ED202A8BEC63009B7721 /* FilterFeaturesInSceneView.swift in Copy Source Code Files */ = {isa = PBXBuildFile; fileRef = 1C26ED152A859525009B7721 /* FilterFeaturesInSceneView.swift */; };
		1C3B7DC82A5F64FC00907443 /* AnalyzeNetworkWithSubnetworkTraceView.Model.swift in Sources */ = {isa = PBXBuildFile; fileRef = 1C3B7DC32A5F64FC00907443 /* AnalyzeNetworkWithSubnetworkTraceView.Model.swift */; };
		1C3B7DCB2A5F64FC00907443 /* AnalyzeNetworkWithSubnetworkTraceView.swift in Sources */ = {isa = PBXBuildFile; fileRef = 1C3B7DC62A5F64FC00907443 /* AnalyzeNetworkWithSubnetworkTraceView.swift */; };
		1C3B7DCD2A5F652500907443 /* AnalyzeNetworkWithSubnetworkTraceView.Model.swift in Copy Source Code Files */ = {isa = PBXBuildFile; fileRef = 1C3B7DC32A5F64FC00907443 /* AnalyzeNetworkWithSubnetworkTraceView.Model.swift */; };
		1C3B7DCE2A5F652500907443 /* AnalyzeNetworkWithSubnetworkTraceView.swift in Copy Source Code Files */ = {isa = PBXBuildFile; fileRef = 1C3B7DC62A5F64FC00907443 /* AnalyzeNetworkWithSubnetworkTraceView.swift */; };
		1C42E04729D2396B004FC4BE /* ShowPopupView.swift in Sources */ = {isa = PBXBuildFile; fileRef = 1C42E04329D2396B004FC4BE /* ShowPopupView.swift */; };
		1C42E04A29D239D2004FC4BE /* ShowPopupView.swift in Copy Source Code Files */ = {isa = PBXBuildFile; fileRef = 1C42E04329D2396B004FC4BE /* ShowPopupView.swift */; };
		1C43BC7F2A43781200509BF8 /* SetVisibilityOfSubtypeSublayerView.Views.swift in Sources */ = {isa = PBXBuildFile; fileRef = 1C43BC792A43781100509BF8 /* SetVisibilityOfSubtypeSublayerView.Views.swift */; };
		1C43BC822A43781200509BF8 /* SetVisibilityOfSubtypeSublayerView.Model.swift in Sources */ = {isa = PBXBuildFile; fileRef = 1C43BC7C2A43781100509BF8 /* SetVisibilityOfSubtypeSublayerView.Model.swift */; };
		1C43BC842A43781200509BF8 /* SetVisibilityOfSubtypeSublayerView.swift in Sources */ = {isa = PBXBuildFile; fileRef = 1C43BC7E2A43781100509BF8 /* SetVisibilityOfSubtypeSublayerView.swift */; };
		1C43BC852A43783900509BF8 /* SetVisibilityOfSubtypeSublayerView.Model.swift in Copy Source Code Files */ = {isa = PBXBuildFile; fileRef = 1C43BC7C2A43781100509BF8 /* SetVisibilityOfSubtypeSublayerView.Model.swift */; };
		1C43BC862A43783900509BF8 /* SetVisibilityOfSubtypeSublayerView.swift in Copy Source Code Files */ = {isa = PBXBuildFile; fileRef = 1C43BC7E2A43781100509BF8 /* SetVisibilityOfSubtypeSublayerView.swift */; };
		1C43BC872A43783900509BF8 /* SetVisibilityOfSubtypeSublayerView.Views.swift in Copy Source Code Files */ = {isa = PBXBuildFile; fileRef = 1C43BC792A43781100509BF8 /* SetVisibilityOfSubtypeSublayerView.Views.swift */; };
		1C56B5E62A82C02D000381DA /* DisplayPointsUsingClusteringFeatureReductionView.swift in Sources */ = {isa = PBXBuildFile; fileRef = 1C56B5E22A82C02D000381DA /* DisplayPointsUsingClusteringFeatureReductionView.swift */; };
		1C56B5E72A82C057000381DA /* DisplayPointsUsingClusteringFeatureReductionView.swift in Copy Source Code Files */ = {isa = PBXBuildFile; fileRef = 1C56B5E22A82C02D000381DA /* DisplayPointsUsingClusteringFeatureReductionView.swift */; };
		1C929F092A27B86800134252 /* ShowUtilityAssociationsView.swift in Copy Source Code Files */ = {isa = PBXBuildFile; fileRef = 1CAF831B2A20305F000E1E60 /* ShowUtilityAssociationsView.swift */; };
		1C965C3929DB9176002F8536 /* ShowRealisticLightAndShadowsView.swift in Copy Source Code Files */ = {isa = PBXBuildFile; fileRef = 1C9B74C529DB43580038B06F /* ShowRealisticLightAndShadowsView.swift */; };
		1C9B74C929DB43580038B06F /* ShowRealisticLightAndShadowsView.swift in Sources */ = {isa = PBXBuildFile; fileRef = 1C9B74C529DB43580038B06F /* ShowRealisticLightAndShadowsView.swift */; };
		1C9B74D929DB54560038B06F /* ChangeCameraControllerView.swift in Sources */ = {isa = PBXBuildFile; fileRef = 1C9B74D529DB54560038B06F /* ChangeCameraControllerView.swift */; };
		1C9B74DE29DB56860038B06F /* ChangeCameraControllerView.swift in Copy Source Code Files */ = {isa = PBXBuildFile; fileRef = 1C9B74D529DB54560038B06F /* ChangeCameraControllerView.swift */; };
		1CAB8D4B2A3CEAB0002AA649 /* RunValveIsolationTraceView.Model.swift in Sources */ = {isa = PBXBuildFile; fileRef = 1CAB8D442A3CEAB0002AA649 /* RunValveIsolationTraceView.Model.swift */; };
		1CAB8D4E2A3CEAB0002AA649 /* RunValveIsolationTraceView.swift in Sources */ = {isa = PBXBuildFile; fileRef = 1CAB8D472A3CEAB0002AA649 /* RunValveIsolationTraceView.swift */; };
		1CAB8D502A3CEB43002AA649 /* RunValveIsolationTraceView.Model.swift in Copy Source Code Files */ = {isa = PBXBuildFile; fileRef = 1CAB8D442A3CEAB0002AA649 /* RunValveIsolationTraceView.Model.swift */; };
		1CAB8D512A3CEB43002AA649 /* RunValveIsolationTraceView.swift in Copy Source Code Files */ = {isa = PBXBuildFile; fileRef = 1CAB8D472A3CEAB0002AA649 /* RunValveIsolationTraceView.swift */; };
		1CAF831F2A20305F000E1E60 /* ShowUtilityAssociationsView.swift in Sources */ = {isa = PBXBuildFile; fileRef = 1CAF831B2A20305F000E1E60 /* ShowUtilityAssociationsView.swift */; };
		218F35B829C28F4A00502022 /* AuthenticateWithOAuthView.swift in Sources */ = {isa = PBXBuildFile; fileRef = 218F35B329C28F4A00502022 /* AuthenticateWithOAuthView.swift */; };
		218F35C229C290BF00502022 /* AuthenticateWithOAuthView.swift in Copy Source Code Files */ = {isa = PBXBuildFile; fileRef = 218F35B329C28F4A00502022 /* AuthenticateWithOAuthView.swift */; };
		4D126D6D29CA1B6000CFB7A7 /* ShowDeviceLocationWithNMEADataSourcesView.swift in Sources */ = {isa = PBXBuildFile; fileRef = 4D126D6929CA1B6000CFB7A7 /* ShowDeviceLocationWithNMEADataSourcesView.swift */; };
		4D126D7229CA1E1800CFB7A7 /* FileNMEASentenceReader.swift in Sources */ = {isa = PBXBuildFile; fileRef = 4D126D7129CA1E1800CFB7A7 /* FileNMEASentenceReader.swift */; };
		4D126D7329CA1EFD00CFB7A7 /* ShowDeviceLocationWithNMEADataSourcesView.swift in Copy Source Code Files */ = {isa = PBXBuildFile; fileRef = 4D126D6929CA1B6000CFB7A7 /* ShowDeviceLocationWithNMEADataSourcesView.swift */; };
		4D126D7429CA1EFD00CFB7A7 /* FileNMEASentenceReader.swift in Copy Source Code Files */ = {isa = PBXBuildFile; fileRef = 4D126D7129CA1E1800CFB7A7 /* FileNMEASentenceReader.swift */; };
		4D126D7C29CA3E6000CFB7A7 /* Redlands.nmea in Resources */ = {isa = PBXBuildFile; fileRef = 4D126D7B29CA3E6000CFB7A7 /* Redlands.nmea */; settings = {ASSET_TAGS = (ShowDeviceLocationWithNmeaDataSources, ); }; };
		4D126D7E29CA43D200CFB7A7 /* ShowDeviceLocationWithNMEADataSourcesView.Model.swift in Sources */ = {isa = PBXBuildFile; fileRef = 4D126D7D29CA43D200CFB7A7 /* ShowDeviceLocationWithNMEADataSourcesView.Model.swift */; };
		4D2ADC4329C26D05003B367F /* AddDynamicEntityLayerView.swift in Sources */ = {isa = PBXBuildFile; fileRef = 4D2ADC3F29C26D05003B367F /* AddDynamicEntityLayerView.swift */; };
		4D2ADC4729C26D2C003B367F /* AddDynamicEntityLayerView.swift in Copy Source Code Files */ = {isa = PBXBuildFile; fileRef = 4D2ADC3F29C26D05003B367F /* AddDynamicEntityLayerView.swift */; };
		4D2ADC5A29C4F612003B367F /* ChangeMapViewBackgroundView.swift in Sources */ = {isa = PBXBuildFile; fileRef = 4D2ADC5529C4F612003B367F /* ChangeMapViewBackgroundView.swift */; };
		4D2ADC5D29C4F612003B367F /* ChangeMapViewBackgroundView.SettingsView.swift in Sources */ = {isa = PBXBuildFile; fileRef = 4D2ADC5829C4F612003B367F /* ChangeMapViewBackgroundView.SettingsView.swift */; };
		4D2ADC6229C5071C003B367F /* ChangeMapViewBackgroundView.Model.swift in Sources */ = {isa = PBXBuildFile; fileRef = 4D2ADC6129C5071C003B367F /* ChangeMapViewBackgroundView.Model.swift */; };
		4D2ADC6729C50BD6003B367F /* AddDynamicEntityLayerView.Model.swift in Sources */ = {isa = PBXBuildFile; fileRef = 4D2ADC6629C50BD6003B367F /* AddDynamicEntityLayerView.Model.swift */; };
		4D2ADC6929C50C4C003B367F /* AddDynamicEntityLayerView.SettingsView.swift in Sources */ = {isa = PBXBuildFile; fileRef = 4D2ADC6829C50C4C003B367F /* AddDynamicEntityLayerView.SettingsView.swift */; };
		4D2ADC6A29C50D91003B367F /* AddDynamicEntityLayerView.Model.swift in Copy Source Code Files */ = {isa = PBXBuildFile; fileRef = 4D2ADC6629C50BD6003B367F /* AddDynamicEntityLayerView.Model.swift */; };
		4D2ADC6B29C50D91003B367F /* AddDynamicEntityLayerView.SettingsView.swift in Copy Source Code Files */ = {isa = PBXBuildFile; fileRef = 4D2ADC6829C50C4C003B367F /* AddDynamicEntityLayerView.SettingsView.swift */; };
		4DD058102A0D3F6B00A59B34 /* ShowDeviceLocationWithNMEADataSourcesView.Model.swift in Copy Source Code Files */ = {isa = PBXBuildFile; fileRef = 4D126D7D29CA43D200CFB7A7 /* ShowDeviceLocationWithNMEADataSourcesView.Model.swift */; };
		7573E81A29D6134C00BEED9C /* TraceUtilityNetworkView.Model.swift in Sources */ = {isa = PBXBuildFile; fileRef = 7573E81329D6134C00BEED9C /* TraceUtilityNetworkView.Model.swift */; };
		7573E81C29D6134C00BEED9C /* TraceUtilityNetworkView.Enums.swift in Sources */ = {isa = PBXBuildFile; fileRef = 7573E81529D6134C00BEED9C /* TraceUtilityNetworkView.Enums.swift */; };
		7573E81E29D6134C00BEED9C /* TraceUtilityNetworkView.Views.swift in Sources */ = {isa = PBXBuildFile; fileRef = 7573E81729D6134C00BEED9C /* TraceUtilityNetworkView.Views.swift */; };
		7573E81F29D6134C00BEED9C /* TraceUtilityNetworkView.swift in Sources */ = {isa = PBXBuildFile; fileRef = 7573E81829D6134C00BEED9C /* TraceUtilityNetworkView.swift */; };
		7573E82129D6136C00BEED9C /* TraceUtilityNetworkView.Model.swift in Copy Source Code Files */ = {isa = PBXBuildFile; fileRef = 7573E81329D6134C00BEED9C /* TraceUtilityNetworkView.Model.swift */; };
		7573E82229D6136C00BEED9C /* TraceUtilityNetworkView.Enums.swift in Copy Source Code Files */ = {isa = PBXBuildFile; fileRef = 7573E81529D6134C00BEED9C /* TraceUtilityNetworkView.Enums.swift */; };
		7573E82329D6136C00BEED9C /* TraceUtilityNetworkView.Views.swift in Copy Source Code Files */ = {isa = PBXBuildFile; fileRef = 7573E81729D6134C00BEED9C /* TraceUtilityNetworkView.Views.swift */; };
		7573E82429D6136C00BEED9C /* TraceUtilityNetworkView.swift in Copy Source Code Files */ = {isa = PBXBuildFile; fileRef = 7573E81829D6134C00BEED9C /* TraceUtilityNetworkView.swift */; };
		75DD736729D35FF40010229D /* ChangeMapViewBackgroundView.swift in Copy Source Code Files */ = {isa = PBXBuildFile; fileRef = 4D2ADC5529C4F612003B367F /* ChangeMapViewBackgroundView.swift */; };
		75DD736829D35FF40010229D /* ChangeMapViewBackgroundView.SettingsView.swift in Copy Source Code Files */ = {isa = PBXBuildFile; fileRef = 4D2ADC5829C4F612003B367F /* ChangeMapViewBackgroundView.SettingsView.swift */; };
		75DD736929D35FF40010229D /* ChangeMapViewBackgroundView.Model.swift in Copy Source Code Files */ = {isa = PBXBuildFile; fileRef = 4D2ADC6129C5071C003B367F /* ChangeMapViewBackgroundView.Model.swift */; };
		75DD739529D38B1B0010229D /* NavigateRouteView.swift in Sources */ = {isa = PBXBuildFile; fileRef = 75DD739129D38B1B0010229D /* NavigateRouteView.swift */; };
		75DD739929D38B420010229D /* NavigateRouteView.swift in Copy Source Code Files */ = {isa = PBXBuildFile; fileRef = 75DD739129D38B1B0010229D /* NavigateRouteView.swift */; };
		7900C5F62A83FC3F002D430F /* AddCustomDynamicEntityDataSourceView.Vessel.swift in Sources */ = {isa = PBXBuildFile; fileRef = 7900C5F52A83FC3F002D430F /* AddCustomDynamicEntityDataSourceView.Vessel.swift */; };
		792222DD2A81AA5D00619FFE /* AIS_MarineCadastre_SelectedVessels_CustomDataSource.jsonl in Resources */ = {isa = PBXBuildFile; fileRef = 792222DC2A81AA5D00619FFE /* AIS_MarineCadastre_SelectedVessels_CustomDataSource.jsonl */; settings = {ASSET_TAGS = (AddCustomDynamicEntityDataSource, ); }; };
		79302F852A1ED4E30002336A /* CreateAndSaveKMLView.Model.swift in Sources */ = {isa = PBXBuildFile; fileRef = 79302F842A1ED4E30002336A /* CreateAndSaveKMLView.Model.swift */; };
		79302F872A1ED71B0002336A /* CreateAndSaveKMLView.Views.swift in Sources */ = {isa = PBXBuildFile; fileRef = 79302F862A1ED71B0002336A /* CreateAndSaveKMLView.Views.swift */; };
		798C2DA72AFC505600EE7E97 /* PrivacyInfo.xcprivacy in Resources */ = {isa = PBXBuildFile; fileRef = 798C2DA62AFC505600EE7E97 /* PrivacyInfo.xcprivacy */; };
		79A47DFB2A20286800D7C5B9 /* CreateAndSaveKMLView.Model.swift in Copy Source Code Files */ = {isa = PBXBuildFile; fileRef = 79302F842A1ED4E30002336A /* CreateAndSaveKMLView.Model.swift */; };
		79A47DFC2A20286800D7C5B9 /* CreateAndSaveKMLView.Views.swift in Copy Source Code Files */ = {isa = PBXBuildFile; fileRef = 79302F862A1ED71B0002336A /* CreateAndSaveKMLView.Views.swift */; };
		79B7B80A2A1BF8EC00F57C27 /* CreateAndSaveKMLView.swift in Sources */ = {isa = PBXBuildFile; fileRef = 79B7B8092A1BF8EC00F57C27 /* CreateAndSaveKMLView.swift */; };
		79B7B80B2A1BFDE700F57C27 /* CreateAndSaveKMLView.swift in Copy Source Code Files */ = {isa = PBXBuildFile; fileRef = 79B7B8092A1BF8EC00F57C27 /* CreateAndSaveKMLView.swift */; };
		79D84D132A81711A00F45262 /* AddCustomDynamicEntityDataSourceView.swift in Sources */ = {isa = PBXBuildFile; fileRef = 79D84D0D2A815C5B00F45262 /* AddCustomDynamicEntityDataSourceView.swift */; };
		79D84D152A81718F00F45262 /* AddCustomDynamicEntityDataSourceView.swift in Copy Source Code Files */ = {isa = PBXBuildFile; fileRef = 79D84D0D2A815C5B00F45262 /* AddCustomDynamicEntityDataSourceView.swift */; };
		883C121529C9136600062FF9 /* DownloadPreplannedMapAreaView.MapPicker.swift in Sources */ = {isa = PBXBuildFile; fileRef = 883C121429C9136600062FF9 /* DownloadPreplannedMapAreaView.MapPicker.swift */; };
		883C121729C914E100062FF9 /* DownloadPreplannedMapAreaView.MapPicker.swift in Copy Source Code Files */ = {isa = PBXBuildFile; fileRef = 883C121429C9136600062FF9 /* DownloadPreplannedMapAreaView.MapPicker.swift */; };
		883C121829C914E100062FF9 /* DownloadPreplannedMapAreaView.Model.swift in Copy Source Code Files */ = {isa = PBXBuildFile; fileRef = E0D04FF128A5390000747989 /* DownloadPreplannedMapAreaView.Model.swift */; };
		883C121929C914E100062FF9 /* DownloadPreplannedMapAreaView.swift in Copy Source Code Files */ = {isa = PBXBuildFile; fileRef = E070A0A2286F3B6000F2B606 /* DownloadPreplannedMapAreaView.swift */; };
		88F93CC129C3D59D0006B28E /* CreateAndEditGeometriesView.swift in Sources */ = {isa = PBXBuildFile; fileRef = 88F93CC029C3D59C0006B28E /* CreateAndEditGeometriesView.swift */; };
		88F93CC229C4D3480006B28E /* CreateAndEditGeometriesView.swift in Copy Source Code Files */ = {isa = PBXBuildFile; fileRef = 88F93CC029C3D59C0006B28E /* CreateAndEditGeometriesView.swift */; };
		D70082EB2ACF900100E0C3C2 /* IdentifyKMLFeaturesView.swift in Sources */ = {isa = PBXBuildFile; fileRef = D70082EA2ACF900100E0C3C2 /* IdentifyKMLFeaturesView.swift */; };
		D70082EC2ACF901600E0C3C2 /* IdentifyKMLFeaturesView.swift in Copy Source Code Files */ = {isa = PBXBuildFile; fileRef = D70082EA2ACF900100E0C3C2 /* IdentifyKMLFeaturesView.swift */; };
		D701D72C2A37C7F7006FF0C8 /* bradley_low_3ds in Resources */ = {isa = PBXBuildFile; fileRef = D701D72B2A37C7F7006FF0C8 /* bradley_low_3ds */; settings = {ASSET_TAGS = (ShowViewshedFromGeoelementInScene, ); }; };
		D704AA5A2AB22C1A00A3BB63 /* GroupLayersTogetherView.swift in Sources */ = {isa = PBXBuildFile; fileRef = D704AA592AB22C1A00A3BB63 /* GroupLayersTogetherView.swift */; };
		D704AA5B2AB22D8400A3BB63 /* GroupLayersTogetherView.swift in Copy Source Code Files */ = {isa = PBXBuildFile; fileRef = D704AA592AB22C1A00A3BB63 /* GroupLayersTogetherView.swift */; };
		D7054AE92ACCCB6C007235BA /* Animate3DGraphicView.SettingsView.swift in Sources */ = {isa = PBXBuildFile; fileRef = D7054AE82ACCCB6C007235BA /* Animate3DGraphicView.SettingsView.swift */; };
		D7054AEA2ACCCC34007235BA /* Animate3DGraphicView.SettingsView.swift in Copy Source Code Files */ = {isa = PBXBuildFile; fileRef = D7054AE82ACCCB6C007235BA /* Animate3DGraphicView.SettingsView.swift */; };
		D7058FB12ACB423C00A40F14 /* Animate3DGraphicView.Model.swift in Sources */ = {isa = PBXBuildFile; fileRef = D7058FB02ACB423C00A40F14 /* Animate3DGraphicView.Model.swift */; };
		D7058FB22ACB424E00A40F14 /* Animate3DGraphicView.Model.swift in Copy Source Code Files */ = {isa = PBXBuildFile; fileRef = D7058FB02ACB423C00A40F14 /* Animate3DGraphicView.Model.swift */; };
		D7084FA92AD771AA00EC7F4F /* AugmentRealityToFlyOverSceneView.swift in Sources */ = {isa = PBXBuildFile; fileRef = D7084FA62AD771AA00EC7F4F /* AugmentRealityToFlyOverSceneView.swift */; };
		D7084FAB2AD771F600EC7F4F /* AugmentRealityToFlyOverSceneView.swift in Copy Source Code Files */ = {isa = PBXBuildFile; fileRef = D7084FA62AD771AA00EC7F4F /* AugmentRealityToFlyOverSceneView.swift */; };
		D70BE5792A5624A80022CA02 /* CategoriesView.swift in Sources */ = {isa = PBXBuildFile; fileRef = D70BE5782A5624A80022CA02 /* CategoriesView.swift */; };
		D710996D2A27D9210065A1C1 /* DensifyAndGeneralizeGeometryView.swift in Sources */ = {isa = PBXBuildFile; fileRef = D710996C2A27D9210065A1C1 /* DensifyAndGeneralizeGeometryView.swift */; };
		D710996E2A27D9B30065A1C1 /* DensifyAndGeneralizeGeometryView.swift in Copy Source Code Files */ = {isa = PBXBuildFile; fileRef = D710996C2A27D9210065A1C1 /* DensifyAndGeneralizeGeometryView.swift */; };
		D71099702A2802FA0065A1C1 /* DensifyAndGeneralizeGeometryView.SettingsView.swift in Sources */ = {isa = PBXBuildFile; fileRef = D710996F2A2802FA0065A1C1 /* DensifyAndGeneralizeGeometryView.SettingsView.swift */; };
		D71099712A280D830065A1C1 /* DensifyAndGeneralizeGeometryView.SettingsView.swift in Copy Source Code Files */ = {isa = PBXBuildFile; fileRef = D710996F2A2802FA0065A1C1 /* DensifyAndGeneralizeGeometryView.SettingsView.swift */; };
		D71C5F642AAA7A88006599FD /* CreateSymbolStylesFromWebStylesView.swift in Sources */ = {isa = PBXBuildFile; fileRef = D71C5F632AAA7A88006599FD /* CreateSymbolStylesFromWebStylesView.swift */; };
		D71C5F652AAA83D2006599FD /* CreateSymbolStylesFromWebStylesView.swift in Copy Source Code Files */ = {isa = PBXBuildFile; fileRef = D71C5F632AAA7A88006599FD /* CreateSymbolStylesFromWebStylesView.swift */; };
		D71FCB8A2AD6277F000E517C /* CreateMobileGeodatabaseView.Model.swift in Sources */ = {isa = PBXBuildFile; fileRef = D71FCB892AD6277E000E517C /* CreateMobileGeodatabaseView.Model.swift */; };
		D71FCB8B2AD628B9000E517C /* CreateMobileGeodatabaseView.Model.swift in Copy Source Code Files */ = {isa = PBXBuildFile; fileRef = D71FCB892AD6277E000E517C /* CreateMobileGeodatabaseView.Model.swift */; };
		D721EEA82ABDFF550040BE46 /* LothianRiversAnno.mmpk in Resources */ = {isa = PBXBuildFile; fileRef = D721EEA72ABDFF550040BE46 /* LothianRiversAnno.mmpk */; settings = {ASSET_TAGS = (ShowMobileMapPackageExpirationDate, ); }; };
		D722BD222A420DAD002C2087 /* ShowExtrudedFeaturesView.swift in Sources */ = {isa = PBXBuildFile; fileRef = D722BD212A420DAD002C2087 /* ShowExtrudedFeaturesView.swift */; };
		D722BD232A420DEC002C2087 /* ShowExtrudedFeaturesView.swift in Copy Source Code Files */ = {isa = PBXBuildFile; fileRef = D722BD212A420DAD002C2087 /* ShowExtrudedFeaturesView.swift */; };
		D7232EE12AC1E5AA0079ABFF /* PlayKMLTourView.swift in Sources */ = {isa = PBXBuildFile; fileRef = D7232EE02AC1E5AA0079ABFF /* PlayKMLTourView.swift */; };
		D7232EE22AC1E6DC0079ABFF /* PlayKMLTourView.swift in Copy Source Code Files */ = {isa = PBXBuildFile; fileRef = D7232EE02AC1E5AA0079ABFF /* PlayKMLTourView.swift */; };
		D72C43F32AEB066D00B6157B /* GeocodeOfflineView.Model.swift in Sources */ = {isa = PBXBuildFile; fileRef = D72C43F22AEB066D00B6157B /* GeocodeOfflineView.Model.swift */; };
		D72F272E2ADA1E4400F906DA /* AugmentRealityToShowTabletopSceneView.swift in Sources */ = {isa = PBXBuildFile; fileRef = D72F272B2ADA1E4400F906DA /* AugmentRealityToShowTabletopSceneView.swift */; };
		D72F27302ADA1E9900F906DA /* AugmentRealityToShowTabletopSceneView.swift in Copy Source Code Files */ = {isa = PBXBuildFile; fileRef = D72F272B2ADA1E4400F906DA /* AugmentRealityToShowTabletopSceneView.swift */; };
		D731F3C12AD0D2AC00A8431E /* IdentifyGraphicsView.swift in Sources */ = {isa = PBXBuildFile; fileRef = D731F3C02AD0D2AC00A8431E /* IdentifyGraphicsView.swift */; };
		D731F3C22AD0D2BB00A8431E /* IdentifyGraphicsView.swift in Copy Source Code Files */ = {isa = PBXBuildFile; fileRef = D731F3C02AD0D2AC00A8431E /* IdentifyGraphicsView.swift */; };
		D7337C5A2ABCFDB100A5D865 /* StyleSymbolsFromMobileStyleFileView.SymbolOptionsListView.swift in Sources */ = {isa = PBXBuildFile; fileRef = D7337C592ABCFDB100A5D865 /* StyleSymbolsFromMobileStyleFileView.SymbolOptionsListView.swift */; };
		D7337C5B2ABCFDE400A5D865 /* StyleSymbolsFromMobileStyleFileView.SymbolOptionsListView.swift in Copy Source Code Files */ = {isa = PBXBuildFile; fileRef = D7337C592ABCFDB100A5D865 /* StyleSymbolsFromMobileStyleFileView.SymbolOptionsListView.swift */; };
		D7337C602ABD142D00A5D865 /* ShowMobileMapPackageExpirationDateView.swift in Sources */ = {isa = PBXBuildFile; fileRef = D7337C5F2ABD142D00A5D865 /* ShowMobileMapPackageExpirationDateView.swift */; };
		D7337C612ABD166A00A5D865 /* ShowMobileMapPackageExpirationDateView.swift in Copy Source Code Files */ = {isa = PBXBuildFile; fileRef = D7337C5F2ABD142D00A5D865 /* ShowMobileMapPackageExpirationDateView.swift */; };
		D734FA0C2A183A5B00246D7E /* SetMaxExtentView.swift in Sources */ = {isa = PBXBuildFile; fileRef = D734FA092A183A5B00246D7E /* SetMaxExtentView.swift */; };
		D73723762AF5877500846884 /* FindRouteInMobileMapPackageView.Models.swift in Sources */ = {isa = PBXBuildFile; fileRef = D73723742AF5877500846884 /* FindRouteInMobileMapPackageView.Models.swift */; };
		D73723792AF5ADD800846884 /* FindRouteInMobileMapPackageView.MobileMapView.swift in Sources */ = {isa = PBXBuildFile; fileRef = D73723782AF5ADD700846884 /* FindRouteInMobileMapPackageView.MobileMapView.swift */; };
		D737237A2AF5AE1600846884 /* FindRouteInMobileMapPackageView.MobileMapView.swift in Copy Source Code Files */ = {isa = PBXBuildFile; fileRef = D73723782AF5ADD700846884 /* FindRouteInMobileMapPackageView.MobileMapView.swift */; };
		D737237B2AF5AE1A00846884 /* FindRouteInMobileMapPackageView.Models.swift in Copy Source Code Files */ = {isa = PBXBuildFile; fileRef = D73723742AF5877500846884 /* FindRouteInMobileMapPackageView.Models.swift */; };
		D73F8CF42AB1089900CD39DA /* Restaurant.stylx in Resources */ = {isa = PBXBuildFile; fileRef = D73F8CF32AB1089900CD39DA /* Restaurant.stylx */; settings = {ASSET_TAGS = (StyleFeaturesWithCustomDictionary, ); }; };
		D73FC0FD2AD4A18D0067A19B /* CreateMobileGeodatabaseView.swift in Sources */ = {isa = PBXBuildFile; fileRef = D73FC0FC2AD4A18D0067A19B /* CreateMobileGeodatabaseView.swift */; };
		D73FC0FE2AD4A19A0067A19B /* CreateMobileGeodatabaseView.swift in Copy Source Code Files */ = {isa = PBXBuildFile; fileRef = D73FC0FC2AD4A18D0067A19B /* CreateMobileGeodatabaseView.swift */; };
		D73FCFFF2B02C7630006360D /* FindRouteAroundBarriersView.Views.swift in Sources */ = {isa = PBXBuildFile; fileRef = D73FCFFE2B02C7630006360D /* FindRouteAroundBarriersView.Views.swift */; };
		D73FD0002B02C9610006360D /* FindRouteAroundBarriersView.Views.swift in Copy Source Code Files */ = {isa = PBXBuildFile; fileRef = D73FCFFE2B02C7630006360D /* FindRouteAroundBarriersView.Views.swift */; };
		D744FD172A2112D90084A66C /* CreateConvexHullAroundPointsView.swift in Sources */ = {isa = PBXBuildFile; fileRef = D744FD162A2112D90084A66C /* CreateConvexHullAroundPointsView.swift */; };
		D744FD182A2113C70084A66C /* CreateConvexHullAroundPointsView.swift in Copy Source Code Files */ = {isa = PBXBuildFile; fileRef = D744FD162A2112D90084A66C /* CreateConvexHullAroundPointsView.swift */; };
		D7464F1E2ACE04B3007FEE88 /* IdentifyRasterCellView.swift in Sources */ = {isa = PBXBuildFile; fileRef = D7464F1D2ACE04B3007FEE88 /* IdentifyRasterCellView.swift */; };
		D7464F1F2ACE04C2007FEE88 /* IdentifyRasterCellView.swift in Copy Source Code Files */ = {isa = PBXBuildFile; fileRef = D7464F1D2ACE04B3007FEE88 /* IdentifyRasterCellView.swift */; };
		D7464F2B2ACE0965007FEE88 /* SA_EVI_8Day_03May20 in Resources */ = {isa = PBXBuildFile; fileRef = D7464F2A2ACE0964007FEE88 /* SA_EVI_8Day_03May20 */; settings = {ASSET_TAGS = (IdentifyRasterCell, ); }; };
		D7497F3C2AC4B4C100167AD2 /* DisplayDimensionsView.swift in Sources */ = {isa = PBXBuildFile; fileRef = D7497F3B2AC4B4C100167AD2 /* DisplayDimensionsView.swift */; };
		D7497F3D2AC4B4CF00167AD2 /* DisplayDimensionsView.swift in Copy Source Code Files */ = {isa = PBXBuildFile; fileRef = D7497F3B2AC4B4C100167AD2 /* DisplayDimensionsView.swift */; };
		D7497F402AC4BA4100167AD2 /* Edinburgh_Pylon_Dimensions.mmpk in Resources */ = {isa = PBXBuildFile; fileRef = D7497F3F2AC4BA4100167AD2 /* Edinburgh_Pylon_Dimensions.mmpk */; settings = {ASSET_TAGS = (DisplayDimensions, ); }; };
		D74C8BFE2ABA5605007C76B8 /* StyleSymbolsFromMobileStyleFileView.swift in Sources */ = {isa = PBXBuildFile; fileRef = D74C8BFD2ABA5605007C76B8 /* StyleSymbolsFromMobileStyleFileView.swift */; };
		D74C8BFF2ABA56C0007C76B8 /* StyleSymbolsFromMobileStyleFileView.swift in Copy Source Code Files */ = {isa = PBXBuildFile; fileRef = D74C8BFD2ABA5605007C76B8 /* StyleSymbolsFromMobileStyleFileView.swift */; };
		D74C8C022ABA6202007C76B8 /* emoji-mobile.stylx in Resources */ = {isa = PBXBuildFile; fileRef = D74C8C012ABA6202007C76B8 /* emoji-mobile.stylx */; settings = {ASSET_TAGS = (StyleSymbolsFromMobileStyleFile, ); }; };
		D75101812A2E493600B8FA48 /* ShowLabelsOnLayerView.swift in Sources */ = {isa = PBXBuildFile; fileRef = D75101802A2E493600B8FA48 /* ShowLabelsOnLayerView.swift */; };
		D75101822A2E497F00B8FA48 /* ShowLabelsOnLayerView.swift in Copy Source Code Files */ = {isa = PBXBuildFile; fileRef = D75101802A2E493600B8FA48 /* ShowLabelsOnLayerView.swift */; };
		D751018E2A2E962D00B8FA48 /* IdentifyLayerFeaturesView.swift in Sources */ = {isa = PBXBuildFile; fileRef = D751018D2A2E962D00B8FA48 /* IdentifyLayerFeaturesView.swift */; };
		D751018F2A2E966C00B8FA48 /* IdentifyLayerFeaturesView.swift in Copy Source Code Files */ = {isa = PBXBuildFile; fileRef = D751018D2A2E962D00B8FA48 /* IdentifyLayerFeaturesView.swift */; };
		D752D9402A39154C003EB25E /* ManageOperationalLayersView.swift in Sources */ = {isa = PBXBuildFile; fileRef = D752D93F2A39154C003EB25E /* ManageOperationalLayersView.swift */; };
		D752D9412A39162F003EB25E /* ManageOperationalLayersView.swift in Copy Source Code Files */ = {isa = PBXBuildFile; fileRef = D752D93F2A39154C003EB25E /* ManageOperationalLayersView.swift */; };
		D752D9462A3A6F80003EB25E /* MonitorChangesToMapLoadStatusView.swift in Sources */ = {isa = PBXBuildFile; fileRef = D752D9452A3A6F7F003EB25E /* MonitorChangesToMapLoadStatusView.swift */; };
		D752D9472A3A6FC0003EB25E /* MonitorChangesToMapLoadStatusView.swift in Copy Source Code Files */ = {isa = PBXBuildFile; fileRef = D752D9452A3A6F7F003EB25E /* MonitorChangesToMapLoadStatusView.swift */; };
		D752D95F2A3BCE06003EB25E /* DisplayMapFromPortalItemView.swift in Sources */ = {isa = PBXBuildFile; fileRef = D752D95E2A3BCE06003EB25E /* DisplayMapFromPortalItemView.swift */; };
		D752D9602A3BCE63003EB25E /* DisplayMapFromPortalItemView.swift in Copy Source Code Files */ = {isa = PBXBuildFile; fileRef = D752D95E2A3BCE06003EB25E /* DisplayMapFromPortalItemView.swift */; };
		D75362D22A1E886700D83028 /* ApplyUniqueValueRendererView.swift in Sources */ = {isa = PBXBuildFile; fileRef = D75362D12A1E886700D83028 /* ApplyUniqueValueRendererView.swift */; };
		D75362D32A1E8C8800D83028 /* ApplyUniqueValueRendererView.swift in Copy Source Code Files */ = {isa = PBXBuildFile; fileRef = D75362D12A1E886700D83028 /* ApplyUniqueValueRendererView.swift */; };
		D754E3232A1D66820006C5F1 /* StylePointWithPictureMarkerSymbolsView.swift in Sources */ = {isa = PBXBuildFile; fileRef = D754E3222A1D66820006C5F1 /* StylePointWithPictureMarkerSymbolsView.swift */; };
		D754E3242A1D66C20006C5F1 /* StylePointWithPictureMarkerSymbolsView.swift in Copy Source Code Files */ = {isa = PBXBuildFile; fileRef = D754E3222A1D66820006C5F1 /* StylePointWithPictureMarkerSymbolsView.swift */; };
		D7553CDB2AE2DFEC00DC2A70 /* GeocodeOfflineView.swift in Sources */ = {isa = PBXBuildFile; fileRef = D7553CD82AE2DFEC00DC2A70 /* GeocodeOfflineView.swift */; };
		D7553CDD2AE2E00E00DC2A70 /* GeocodeOfflineView.swift in Copy Source Code Files */ = {isa = PBXBuildFile; fileRef = D7553CD82AE2DFEC00DC2A70 /* GeocodeOfflineView.swift */; };
		D75B58512AAFB3030038B3B4 /* StyleFeaturesWithCustomDictionaryView.swift in Sources */ = {isa = PBXBuildFile; fileRef = D75B58502AAFB3030038B3B4 /* StyleFeaturesWithCustomDictionaryView.swift */; };
		D75B58522AAFB37C0038B3B4 /* StyleFeaturesWithCustomDictionaryView.swift in Copy Source Code Files */ = {isa = PBXBuildFile; fileRef = D75B58502AAFB3030038B3B4 /* StyleFeaturesWithCustomDictionaryView.swift */; };
		D75C35672AB50338003CD55F /* GroupLayersTogetherView.GroupLayerListView.swift in Sources */ = {isa = PBXBuildFile; fileRef = D75C35662AB50338003CD55F /* GroupLayersTogetherView.GroupLayerListView.swift */; };
		D76000A22AF18BAB00B3084D /* FindRouteInTransportNetworkView.Model.swift in Copy Source Code Files */ = {isa = PBXBuildFile; fileRef = D7749AD52AF08BF50086632F /* FindRouteInTransportNetworkView.Model.swift */; };
		D76000AE2AF19C2300B3084D /* FindRouteInMobileMapPackageView.swift in Sources */ = {isa = PBXBuildFile; fileRef = D76000AB2AF19C2300B3084D /* FindRouteInMobileMapPackageView.swift */; };
		D76000B12AF19C4600B3084D /* FindRouteInMobileMapPackageView.swift in Copy Source Code Files */ = {isa = PBXBuildFile; fileRef = D76000AB2AF19C2300B3084D /* FindRouteInMobileMapPackageView.swift */; };
		D76000B72AF19FCA00B3084D /* SanFrancisco.mmpk in Resources */ = {isa = PBXBuildFile; fileRef = D76000B62AF19FCA00B3084D /* SanFrancisco.mmpk */; settings = {ASSET_TAGS = (FindRouteInMobileMapPackage, ); }; };
		D7634FAF2A43B7AC00F8AEFB /* CreateConvexHullAroundGeometriesView.swift in Sources */ = {isa = PBXBuildFile; fileRef = D7634FAE2A43B7AC00F8AEFB /* CreateConvexHullAroundGeometriesView.swift */; };
		D7634FB02A43B8B000F8AEFB /* CreateConvexHullAroundGeometriesView.swift in Copy Source Code Files */ = {isa = PBXBuildFile; fileRef = D7634FAE2A43B7AC00F8AEFB /* CreateConvexHullAroundGeometriesView.swift */; };
		D769C2122A29019B00030F61 /* SetUpLocationDrivenGeotriggersView.swift in Sources */ = {isa = PBXBuildFile; fileRef = D769C2112A29019B00030F61 /* SetUpLocationDrivenGeotriggersView.swift */; };
		D769C2132A29057200030F61 /* SetUpLocationDrivenGeotriggersView.swift in Copy Source Code Files */ = {isa = PBXBuildFile; fileRef = D769C2112A29019B00030F61 /* SetUpLocationDrivenGeotriggersView.swift */; };
		D76EE6072AF9AFE100DA0325 /* FindRouteAroundBarriersView.Model.swift in Sources */ = {isa = PBXBuildFile; fileRef = D76EE6062AF9AFE100DA0325 /* FindRouteAroundBarriersView.Model.swift */; };
		D76EE6082AF9AFEC00DA0325 /* FindRouteAroundBarriersView.Model.swift in Copy Source Code Files */ = {isa = PBXBuildFile; fileRef = D76EE6062AF9AFE100DA0325 /* FindRouteAroundBarriersView.Model.swift */; };
		D7705D582AFC244E00CC0335 /* FindClosestFacilityToMultiplePointsView.swift in Sources */ = {isa = PBXBuildFile; fileRef = D7705D552AFC244E00CC0335 /* FindClosestFacilityToMultiplePointsView.swift */; };
		D7705D5B2AFC246A00CC0335 /* FindClosestFacilityToMultiplePointsView.swift in Copy Source Code Files */ = {isa = PBXBuildFile; fileRef = D7705D552AFC244E00CC0335 /* FindClosestFacilityToMultiplePointsView.swift */; };
		D7749AD62AF08BF50086632F /* FindRouteInTransportNetworkView.Model.swift in Sources */ = {isa = PBXBuildFile; fileRef = D7749AD52AF08BF50086632F /* FindRouteInTransportNetworkView.Model.swift */; };
		D77570C02A2942F800F490CD /* AnimateImagesWithImageOverlayView.swift in Sources */ = {isa = PBXBuildFile; fileRef = D77570BF2A2942F800F490CD /* AnimateImagesWithImageOverlayView.swift */; };
		D77570C12A2943D900F490CD /* AnimateImagesWithImageOverlayView.swift in Copy Source Code Files */ = {isa = PBXBuildFile; fileRef = D77570BF2A2942F800F490CD /* AnimateImagesWithImageOverlayView.swift */; };
		D77572AE2A295DDE00F490CD /* PacificSouthWest2 in Resources */ = {isa = PBXBuildFile; fileRef = D77572AD2A295DDD00F490CD /* PacificSouthWest2 */; settings = {ASSET_TAGS = (AnimateImagesWithImageOverlay, ); }; };
		D78666AD2A2161F100C60110 /* FindNearestVertexView.swift in Sources */ = {isa = PBXBuildFile; fileRef = D78666AC2A2161F100C60110 /* FindNearestVertexView.swift */; };
		D78666AE2A21629200C60110 /* FindNearestVertexView.swift in Copy Source Code Files */ = {isa = PBXBuildFile; fileRef = D78666AC2A2161F100C60110 /* FindNearestVertexView.swift */; };
		D79EE76E2A4CEA5D005A52AE /* SetUpLocationDrivenGeotriggersView.Model.swift in Sources */ = {isa = PBXBuildFile; fileRef = D79EE76D2A4CEA5D005A52AE /* SetUpLocationDrivenGeotriggersView.Model.swift */; };
		D79EE76F2A4CEA7F005A52AE /* SetUpLocationDrivenGeotriggersView.Model.swift in Copy Source Code Files */ = {isa = PBXBuildFile; fileRef = D79EE76D2A4CEA5D005A52AE /* SetUpLocationDrivenGeotriggersView.Model.swift */; };
		D7ABA2F92A32579C0021822B /* MeasureDistanceInSceneView.swift in Sources */ = {isa = PBXBuildFile; fileRef = D7ABA2F82A32579C0021822B /* MeasureDistanceInSceneView.swift */; };
		D7ABA2FA2A32760D0021822B /* MeasureDistanceInSceneView.swift in Copy Source Code Files */ = {isa = PBXBuildFile; fileRef = D7ABA2F82A32579C0021822B /* MeasureDistanceInSceneView.swift */; };
		D7ABA2FF2A32881C0021822B /* ShowViewshedFromGeoelementInSceneView.swift in Sources */ = {isa = PBXBuildFile; fileRef = D7ABA2FE2A32881C0021822B /* ShowViewshedFromGeoelementInSceneView.swift */; };
		D7ABA3002A3288970021822B /* ShowViewshedFromGeoelementInSceneView.swift in Copy Source Code Files */ = {isa = PBXBuildFile; fileRef = D7ABA2FE2A32881C0021822B /* ShowViewshedFromGeoelementInSceneView.swift */; };
		D7AE861E2AC39DC50049B626 /* DisplayAnnotationView.swift in Sources */ = {isa = PBXBuildFile; fileRef = D7AE861D2AC39DC50049B626 /* DisplayAnnotationView.swift */; };
		D7AE861F2AC39E7F0049B626 /* DisplayAnnotationView.swift in Copy Source Code Files */ = {isa = PBXBuildFile; fileRef = D7AE861D2AC39DC50049B626 /* DisplayAnnotationView.swift */; };
		D7AE86202AC3A1050049B626 /* AddCustomDynamicEntityDataSourceView.Vessel.swift in Copy Source Code Files */ = {isa = PBXBuildFile; fileRef = 7900C5F52A83FC3F002D430F /* AddCustomDynamicEntityDataSourceView.Vessel.swift */; };
		D7AE86212AC3A10A0049B626 /* GroupLayersTogetherView.GroupLayerListView.swift in Copy Source Code Files */ = {isa = PBXBuildFile; fileRef = D75C35662AB50338003CD55F /* GroupLayersTogetherView.GroupLayerListView.swift */; };
		D7C16D1B2AC5F95300689E89 /* Animate3DGraphicView.swift in Sources */ = {isa = PBXBuildFile; fileRef = D7C16D1A2AC5F95300689E89 /* Animate3DGraphicView.swift */; };
		D7C16D1C2AC5F96900689E89 /* Animate3DGraphicView.swift in Copy Source Code Files */ = {isa = PBXBuildFile; fileRef = D7C16D1A2AC5F95300689E89 /* Animate3DGraphicView.swift */; };
		D7C16D1F2AC5FE8200689E89 /* Pyrenees.csv in Resources */ = {isa = PBXBuildFile; fileRef = D7C16D1E2AC5FE8200689E89 /* Pyrenees.csv */; settings = {ASSET_TAGS = (Animate3DGraphic, ); }; };
		D7C16D222AC5FE9800689E89 /* GrandCanyon.csv in Resources */ = {isa = PBXBuildFile; fileRef = D7C16D212AC5FE9800689E89 /* GrandCanyon.csv */; settings = {ASSET_TAGS = (Animate3DGraphic, ); }; };
		D7C16D252AC5FEA600689E89 /* Snowdon.csv in Resources */ = {isa = PBXBuildFile; fileRef = D7C16D242AC5FEA600689E89 /* Snowdon.csv */; settings = {ASSET_TAGS = (Animate3DGraphic, ); }; };
		D7C16D282AC5FEB700689E89 /* Hawaii.csv in Resources */ = {isa = PBXBuildFile; fileRef = D7C16D272AC5FEB600689E89 /* Hawaii.csv */; settings = {ASSET_TAGS = (Animate3DGraphic, ); }; };
		D7CC33FF2A31475C00198EDF /* ShowLineOfSightBetweenPointsView.swift in Sources */ = {isa = PBXBuildFile; fileRef = D7CC33FD2A31475C00198EDF /* ShowLineOfSightBetweenPointsView.swift */; };
		D7CC34002A3147FF00198EDF /* ShowLineOfSightBetweenPointsView.swift in Copy Source Code Files */ = {isa = PBXBuildFile; fileRef = D7CC33FD2A31475C00198EDF /* ShowLineOfSightBetweenPointsView.swift */; };
		D7CE9F9B2AE2F575008F7A5F /* streetmap_SD.tpkx in Resources */ = {isa = PBXBuildFile; fileRef = D7CE9F9A2AE2F575008F7A5F /* streetmap_SD.tpkx */; settings = {ASSET_TAGS = (GeocodeOffline, ); }; };
		D7CE9FA32AE2F595008F7A5F /* san-diego-eagle-locator in Resources */ = {isa = PBXBuildFile; fileRef = D7CE9FA22AE2F595008F7A5F /* san-diego-eagle-locator */; settings = {ASSET_TAGS = (GeocodeOffline, ); }; };
		D7D1F3532ADDBE5D009CE2DA /* philadelphia.mspk in Resources */ = {isa = PBXBuildFile; fileRef = D7D1F3522ADDBE5D009CE2DA /* philadelphia.mspk */; settings = {ASSET_TAGS = (AugmentRealityToShowTabletopScene, ); }; };
		D7DDF84E2AF43AA2004352D9 /* GeocodeOfflineView.Model.swift in Copy Source Code Files */ = {isa = PBXBuildFile; fileRef = D72C43F22AEB066D00B6157B /* GeocodeOfflineView.Model.swift */; };
		D7DDF8532AF47C6C004352D9 /* FindRouteAroundBarriersView.swift in Sources */ = {isa = PBXBuildFile; fileRef = D7DDF8502AF47C6C004352D9 /* FindRouteAroundBarriersView.swift */; };
		D7DDF8562AF47C86004352D9 /* FindRouteAroundBarriersView.swift in Copy Source Code Files */ = {isa = PBXBuildFile; fileRef = D7DDF8502AF47C6C004352D9 /* FindRouteAroundBarriersView.swift */; };
		D7E440D72A1ECE7D005D74DE /* CreateBuffersAroundPointsView.swift in Sources */ = {isa = PBXBuildFile; fileRef = D7E440D62A1ECE7D005D74DE /* CreateBuffersAroundPointsView.swift */; };
		D7E440D82A1ECEB3005D74DE /* CreateBuffersAroundPointsView.swift in Copy Source Code Files */ = {isa = PBXBuildFile; fileRef = D7E440D62A1ECE7D005D74DE /* CreateBuffersAroundPointsView.swift */; };
		D7E557682A1D768800B9FB09 /* AddWMSLayerView.swift in Sources */ = {isa = PBXBuildFile; fileRef = D7E557672A1D768800B9FB09 /* AddWMSLayerView.swift */; };
		D7E7D0812AEB39D5003AAD02 /* FindRouteInTransportNetworkView.swift in Sources */ = {isa = PBXBuildFile; fileRef = D7E7D0802AEB39D5003AAD02 /* FindRouteInTransportNetworkView.swift */; };
		D7E7D0822AEB3A1D003AAD02 /* FindRouteInTransportNetworkView.swift in Copy Source Code Files */ = {isa = PBXBuildFile; fileRef = D7E7D0802AEB39D5003AAD02 /* FindRouteInTransportNetworkView.swift */; };
		D7E7D09A2AEB3C47003AAD02 /* san_diego_offline_routing in Resources */ = {isa = PBXBuildFile; fileRef = D7E7D0992AEB3C47003AAD02 /* san_diego_offline_routing */; settings = {ASSET_TAGS = (FindRouteInTransportNetwork, ); }; };
		D7E9EF292A1D2219000C4865 /* SetMinAndMaxScaleView.swift in Copy Source Code Files */ = {isa = PBXBuildFile; fileRef = D7EAF3592A1C023800D822C4 /* SetMinAndMaxScaleView.swift */; };
		D7E9EF2A2A1D29F2000C4865 /* SetMaxExtentView.swift in Copy Source Code Files */ = {isa = PBXBuildFile; fileRef = D734FA092A183A5B00246D7E /* SetMaxExtentView.swift */; };
		D7EAF35A2A1C023800D822C4 /* SetMinAndMaxScaleView.swift in Sources */ = {isa = PBXBuildFile; fileRef = D7EAF3592A1C023800D822C4 /* SetMinAndMaxScaleView.swift */; };
		D7ECF5982AB8BE63003FB2BE /* RenderMultilayerSymbolsView.swift in Sources */ = {isa = PBXBuildFile; fileRef = D7ECF5972AB8BE63003FB2BE /* RenderMultilayerSymbolsView.swift */; };
		D7ECF5992AB8BF5A003FB2BE /* RenderMultilayerSymbolsView.swift in Copy Source Code Files */ = {isa = PBXBuildFile; fileRef = D7ECF5972AB8BE63003FB2BE /* RenderMultilayerSymbolsView.swift */; };
		D7EF5D752A26A03A00FEBDE5 /* ShowCoordinatesInMultipleFormatsView.swift in Sources */ = {isa = PBXBuildFile; fileRef = D7EF5D742A26A03A00FEBDE5 /* ShowCoordinatesInMultipleFormatsView.swift */; };
		D7EF5D762A26A1EE00FEBDE5 /* ShowCoordinatesInMultipleFormatsView.swift in Copy Source Code Files */ = {isa = PBXBuildFile; fileRef = D7EF5D742A26A03A00FEBDE5 /* ShowCoordinatesInMultipleFormatsView.swift */; };
		D7F2784C2A1D76F5002E4567 /* AddWMSLayerView.swift in Copy Source Code Files */ = {isa = PBXBuildFile; fileRef = D7E557672A1D768800B9FB09 /* AddWMSLayerView.swift */; };
		E000E7602869E33D005D87C5 /* ClipGeometryView.swift in Sources */ = {isa = PBXBuildFile; fileRef = E000E75F2869E33D005D87C5 /* ClipGeometryView.swift */; };
		E000E763286A0B18005D87C5 /* CutGeometryView.swift in Sources */ = {isa = PBXBuildFile; fileRef = E000E762286A0B18005D87C5 /* CutGeometryView.swift */; };
		E004A6C128414332002A1FE6 /* SetViewpointRotationView.swift in Sources */ = {isa = PBXBuildFile; fileRef = E004A6BD28414332002A1FE6 /* SetViewpointRotationView.swift */; };
		E004A6DC28465C70002A1FE6 /* DisplaySceneView.swift in Sources */ = {isa = PBXBuildFile; fileRef = E004A6D828465C70002A1FE6 /* DisplaySceneView.swift */; };
		E004A6E028466279002A1FE6 /* ShowCalloutView.swift in Sources */ = {isa = PBXBuildFile; fileRef = E004A6DF28466279002A1FE6 /* ShowCalloutView.swift */; };
		E004A6E62846A61F002A1FE6 /* StyleGraphicsWithSymbolsView.swift in Sources */ = {isa = PBXBuildFile; fileRef = E004A6E52846A61F002A1FE6 /* StyleGraphicsWithSymbolsView.swift */; };
		E004A6E928493BCE002A1FE6 /* ShowDeviceLocationView.swift in Sources */ = {isa = PBXBuildFile; fileRef = E004A6E828493BCE002A1FE6 /* ShowDeviceLocationView.swift */; };
		E004A6ED2849556E002A1FE6 /* CreatePlanarAndGeodeticBuffersView.swift in Sources */ = {isa = PBXBuildFile; fileRef = E004A6EC2849556E002A1FE6 /* CreatePlanarAndGeodeticBuffersView.swift */; };
		E004A6F0284E4B9B002A1FE6 /* DownloadVectorTilesToLocalCacheView.swift in Sources */ = {isa = PBXBuildFile; fileRef = E004A6EF284E4B9B002A1FE6 /* DownloadVectorTilesToLocalCacheView.swift */; };
		E004A6F3284E4FEB002A1FE6 /* ShowResultOfSpatialOperationsView.swift in Sources */ = {isa = PBXBuildFile; fileRef = E004A6F2284E4FEB002A1FE6 /* ShowResultOfSpatialOperationsView.swift */; };
		E004A6F6284FA42A002A1FE6 /* SelectFeaturesInFeatureLayerView.swift in Sources */ = {isa = PBXBuildFile; fileRef = E004A6F5284FA42A002A1FE6 /* SelectFeaturesInFeatureLayerView.swift */; };
		E0082217287755AC002AD138 /* View+Sheet.swift in Sources */ = {isa = PBXBuildFile; fileRef = E0082216287755AC002AD138 /* View+Sheet.swift */; };
		E03CB0692888944D002B27D9 /* GenerateOfflineMapView.swift in Copy Source Code Files */ = {isa = PBXBuildFile; fileRef = E088E1732863B5F800413100 /* GenerateOfflineMapView.swift */; };
		E03CB06A288894C4002B27D9 /* FindRouteView.swift in Copy Source Code Files */ = {isa = PBXBuildFile; fileRef = E066DD34285CF3B3004D3D5B /* FindRouteView.swift */; };
		E03CB06B2889879D002B27D9 /* DownloadVectorTilesToLocalCacheView.swift in Copy Source Code Files */ = {isa = PBXBuildFile; fileRef = E004A6EF284E4B9B002A1FE6 /* DownloadVectorTilesToLocalCacheView.swift */; };
		E041ABC0287CA9F00056009B /* WebView.swift in Sources */ = {isa = PBXBuildFile; fileRef = E041ABBF287CA9F00056009B /* WebView.swift */; };
		E041ABD7287DB04D0056009B /* SampleInfoView.swift in Sources */ = {isa = PBXBuildFile; fileRef = E041ABD6287DB04D0056009B /* SampleInfoView.swift */; };
		E041AC1A287F54580056009B /* highlight.min.js in Resources */ = {isa = PBXBuildFile; fileRef = E041AC15287F54580056009B /* highlight.min.js */; };
		E041AC1E288076A60056009B /* info.css in Resources */ = {isa = PBXBuildFile; fileRef = E041AC1D288076A60056009B /* info.css */; };
		E041AC20288077B90056009B /* xcode.css in Resources */ = {isa = PBXBuildFile; fileRef = E041AC1F288077B90056009B /* xcode.css */; };
		E066DD35285CF3B3004D3D5B /* FindRouteView.swift in Sources */ = {isa = PBXBuildFile; fileRef = E066DD34285CF3B3004D3D5B /* FindRouteView.swift */; };
		E066DD382860AB28004D3D5B /* StyleGraphicsWithRendererView.swift in Sources */ = {isa = PBXBuildFile; fileRef = E066DD372860AB28004D3D5B /* StyleGraphicsWithRendererView.swift */; };
		E066DD3B2860CA08004D3D5B /* ShowResultOfSpatialRelationshipsView.swift in Sources */ = {isa = PBXBuildFile; fileRef = E066DD3A2860CA08004D3D5B /* ShowResultOfSpatialRelationshipsView.swift */; };
		E066DD4028610F55004D3D5B /* AddSceneLayerFromServiceView.swift in Sources */ = {isa = PBXBuildFile; fileRef = E066DD3F28610F55004D3D5B /* AddSceneLayerFromServiceView.swift */; };
		E070A0A3286F3B6000F2B606 /* DownloadPreplannedMapAreaView.swift in Sources */ = {isa = PBXBuildFile; fileRef = E070A0A2286F3B6000F2B606 /* DownloadPreplannedMapAreaView.swift */; };
		E088E1572862579D00413100 /* SetSurfacePlacementModeView.swift in Sources */ = {isa = PBXBuildFile; fileRef = E088E1562862579D00413100 /* SetSurfacePlacementModeView.swift */; };
		E088E1742863B5F800413100 /* GenerateOfflineMapView.swift in Sources */ = {isa = PBXBuildFile; fileRef = E088E1732863B5F800413100 /* GenerateOfflineMapView.swift */; };
		E08953F12891899600E077CF /* EnvironmentValues+SampleInfoVisibility.swift in Sources */ = {isa = PBXBuildFile; fileRef = E08953F02891899600E077CF /* EnvironmentValues+SampleInfoVisibility.swift */; };
		E0A1AEE328874590003C797D /* AddFeatureLayersView.swift in Copy Source Code Files */ = {isa = PBXBuildFile; fileRef = 00D4EF7F2863842100B9CC30 /* AddFeatureLayersView.swift */; };
		E0D04FF228A5390000747989 /* DownloadPreplannedMapAreaView.Model.swift in Sources */ = {isa = PBXBuildFile; fileRef = E0D04FF128A5390000747989 /* DownloadPreplannedMapAreaView.Model.swift */; };
		E0EA0B772866390E00C9621D /* ProjectGeometryView.swift in Sources */ = {isa = PBXBuildFile; fileRef = E0EA0B762866390E00C9621D /* ProjectGeometryView.swift */; };
		E0FE32E728747778002C6ACA /* BrowseBuildingFloorsView.swift in Sources */ = {isa = PBXBuildFile; fileRef = E0FE32E628747778002C6ACA /* BrowseBuildingFloorsView.swift */; };
		F111CCC1288B5D5600205358 /* DisplayMapFromMobileMapPackageView.swift in Sources */ = {isa = PBXBuildFile; fileRef = F111CCC0288B5D5600205358 /* DisplayMapFromMobileMapPackageView.swift */; };
		F111CCC4288B641900205358 /* Yellowstone.mmpk in Resources */ = {isa = PBXBuildFile; fileRef = F111CCC3288B641900205358 /* Yellowstone.mmpk */; settings = {ASSET_TAGS = (DisplayMapFromMobileMapPackage, ); }; };
		F1E71BF1289473760064C33F /* AddRasterFromFileView.swift in Sources */ = {isa = PBXBuildFile; fileRef = F1E71BF0289473760064C33F /* AddRasterFromFileView.swift */; };
		F1E71BFA28A479C70064C33F /* AddRasterFromFileView.swift in Copy Source Code Files */ = {isa = PBXBuildFile; fileRef = F1E71BF0289473760064C33F /* AddRasterFromFileView.swift */; };
/* End PBXBuildFile section */

/* Begin PBXBuildRule section */
		0074ABCC2817B8E60037244A /* PBXBuildRule */ = {
			isa = PBXBuildRule;
			compilerSpec = com.apple.compilers.proxy.script;
			filePatterns = "*.tache";
			fileType = pattern.proxy;
			inputFiles = (
				"$(SRCROOT)/Shared/Samples/",
			);
			isEditable = 1;
			name = "Generate Sample Initializers from Source Code Files";
			outputFiles = (
				"$(DERIVED_FILE_DIR)/$(INPUT_FILE_BASE)",
			);
			runOncePerArchitecture = 0;
			script = "xcrun --sdk macosx swift \"${SRCROOT}/Scripts/GenerateSampleViewSourceCode.swift\" \"${SCRIPT_INPUT_FILE_0}\" \"${INPUT_FILE_PATH}\" \"${SCRIPT_OUTPUT_FILE_0}\" \n";
		};
		0083586F27FE3BCF00192A15 /* PBXBuildRule */ = {
			isa = PBXBuildRule;
			compilerSpec = com.apple.compilers.proxy.script;
			filePatterns = "*.masque";
			fileType = pattern.proxy;
			inputFiles = (
				"$(SRCROOT)/.secrets",
			);
			isEditable = 1;
			name = "Generate Swift Code from Secrets";
			outputFiles = (
				"$(DERIVED_FILE_DIR)/$(INPUT_FILE_BASE)",
			);
			runOncePerArchitecture = 0;
			script = "\"${SRCROOT}/Scripts/masquerade\" -i \"${INPUT_FILE_PATH}\" -o \"${SCRIPT_OUTPUT_FILE_0}\" -s \"${SCRIPT_INPUT_FILE_0}\" -f\n";
		};
/* End PBXBuildRule section */

/* Begin PBXCopyFilesBuildPhase section */
		00144B5E280634840090DD5D /* Embed Frameworks */ = {
			isa = PBXCopyFilesBuildPhase;
			buildActionMask = 2147483647;
			dstPath = "";
			dstSubfolderSpec = 10;
			files = (
			);
			name = "Embed Frameworks";
			runOnlyForDeploymentPostprocessing = 0;
		};
		0039A4E82885C4E300592C86 /* Copy Source Code Files */ = {
			isa = PBXCopyFilesBuildPhase;
			buildActionMask = 2147483647;
			dstPath = "";
			dstSubfolderSpec = 7;
			files = (
<<<<<<< HEAD
				D737237B2AF5AE1A00846884 /* FindRouteInMobileMapPackageView.Models.swift in Copy Source Code Files */,
				D737237A2AF5AE1600846884 /* FindRouteInMobileMapPackageView.MobileMapView.swift in Copy Source Code Files */,
				D76000B12AF19C4600B3084D /* FindRouteInMobileMapPackageView.swift in Copy Source Code Files */,
=======
				D73FD0002B02C9610006360D /* FindRouteAroundBarriersView.Views.swift in Copy Source Code Files */,
				D76EE6082AF9AFEC00DA0325 /* FindRouteAroundBarriersView.Model.swift in Copy Source Code Files */,
				D7DDF8562AF47C86004352D9 /* FindRouteAroundBarriersView.swift in Copy Source Code Files */,
>>>>>>> 5aaa2934
				D7DDF84E2AF43AA2004352D9 /* GeocodeOfflineView.Model.swift in Copy Source Code Files */,
				D7705D5B2AFC246A00CC0335 /* FindClosestFacilityToMultiplePointsView.swift in Copy Source Code Files */,
				00F279D72AF4364700CECAF8 /* AddDynamicEntityLayerView.VehicleCallout.swift in Copy Source Code Files */,
				D76000A22AF18BAB00B3084D /* FindRouteInTransportNetworkView.Model.swift in Copy Source Code Files */,
				D7E7D0822AEB3A1D003AAD02 /* FindRouteInTransportNetworkView.swift in Copy Source Code Files */,
				D7553CDD2AE2E00E00DC2A70 /* GeocodeOfflineView.swift in Copy Source Code Files */,
				4DD058102A0D3F6B00A59B34 /* ShowDeviceLocationWithNMEADataSourcesView.Model.swift in Copy Source Code Files */,
				4D126D7329CA1EFD00CFB7A7 /* ShowDeviceLocationWithNMEADataSourcesView.swift in Copy Source Code Files */,
				4D126D7429CA1EFD00CFB7A7 /* FileNMEASentenceReader.swift in Copy Source Code Files */,
				D7084FAB2AD771F600EC7F4F /* AugmentRealityToFlyOverSceneView.swift in Copy Source Code Files */,
				D72F27302ADA1E9900F906DA /* AugmentRealityToShowTabletopSceneView.swift in Copy Source Code Files */,
				D71FCB8B2AD628B9000E517C /* CreateMobileGeodatabaseView.Model.swift in Copy Source Code Files */,
				D73FC0FE2AD4A19A0067A19B /* CreateMobileGeodatabaseView.swift in Copy Source Code Files */,
				D7464F1F2ACE04C2007FEE88 /* IdentifyRasterCellView.swift in Copy Source Code Files */,
				D731F3C22AD0D2BB00A8431E /* IdentifyGraphicsView.swift in Copy Source Code Files */,
				D70082EC2ACF901600E0C3C2 /* IdentifyKMLFeaturesView.swift in Copy Source Code Files */,
				D7054AEA2ACCCC34007235BA /* Animate3DGraphicView.SettingsView.swift in Copy Source Code Files */,
				D7058FB22ACB424E00A40F14 /* Animate3DGraphicView.Model.swift in Copy Source Code Files */,
				D7C16D1C2AC5F96900689E89 /* Animate3DGraphicView.swift in Copy Source Code Files */,
				D7497F3D2AC4B4CF00167AD2 /* DisplayDimensionsView.swift in Copy Source Code Files */,
				D7232EE22AC1E6DC0079ABFF /* PlayKMLTourView.swift in Copy Source Code Files */,
				D7AE861F2AC39E7F0049B626 /* DisplayAnnotationView.swift in Copy Source Code Files */,
				D7337C5B2ABCFDE400A5D865 /* StyleSymbolsFromMobileStyleFileView.SymbolOptionsListView.swift in Copy Source Code Files */,
				D74C8BFF2ABA56C0007C76B8 /* StyleSymbolsFromMobileStyleFileView.swift in Copy Source Code Files */,
				D7AE86212AC3A10A0049B626 /* GroupLayersTogetherView.GroupLayerListView.swift in Copy Source Code Files */,
				D7AE86202AC3A1050049B626 /* AddCustomDynamicEntityDataSourceView.Vessel.swift in Copy Source Code Files */,
				D7ECF5992AB8BF5A003FB2BE /* RenderMultilayerSymbolsView.swift in Copy Source Code Files */,
				D7337C612ABD166A00A5D865 /* ShowMobileMapPackageExpirationDateView.swift in Copy Source Code Files */,
				D704AA5B2AB22D8400A3BB63 /* GroupLayersTogetherView.swift in Copy Source Code Files */,
				D75B58522AAFB37C0038B3B4 /* StyleFeaturesWithCustomDictionaryView.swift in Copy Source Code Files */,
				D71C5F652AAA83D2006599FD /* CreateSymbolStylesFromWebStylesView.swift in Copy Source Code Files */,
				79D84D152A81718F00F45262 /* AddCustomDynamicEntityDataSourceView.swift in Copy Source Code Files */,
				1C26ED202A8BEC63009B7721 /* FilterFeaturesInSceneView.swift in Copy Source Code Files */,
				1C56B5E72A82C057000381DA /* DisplayPointsUsingClusteringFeatureReductionView.swift in Copy Source Code Files */,
				D7ABA3002A3288970021822B /* ShowViewshedFromGeoelementInSceneView.swift in Copy Source Code Files */,
				1C3B7DCD2A5F652500907443 /* AnalyzeNetworkWithSubnetworkTraceView.Model.swift in Copy Source Code Files */,
				1C3B7DCE2A5F652500907443 /* AnalyzeNetworkWithSubnetworkTraceView.swift in Copy Source Code Files */,
				D79EE76F2A4CEA7F005A52AE /* SetUpLocationDrivenGeotriggersView.Model.swift in Copy Source Code Files */,
				D769C2132A29057200030F61 /* SetUpLocationDrivenGeotriggersView.swift in Copy Source Code Files */,
				1C19B4F72A578E69001D2506 /* CreateLoadReportView.Model.swift in Copy Source Code Files */,
				1C19B4F82A578E69001D2506 /* CreateLoadReportView.swift in Copy Source Code Files */,
				1C19B4F92A578E69001D2506 /* CreateLoadReportView.Views.swift in Copy Source Code Files */,
				D752D9412A39162F003EB25E /* ManageOperationalLayersView.swift in Copy Source Code Files */,
				D77570C12A2943D900F490CD /* AnimateImagesWithImageOverlayView.swift in Copy Source Code Files */,
				D7634FB02A43B8B000F8AEFB /* CreateConvexHullAroundGeometriesView.swift in Copy Source Code Files */,
				D7ABA2FA2A32760D0021822B /* MeasureDistanceInSceneView.swift in Copy Source Code Files */,
				D722BD232A420DEC002C2087 /* ShowExtrudedFeaturesView.swift in Copy Source Code Files */,
				D752D9602A3BCE63003EB25E /* DisplayMapFromPortalItemView.swift in Copy Source Code Files */,
				1C43BC852A43783900509BF8 /* SetVisibilityOfSubtypeSublayerView.Model.swift in Copy Source Code Files */,
				1C43BC862A43783900509BF8 /* SetVisibilityOfSubtypeSublayerView.swift in Copy Source Code Files */,
				1C43BC872A43783900509BF8 /* SetVisibilityOfSubtypeSublayerView.Views.swift in Copy Source Code Files */,
				00EB803A2A31506F00AC2B07 /* DisplayContentOfUtilityNetworkContainerView.swift in Copy Source Code Files */,
				00EB803B2A31506F00AC2B07 /* DisplayContentOfUtilityNetworkContainerView.Model.swift in Copy Source Code Files */,
				D751018F2A2E966C00B8FA48 /* IdentifyLayerFeaturesView.swift in Copy Source Code Files */,
				D752D9472A3A6FC0003EB25E /* MonitorChangesToMapLoadStatusView.swift in Copy Source Code Files */,
				D7CC34002A3147FF00198EDF /* ShowLineOfSightBetweenPointsView.swift in Copy Source Code Files */,
				1CAB8D502A3CEB43002AA649 /* RunValveIsolationTraceView.Model.swift in Copy Source Code Files */,
				1CAB8D512A3CEB43002AA649 /* RunValveIsolationTraceView.swift in Copy Source Code Files */,
				D71099712A280D830065A1C1 /* DensifyAndGeneralizeGeometryView.SettingsView.swift in Copy Source Code Files */,
				D710996E2A27D9B30065A1C1 /* DensifyAndGeneralizeGeometryView.swift in Copy Source Code Files */,
				D75101822A2E497F00B8FA48 /* ShowLabelsOnLayerView.swift in Copy Source Code Files */,
				D7EF5D762A26A1EE00FEBDE5 /* ShowCoordinatesInMultipleFormatsView.swift in Copy Source Code Files */,
				79A47DFB2A20286800D7C5B9 /* CreateAndSaveKMLView.Model.swift in Copy Source Code Files */,
				79A47DFC2A20286800D7C5B9 /* CreateAndSaveKMLView.Views.swift in Copy Source Code Files */,
				79B7B80B2A1BFDE700F57C27 /* CreateAndSaveKMLView.swift in Copy Source Code Files */,
				D78666AE2A21629200C60110 /* FindNearestVertexView.swift in Copy Source Code Files */,
				D7E440D82A1ECEB3005D74DE /* CreateBuffersAroundPointsView.swift in Copy Source Code Files */,
				D744FD182A2113C70084A66C /* CreateConvexHullAroundPointsView.swift in Copy Source Code Files */,
				D754E3242A1D66C20006C5F1 /* StylePointWithPictureMarkerSymbolsView.swift in Copy Source Code Files */,
				D7F2784C2A1D76F5002E4567 /* AddWMSLayerView.swift in Copy Source Code Files */,
				D75362D32A1E8C8800D83028 /* ApplyUniqueValueRendererView.swift in Copy Source Code Files */,
				1C929F092A27B86800134252 /* ShowUtilityAssociationsView.swift in Copy Source Code Files */,
				D7E9EF2A2A1D29F2000C4865 /* SetMaxExtentView.swift in Copy Source Code Files */,
				D7E9EF292A1D2219000C4865 /* SetMinAndMaxScaleView.swift in Copy Source Code Files */,
				1C9B74DE29DB56860038B06F /* ChangeCameraControllerView.swift in Copy Source Code Files */,
				1C965C3929DB9176002F8536 /* ShowRealisticLightAndShadowsView.swift in Copy Source Code Files */,
				883C121729C914E100062FF9 /* DownloadPreplannedMapAreaView.MapPicker.swift in Copy Source Code Files */,
				883C121829C914E100062FF9 /* DownloadPreplannedMapAreaView.Model.swift in Copy Source Code Files */,
				883C121929C914E100062FF9 /* DownloadPreplannedMapAreaView.swift in Copy Source Code Files */,
				1C0C1C3D29D34DDD005C8B24 /* ChangeViewpointView.swift in Copy Source Code Files */,
				1C42E04A29D239D2004FC4BE /* ShowPopupView.swift in Copy Source Code Files */,
				108EC04229D25B55000F35D0 /* QueryFeatureTableView.swift in Copy Source Code Files */,
				88F93CC229C4D3480006B28E /* CreateAndEditGeometriesView.swift in Copy Source Code Files */,
				0044289329C9234300160767 /* GetElevationAtPointOnSurfaceView.swift in Copy Source Code Files */,
				4D2ADC6A29C50D91003B367F /* AddDynamicEntityLayerView.Model.swift in Copy Source Code Files */,
				4D2ADC6B29C50D91003B367F /* AddDynamicEntityLayerView.SettingsView.swift in Copy Source Code Files */,
				4D2ADC4729C26D2C003B367F /* AddDynamicEntityLayerView.swift in Copy Source Code Files */,
				218F35C229C290BF00502022 /* AuthenticateWithOAuthView.swift in Copy Source Code Files */,
				0044CDE02995D4DD004618CE /* ShowDeviceLocationHistoryView.swift in Copy Source Code Files */,
				0042E24628E50EE4001F33D6 /* ShowViewshedFromPointInSceneView.swift in Copy Source Code Files */,
				0042E24728E50EE4001F33D6 /* ShowViewshedFromPointInSceneView.Model.swift in Copy Source Code Files */,
				0042E24828E50EE4001F33D6 /* ShowViewshedFromPointInSceneView.ViewshedSettingsView.swift in Copy Source Code Files */,
				006C835528B40682004AEB7F /* BrowseBuildingFloorsView.swift in Copy Source Code Files */,
				006C835628B40682004AEB7F /* DisplayMapFromMobileMapPackageView.swift in Copy Source Code Files */,
				F1E71BFA28A479C70064C33F /* AddRasterFromFileView.swift in Copy Source Code Files */,
				0039A4E92885C50300592C86 /* AddSceneLayerFromServiceView.swift in Copy Source Code Files */,
				75DD736729D35FF40010229D /* ChangeMapViewBackgroundView.swift in Copy Source Code Files */,
				75DD736829D35FF40010229D /* ChangeMapViewBackgroundView.SettingsView.swift in Copy Source Code Files */,
				75DD736929D35FF40010229D /* ChangeMapViewBackgroundView.Model.swift in Copy Source Code Files */,
				0039A4EA2885C50300592C86 /* ClipGeometryView.swift in Copy Source Code Files */,
				0039A4EB2885C50300592C86 /* CreatePlanarAndGeodeticBuffersView.swift in Copy Source Code Files */,
				0039A4EC2885C50300592C86 /* CutGeometryView.swift in Copy Source Code Files */,
				E0A1AEE328874590003C797D /* AddFeatureLayersView.swift in Copy Source Code Files */,
				0039A4ED2885C50300592C86 /* DisplayMapView.swift in Copy Source Code Files */,
				0039A4EE2885C50300592C86 /* DisplayOverviewMapView.swift in Copy Source Code Files */,
				0039A4EF2885C50300592C86 /* DisplaySceneView.swift in Copy Source Code Files */,
				E03CB06B2889879D002B27D9 /* DownloadVectorTilesToLocalCacheView.swift in Copy Source Code Files */,
				E03CB06A288894C4002B27D9 /* FindRouteView.swift in Copy Source Code Files */,
				E03CB0692888944D002B27D9 /* GenerateOfflineMapView.swift in Copy Source Code Files */,
				75DD739929D38B420010229D /* NavigateRouteView.swift in Copy Source Code Files */,
				0039A4F02885C50300592C86 /* ProjectGeometryView.swift in Copy Source Code Files */,
				0039A4F12885C50300592C86 /* SearchWithGeocodeView.swift in Copy Source Code Files */,
				0039A4F22885C50300592C86 /* SelectFeaturesInFeatureLayerView.swift in Copy Source Code Files */,
				0039A4F32885C50300592C86 /* SetBasemapView.swift in Copy Source Code Files */,
				0039A4F42885C50300592C86 /* SetSurfacePlacementModeView.swift in Copy Source Code Files */,
				0039A4F52885C50300592C86 /* SetViewpointRotationView.swift in Copy Source Code Files */,
				0039A4F62885C50300592C86 /* ShowCalloutView.swift in Copy Source Code Files */,
				0039A4F72885C50300592C86 /* ShowDeviceLocationView.swift in Copy Source Code Files */,
				0039A4F82885C50300592C86 /* ShowResultOfSpatialRelationshipsView.swift in Copy Source Code Files */,
				0039A4F92885C50300592C86 /* ShowResultOfSpatialOperationsView.swift in Copy Source Code Files */,
				0039A4FA2885C50300592C86 /* StyleGraphicsWithRendererView.swift in Copy Source Code Files */,
				0039A4FB2885C50300592C86 /* StyleGraphicsWithSymbolsView.swift in Copy Source Code Files */,
				7573E82129D6136C00BEED9C /* TraceUtilityNetworkView.Model.swift in Copy Source Code Files */,
				7573E82229D6136C00BEED9C /* TraceUtilityNetworkView.Enums.swift in Copy Source Code Files */,
				7573E82329D6136C00BEED9C /* TraceUtilityNetworkView.Views.swift in Copy Source Code Files */,
				7573E82429D6136C00BEED9C /* TraceUtilityNetworkView.swift in Copy Source Code Files */,
			);
			name = "Copy Source Code Files";
			runOnlyForDeploymentPostprocessing = 0;
		};
/* End PBXCopyFilesBuildPhase section */

/* Begin PBXFileReference section */
		000558092817C51E00224BC6 /* SampleDetailView.swift */ = {isa = PBXFileReference; lastKnownFileType = sourcecode.swift; path = SampleDetailView.swift; sourceTree = "<group>"; };
		00181B452846AD7100654571 /* View+Alert.swift */ = {isa = PBXFileReference; lastKnownFileType = sourcecode.swift; path = "View+Alert.swift"; sourceTree = "<group>"; };
		001C6DD827FE585A00D472C2 /* AppSecrets.swift.masque */ = {isa = PBXFileReference; fileEncoding = 4; lastKnownFileType = text; path = AppSecrets.swift.masque; sourceTree = "<group>"; };
		00273CF32A82AB5900A7A77D /* SamplesSearchView.swift */ = {isa = PBXFileReference; lastKnownFileType = sourcecode.swift; path = SamplesSearchView.swift; sourceTree = "<group>"; };
		00273CF52A82AB8700A7A77D /* SampleRow.swift */ = {isa = PBXFileReference; lastKnownFileType = sourcecode.swift; path = SampleRow.swift; sourceTree = "<group>"; };
		003D7C342821EBCC009DDFD2 /* masquerade */ = {isa = PBXFileReference; lastKnownFileType = text; path = masquerade; sourceTree = "<group>"; };
		003D7C352821EBCC009DDFD2 /* GenerateSampleViewSourceCode.swift */ = {isa = PBXFileReference; lastKnownFileType = sourcecode.swift; path = GenerateSampleViewSourceCode.swift; sourceTree = "<group>"; };
		0042E24228E4BF8F001F33D6 /* ShowViewshedFromPointInSceneView.Model.swift */ = {isa = PBXFileReference; lastKnownFileType = sourcecode.swift; path = ShowViewshedFromPointInSceneView.Model.swift; sourceTree = "<group>"; };
		0042E24428E4F82B001F33D6 /* ShowViewshedFromPointInSceneView.ViewshedSettingsView.swift */ = {isa = PBXFileReference; lastKnownFileType = sourcecode.swift; path = ShowViewshedFromPointInSceneView.ViewshedSettingsView.swift; sourceTree = "<group>"; };
		0044289129C90C0B00160767 /* GetElevationAtPointOnSurfaceView.swift */ = {isa = PBXFileReference; lastKnownFileType = sourcecode.swift; path = GetElevationAtPointOnSurfaceView.swift; sourceTree = "<group>"; };
		0044CDDE2995C39E004618CE /* ShowDeviceLocationHistoryView.swift */ = {isa = PBXFileReference; lastKnownFileType = sourcecode.swift; path = ShowDeviceLocationHistoryView.swift; sourceTree = "<group>"; };
		004FE87029DF5D8700075217 /* Bristol */ = {isa = PBXFileReference; lastKnownFileType = folder; path = Bristol; sourceTree = "<group>"; };
		0074ABBE28174BCF0037244A /* DisplayMapView.swift */ = {isa = PBXFileReference; lastKnownFileType = sourcecode.swift; path = DisplayMapView.swift; sourceTree = "<group>"; };
		0074ABC128174F430037244A /* Sample.swift */ = {isa = PBXFileReference; fileEncoding = 4; lastKnownFileType = sourcecode.swift; path = Sample.swift; sourceTree = "<group>"; };
		0074ABCA2817B8DB0037244A /* SamplesApp+Samples.swift.tache */ = {isa = PBXFileReference; fileEncoding = 4; lastKnownFileType = text; path = "SamplesApp+Samples.swift.tache"; sourceTree = "<group>"; };
		0086F3FD28E3770900974721 /* ShowViewshedFromPointInSceneView.swift */ = {isa = PBXFileReference; fileEncoding = 4; lastKnownFileType = sourcecode.swift; path = ShowViewshedFromPointInSceneView.swift; sourceTree = "<group>"; };
		00A7A1432A2FC58300F035F7 /* DisplayContentOfUtilityNetworkContainerView.swift */ = {isa = PBXFileReference; fileEncoding = 4; lastKnownFileType = sourcecode.swift; path = DisplayContentOfUtilityNetworkContainerView.swift; sourceTree = "<group>"; };
		00A7A1492A2FC5B700F035F7 /* DisplayContentOfUtilityNetworkContainerView.Model.swift */ = {isa = PBXFileReference; lastKnownFileType = sourcecode.swift; path = DisplayContentOfUtilityNetworkContainerView.Model.swift; sourceTree = "<group>"; };
		00ACF554293E6C6A0059B2A9 /* Samples.entitlements */ = {isa = PBXFileReference; lastKnownFileType = text.plist.entitlements; path = Samples.entitlements; sourceTree = "<group>"; };
		00B04272282EC59E0072E1B4 /* AboutView.swift */ = {isa = PBXFileReference; fileEncoding = 4; lastKnownFileType = sourcecode.swift; path = AboutView.swift; sourceTree = "<group>"; };
		00B042E5282EDC690072E1B4 /* SetBasemapView.swift */ = {isa = PBXFileReference; fileEncoding = 4; lastKnownFileType = sourcecode.swift; path = SetBasemapView.swift; sourceTree = "<group>"; };
		00B04FB4283EEBA80026C882 /* DisplayOverviewMapView.swift */ = {isa = PBXFileReference; lastKnownFileType = sourcecode.swift; path = DisplayOverviewMapView.swift; sourceTree = "<group>"; };
		00C7993A2A845AAF00AFE342 /* Sidebar.swift */ = {isa = PBXFileReference; lastKnownFileType = sourcecode.swift; path = Sidebar.swift; sourceTree = "<group>"; };
		00C94A0C28B53DE1004E42D9 /* raster-file */ = {isa = PBXFileReference; lastKnownFileType = folder; path = "raster-file"; sourceTree = "<group>"; };
		00CB9137284814A4005C2C5D /* SearchWithGeocodeView.swift */ = {isa = PBXFileReference; lastKnownFileType = sourcecode.swift; path = SearchWithGeocodeView.swift; sourceTree = "<group>"; };
		00CCB8A2285AAD7D00BBAB70 /* DowloadPortalItemData.swift */ = {isa = PBXFileReference; lastKnownFileType = sourcecode.swift; path = DowloadPortalItemData.swift; sourceTree = "<group>"; };
		00CCB8A4285BAF8700BBAB70 /* OnDemandResource.swift */ = {isa = PBXFileReference; lastKnownFileType = sourcecode.swift; path = OnDemandResource.swift; sourceTree = "<group>"; };
		00D4EF7F2863842100B9CC30 /* AddFeatureLayersView.swift */ = {isa = PBXFileReference; lastKnownFileType = sourcecode.swift; path = AddFeatureLayersView.swift; sourceTree = "<group>"; };
		00D4EF8228638BF100B9CC30 /* LA_Trails.geodatabase */ = {isa = PBXFileReference; lastKnownFileType = file; path = LA_Trails.geodatabase; sourceTree = "<group>"; };
		00D4EF8F28638BF100B9CC30 /* AuroraCO.gpkg */ = {isa = PBXFileReference; lastKnownFileType = file; path = AuroraCO.gpkg; sourceTree = "<group>"; };
		00D4EFB02863CE6300B9CC30 /* ScottishWildlifeTrust_reserves */ = {isa = PBXFileReference; lastKnownFileType = folder; path = ScottishWildlifeTrust_reserves; sourceTree = "<group>"; };
		00E5400C27F3CCA100CF66D5 /* SamplesApp.swift */ = {isa = PBXFileReference; lastKnownFileType = sourcecode.swift; path = SamplesApp.swift; sourceTree = "<group>"; };
		00E5400D27F3CCA100CF66D5 /* ContentView.swift */ = {isa = PBXFileReference; lastKnownFileType = sourcecode.swift; path = ContentView.swift; sourceTree = "<group>"; };
		00E5400E27F3CCA200CF66D5 /* Assets.xcassets */ = {isa = PBXFileReference; lastKnownFileType = folder.assetcatalog; path = Assets.xcassets; sourceTree = "<group>"; };
		00E5401327F3CCA200CF66D5 /* Samples.app */ = {isa = PBXFileReference; explicitFileType = wrapper.application; includeInIndex = 0; path = Samples.app; sourceTree = BUILT_PRODUCTS_DIR; };
		00E5402A27F775EA00CF66D5 /* Info.plist */ = {isa = PBXFileReference; lastKnownFileType = text.plist.xml; path = Info.plist; sourceTree = "<group>"; };
		00F279D52AF418DC00CECAF8 /* AddDynamicEntityLayerView.VehicleCallout.swift */ = {isa = PBXFileReference; lastKnownFileType = sourcecode.swift; path = AddDynamicEntityLayerView.VehicleCallout.swift; sourceTree = "<group>"; };
		108EC04029D25B2C000F35D0 /* QueryFeatureTableView.swift */ = {isa = PBXFileReference; fileEncoding = 4; lastKnownFileType = sourcecode.swift; path = QueryFeatureTableView.swift; sourceTree = "<group>"; };
		1C0C1C3429D34DAE005C8B24 /* ChangeViewpointView.swift */ = {isa = PBXFileReference; fileEncoding = 4; lastKnownFileType = sourcecode.swift; path = ChangeViewpointView.swift; sourceTree = "<group>"; };
		1C19B4EB2A578E46001D2506 /* CreateLoadReportView.Views.swift */ = {isa = PBXFileReference; fileEncoding = 4; lastKnownFileType = sourcecode.swift; path = CreateLoadReportView.Views.swift; sourceTree = "<group>"; };
		1C19B4ED2A578E46001D2506 /* CreateLoadReportView.swift */ = {isa = PBXFileReference; fileEncoding = 4; lastKnownFileType = sourcecode.swift; path = CreateLoadReportView.swift; sourceTree = "<group>"; };
		1C19B4EF2A578E46001D2506 /* CreateLoadReportView.Model.swift */ = {isa = PBXFileReference; fileEncoding = 4; lastKnownFileType = sourcecode.swift; path = CreateLoadReportView.Model.swift; sourceTree = "<group>"; };
		1C26ED152A859525009B7721 /* FilterFeaturesInSceneView.swift */ = {isa = PBXFileReference; fileEncoding = 4; lastKnownFileType = sourcecode.swift; path = FilterFeaturesInSceneView.swift; sourceTree = "<group>"; };
		1C3B7DC32A5F64FC00907443 /* AnalyzeNetworkWithSubnetworkTraceView.Model.swift */ = {isa = PBXFileReference; fileEncoding = 4; lastKnownFileType = sourcecode.swift; path = AnalyzeNetworkWithSubnetworkTraceView.Model.swift; sourceTree = "<group>"; };
		1C3B7DC62A5F64FC00907443 /* AnalyzeNetworkWithSubnetworkTraceView.swift */ = {isa = PBXFileReference; fileEncoding = 4; lastKnownFileType = sourcecode.swift; path = AnalyzeNetworkWithSubnetworkTraceView.swift; sourceTree = "<group>"; };
		1C42E04329D2396B004FC4BE /* ShowPopupView.swift */ = {isa = PBXFileReference; fileEncoding = 4; lastKnownFileType = sourcecode.swift; path = ShowPopupView.swift; sourceTree = "<group>"; };
		1C43BC792A43781100509BF8 /* SetVisibilityOfSubtypeSublayerView.Views.swift */ = {isa = PBXFileReference; fileEncoding = 4; lastKnownFileType = sourcecode.swift; path = SetVisibilityOfSubtypeSublayerView.Views.swift; sourceTree = "<group>"; };
		1C43BC7C2A43781100509BF8 /* SetVisibilityOfSubtypeSublayerView.Model.swift */ = {isa = PBXFileReference; fileEncoding = 4; lastKnownFileType = sourcecode.swift; path = SetVisibilityOfSubtypeSublayerView.Model.swift; sourceTree = "<group>"; };
		1C43BC7E2A43781100509BF8 /* SetVisibilityOfSubtypeSublayerView.swift */ = {isa = PBXFileReference; fileEncoding = 4; lastKnownFileType = sourcecode.swift; path = SetVisibilityOfSubtypeSublayerView.swift; sourceTree = "<group>"; };
		1C56B5E22A82C02D000381DA /* DisplayPointsUsingClusteringFeatureReductionView.swift */ = {isa = PBXFileReference; fileEncoding = 4; lastKnownFileType = sourcecode.swift; path = DisplayPointsUsingClusteringFeatureReductionView.swift; sourceTree = "<group>"; };
		1C9B74C529DB43580038B06F /* ShowRealisticLightAndShadowsView.swift */ = {isa = PBXFileReference; fileEncoding = 4; lastKnownFileType = sourcecode.swift; path = ShowRealisticLightAndShadowsView.swift; sourceTree = "<group>"; };
		1C9B74D529DB54560038B06F /* ChangeCameraControllerView.swift */ = {isa = PBXFileReference; fileEncoding = 4; lastKnownFileType = sourcecode.swift; path = ChangeCameraControllerView.swift; sourceTree = "<group>"; };
		1CAB8D442A3CEAB0002AA649 /* RunValveIsolationTraceView.Model.swift */ = {isa = PBXFileReference; fileEncoding = 4; lastKnownFileType = sourcecode.swift; path = RunValveIsolationTraceView.Model.swift; sourceTree = "<group>"; };
		1CAB8D472A3CEAB0002AA649 /* RunValveIsolationTraceView.swift */ = {isa = PBXFileReference; fileEncoding = 4; lastKnownFileType = sourcecode.swift; path = RunValveIsolationTraceView.swift; sourceTree = "<group>"; };
		1CAF831B2A20305F000E1E60 /* ShowUtilityAssociationsView.swift */ = {isa = PBXFileReference; fileEncoding = 4; lastKnownFileType = sourcecode.swift; path = ShowUtilityAssociationsView.swift; sourceTree = "<group>"; };
		218F35B329C28F4A00502022 /* AuthenticateWithOAuthView.swift */ = {isa = PBXFileReference; fileEncoding = 4; lastKnownFileType = sourcecode.swift; path = AuthenticateWithOAuthView.swift; sourceTree = "<group>"; };
		4D126D6929CA1B6000CFB7A7 /* ShowDeviceLocationWithNMEADataSourcesView.swift */ = {isa = PBXFileReference; fileEncoding = 4; lastKnownFileType = sourcecode.swift; path = ShowDeviceLocationWithNMEADataSourcesView.swift; sourceTree = "<group>"; };
		4D126D7129CA1E1800CFB7A7 /* FileNMEASentenceReader.swift */ = {isa = PBXFileReference; lastKnownFileType = sourcecode.swift; path = FileNMEASentenceReader.swift; sourceTree = "<group>"; };
		4D126D7B29CA3E6000CFB7A7 /* Redlands.nmea */ = {isa = PBXFileReference; fileEncoding = 4; lastKnownFileType = text; path = Redlands.nmea; sourceTree = "<group>"; };
		4D126D7D29CA43D200CFB7A7 /* ShowDeviceLocationWithNMEADataSourcesView.Model.swift */ = {isa = PBXFileReference; lastKnownFileType = sourcecode.swift; path = ShowDeviceLocationWithNMEADataSourcesView.Model.swift; sourceTree = "<group>"; };
		4D2ADC3F29C26D05003B367F /* AddDynamicEntityLayerView.swift */ = {isa = PBXFileReference; fileEncoding = 4; lastKnownFileType = sourcecode.swift; path = AddDynamicEntityLayerView.swift; sourceTree = "<group>"; };
		4D2ADC5529C4F612003B367F /* ChangeMapViewBackgroundView.swift */ = {isa = PBXFileReference; fileEncoding = 4; lastKnownFileType = sourcecode.swift; path = ChangeMapViewBackgroundView.swift; sourceTree = "<group>"; };
		4D2ADC5829C4F612003B367F /* ChangeMapViewBackgroundView.SettingsView.swift */ = {isa = PBXFileReference; fileEncoding = 4; lastKnownFileType = sourcecode.swift; path = ChangeMapViewBackgroundView.SettingsView.swift; sourceTree = "<group>"; };
		4D2ADC6129C5071C003B367F /* ChangeMapViewBackgroundView.Model.swift */ = {isa = PBXFileReference; lastKnownFileType = sourcecode.swift; path = ChangeMapViewBackgroundView.Model.swift; sourceTree = "<group>"; };
		4D2ADC6629C50BD6003B367F /* AddDynamicEntityLayerView.Model.swift */ = {isa = PBXFileReference; lastKnownFileType = sourcecode.swift; path = AddDynamicEntityLayerView.Model.swift; sourceTree = "<group>"; };
		4D2ADC6829C50C4C003B367F /* AddDynamicEntityLayerView.SettingsView.swift */ = {isa = PBXFileReference; lastKnownFileType = sourcecode.swift; path = AddDynamicEntityLayerView.SettingsView.swift; sourceTree = "<group>"; };
		7573E81329D6134C00BEED9C /* TraceUtilityNetworkView.Model.swift */ = {isa = PBXFileReference; fileEncoding = 4; lastKnownFileType = sourcecode.swift; path = TraceUtilityNetworkView.Model.swift; sourceTree = "<group>"; };
		7573E81529D6134C00BEED9C /* TraceUtilityNetworkView.Enums.swift */ = {isa = PBXFileReference; fileEncoding = 4; lastKnownFileType = sourcecode.swift; path = TraceUtilityNetworkView.Enums.swift; sourceTree = "<group>"; };
		7573E81729D6134C00BEED9C /* TraceUtilityNetworkView.Views.swift */ = {isa = PBXFileReference; fileEncoding = 4; lastKnownFileType = sourcecode.swift; path = TraceUtilityNetworkView.Views.swift; sourceTree = "<group>"; };
		7573E81829D6134C00BEED9C /* TraceUtilityNetworkView.swift */ = {isa = PBXFileReference; fileEncoding = 4; lastKnownFileType = sourcecode.swift; path = TraceUtilityNetworkView.swift; sourceTree = "<group>"; };
		75DD739129D38B1B0010229D /* NavigateRouteView.swift */ = {isa = PBXFileReference; fileEncoding = 4; lastKnownFileType = sourcecode.swift; path = NavigateRouteView.swift; sourceTree = "<group>"; };
		7900C5F52A83FC3F002D430F /* AddCustomDynamicEntityDataSourceView.Vessel.swift */ = {isa = PBXFileReference; lastKnownFileType = sourcecode.swift; path = AddCustomDynamicEntityDataSourceView.Vessel.swift; sourceTree = "<group>"; };
		792222DC2A81AA5D00619FFE /* AIS_MarineCadastre_SelectedVessels_CustomDataSource.jsonl */ = {isa = PBXFileReference; fileEncoding = 4; lastKnownFileType = text; path = AIS_MarineCadastre_SelectedVessels_CustomDataSource.jsonl; sourceTree = "<group>"; };
		79302F842A1ED4E30002336A /* CreateAndSaveKMLView.Model.swift */ = {isa = PBXFileReference; lastKnownFileType = sourcecode.swift; path = CreateAndSaveKMLView.Model.swift; sourceTree = "<group>"; };
		79302F862A1ED71B0002336A /* CreateAndSaveKMLView.Views.swift */ = {isa = PBXFileReference; lastKnownFileType = sourcecode.swift; path = CreateAndSaveKMLView.Views.swift; sourceTree = "<group>"; };
		798C2DA62AFC505600EE7E97 /* PrivacyInfo.xcprivacy */ = {isa = PBXFileReference; lastKnownFileType = text.xml; path = PrivacyInfo.xcprivacy; sourceTree = "<group>"; };
		79B7B8092A1BF8EC00F57C27 /* CreateAndSaveKMLView.swift */ = {isa = PBXFileReference; lastKnownFileType = sourcecode.swift; path = CreateAndSaveKMLView.swift; sourceTree = "<group>"; };
		79D84D0D2A815C5B00F45262 /* AddCustomDynamicEntityDataSourceView.swift */ = {isa = PBXFileReference; lastKnownFileType = sourcecode.swift; path = AddCustomDynamicEntityDataSourceView.swift; sourceTree = "<group>"; };
		883C121429C9136600062FF9 /* DownloadPreplannedMapAreaView.MapPicker.swift */ = {isa = PBXFileReference; fileEncoding = 4; lastKnownFileType = sourcecode.swift; path = DownloadPreplannedMapAreaView.MapPicker.swift; sourceTree = "<group>"; };
		88F93CC029C3D59C0006B28E /* CreateAndEditGeometriesView.swift */ = {isa = PBXFileReference; lastKnownFileType = sourcecode.swift; path = CreateAndEditGeometriesView.swift; sourceTree = "<group>"; };
		D70082EA2ACF900100E0C3C2 /* IdentifyKMLFeaturesView.swift */ = {isa = PBXFileReference; fileEncoding = 4; lastKnownFileType = sourcecode.swift; path = IdentifyKMLFeaturesView.swift; sourceTree = "<group>"; };
		D701D72B2A37C7F7006FF0C8 /* bradley_low_3ds */ = {isa = PBXFileReference; lastKnownFileType = folder; path = bradley_low_3ds; sourceTree = "<group>"; };
		D704AA592AB22C1A00A3BB63 /* GroupLayersTogetherView.swift */ = {isa = PBXFileReference; fileEncoding = 4; lastKnownFileType = sourcecode.swift; path = GroupLayersTogetherView.swift; sourceTree = "<group>"; };
		D7054AE82ACCCB6C007235BA /* Animate3DGraphicView.SettingsView.swift */ = {isa = PBXFileReference; fileEncoding = 4; lastKnownFileType = sourcecode.swift; path = Animate3DGraphicView.SettingsView.swift; sourceTree = "<group>"; };
		D7058FB02ACB423C00A40F14 /* Animate3DGraphicView.Model.swift */ = {isa = PBXFileReference; fileEncoding = 4; lastKnownFileType = sourcecode.swift; path = Animate3DGraphicView.Model.swift; sourceTree = "<group>"; };
		D7084FA62AD771AA00EC7F4F /* AugmentRealityToFlyOverSceneView.swift */ = {isa = PBXFileReference; fileEncoding = 4; lastKnownFileType = sourcecode.swift; path = AugmentRealityToFlyOverSceneView.swift; sourceTree = "<group>"; };
		D70BE5782A5624A80022CA02 /* CategoriesView.swift */ = {isa = PBXFileReference; lastKnownFileType = sourcecode.swift; path = CategoriesView.swift; sourceTree = "<group>"; };
		D710996C2A27D9210065A1C1 /* DensifyAndGeneralizeGeometryView.swift */ = {isa = PBXFileReference; fileEncoding = 4; lastKnownFileType = sourcecode.swift; path = DensifyAndGeneralizeGeometryView.swift; sourceTree = "<group>"; };
		D710996F2A2802FA0065A1C1 /* DensifyAndGeneralizeGeometryView.SettingsView.swift */ = {isa = PBXFileReference; lastKnownFileType = sourcecode.swift; path = DensifyAndGeneralizeGeometryView.SettingsView.swift; sourceTree = "<group>"; };
		D71C5F632AAA7A88006599FD /* CreateSymbolStylesFromWebStylesView.swift */ = {isa = PBXFileReference; fileEncoding = 4; lastKnownFileType = sourcecode.swift; path = CreateSymbolStylesFromWebStylesView.swift; sourceTree = "<group>"; };
		D71FCB892AD6277E000E517C /* CreateMobileGeodatabaseView.Model.swift */ = {isa = PBXFileReference; fileEncoding = 4; lastKnownFileType = sourcecode.swift; path = CreateMobileGeodatabaseView.Model.swift; sourceTree = "<group>"; };
		D721EEA72ABDFF550040BE46 /* LothianRiversAnno.mmpk */ = {isa = PBXFileReference; lastKnownFileType = file; path = LothianRiversAnno.mmpk; sourceTree = "<group>"; };
		D722BD212A420DAD002C2087 /* ShowExtrudedFeaturesView.swift */ = {isa = PBXFileReference; fileEncoding = 4; lastKnownFileType = sourcecode.swift; path = ShowExtrudedFeaturesView.swift; sourceTree = "<group>"; };
		D7232EE02AC1E5AA0079ABFF /* PlayKMLTourView.swift */ = {isa = PBXFileReference; fileEncoding = 4; lastKnownFileType = sourcecode.swift; path = PlayKMLTourView.swift; sourceTree = "<group>"; };
		D72C43F22AEB066D00B6157B /* GeocodeOfflineView.Model.swift */ = {isa = PBXFileReference; fileEncoding = 4; lastKnownFileType = sourcecode.swift; path = GeocodeOfflineView.Model.swift; sourceTree = "<group>"; };
		D72F272B2ADA1E4400F906DA /* AugmentRealityToShowTabletopSceneView.swift */ = {isa = PBXFileReference; fileEncoding = 4; lastKnownFileType = sourcecode.swift; path = AugmentRealityToShowTabletopSceneView.swift; sourceTree = "<group>"; };
		D731F3C02AD0D2AC00A8431E /* IdentifyGraphicsView.swift */ = {isa = PBXFileReference; fileEncoding = 4; lastKnownFileType = sourcecode.swift; path = IdentifyGraphicsView.swift; sourceTree = "<group>"; };
		D7337C592ABCFDB100A5D865 /* StyleSymbolsFromMobileStyleFileView.SymbolOptionsListView.swift */ = {isa = PBXFileReference; fileEncoding = 4; lastKnownFileType = sourcecode.swift; path = StyleSymbolsFromMobileStyleFileView.SymbolOptionsListView.swift; sourceTree = "<group>"; };
		D7337C5F2ABD142D00A5D865 /* ShowMobileMapPackageExpirationDateView.swift */ = {isa = PBXFileReference; fileEncoding = 4; lastKnownFileType = sourcecode.swift; path = ShowMobileMapPackageExpirationDateView.swift; sourceTree = "<group>"; };
		D734FA092A183A5B00246D7E /* SetMaxExtentView.swift */ = {isa = PBXFileReference; fileEncoding = 4; lastKnownFileType = sourcecode.swift; path = SetMaxExtentView.swift; sourceTree = "<group>"; };
		D73723742AF5877500846884 /* FindRouteInMobileMapPackageView.Models.swift */ = {isa = PBXFileReference; fileEncoding = 4; lastKnownFileType = sourcecode.swift; path = FindRouteInMobileMapPackageView.Models.swift; sourceTree = "<group>"; };
		D73723782AF5ADD700846884 /* FindRouteInMobileMapPackageView.MobileMapView.swift */ = {isa = PBXFileReference; fileEncoding = 4; lastKnownFileType = sourcecode.swift; path = FindRouteInMobileMapPackageView.MobileMapView.swift; sourceTree = "<group>"; };
		D73F8CF32AB1089900CD39DA /* Restaurant.stylx */ = {isa = PBXFileReference; lastKnownFileType = file; path = Restaurant.stylx; sourceTree = "<group>"; };
		D73FC0FC2AD4A18D0067A19B /* CreateMobileGeodatabaseView.swift */ = {isa = PBXFileReference; fileEncoding = 4; lastKnownFileType = sourcecode.swift; path = CreateMobileGeodatabaseView.swift; sourceTree = "<group>"; };
		D73FCFFE2B02C7630006360D /* FindRouteAroundBarriersView.Views.swift */ = {isa = PBXFileReference; fileEncoding = 4; lastKnownFileType = sourcecode.swift; path = FindRouteAroundBarriersView.Views.swift; sourceTree = "<group>"; };
		D744FD162A2112D90084A66C /* CreateConvexHullAroundPointsView.swift */ = {isa = PBXFileReference; fileEncoding = 4; lastKnownFileType = sourcecode.swift; path = CreateConvexHullAroundPointsView.swift; sourceTree = "<group>"; };
		D7464F1D2ACE04B3007FEE88 /* IdentifyRasterCellView.swift */ = {isa = PBXFileReference; fileEncoding = 4; lastKnownFileType = sourcecode.swift; path = IdentifyRasterCellView.swift; sourceTree = "<group>"; };
		D7464F2A2ACE0964007FEE88 /* SA_EVI_8Day_03May20 */ = {isa = PBXFileReference; lastKnownFileType = folder; path = SA_EVI_8Day_03May20; sourceTree = "<group>"; };
		D7497F3B2AC4B4C100167AD2 /* DisplayDimensionsView.swift */ = {isa = PBXFileReference; fileEncoding = 4; lastKnownFileType = sourcecode.swift; path = DisplayDimensionsView.swift; sourceTree = "<group>"; };
		D7497F3F2AC4BA4100167AD2 /* Edinburgh_Pylon_Dimensions.mmpk */ = {isa = PBXFileReference; lastKnownFileType = file; path = Edinburgh_Pylon_Dimensions.mmpk; sourceTree = "<group>"; };
		D74C8BFD2ABA5605007C76B8 /* StyleSymbolsFromMobileStyleFileView.swift */ = {isa = PBXFileReference; fileEncoding = 4; lastKnownFileType = sourcecode.swift; path = StyleSymbolsFromMobileStyleFileView.swift; sourceTree = "<group>"; };
		D74C8C012ABA6202007C76B8 /* emoji-mobile.stylx */ = {isa = PBXFileReference; lastKnownFileType = file; path = "emoji-mobile.stylx"; sourceTree = "<group>"; };
		D75101802A2E493600B8FA48 /* ShowLabelsOnLayerView.swift */ = {isa = PBXFileReference; fileEncoding = 4; lastKnownFileType = sourcecode.swift; path = ShowLabelsOnLayerView.swift; sourceTree = "<group>"; };
		D751018D2A2E962D00B8FA48 /* IdentifyLayerFeaturesView.swift */ = {isa = PBXFileReference; fileEncoding = 4; lastKnownFileType = sourcecode.swift; path = IdentifyLayerFeaturesView.swift; sourceTree = "<group>"; };
		D752D93F2A39154C003EB25E /* ManageOperationalLayersView.swift */ = {isa = PBXFileReference; fileEncoding = 4; lastKnownFileType = sourcecode.swift; path = ManageOperationalLayersView.swift; sourceTree = "<group>"; };
		D752D9452A3A6F7F003EB25E /* MonitorChangesToMapLoadStatusView.swift */ = {isa = PBXFileReference; fileEncoding = 4; lastKnownFileType = sourcecode.swift; path = MonitorChangesToMapLoadStatusView.swift; sourceTree = "<group>"; };
		D752D95E2A3BCE06003EB25E /* DisplayMapFromPortalItemView.swift */ = {isa = PBXFileReference; fileEncoding = 4; lastKnownFileType = sourcecode.swift; path = DisplayMapFromPortalItemView.swift; sourceTree = "<group>"; };
		D75362D12A1E886700D83028 /* ApplyUniqueValueRendererView.swift */ = {isa = PBXFileReference; fileEncoding = 4; lastKnownFileType = sourcecode.swift; path = ApplyUniqueValueRendererView.swift; sourceTree = "<group>"; };
		D754E3222A1D66820006C5F1 /* StylePointWithPictureMarkerSymbolsView.swift */ = {isa = PBXFileReference; fileEncoding = 4; lastKnownFileType = sourcecode.swift; path = StylePointWithPictureMarkerSymbolsView.swift; sourceTree = "<group>"; };
		D7553CD82AE2DFEC00DC2A70 /* GeocodeOfflineView.swift */ = {isa = PBXFileReference; fileEncoding = 4; lastKnownFileType = sourcecode.swift; path = GeocodeOfflineView.swift; sourceTree = "<group>"; };
		D75B58502AAFB3030038B3B4 /* StyleFeaturesWithCustomDictionaryView.swift */ = {isa = PBXFileReference; fileEncoding = 4; lastKnownFileType = sourcecode.swift; path = StyleFeaturesWithCustomDictionaryView.swift; sourceTree = "<group>"; };
		D75C35662AB50338003CD55F /* GroupLayersTogetherView.GroupLayerListView.swift */ = {isa = PBXFileReference; fileEncoding = 4; lastKnownFileType = sourcecode.swift; path = GroupLayersTogetherView.GroupLayerListView.swift; sourceTree = "<group>"; };
		D76000AB2AF19C2300B3084D /* FindRouteInMobileMapPackageView.swift */ = {isa = PBXFileReference; fileEncoding = 4; lastKnownFileType = sourcecode.swift; path = FindRouteInMobileMapPackageView.swift; sourceTree = "<group>"; };
		D76000B62AF19FCA00B3084D /* SanFrancisco.mmpk */ = {isa = PBXFileReference; lastKnownFileType = file; path = SanFrancisco.mmpk; sourceTree = "<group>"; };
		D7634FAE2A43B7AC00F8AEFB /* CreateConvexHullAroundGeometriesView.swift */ = {isa = PBXFileReference; fileEncoding = 4; lastKnownFileType = sourcecode.swift; path = CreateConvexHullAroundGeometriesView.swift; sourceTree = "<group>"; };
		D769C2112A29019B00030F61 /* SetUpLocationDrivenGeotriggersView.swift */ = {isa = PBXFileReference; fileEncoding = 4; lastKnownFileType = sourcecode.swift; path = SetUpLocationDrivenGeotriggersView.swift; sourceTree = "<group>"; };
		D76EE6062AF9AFE100DA0325 /* FindRouteAroundBarriersView.Model.swift */ = {isa = PBXFileReference; fileEncoding = 4; lastKnownFileType = sourcecode.swift; path = FindRouteAroundBarriersView.Model.swift; sourceTree = "<group>"; };
		D7705D552AFC244E00CC0335 /* FindClosestFacilityToMultiplePointsView.swift */ = {isa = PBXFileReference; fileEncoding = 4; lastKnownFileType = sourcecode.swift; path = FindClosestFacilityToMultiplePointsView.swift; sourceTree = "<group>"; };
		D7749AD52AF08BF50086632F /* FindRouteInTransportNetworkView.Model.swift */ = {isa = PBXFileReference; fileEncoding = 4; lastKnownFileType = sourcecode.swift; path = FindRouteInTransportNetworkView.Model.swift; sourceTree = "<group>"; };
		D77570BF2A2942F800F490CD /* AnimateImagesWithImageOverlayView.swift */ = {isa = PBXFileReference; fileEncoding = 4; lastKnownFileType = sourcecode.swift; path = AnimateImagesWithImageOverlayView.swift; sourceTree = "<group>"; };
		D77572AD2A295DDD00F490CD /* PacificSouthWest2 */ = {isa = PBXFileReference; lastKnownFileType = folder; path = PacificSouthWest2; sourceTree = "<group>"; };
		D78666AC2A2161F100C60110 /* FindNearestVertexView.swift */ = {isa = PBXFileReference; fileEncoding = 4; lastKnownFileType = sourcecode.swift; path = FindNearestVertexView.swift; sourceTree = "<group>"; };
		D79EE76D2A4CEA5D005A52AE /* SetUpLocationDrivenGeotriggersView.Model.swift */ = {isa = PBXFileReference; fileEncoding = 4; lastKnownFileType = sourcecode.swift; path = SetUpLocationDrivenGeotriggersView.Model.swift; sourceTree = "<group>"; };
		D7ABA2F82A32579C0021822B /* MeasureDistanceInSceneView.swift */ = {isa = PBXFileReference; fileEncoding = 4; lastKnownFileType = sourcecode.swift; path = MeasureDistanceInSceneView.swift; sourceTree = "<group>"; };
		D7ABA2FE2A32881C0021822B /* ShowViewshedFromGeoelementInSceneView.swift */ = {isa = PBXFileReference; fileEncoding = 4; lastKnownFileType = sourcecode.swift; path = ShowViewshedFromGeoelementInSceneView.swift; sourceTree = "<group>"; };
		D7AE861D2AC39DC50049B626 /* DisplayAnnotationView.swift */ = {isa = PBXFileReference; fileEncoding = 4; lastKnownFileType = sourcecode.swift; path = DisplayAnnotationView.swift; sourceTree = "<group>"; };
		D7C16D1A2AC5F95300689E89 /* Animate3DGraphicView.swift */ = {isa = PBXFileReference; fileEncoding = 4; lastKnownFileType = sourcecode.swift; path = Animate3DGraphicView.swift; sourceTree = "<group>"; };
		D7C16D1E2AC5FE8200689E89 /* Pyrenees.csv */ = {isa = PBXFileReference; fileEncoding = 4; lastKnownFileType = text; path = Pyrenees.csv; sourceTree = "<group>"; };
		D7C16D212AC5FE9800689E89 /* GrandCanyon.csv */ = {isa = PBXFileReference; fileEncoding = 4; lastKnownFileType = text; path = GrandCanyon.csv; sourceTree = "<group>"; };
		D7C16D242AC5FEA600689E89 /* Snowdon.csv */ = {isa = PBXFileReference; fileEncoding = 4; lastKnownFileType = text; path = Snowdon.csv; sourceTree = "<group>"; };
		D7C16D272AC5FEB600689E89 /* Hawaii.csv */ = {isa = PBXFileReference; fileEncoding = 4; lastKnownFileType = text; path = Hawaii.csv; sourceTree = "<group>"; };
		D7CC33FD2A31475C00198EDF /* ShowLineOfSightBetweenPointsView.swift */ = {isa = PBXFileReference; fileEncoding = 4; lastKnownFileType = sourcecode.swift; path = ShowLineOfSightBetweenPointsView.swift; sourceTree = "<group>"; };
		D7CE9F9A2AE2F575008F7A5F /* streetmap_SD.tpkx */ = {isa = PBXFileReference; lastKnownFileType = file; path = streetmap_SD.tpkx; sourceTree = "<group>"; };
		D7CE9FA22AE2F595008F7A5F /* san-diego-eagle-locator */ = {isa = PBXFileReference; lastKnownFileType = folder; path = "san-diego-eagle-locator"; sourceTree = "<group>"; };
		D7D1F3522ADDBE5D009CE2DA /* philadelphia.mspk */ = {isa = PBXFileReference; lastKnownFileType = file; path = philadelphia.mspk; sourceTree = "<group>"; };
		D7DDF8502AF47C6C004352D9 /* FindRouteAroundBarriersView.swift */ = {isa = PBXFileReference; fileEncoding = 4; lastKnownFileType = sourcecode.swift; path = FindRouteAroundBarriersView.swift; sourceTree = "<group>"; };
		D7E440D62A1ECE7D005D74DE /* CreateBuffersAroundPointsView.swift */ = {isa = PBXFileReference; fileEncoding = 4; lastKnownFileType = sourcecode.swift; path = CreateBuffersAroundPointsView.swift; sourceTree = "<group>"; };
		D7E557672A1D768800B9FB09 /* AddWMSLayerView.swift */ = {isa = PBXFileReference; fileEncoding = 4; lastKnownFileType = sourcecode.swift; path = AddWMSLayerView.swift; sourceTree = "<group>"; };
		D7E7D0802AEB39D5003AAD02 /* FindRouteInTransportNetworkView.swift */ = {isa = PBXFileReference; fileEncoding = 4; lastKnownFileType = sourcecode.swift; path = FindRouteInTransportNetworkView.swift; sourceTree = "<group>"; };
		D7E7D0992AEB3C47003AAD02 /* san_diego_offline_routing */ = {isa = PBXFileReference; lastKnownFileType = folder; path = san_diego_offline_routing; sourceTree = "<group>"; };
		D7EAF3592A1C023800D822C4 /* SetMinAndMaxScaleView.swift */ = {isa = PBXFileReference; fileEncoding = 4; lastKnownFileType = sourcecode.swift; path = SetMinAndMaxScaleView.swift; sourceTree = "<group>"; };
		D7ECF5972AB8BE63003FB2BE /* RenderMultilayerSymbolsView.swift */ = {isa = PBXFileReference; fileEncoding = 4; lastKnownFileType = sourcecode.swift; path = RenderMultilayerSymbolsView.swift; sourceTree = "<group>"; };
		D7EF5D742A26A03A00FEBDE5 /* ShowCoordinatesInMultipleFormatsView.swift */ = {isa = PBXFileReference; fileEncoding = 4; lastKnownFileType = sourcecode.swift; path = ShowCoordinatesInMultipleFormatsView.swift; sourceTree = "<group>"; };
		E000E75F2869E33D005D87C5 /* ClipGeometryView.swift */ = {isa = PBXFileReference; lastKnownFileType = sourcecode.swift; path = ClipGeometryView.swift; sourceTree = "<group>"; };
		E000E762286A0B18005D87C5 /* CutGeometryView.swift */ = {isa = PBXFileReference; lastKnownFileType = sourcecode.swift; path = CutGeometryView.swift; sourceTree = "<group>"; };
		E004A6BD28414332002A1FE6 /* SetViewpointRotationView.swift */ = {isa = PBXFileReference; fileEncoding = 4; lastKnownFileType = sourcecode.swift; path = SetViewpointRotationView.swift; sourceTree = "<group>"; };
		E004A6D828465C70002A1FE6 /* DisplaySceneView.swift */ = {isa = PBXFileReference; fileEncoding = 4; lastKnownFileType = sourcecode.swift; path = DisplaySceneView.swift; sourceTree = "<group>"; };
		E004A6DF28466279002A1FE6 /* ShowCalloutView.swift */ = {isa = PBXFileReference; lastKnownFileType = sourcecode.swift; path = ShowCalloutView.swift; sourceTree = "<group>"; };
		E004A6E52846A61F002A1FE6 /* StyleGraphicsWithSymbolsView.swift */ = {isa = PBXFileReference; lastKnownFileType = sourcecode.swift; path = StyleGraphicsWithSymbolsView.swift; sourceTree = "<group>"; };
		E004A6E828493BCE002A1FE6 /* ShowDeviceLocationView.swift */ = {isa = PBXFileReference; lastKnownFileType = sourcecode.swift; path = ShowDeviceLocationView.swift; sourceTree = "<group>"; };
		E004A6EC2849556E002A1FE6 /* CreatePlanarAndGeodeticBuffersView.swift */ = {isa = PBXFileReference; lastKnownFileType = sourcecode.swift; path = CreatePlanarAndGeodeticBuffersView.swift; sourceTree = "<group>"; };
		E004A6EF284E4B9B002A1FE6 /* DownloadVectorTilesToLocalCacheView.swift */ = {isa = PBXFileReference; lastKnownFileType = sourcecode.swift; path = DownloadVectorTilesToLocalCacheView.swift; sourceTree = "<group>"; };
		E004A6F2284E4FEB002A1FE6 /* ShowResultOfSpatialOperationsView.swift */ = {isa = PBXFileReference; lastKnownFileType = sourcecode.swift; path = ShowResultOfSpatialOperationsView.swift; sourceTree = "<group>"; };
		E004A6F5284FA42A002A1FE6 /* SelectFeaturesInFeatureLayerView.swift */ = {isa = PBXFileReference; lastKnownFileType = sourcecode.swift; path = SelectFeaturesInFeatureLayerView.swift; sourceTree = "<group>"; };
		E0082216287755AC002AD138 /* View+Sheet.swift */ = {isa = PBXFileReference; lastKnownFileType = sourcecode.swift; path = "View+Sheet.swift"; sourceTree = "<group>"; };
		E041ABBF287CA9F00056009B /* WebView.swift */ = {isa = PBXFileReference; lastKnownFileType = sourcecode.swift; path = WebView.swift; sourceTree = "<group>"; };
		E041ABD6287DB04D0056009B /* SampleInfoView.swift */ = {isa = PBXFileReference; lastKnownFileType = sourcecode.swift; path = SampleInfoView.swift; sourceTree = "<group>"; };
		E041AC15287F54580056009B /* highlight.min.js */ = {isa = PBXFileReference; fileEncoding = 4; lastKnownFileType = sourcecode.javascript; path = highlight.min.js; sourceTree = "<group>"; };
		E041AC1D288076A60056009B /* info.css */ = {isa = PBXFileReference; fileEncoding = 4; lastKnownFileType = text.css; path = info.css; sourceTree = "<group>"; };
		E041AC1F288077B90056009B /* xcode.css */ = {isa = PBXFileReference; fileEncoding = 4; lastKnownFileType = text.css; path = xcode.css; sourceTree = "<group>"; };
		E066DD34285CF3B3004D3D5B /* FindRouteView.swift */ = {isa = PBXFileReference; lastKnownFileType = sourcecode.swift; path = FindRouteView.swift; sourceTree = "<group>"; };
		E066DD372860AB28004D3D5B /* StyleGraphicsWithRendererView.swift */ = {isa = PBXFileReference; lastKnownFileType = sourcecode.swift; path = StyleGraphicsWithRendererView.swift; sourceTree = "<group>"; };
		E066DD3A2860CA08004D3D5B /* ShowResultOfSpatialRelationshipsView.swift */ = {isa = PBXFileReference; lastKnownFileType = sourcecode.swift; path = ShowResultOfSpatialRelationshipsView.swift; sourceTree = "<group>"; };
		E066DD3F28610F55004D3D5B /* AddSceneLayerFromServiceView.swift */ = {isa = PBXFileReference; lastKnownFileType = sourcecode.swift; path = AddSceneLayerFromServiceView.swift; sourceTree = "<group>"; };
		E070A0A2286F3B6000F2B606 /* DownloadPreplannedMapAreaView.swift */ = {isa = PBXFileReference; lastKnownFileType = sourcecode.swift; path = DownloadPreplannedMapAreaView.swift; sourceTree = "<group>"; };
		E088E1562862579D00413100 /* SetSurfacePlacementModeView.swift */ = {isa = PBXFileReference; lastKnownFileType = sourcecode.swift; path = SetSurfacePlacementModeView.swift; sourceTree = "<group>"; };
		E088E1732863B5F800413100 /* GenerateOfflineMapView.swift */ = {isa = PBXFileReference; lastKnownFileType = sourcecode.swift; path = GenerateOfflineMapView.swift; sourceTree = "<group>"; };
		E08953F02891899600E077CF /* EnvironmentValues+SampleInfoVisibility.swift */ = {isa = PBXFileReference; lastKnownFileType = sourcecode.swift; path = "EnvironmentValues+SampleInfoVisibility.swift"; sourceTree = "<group>"; };
		E0D04FF128A5390000747989 /* DownloadPreplannedMapAreaView.Model.swift */ = {isa = PBXFileReference; lastKnownFileType = sourcecode.swift; path = DownloadPreplannedMapAreaView.Model.swift; sourceTree = "<group>"; };
		E0EA0B762866390E00C9621D /* ProjectGeometryView.swift */ = {isa = PBXFileReference; lastKnownFileType = sourcecode.swift; path = ProjectGeometryView.swift; sourceTree = "<group>"; };
		E0FE32E628747778002C6ACA /* BrowseBuildingFloorsView.swift */ = {isa = PBXFileReference; lastKnownFileType = sourcecode.swift; path = BrowseBuildingFloorsView.swift; sourceTree = "<group>"; };
		F111CCC0288B5D5600205358 /* DisplayMapFromMobileMapPackageView.swift */ = {isa = PBXFileReference; lastKnownFileType = sourcecode.swift; path = DisplayMapFromMobileMapPackageView.swift; sourceTree = "<group>"; };
		F111CCC3288B641900205358 /* Yellowstone.mmpk */ = {isa = PBXFileReference; lastKnownFileType = file; path = Yellowstone.mmpk; sourceTree = "<group>"; };
		F1E71BF0289473760064C33F /* AddRasterFromFileView.swift */ = {isa = PBXFileReference; lastKnownFileType = sourcecode.swift; path = AddRasterFromFileView.swift; sourceTree = "<group>"; };
/* End PBXFileReference section */

/* Begin PBXFrameworksBuildPhase section */
		00E5401027F3CCA200CF66D5 /* Frameworks */ = {
			isa = PBXFrameworksBuildPhase;
			buildActionMask = 2147483647;
			files = (
				00C43AED2947DC350099AE34 /* ArcGISToolkit in Frameworks */,
			);
			runOnlyForDeploymentPostprocessing = 0;
		};
/* End PBXFrameworksBuildPhase section */

/* Begin PBXGroup section */
		0005580D281872BE00224BC6 /* Views */ = {
			isa = PBXGroup;
			children = (
				00B04272282EC59E0072E1B4 /* AboutView.swift */,
				D70BE5782A5624A80022CA02 /* CategoriesView.swift */,
				00E5400D27F3CCA100CF66D5 /* ContentView.swift */,
				000558092817C51E00224BC6 /* SampleDetailView.swift */,
				E041ABD6287DB04D0056009B /* SampleInfoView.swift */,
				00273CF52A82AB8700A7A77D /* SampleRow.swift */,
				00273CF32A82AB5900A7A77D /* SamplesSearchView.swift */,
				00C7993A2A845AAF00AFE342 /* Sidebar.swift */,
				E041ABBF287CA9F00056009B /* WebView.swift */,
			);
			path = Views;
			sourceTree = "<group>";
		};
		00181B442846AD3900654571 /* Extensions */ = {
			isa = PBXGroup;
			children = (
				E08953F02891899600E077CF /* EnvironmentValues+SampleInfoVisibility.swift */,
				00181B452846AD7100654571 /* View+Alert.swift */,
				E0082216287755AC002AD138 /* View+Sheet.swift */,
			);
			path = Extensions;
			sourceTree = "<group>";
		};
		0023DE5029D648FA0098243A /* macOS */ = {
			isa = PBXGroup;
			children = (
				00ACF554293E6C6A0059B2A9 /* Samples.entitlements */,
			);
			path = macOS;
			sourceTree = "<group>";
		};
		003D7C332821EBCC009DDFD2 /* Scripts */ = {
			isa = PBXGroup;
			children = (
				00CCB8A2285AAD7D00BBAB70 /* DowloadPortalItemData.swift */,
				003D7C352821EBCC009DDFD2 /* GenerateSampleViewSourceCode.swift */,
				003D7C342821EBCC009DDFD2 /* masquerade */,
			);
			path = Scripts;
			sourceTree = "<group>";
		};
		0044288C29C90BD500160767 /* Get elevation at point on surface */ = {
			isa = PBXGroup;
			children = (
				0044289129C90C0B00160767 /* GetElevationAtPointOnSurfaceView.swift */,
			);
			path = "Get elevation at point on surface";
			sourceTree = "<group>";
		};
		0044CDD72995C352004618CE /* Show device location history */ = {
			isa = PBXGroup;
			children = (
				0044CDDE2995C39E004618CE /* ShowDeviceLocationHistoryView.swift */,
			);
			path = "Show device location history";
			sourceTree = "<group>";
		};
		0074ABAF281742420037244A /* Supporting Files */ = {
			isa = PBXGroup;
			children = (
				00181B442846AD3900654571 /* Extensions */,
				0074ABC028174F430037244A /* Models */,
				0005580D281872BE00224BC6 /* Views */,
				E041ABC3287CAFEB0056009B /* Web */,
			);
			path = "Supporting Files";
			sourceTree = "<group>";
		};
		0074ABB228174B830037244A /* Samples */ = {
			isa = PBXGroup;
			children = (
				79D84D0C2A815BED00F45262 /* Add custom dynamic entity data source */,
				4D2ADC3E29C26D05003B367F /* Add dynamic entity layer */,
				00D4EF7E2863840D00B9CC30 /* Add feature layers */,
				F19A316128906F0D003B7EF9 /* Add raster from file */,
				E066DD3E28610F3F004D3D5B /* Add scene layer from service */,
				D7E557602A1D743100B9FB09 /* Add WMS layer */,
				1C3B7DC22A5F64FC00907443 /* Analyze network with subnetwork trace */,
				D7C16D172AC5F6C100689E89 /* Animate 3D graphic */,
				D77570BC2A29427200F490CD /* Animate images with image overlay */,
				D75362CC2A1E862B00D83028 /* Apply unique value renderer */,
				D7084FA42AD771AA00EC7F4F /* Augment reality to fly over scene */,
				D72F27292ADA1E4400F906DA /* Augment reality to show tabletop scene */,
				218F35B229C28F4A00502022 /* Authenticate with OAuth */,
				E0FE32E528747762002C6ACA /* Browse building floors */,
				1C9B74D229DB54560038B06F /* Change camera controller */,
				4D2ADC5329C4F612003B367F /* Change map view background */,
				1C0C1C3229D34DAE005C8B24 /* Change viewpoint */,
				E000E75E2869E325005D87C5 /* Clip geometry */,
				88F93CBE29C3D4E30006B28E /* Create and edit geometries */,
				79B7B8082A1BF8B300F57C27 /* Create and save KML file */,
				D7E440D12A1ECBC2005D74DE /* Create buffers around points */,
				D7B3C5C02A43B71E001DA4D8 /* Create convex hull around geometries */,
				D744FD132A2112360084A66C /* Create convex hull around points */,
				1C19B4EA2A578E46001D2506 /* Create load report */,
				D73FABE82AD4A0370048EC70 /* Create mobile geodatabase */,
				E004A6EB28495538002A1FE6 /* Create planar and geodetic buffers */,
				D71C5F602AAA7854006599FD /* Create symbol styles from web styles */,
				E000E761286A0B07005D87C5 /* Cut geometry */,
				D71099692A27D8880065A1C1 /* Densify and generalize geometry */,
				D7AE861A2AC39D750049B626 /* Display annotation */,
				00A7A1422A2FC58300F035F7 /* Display content of utility network container */,
				D7497F382AC4B45300167AD2 /* Display dimensions */,
				0074ABB328174B830037244A /* Display map */,
				F111CCBD288B548400205358 /* Display map from mobile map package */,
				D752D95B2A3BCDD4003EB25E /* Display map from portal item */,
				00B04FB3283EEB830026C882 /* Display overview map */,
				1C56B5DE2A82C02D000381DA /* Display points using clustering feature reduction */,
				E004A6D528465C70002A1FE6 /* Display scene */,
				E070A0A1286F3B3400F2B606 /* Download preplanned map area */,
				E004A6EE284E4B7A002A1FE6 /* Download vector tiles to local cache */,
				1C26ED122A859525009B7721 /* Filter features in scene */,
				D7705D542AFC244E00CC0335 /* Find closest facility to multiple points */,
				D78666A92A21616D00C60110 /* Find nearest vertex */,
				E066DD33285CF3A0004D3D5B /* Find route */,
<<<<<<< HEAD
				D76000AA2AF19C2300B3084D /* Find route in mobile map package */,
=======
				D7DDF84F2AF47C6C004352D9 /* Find route around barriers */,
>>>>>>> 5aaa2934
				D7E7D0792AEB39BF003AAD02 /* Find route in transport network */,
				E088E1722863B5E600413100 /* Generate offline map */,
				D7553CD62AE2DFEC00DC2A70 /* Geocode offline */,
				0044288C29C90BD500160767 /* Get elevation at point on surface */,
				D704AA562AB22B7A00A3BB63 /* Group layers together */,
				D731F3BD2AD0D22500A8431E /* Identify graphics */,
				D70082E72ACF8F6C00E0C3C2 /* Identify KML features */,
				D751018A2A2E960300B8FA48 /* Identify layer features */,
				D7464F182ACE0445007FEE88 /* Identify raster cell */,
				D752D93C2A3914E5003EB25E /* Manage operational layers */,
				D7ABA2F52A3256610021822B /* Measure distance in scene */,
				D752D9422A3A6EB8003EB25E /* Monitor changes to map load status */,
				75DD739029D38B1B0010229D /* Navigate route */,
				D7232EDD2AC1E5410079ABFF /* Play KML tour */,
				E0EA0B75286638FD00C9621D /* Project geometry */,
				108EC03F29D25AE1000F35D0 /* Query feature table */,
				D7ECF5942AB8BDCA003FB2BE /* Render multilayer symbols */,
				1CAB8D402A3CEAB0002AA649 /* Run valve isolation trace */,
				00CB913628481475005C2C5D /* Search with geocode */,
				E004A6F4284FA3C5002A1FE6 /* Select features in feature layer */,
				00B042E3282EDC690072E1B4 /* Set basemap */,
				D734FA072A183A5A00246D7E /* Set max extent */,
				D7EAF34F2A1C011000D822C4 /* Set min and max scale */,
				E088E1552862578800413100 /* Set surface placement mode */,
				D769C20D2A28FF8600030F61 /* Set up location-driven geotriggers */,
				E004A6B928414332002A1FE6 /* Set viewpoint rotation */,
				1C43BC782A43781100509BF8 /* Set visibility of subtype sublayer */,
				E004A6DE2846626A002A1FE6 /* Show callout */,
				D7EF5D712A269E2D00FEBDE5 /* Show coordinates in multiple formats */,
				E004A6E728493BBB002A1FE6 /* Show device location */,
				0044CDD72995C352004618CE /* Show device location history */,
				4D126D6829CA1B6000CFB7A7 /* Show device location with NMEA data sources */,
				D722BD1E2A420D7E002C2087 /* Show extruded features */,
				D751017D2A2E490800B8FA48 /* Show labels on layer */,
				D7CC33FB2A31475C00198EDF /* Show line of sight between points */,
				D7337C5C2ABD137400A5D865 /* Show mobile map package expiration date */,
				1C42E04129D2396B004FC4BE /* Show popup */,
				1C9B74C429DB43580038B06F /* Show realistic light and shadows */,
				E004A6F1284E4F80002A1FE6 /* Show result of spatial operations */,
				E066DD392860C9EE004D3D5B /* Show result of spatial relationships */,
				1CAF831A2A20305F000E1E60 /* Show utility associations */,
				D7ABA2FB2A3287C10021822B /* Show viewshed from geoelement in scene */,
				0086F3FC28E3770900974721 /* Show viewshed from point in scene */,
				D75B584D2AAFB2C20038B3B4 /* Style features with custom dictionary */,
				E066DD362860AB0B004D3D5B /* Style graphics with renderer */,
				E004A6E42846A609002A1FE6 /* Style graphics with symbols */,
				D754E31D2A1D661D0006C5F1 /* Style point with picture marker symbols */,
				D74C8BFA2ABA5572007C76B8 /* Style symbols from mobile style file */,
				7573E81229D6134C00BEED9C /* Trace utility network */,
			);
			path = Samples;
			sourceTree = "<group>";
		};
		0074ABB328174B830037244A /* Display map */ = {
			isa = PBXGroup;
			children = (
				0074ABBE28174BCF0037244A /* DisplayMapView.swift */,
			);
			path = "Display map";
			sourceTree = "<group>";
		};
		0074ABC028174F430037244A /* Models */ = {
			isa = PBXGroup;
			children = (
				00CCB8A4285BAF8700BBAB70 /* OnDemandResource.swift */,
				0074ABC128174F430037244A /* Sample.swift */,
			);
			path = Models;
			sourceTree = "<group>";
		};
		0086F3FC28E3770900974721 /* Show viewshed from point in scene */ = {
			isa = PBXGroup;
			children = (
				0042E24228E4BF8F001F33D6 /* ShowViewshedFromPointInSceneView.Model.swift */,
				0086F3FD28E3770900974721 /* ShowViewshedFromPointInSceneView.swift */,
				0042E24428E4F82B001F33D6 /* ShowViewshedFromPointInSceneView.ViewshedSettingsView.swift */,
			);
			path = "Show viewshed from point in scene";
			sourceTree = "<group>";
		};
		00966EE62811F64D009D3DD7 /* iOS */ = {
			isa = PBXGroup;
			children = (
				00E5402A27F775EA00CF66D5 /* Info.plist */,
			);
			path = iOS;
			sourceTree = "<group>";
		};
		00A7A1422A2FC58300F035F7 /* Display content of utility network container */ = {
			isa = PBXGroup;
			children = (
				00A7A1432A2FC58300F035F7 /* DisplayContentOfUtilityNetworkContainerView.swift */,
				00A7A1492A2FC5B700F035F7 /* DisplayContentOfUtilityNetworkContainerView.Model.swift */,
			);
			path = "Display content of utility network container";
			sourceTree = "<group>";
		};
		00B042E3282EDC690072E1B4 /* Set basemap */ = {
			isa = PBXGroup;
			children = (
				00B042E5282EDC690072E1B4 /* SetBasemapView.swift */,
			);
			path = "Set basemap";
			sourceTree = "<group>";
		};
		00B04FB3283EEB830026C882 /* Display overview map */ = {
			isa = PBXGroup;
			children = (
				00B04FB4283EEBA80026C882 /* DisplayOverviewMapView.swift */,
			);
			path = "Display overview map";
			sourceTree = "<group>";
		};
		00C94A0228B53DCC004E42D9 /* 7c4c679ab06a4df19dc497f577f111bd */ = {
			isa = PBXGroup;
			children = (
				00C94A0C28B53DE1004E42D9 /* raster-file */,
			);
			path = 7c4c679ab06a4df19dc497f577f111bd;
			sourceTree = "<group>";
		};
		00CB913628481475005C2C5D /* Search with geocode */ = {
			isa = PBXGroup;
			children = (
				00CB9137284814A4005C2C5D /* SearchWithGeocodeView.swift */,
			);
			path = "Search with geocode";
			sourceTree = "<group>";
		};
		00CCB8A6285D059300BBAB70 /* Portal Data */ = {
			isa = PBXGroup;
			children = (
				D74C8C002ABA6202007C76B8 /* 1bd036f221f54a99abc9e46ff3511cbf */,
				D7C16D1D2AC5FE8200689E89 /* 5a9b60cee9ba41e79640a06bcdf8084d */,
				00C94A0228B53DCC004E42D9 /* 7c4c679ab06a4df19dc497f577f111bd */,
				D701D7242A37C7E4006FF0C8 /* 07d62a792ab6496d9b772a24efea45d0 */,
				D7D1F3512ADDBE5D009CE2DA /* 7dd2f97bb007466ea939160d0de96a9d */,
				00D4EF8328638BF100B9CC30 /* 15a7cbd3af1e47cfa5d2c6b93dc44fc2 */,
				D7CE9F992AE2F575008F7A5F /* 22c3083d4fa74e3e9b25adfc9f8c0496 */,
				00D4EF8E28638BF100B9CC30 /* 68ec42517cdd439e81b036210483e8e7 */,
				D76000B52AF19FC900B3084D /* 260eb6535c824209964cf281766ebe43 */,
				D7C16D202AC5FE9800689E89 /* 290f0c571c394461a8b58b6775d0bd63 */,
				1C965C4629DBA879002F8536 /* 681d6f7694644709a7c830ec57a2d72b */,
				D7CE9F9C2AE2F585008F7A5F /* 3424d442ebe54f3cbf34462382d3aebe */,
				D7C16D232AC5FEA600689E89 /* 12509ffdc684437f8f2656b0129d2c13 */,
				D73F8CF22AB1089900CD39DA /* 751138a2e0844e06853522d54103222a */,
				D721EEA62ABDFF550040BE46 /* 174150279af74a2ba6f8b87a567f480b */,
				792222DB2A81AA5D00619FFE /* a8a942c228af4fac96baa78ad60f511f */,
				D7464F202ACE0910007FEE88 /* b5f977c78ec74b3a8857ca86d1d9b318 */,
				00D4EF8128638BF100B9CC30 /* cb1b20748a9f4d128dad8a87244e3e37 */,
				4D126D7629CA3B3F00CFB7A7 /* d5bad9f4fee9483791e405880fb466da */,
				D77572AC2A295DC100F490CD /* d1453556d91e46dea191c20c398b82cd */,
				D7E7D0862AEB3C36003AAD02 /* df193653ed39449195af0c9725701dca */,
				F111CCC2288B63DB00205358 /* e1f3a7254cb845b09450f54937c16061 */,
				D7C16D262AC5FEB600689E89 /* e87c154fb9c2487f999143df5b08e9b1 */,
				D7497F3E2AC4BA4100167AD2 /* f5ff6f5556a945bca87ca513b8729a1e */,
			);
			path = "Portal Data";
			sourceTree = SOURCE_ROOT;
		};
		00D4EF7E2863840D00B9CC30 /* Add feature layers */ = {
			isa = PBXGroup;
			children = (
				00D4EF7F2863842100B9CC30 /* AddFeatureLayersView.swift */,
			);
			path = "Add feature layers";
			sourceTree = "<group>";
		};
		00D4EF8128638BF100B9CC30 /* cb1b20748a9f4d128dad8a87244e3e37 */ = {
			isa = PBXGroup;
			children = (
				00D4EF8228638BF100B9CC30 /* LA_Trails.geodatabase */,
			);
			path = cb1b20748a9f4d128dad8a87244e3e37;
			sourceTree = "<group>";
		};
		00D4EF8328638BF100B9CC30 /* 15a7cbd3af1e47cfa5d2c6b93dc44fc2 */ = {
			isa = PBXGroup;
			children = (
				00D4EFB02863CE6300B9CC30 /* ScottishWildlifeTrust_reserves */,
			);
			path = 15a7cbd3af1e47cfa5d2c6b93dc44fc2;
			sourceTree = "<group>";
		};
		00D4EF8E28638BF100B9CC30 /* 68ec42517cdd439e81b036210483e8e7 */ = {
			isa = PBXGroup;
			children = (
				00D4EF8F28638BF100B9CC30 /* AuroraCO.gpkg */,
			);
			path = 68ec42517cdd439e81b036210483e8e7;
			sourceTree = "<group>";
		};
		00E5400627F3CCA100CF66D5 = {
			isa = PBXGroup;
			children = (
				00966EE62811F64D009D3DD7 /* iOS */,
				0023DE5029D648FA0098243A /* macOS */,
				00CCB8A6285D059300BBAB70 /* Portal Data */,
				00E5401427F3CCA200CF66D5 /* Products */,
				003D7C332821EBCC009DDFD2 /* Scripts */,
				00E5400B27F3CCA100CF66D5 /* Shared */,
			);
			sourceTree = "<group>";
		};
		00E5400B27F3CCA100CF66D5 /* Shared */ = {
			isa = PBXGroup;
			children = (
				0074ABAF281742420037244A /* Supporting Files */,
				0074ABB228174B830037244A /* Samples */,
				00E5400C27F3CCA100CF66D5 /* SamplesApp.swift */,
				00E5400E27F3CCA200CF66D5 /* Assets.xcassets */,
				798C2DA62AFC505600EE7E97 /* PrivacyInfo.xcprivacy */,
				001C6DD827FE585A00D472C2 /* AppSecrets.swift.masque */,
				0074ABCA2817B8DB0037244A /* SamplesApp+Samples.swift.tache */,
			);
			path = Shared;
			sourceTree = "<group>";
		};
		00E5401427F3CCA200CF66D5 /* Products */ = {
			isa = PBXGroup;
			children = (
				00E5401327F3CCA200CF66D5 /* Samples.app */,
			);
			name = Products;
			sourceTree = "<group>";
		};
		108EC03F29D25AE1000F35D0 /* Query feature table */ = {
			isa = PBXGroup;
			children = (
				108EC04029D25B2C000F35D0 /* QueryFeatureTableView.swift */,
			);
			path = "Query feature table";
			sourceTree = "<group>";
		};
		1C0C1C3229D34DAE005C8B24 /* Change viewpoint */ = {
			isa = PBXGroup;
			children = (
				1C0C1C3429D34DAE005C8B24 /* ChangeViewpointView.swift */,
			);
			path = "Change viewpoint";
			sourceTree = "<group>";
		};
		1C19B4EA2A578E46001D2506 /* Create load report */ = {
			isa = PBXGroup;
			children = (
				1C19B4EF2A578E46001D2506 /* CreateLoadReportView.Model.swift */,
				1C19B4ED2A578E46001D2506 /* CreateLoadReportView.swift */,
				1C19B4EB2A578E46001D2506 /* CreateLoadReportView.Views.swift */,
			);
			path = "Create load report";
			sourceTree = "<group>";
		};
		1C26ED122A859525009B7721 /* Filter features in scene */ = {
			isa = PBXGroup;
			children = (
				1C26ED152A859525009B7721 /* FilterFeaturesInSceneView.swift */,
			);
			path = "Filter features in scene";
			sourceTree = "<group>";
		};
		1C3B7DC22A5F64FC00907443 /* Analyze network with subnetwork trace */ = {
			isa = PBXGroup;
			children = (
				1C3B7DC32A5F64FC00907443 /* AnalyzeNetworkWithSubnetworkTraceView.Model.swift */,
				1C3B7DC62A5F64FC00907443 /* AnalyzeNetworkWithSubnetworkTraceView.swift */,
			);
			path = "Analyze network with subnetwork trace";
			sourceTree = "<group>";
		};
		1C42E04129D2396B004FC4BE /* Show popup */ = {
			isa = PBXGroup;
			children = (
				1C42E04329D2396B004FC4BE /* ShowPopupView.swift */,
			);
			path = "Show popup";
			sourceTree = "<group>";
		};
		1C43BC782A43781100509BF8 /* Set visibility of subtype sublayer */ = {
			isa = PBXGroup;
			children = (
				1C43BC7C2A43781100509BF8 /* SetVisibilityOfSubtypeSublayerView.Model.swift */,
				1C43BC7E2A43781100509BF8 /* SetVisibilityOfSubtypeSublayerView.swift */,
				1C43BC792A43781100509BF8 /* SetVisibilityOfSubtypeSublayerView.Views.swift */,
			);
			path = "Set visibility of subtype sublayer";
			sourceTree = "<group>";
		};
		1C56B5DE2A82C02D000381DA /* Display points using clustering feature reduction */ = {
			isa = PBXGroup;
			children = (
				1C56B5E22A82C02D000381DA /* DisplayPointsUsingClusteringFeatureReductionView.swift */,
			);
			path = "Display points using clustering feature reduction";
			sourceTree = "<group>";
		};
		1C965C4629DBA879002F8536 /* 681d6f7694644709a7c830ec57a2d72b */ = {
			isa = PBXGroup;
			children = (
				004FE87029DF5D8700075217 /* Bristol */,
			);
			path = 681d6f7694644709a7c830ec57a2d72b;
			sourceTree = "<group>";
		};
		1C9B74C429DB43580038B06F /* Show realistic light and shadows */ = {
			isa = PBXGroup;
			children = (
				1C9B74C529DB43580038B06F /* ShowRealisticLightAndShadowsView.swift */,
			);
			path = "Show realistic light and shadows";
			sourceTree = "<group>";
		};
		1C9B74D229DB54560038B06F /* Change camera controller */ = {
			isa = PBXGroup;
			children = (
				1C9B74D529DB54560038B06F /* ChangeCameraControllerView.swift */,
			);
			path = "Change camera controller";
			sourceTree = "<group>";
		};
		1CAB8D402A3CEAB0002AA649 /* Run valve isolation trace */ = {
			isa = PBXGroup;
			children = (
				1CAB8D442A3CEAB0002AA649 /* RunValveIsolationTraceView.Model.swift */,
				1CAB8D472A3CEAB0002AA649 /* RunValveIsolationTraceView.swift */,
			);
			path = "Run valve isolation trace";
			sourceTree = "<group>";
		};
		1CAF831A2A20305F000E1E60 /* Show utility associations */ = {
			isa = PBXGroup;
			children = (
				1CAF831B2A20305F000E1E60 /* ShowUtilityAssociationsView.swift */,
			);
			path = "Show utility associations";
			sourceTree = "<group>";
		};
		218F35B229C28F4A00502022 /* Authenticate with OAuth */ = {
			isa = PBXGroup;
			children = (
				218F35B329C28F4A00502022 /* AuthenticateWithOAuthView.swift */,
			);
			path = "Authenticate with OAuth";
			sourceTree = "<group>";
		};
		4D126D6829CA1B6000CFB7A7 /* Show device location with NMEA data sources */ = {
			isa = PBXGroup;
			children = (
				4D126D6929CA1B6000CFB7A7 /* ShowDeviceLocationWithNMEADataSourcesView.swift */,
				4D126D7D29CA43D200CFB7A7 /* ShowDeviceLocationWithNMEADataSourcesView.Model.swift */,
				4D126D7129CA1E1800CFB7A7 /* FileNMEASentenceReader.swift */,
			);
			path = "Show device location with NMEA data sources";
			sourceTree = "<group>";
		};
		4D126D7629CA3B3F00CFB7A7 /* d5bad9f4fee9483791e405880fb466da */ = {
			isa = PBXGroup;
			children = (
				4D126D7B29CA3E6000CFB7A7 /* Redlands.nmea */,
			);
			path = d5bad9f4fee9483791e405880fb466da;
			sourceTree = "<group>";
		};
		4D2ADC3E29C26D05003B367F /* Add dynamic entity layer */ = {
			isa = PBXGroup;
			children = (
				4D2ADC3F29C26D05003B367F /* AddDynamicEntityLayerView.swift */,
				4D2ADC6629C50BD6003B367F /* AddDynamicEntityLayerView.Model.swift */,
				4D2ADC6829C50C4C003B367F /* AddDynamicEntityLayerView.SettingsView.swift */,
				00F279D52AF418DC00CECAF8 /* AddDynamicEntityLayerView.VehicleCallout.swift */,
			);
			path = "Add dynamic entity layer";
			sourceTree = "<group>";
		};
		4D2ADC5329C4F612003B367F /* Change map view background */ = {
			isa = PBXGroup;
			children = (
				4D2ADC5529C4F612003B367F /* ChangeMapViewBackgroundView.swift */,
				4D2ADC5829C4F612003B367F /* ChangeMapViewBackgroundView.SettingsView.swift */,
				4D2ADC6129C5071C003B367F /* ChangeMapViewBackgroundView.Model.swift */,
			);
			path = "Change map view background";
			sourceTree = "<group>";
		};
		7573E81229D6134C00BEED9C /* Trace utility network */ = {
			isa = PBXGroup;
			children = (
				7573E81329D6134C00BEED9C /* TraceUtilityNetworkView.Model.swift */,
				7573E81529D6134C00BEED9C /* TraceUtilityNetworkView.Enums.swift */,
				7573E81729D6134C00BEED9C /* TraceUtilityNetworkView.Views.swift */,
				7573E81829D6134C00BEED9C /* TraceUtilityNetworkView.swift */,
			);
			path = "Trace utility network";
			sourceTree = "<group>";
		};
		75DD739029D38B1B0010229D /* Navigate route */ = {
			isa = PBXGroup;
			children = (
				75DD739129D38B1B0010229D /* NavigateRouteView.swift */,
			);
			path = "Navigate route";
			sourceTree = "<group>";
		};
		792222DB2A81AA5D00619FFE /* a8a942c228af4fac96baa78ad60f511f */ = {
			isa = PBXGroup;
			children = (
				792222DC2A81AA5D00619FFE /* AIS_MarineCadastre_SelectedVessels_CustomDataSource.jsonl */,
			);
			path = a8a942c228af4fac96baa78ad60f511f;
			sourceTree = "<group>";
		};
		79B7B8082A1BF8B300F57C27 /* Create and save KML file */ = {
			isa = PBXGroup;
			children = (
				79302F842A1ED4E30002336A /* CreateAndSaveKMLView.Model.swift */,
				79B7B8092A1BF8EC00F57C27 /* CreateAndSaveKMLView.swift */,
				79302F862A1ED71B0002336A /* CreateAndSaveKMLView.Views.swift */,
			);
			path = "Create and save KML file";
			sourceTree = "<group>";
		};
		79D84D0C2A815BED00F45262 /* Add custom dynamic entity data source */ = {
			isa = PBXGroup;
			children = (
				79D84D0D2A815C5B00F45262 /* AddCustomDynamicEntityDataSourceView.swift */,
				7900C5F52A83FC3F002D430F /* AddCustomDynamicEntityDataSourceView.Vessel.swift */,
			);
			path = "Add custom dynamic entity data source";
			sourceTree = "<group>";
		};
		88F93CBE29C3D4E30006B28E /* Create and edit geometries */ = {
			isa = PBXGroup;
			children = (
				88F93CC029C3D59C0006B28E /* CreateAndEditGeometriesView.swift */,
			);
			path = "Create and edit geometries";
			sourceTree = "<group>";
		};
		D70082E72ACF8F6C00E0C3C2 /* Identify KML features */ = {
			isa = PBXGroup;
			children = (
				D70082EA2ACF900100E0C3C2 /* IdentifyKMLFeaturesView.swift */,
			);
			path = "Identify KML features";
			sourceTree = "<group>";
		};
		D701D7242A37C7E4006FF0C8 /* 07d62a792ab6496d9b772a24efea45d0 */ = {
			isa = PBXGroup;
			children = (
				D701D72B2A37C7F7006FF0C8 /* bradley_low_3ds */,
			);
			path = 07d62a792ab6496d9b772a24efea45d0;
			sourceTree = "<group>";
		};
		D704AA562AB22B7A00A3BB63 /* Group layers together */ = {
			isa = PBXGroup;
			children = (
				D704AA592AB22C1A00A3BB63 /* GroupLayersTogetherView.swift */,
				D75C35662AB50338003CD55F /* GroupLayersTogetherView.GroupLayerListView.swift */,
			);
			path = "Group layers together";
			sourceTree = "<group>";
		};
		D7084FA42AD771AA00EC7F4F /* Augment reality to fly over scene */ = {
			isa = PBXGroup;
			children = (
				D7084FA62AD771AA00EC7F4F /* AugmentRealityToFlyOverSceneView.swift */,
			);
			path = "Augment reality to fly over scene";
			sourceTree = "<group>";
		};
		D71099692A27D8880065A1C1 /* Densify and generalize geometry */ = {
			isa = PBXGroup;
			children = (
				D710996C2A27D9210065A1C1 /* DensifyAndGeneralizeGeometryView.swift */,
				D710996F2A2802FA0065A1C1 /* DensifyAndGeneralizeGeometryView.SettingsView.swift */,
			);
			path = "Densify and generalize geometry";
			sourceTree = "<group>";
		};
		D71C5F602AAA7854006599FD /* Create symbol styles from web styles */ = {
			isa = PBXGroup;
			children = (
				D71C5F632AAA7A88006599FD /* CreateSymbolStylesFromWebStylesView.swift */,
			);
			path = "Create symbol styles from web styles";
			sourceTree = "<group>";
		};
		D721EEA62ABDFF550040BE46 /* 174150279af74a2ba6f8b87a567f480b */ = {
			isa = PBXGroup;
			children = (
				D721EEA72ABDFF550040BE46 /* LothianRiversAnno.mmpk */,
			);
			path = 174150279af74a2ba6f8b87a567f480b;
			sourceTree = "<group>";
		};
		D722BD1E2A420D7E002C2087 /* Show extruded features */ = {
			isa = PBXGroup;
			children = (
				D722BD212A420DAD002C2087 /* ShowExtrudedFeaturesView.swift */,
			);
			path = "Show extruded features";
			sourceTree = "<group>";
		};
		D7232EDD2AC1E5410079ABFF /* Play KML tour */ = {
			isa = PBXGroup;
			children = (
				D7232EE02AC1E5AA0079ABFF /* PlayKMLTourView.swift */,
			);
			path = "Play KML tour";
			sourceTree = "<group>";
		};
		D72F27292ADA1E4400F906DA /* Augment reality to show tabletop scene */ = {
			isa = PBXGroup;
			children = (
				D72F272B2ADA1E4400F906DA /* AugmentRealityToShowTabletopSceneView.swift */,
			);
			path = "Augment reality to show tabletop scene";
			sourceTree = "<group>";
		};
		D731F3BD2AD0D22500A8431E /* Identify graphics */ = {
			isa = PBXGroup;
			children = (
				D731F3C02AD0D2AC00A8431E /* IdentifyGraphicsView.swift */,
			);
			path = "Identify graphics";
			sourceTree = "<group>";
		};
		D7337C5C2ABD137400A5D865 /* Show mobile map package expiration date */ = {
			isa = PBXGroup;
			children = (
				D7337C5F2ABD142D00A5D865 /* ShowMobileMapPackageExpirationDateView.swift */,
			);
			path = "Show mobile map package expiration date";
			sourceTree = "<group>";
		};
		D734FA072A183A5A00246D7E /* Set max extent */ = {
			isa = PBXGroup;
			children = (
				D734FA092A183A5B00246D7E /* SetMaxExtentView.swift */,
			);
			path = "Set max extent";
			sourceTree = "<group>";
		};
		D73F8CF22AB1089900CD39DA /* 751138a2e0844e06853522d54103222a */ = {
			isa = PBXGroup;
			children = (
				D73F8CF32AB1089900CD39DA /* Restaurant.stylx */,
			);
			path = 751138a2e0844e06853522d54103222a;
			sourceTree = "<group>";
		};
		D73FABE82AD4A0370048EC70 /* Create mobile geodatabase */ = {
			isa = PBXGroup;
			children = (
				D71FCB892AD6277E000E517C /* CreateMobileGeodatabaseView.Model.swift */,
				D73FC0FC2AD4A18D0067A19B /* CreateMobileGeodatabaseView.swift */,
			);
			path = "Create mobile geodatabase";
			sourceTree = "<group>";
		};
		D744FD132A2112360084A66C /* Create convex hull around points */ = {
			isa = PBXGroup;
			children = (
				D744FD162A2112D90084A66C /* CreateConvexHullAroundPointsView.swift */,
			);
			path = "Create convex hull around points";
			sourceTree = "<group>";
		};
		D7464F182ACE0445007FEE88 /* Identify raster cell */ = {
			isa = PBXGroup;
			children = (
				D7464F1D2ACE04B3007FEE88 /* IdentifyRasterCellView.swift */,
			);
			path = "Identify raster cell";
			sourceTree = "<group>";
		};
		D7464F202ACE0910007FEE88 /* b5f977c78ec74b3a8857ca86d1d9b318 */ = {
			isa = PBXGroup;
			children = (
				D7464F2A2ACE0964007FEE88 /* SA_EVI_8Day_03May20 */,
			);
			path = b5f977c78ec74b3a8857ca86d1d9b318;
			sourceTree = "<group>";
		};
		D7497F382AC4B45300167AD2 /* Display dimensions */ = {
			isa = PBXGroup;
			children = (
				D7497F3B2AC4B4C100167AD2 /* DisplayDimensionsView.swift */,
			);
			path = "Display dimensions";
			sourceTree = "<group>";
		};
		D7497F3E2AC4BA4100167AD2 /* f5ff6f5556a945bca87ca513b8729a1e */ = {
			isa = PBXGroup;
			children = (
				D7497F3F2AC4BA4100167AD2 /* Edinburgh_Pylon_Dimensions.mmpk */,
			);
			path = f5ff6f5556a945bca87ca513b8729a1e;
			sourceTree = "<group>";
		};
		D74C8BFA2ABA5572007C76B8 /* Style symbols from mobile style file */ = {
			isa = PBXGroup;
			children = (
				D7337C592ABCFDB100A5D865 /* StyleSymbolsFromMobileStyleFileView.SymbolOptionsListView.swift */,
				D74C8BFD2ABA5605007C76B8 /* StyleSymbolsFromMobileStyleFileView.swift */,
			);
			path = "Style symbols from mobile style file";
			sourceTree = "<group>";
		};
		D74C8C002ABA6202007C76B8 /* 1bd036f221f54a99abc9e46ff3511cbf */ = {
			isa = PBXGroup;
			children = (
				D74C8C012ABA6202007C76B8 /* emoji-mobile.stylx */,
			);
			path = 1bd036f221f54a99abc9e46ff3511cbf;
			sourceTree = "<group>";
		};
		D751017D2A2E490800B8FA48 /* Show labels on layer */ = {
			isa = PBXGroup;
			children = (
				D75101802A2E493600B8FA48 /* ShowLabelsOnLayerView.swift */,
			);
			path = "Show labels on layer";
			sourceTree = "<group>";
		};
		D751018A2A2E960300B8FA48 /* Identify layer features */ = {
			isa = PBXGroup;
			children = (
				D751018D2A2E962D00B8FA48 /* IdentifyLayerFeaturesView.swift */,
			);
			path = "Identify layer features";
			sourceTree = "<group>";
		};
		D752D93C2A3914E5003EB25E /* Manage operational layers */ = {
			isa = PBXGroup;
			children = (
				D752D93F2A39154C003EB25E /* ManageOperationalLayersView.swift */,
			);
			path = "Manage operational layers";
			sourceTree = "<group>";
		};
		D752D9422A3A6EB8003EB25E /* Monitor changes to map load status */ = {
			isa = PBXGroup;
			children = (
				D752D9452A3A6F7F003EB25E /* MonitorChangesToMapLoadStatusView.swift */,
			);
			path = "Monitor changes to map load status";
			sourceTree = "<group>";
		};
		D752D95B2A3BCDD4003EB25E /* Display map from portal item */ = {
			isa = PBXGroup;
			children = (
				D752D95E2A3BCE06003EB25E /* DisplayMapFromPortalItemView.swift */,
			);
			path = "Display map from portal item";
			sourceTree = "<group>";
		};
		D75362CC2A1E862B00D83028 /* Apply unique value renderer */ = {
			isa = PBXGroup;
			children = (
				D75362D12A1E886700D83028 /* ApplyUniqueValueRendererView.swift */,
			);
			path = "Apply unique value renderer";
			sourceTree = "<group>";
		};
		D754E31D2A1D661D0006C5F1 /* Style point with picture marker symbols */ = {
			isa = PBXGroup;
			children = (
				D754E3222A1D66820006C5F1 /* StylePointWithPictureMarkerSymbolsView.swift */,
			);
			path = "Style point with picture marker symbols";
			sourceTree = "<group>";
		};
		D7553CD62AE2DFEC00DC2A70 /* Geocode offline */ = {
			isa = PBXGroup;
			children = (
				D72C43F22AEB066D00B6157B /* GeocodeOfflineView.Model.swift */,
				D7553CD82AE2DFEC00DC2A70 /* GeocodeOfflineView.swift */,
			);
			path = "Geocode offline";
			sourceTree = "<group>";
		};
		D75B584D2AAFB2C20038B3B4 /* Style features with custom dictionary */ = {
			isa = PBXGroup;
			children = (
				D75B58502AAFB3030038B3B4 /* StyleFeaturesWithCustomDictionaryView.swift */,
			);
			path = "Style features with custom dictionary";
			sourceTree = "<group>";
		};
		D76000AA2AF19C2300B3084D /* Find route in mobile map package */ = {
			isa = PBXGroup;
			children = (
				D73723782AF5ADD700846884 /* FindRouteInMobileMapPackageView.MobileMapView.swift */,
				D73723742AF5877500846884 /* FindRouteInMobileMapPackageView.Models.swift */,
				D76000AB2AF19C2300B3084D /* FindRouteInMobileMapPackageView.swift */,
			);
			path = "Find route in mobile map package";
			sourceTree = "<group>";
		};
		D76000B52AF19FC900B3084D /* 260eb6535c824209964cf281766ebe43 */ = {
			isa = PBXGroup;
			children = (
				D76000B62AF19FCA00B3084D /* SanFrancisco.mmpk */,
			);
			path = 260eb6535c824209964cf281766ebe43;
			sourceTree = "<group>";
		};
		D769C20D2A28FF8600030F61 /* Set up location-driven geotriggers */ = {
			isa = PBXGroup;
			children = (
				D769C2112A29019B00030F61 /* SetUpLocationDrivenGeotriggersView.swift */,
				D79EE76D2A4CEA5D005A52AE /* SetUpLocationDrivenGeotriggersView.Model.swift */,
			);
			path = "Set up location-driven geotriggers";
			sourceTree = "<group>";
		};
		D7705D542AFC244E00CC0335 /* Find closest facility to multiple points */ = {
			isa = PBXGroup;
			children = (
				D7705D552AFC244E00CC0335 /* FindClosestFacilityToMultiplePointsView.swift */,
			);
			path = "Find closest facility to multiple points";
			sourceTree = "<group>";
		};
		D77570BC2A29427200F490CD /* Animate images with image overlay */ = {
			isa = PBXGroup;
			children = (
				D77570BF2A2942F800F490CD /* AnimateImagesWithImageOverlayView.swift */,
			);
			path = "Animate images with image overlay";
			sourceTree = "<group>";
		};
		D77572AC2A295DC100F490CD /* d1453556d91e46dea191c20c398b82cd */ = {
			isa = PBXGroup;
			children = (
				D77572AD2A295DDD00F490CD /* PacificSouthWest2 */,
			);
			path = d1453556d91e46dea191c20c398b82cd;
			sourceTree = "<group>";
		};
		D78666A92A21616D00C60110 /* Find nearest vertex */ = {
			isa = PBXGroup;
			children = (
				D78666AC2A2161F100C60110 /* FindNearestVertexView.swift */,
			);
			path = "Find nearest vertex";
			sourceTree = "<group>";
		};
		D7ABA2F52A3256610021822B /* Measure distance in scene */ = {
			isa = PBXGroup;
			children = (
				D7ABA2F82A32579C0021822B /* MeasureDistanceInSceneView.swift */,
			);
			path = "Measure distance in scene";
			sourceTree = "<group>";
		};
		D7ABA2FB2A3287C10021822B /* Show viewshed from geoelement in scene */ = {
			isa = PBXGroup;
			children = (
				D7ABA2FE2A32881C0021822B /* ShowViewshedFromGeoelementInSceneView.swift */,
			);
			path = "Show viewshed from geoelement in scene";
			sourceTree = "<group>";
		};
		D7AE861A2AC39D750049B626 /* Display annotation */ = {
			isa = PBXGroup;
			children = (
				D7AE861D2AC39DC50049B626 /* DisplayAnnotationView.swift */,
			);
			path = "Display annotation";
			sourceTree = "<group>";
		};
		D7B3C5C02A43B71E001DA4D8 /* Create convex hull around geometries */ = {
			isa = PBXGroup;
			children = (
				D7634FAE2A43B7AC00F8AEFB /* CreateConvexHullAroundGeometriesView.swift */,
			);
			path = "Create convex hull around geometries";
			sourceTree = "<group>";
		};
		D7C16D172AC5F6C100689E89 /* Animate 3D graphic */ = {
			isa = PBXGroup;
			children = (
				D7058FB02ACB423C00A40F14 /* Animate3DGraphicView.Model.swift */,
				D7054AE82ACCCB6C007235BA /* Animate3DGraphicView.SettingsView.swift */,
				D7C16D1A2AC5F95300689E89 /* Animate3DGraphicView.swift */,
			);
			path = "Animate 3D graphic";
			sourceTree = "<group>";
		};
		D7C16D1D2AC5FE8200689E89 /* 5a9b60cee9ba41e79640a06bcdf8084d */ = {
			isa = PBXGroup;
			children = (
				D7C16D1E2AC5FE8200689E89 /* Pyrenees.csv */,
			);
			path = 5a9b60cee9ba41e79640a06bcdf8084d;
			sourceTree = "<group>";
		};
		D7C16D202AC5FE9800689E89 /* 290f0c571c394461a8b58b6775d0bd63 */ = {
			isa = PBXGroup;
			children = (
				D7C16D212AC5FE9800689E89 /* GrandCanyon.csv */,
			);
			path = 290f0c571c394461a8b58b6775d0bd63;
			sourceTree = "<group>";
		};
		D7C16D232AC5FEA600689E89 /* 12509ffdc684437f8f2656b0129d2c13 */ = {
			isa = PBXGroup;
			children = (
				D7C16D242AC5FEA600689E89 /* Snowdon.csv */,
			);
			path = 12509ffdc684437f8f2656b0129d2c13;
			sourceTree = "<group>";
		};
		D7C16D262AC5FEB600689E89 /* e87c154fb9c2487f999143df5b08e9b1 */ = {
			isa = PBXGroup;
			children = (
				D7C16D272AC5FEB600689E89 /* Hawaii.csv */,
			);
			path = e87c154fb9c2487f999143df5b08e9b1;
			sourceTree = "<group>";
		};
		D7CC33FB2A31475C00198EDF /* Show line of sight between points */ = {
			isa = PBXGroup;
			children = (
				D7CC33FD2A31475C00198EDF /* ShowLineOfSightBetweenPointsView.swift */,
			);
			path = "Show line of sight between points";
			sourceTree = "<group>";
		};
		D7CE9F992AE2F575008F7A5F /* 22c3083d4fa74e3e9b25adfc9f8c0496 */ = {
			isa = PBXGroup;
			children = (
				D7CE9F9A2AE2F575008F7A5F /* streetmap_SD.tpkx */,
			);
			path = 22c3083d4fa74e3e9b25adfc9f8c0496;
			sourceTree = "<group>";
		};
		D7CE9F9C2AE2F585008F7A5F /* 3424d442ebe54f3cbf34462382d3aebe */ = {
			isa = PBXGroup;
			children = (
				D7CE9FA22AE2F595008F7A5F /* san-diego-eagle-locator */,
			);
			path = 3424d442ebe54f3cbf34462382d3aebe;
			sourceTree = "<group>";
		};
		D7D1F3512ADDBE5D009CE2DA /* 7dd2f97bb007466ea939160d0de96a9d */ = {
			isa = PBXGroup;
			children = (
				D7D1F3522ADDBE5D009CE2DA /* philadelphia.mspk */,
			);
			path = 7dd2f97bb007466ea939160d0de96a9d;
			sourceTree = "<group>";
		};
		D7DDF84F2AF47C6C004352D9 /* Find route around barriers */ = {
			isa = PBXGroup;
			children = (
				D76EE6062AF9AFE100DA0325 /* FindRouteAroundBarriersView.Model.swift */,
				D7DDF8502AF47C6C004352D9 /* FindRouteAroundBarriersView.swift */,
				D73FCFFE2B02C7630006360D /* FindRouteAroundBarriersView.Views.swift */,
			);
			path = "Find route around barriers";
			sourceTree = "<group>";
		};
		D7E440D12A1ECBC2005D74DE /* Create buffers around points */ = {
			isa = PBXGroup;
			children = (
				D7E440D62A1ECE7D005D74DE /* CreateBuffersAroundPointsView.swift */,
			);
			path = "Create buffers around points";
			sourceTree = "<group>";
		};
		D7E557602A1D743100B9FB09 /* Add WMS layer */ = {
			isa = PBXGroup;
			children = (
				D7E557672A1D768800B9FB09 /* AddWMSLayerView.swift */,
			);
			path = "Add WMS layer";
			sourceTree = "<group>";
		};
		D7E7D0792AEB39BF003AAD02 /* Find route in transport network */ = {
			isa = PBXGroup;
			children = (
				D7749AD52AF08BF50086632F /* FindRouteInTransportNetworkView.Model.swift */,
				D7E7D0802AEB39D5003AAD02 /* FindRouteInTransportNetworkView.swift */,
			);
			path = "Find route in transport network";
			sourceTree = "<group>";
		};
		D7E7D0862AEB3C36003AAD02 /* df193653ed39449195af0c9725701dca */ = {
			isa = PBXGroup;
			children = (
				D7E7D0992AEB3C47003AAD02 /* san_diego_offline_routing */,
			);
			path = df193653ed39449195af0c9725701dca;
			sourceTree = "<group>";
		};
		D7EAF34F2A1C011000D822C4 /* Set min and max scale */ = {
			isa = PBXGroup;
			children = (
				D7EAF3592A1C023800D822C4 /* SetMinAndMaxScaleView.swift */,
			);
			path = "Set min and max scale";
			sourceTree = "<group>";
		};
		D7ECF5942AB8BDCA003FB2BE /* Render multilayer symbols */ = {
			isa = PBXGroup;
			children = (
				D7ECF5972AB8BE63003FB2BE /* RenderMultilayerSymbolsView.swift */,
			);
			path = "Render multilayer symbols";
			sourceTree = "<group>";
		};
		D7EF5D712A269E2D00FEBDE5 /* Show coordinates in multiple formats */ = {
			isa = PBXGroup;
			children = (
				D7EF5D742A26A03A00FEBDE5 /* ShowCoordinatesInMultipleFormatsView.swift */,
			);
			path = "Show coordinates in multiple formats";
			sourceTree = "<group>";
		};
		E000E75E2869E325005D87C5 /* Clip geometry */ = {
			isa = PBXGroup;
			children = (
				E000E75F2869E33D005D87C5 /* ClipGeometryView.swift */,
			);
			path = "Clip geometry";
			sourceTree = "<group>";
		};
		E000E761286A0B07005D87C5 /* Cut geometry */ = {
			isa = PBXGroup;
			children = (
				E000E762286A0B18005D87C5 /* CutGeometryView.swift */,
			);
			path = "Cut geometry";
			sourceTree = "<group>";
		};
		E004A6B928414332002A1FE6 /* Set viewpoint rotation */ = {
			isa = PBXGroup;
			children = (
				E004A6BD28414332002A1FE6 /* SetViewpointRotationView.swift */,
			);
			path = "Set viewpoint rotation";
			sourceTree = "<group>";
		};
		E004A6D528465C70002A1FE6 /* Display scene */ = {
			isa = PBXGroup;
			children = (
				E004A6D828465C70002A1FE6 /* DisplaySceneView.swift */,
			);
			path = "Display scene";
			sourceTree = "<group>";
		};
		E004A6DE2846626A002A1FE6 /* Show callout */ = {
			isa = PBXGroup;
			children = (
				E004A6DF28466279002A1FE6 /* ShowCalloutView.swift */,
			);
			path = "Show callout";
			sourceTree = "<group>";
		};
		E004A6E42846A609002A1FE6 /* Style graphics with symbols */ = {
			isa = PBXGroup;
			children = (
				E004A6E52846A61F002A1FE6 /* StyleGraphicsWithSymbolsView.swift */,
			);
			path = "Style graphics with symbols";
			sourceTree = "<group>";
		};
		E004A6E728493BBB002A1FE6 /* Show device location */ = {
			isa = PBXGroup;
			children = (
				E004A6E828493BCE002A1FE6 /* ShowDeviceLocationView.swift */,
			);
			path = "Show device location";
			sourceTree = "<group>";
		};
		E004A6EB28495538002A1FE6 /* Create planar and geodetic buffers */ = {
			isa = PBXGroup;
			children = (
				E004A6EC2849556E002A1FE6 /* CreatePlanarAndGeodeticBuffersView.swift */,
			);
			path = "Create planar and geodetic buffers";
			sourceTree = "<group>";
		};
		E004A6EE284E4B7A002A1FE6 /* Download vector tiles to local cache */ = {
			isa = PBXGroup;
			children = (
				E004A6EF284E4B9B002A1FE6 /* DownloadVectorTilesToLocalCacheView.swift */,
			);
			path = "Download vector tiles to local cache";
			sourceTree = "<group>";
		};
		E004A6F1284E4F80002A1FE6 /* Show result of spatial operations */ = {
			isa = PBXGroup;
			children = (
				E004A6F2284E4FEB002A1FE6 /* ShowResultOfSpatialOperationsView.swift */,
			);
			path = "Show result of spatial operations";
			sourceTree = "<group>";
		};
		E004A6F4284FA3C5002A1FE6 /* Select features in feature layer */ = {
			isa = PBXGroup;
			children = (
				E004A6F5284FA42A002A1FE6 /* SelectFeaturesInFeatureLayerView.swift */,
			);
			path = "Select features in feature layer";
			sourceTree = "<group>";
		};
		E041ABC3287CAFEB0056009B /* Web */ = {
			isa = PBXGroup;
			children = (
				E041AC15287F54580056009B /* highlight.min.js */,
				E041AC1D288076A60056009B /* info.css */,
				E041AC1F288077B90056009B /* xcode.css */,
			);
			path = Web;
			sourceTree = "<group>";
		};
		E066DD33285CF3A0004D3D5B /* Find route */ = {
			isa = PBXGroup;
			children = (
				E066DD34285CF3B3004D3D5B /* FindRouteView.swift */,
			);
			path = "Find route";
			sourceTree = "<group>";
		};
		E066DD362860AB0B004D3D5B /* Style graphics with renderer */ = {
			isa = PBXGroup;
			children = (
				E066DD372860AB28004D3D5B /* StyleGraphicsWithRendererView.swift */,
			);
			path = "Style graphics with renderer";
			sourceTree = "<group>";
		};
		E066DD392860C9EE004D3D5B /* Show result of spatial relationships */ = {
			isa = PBXGroup;
			children = (
				E066DD3A2860CA08004D3D5B /* ShowResultOfSpatialRelationshipsView.swift */,
			);
			path = "Show result of spatial relationships";
			sourceTree = "<group>";
		};
		E066DD3E28610F3F004D3D5B /* Add scene layer from service */ = {
			isa = PBXGroup;
			children = (
				E066DD3F28610F55004D3D5B /* AddSceneLayerFromServiceView.swift */,
			);
			path = "Add scene layer from service";
			sourceTree = "<group>";
		};
		E070A0A1286F3B3400F2B606 /* Download preplanned map area */ = {
			isa = PBXGroup;
			children = (
				883C121429C9136600062FF9 /* DownloadPreplannedMapAreaView.MapPicker.swift */,
				E0D04FF128A5390000747989 /* DownloadPreplannedMapAreaView.Model.swift */,
				E070A0A2286F3B6000F2B606 /* DownloadPreplannedMapAreaView.swift */,
			);
			path = "Download preplanned map area";
			sourceTree = "<group>";
		};
		E088E1552862578800413100 /* Set surface placement mode */ = {
			isa = PBXGroup;
			children = (
				E088E1562862579D00413100 /* SetSurfacePlacementModeView.swift */,
			);
			path = "Set surface placement mode";
			sourceTree = "<group>";
		};
		E088E1722863B5E600413100 /* Generate offline map */ = {
			isa = PBXGroup;
			children = (
				E088E1732863B5F800413100 /* GenerateOfflineMapView.swift */,
			);
			path = "Generate offline map";
			sourceTree = "<group>";
		};
		E0EA0B75286638FD00C9621D /* Project geometry */ = {
			isa = PBXGroup;
			children = (
				E0EA0B762866390E00C9621D /* ProjectGeometryView.swift */,
			);
			path = "Project geometry";
			sourceTree = "<group>";
		};
		E0FE32E528747762002C6ACA /* Browse building floors */ = {
			isa = PBXGroup;
			children = (
				E0FE32E628747778002C6ACA /* BrowseBuildingFloorsView.swift */,
			);
			path = "Browse building floors";
			sourceTree = "<group>";
		};
		F111CCBD288B548400205358 /* Display map from mobile map package */ = {
			isa = PBXGroup;
			children = (
				F111CCC0288B5D5600205358 /* DisplayMapFromMobileMapPackageView.swift */,
			);
			path = "Display map from mobile map package";
			sourceTree = "<group>";
		};
		F111CCC2288B63DB00205358 /* e1f3a7254cb845b09450f54937c16061 */ = {
			isa = PBXGroup;
			children = (
				F111CCC3288B641900205358 /* Yellowstone.mmpk */,
			);
			path = e1f3a7254cb845b09450f54937c16061;
			sourceTree = "<group>";
		};
		F19A316128906F0D003B7EF9 /* Add raster from file */ = {
			isa = PBXGroup;
			children = (
				F1E71BF0289473760064C33F /* AddRasterFromFileView.swift */,
			);
			path = "Add raster from file";
			sourceTree = "<group>";
		};
/* End PBXGroup section */

/* Begin PBXNativeTarget section */
		00E5401227F3CCA200CF66D5 /* Samples */ = {
			isa = PBXNativeTarget;
			buildConfigurationList = 00E5402427F3CCA200CF66D5 /* Build configuration list for PBXNativeTarget "Samples" */;
			buildPhases = (
				001C6DDC27FE5CE800D472C2 /* Create .secrets File If It Does Not Exist */,
				00CCB8A3285BA2FD00BBAB70 /* Download Portal Item Data */,
				00E5402B27F77A5A00CF66D5 /* Lint Sources */,
				00E5400F27F3CCA200CF66D5 /* Sources */,
				00144B5E280634840090DD5D /* Embed Frameworks */,
				00E5401027F3CCA200CF66D5 /* Frameworks */,
				00E5401127F3CCA200CF66D5 /* Resources */,
				0039A4E82885C4E300592C86 /* Copy Source Code Files */,
				0039A4E72885C45200592C86 /* Copy README.md Files For Source Code View */,
			);
			buildRules = (
				0083586F27FE3BCF00192A15 /* PBXBuildRule */,
				0074ABCC2817B8E60037244A /* PBXBuildRule */,
			);
			dependencies = (
			);
			name = Samples;
			packageProductDependencies = (
				00C43AEC2947DC350099AE34 /* ArcGISToolkit */,
			);
			productName = "arcgis-swift-sdk-samples (iOS)";
			productReference = 00E5401327F3CCA200CF66D5 /* Samples.app */;
			productType = "com.apple.product-type.application";
		};
/* End PBXNativeTarget section */

/* Begin PBXProject section */
		00E5400727F3CCA100CF66D5 /* Project object */ = {
			isa = PBXProject;
			attributes = {
				BuildIndependentTargetsInParallel = 1;
				KnownAssetTags = (
					AddCustomDynamicEntityDataSource,
					AddFeatureLayers,
					AddRasterFromFile,
					Animate3DGraphic,
					AnimateImagesWithImageOverlay,
					AugmentRealityToShowTabletopScene,
					ChangeCameraController,
					DisplayDimensions,
					DisplayMapFromMobileMapPackage,
					FindRouteInMobileMapPackage,
					FindRouteInTransportNetwork,
					GeocodeOffline,
					IdentifyRasterCell,
					ShowDeviceLocationWithNmeaDataSources,
					ShowMobileMapPackageExpirationDate,
					ShowViewshedFromGeoelementInScene,
					StyleFeaturesWithCustomDictionary,
					StyleSymbolsFromMobileStyleFile,
				);
				LastSwiftUpdateCheck = 1330;
				LastUpgradeCheck = 1500;
				ORGANIZATIONNAME = Esri;
				TargetAttributes = {
					00E5401227F3CCA200CF66D5 = {
						CreatedOnToolsVersion = 13.3;
					};
				};
			};
			buildConfigurationList = 00E5400A27F3CCA100CF66D5 /* Build configuration list for PBXProject "Samples" */;
			compatibilityVersion = "Xcode 13.0";
			developmentRegion = en;
			hasScannedForEncodings = 0;
			knownRegions = (
				en,
				Base,
			);
			mainGroup = 00E5400627F3CCA100CF66D5;
			packageReferences = (
				00C43AEB2947DC350099AE34 /* XCRemoteSwiftPackageReference "arcgis-maps-sdk-swift-toolkit" */,
			);
			productRefGroup = 00E5401427F3CCA200CF66D5 /* Products */;
			projectDirPath = "";
			projectRoot = "";
			targets = (
				00E5401227F3CCA200CF66D5 /* Samples */,
			);
		};
/* End PBXProject section */

/* Begin PBXResourcesBuildPhase section */
		00E5401127F3CCA200CF66D5 /* Resources */ = {
			isa = PBXResourcesBuildPhase;
			buildActionMask = 2147483647;
			files = (
				E041AC1E288076A60056009B /* info.css in Resources */,
				D7CE9F9B2AE2F575008F7A5F /* streetmap_SD.tpkx in Resources */,
				D721EEA82ABDFF550040BE46 /* LothianRiversAnno.mmpk in Resources */,
				D7C16D1F2AC5FE8200689E89 /* Pyrenees.csv in Resources */,
				E041AC1A287F54580056009B /* highlight.min.js in Resources */,
				D7497F402AC4BA4100167AD2 /* Edinburgh_Pylon_Dimensions.mmpk in Resources */,
				00E5402027F3CCA200CF66D5 /* Assets.xcassets in Resources */,
				4D126D7C29CA3E6000CFB7A7 /* Redlands.nmea in Resources */,
				00C94A0D28B53DE1004E42D9 /* raster-file in Resources */,
				D7464F2B2ACE0965007FEE88 /* SA_EVI_8Day_03May20 in Resources */,
				004FE87129DF5D8700075217 /* Bristol in Resources */,
				D7C16D252AC5FEA600689E89 /* Snowdon.csv in Resources */,
				D73F8CF42AB1089900CD39DA /* Restaurant.stylx in Resources */,
				D74C8C022ABA6202007C76B8 /* emoji-mobile.stylx in Resources */,
				D7CE9FA32AE2F595008F7A5F /* san-diego-eagle-locator in Resources */,
				D76000B72AF19FCA00B3084D /* SanFrancisco.mmpk in Resources */,
				792222DD2A81AA5D00619FFE /* AIS_MarineCadastre_SelectedVessels_CustomDataSource.jsonl in Resources */,
				E041AC20288077B90056009B /* xcode.css in Resources */,
				00D4EF9028638BF100B9CC30 /* LA_Trails.geodatabase in Resources */,
				D701D72C2A37C7F7006FF0C8 /* bradley_low_3ds in Resources */,
				00D4EF9A28638BF100B9CC30 /* AuroraCO.gpkg in Resources */,
				D7C16D282AC5FEB700689E89 /* Hawaii.csv in Resources */,
				D7D1F3532ADDBE5D009CE2DA /* philadelphia.mspk in Resources */,
				798C2DA72AFC505600EE7E97 /* PrivacyInfo.xcprivacy in Resources */,
				D7E7D09A2AEB3C47003AAD02 /* san_diego_offline_routing in Resources */,
				F111CCC4288B641900205358 /* Yellowstone.mmpk in Resources */,
				D77572AE2A295DDE00F490CD /* PacificSouthWest2 in Resources */,
				00D4EFB12863CE6300B9CC30 /* ScottishWildlifeTrust_reserves in Resources */,
				D7C16D222AC5FE9800689E89 /* GrandCanyon.csv in Resources */,
			);
			runOnlyForDeploymentPostprocessing = 0;
		};
/* End PBXResourcesBuildPhase section */

/* Begin PBXShellScriptBuildPhase section */
		001C6DDC27FE5CE800D472C2 /* Create .secrets File If It Does Not Exist */ = {
			isa = PBXShellScriptBuildPhase;
			alwaysOutOfDate = 1;
			buildActionMask = 2147483647;
			files = (
			);
			inputFileListPaths = (
			);
			inputPaths = (
			);
			name = "Create .secrets File If It Does Not Exist";
			outputFileListPaths = (
			);
			outputPaths = (
				"$(SRCROOT)/.secrets",
			);
			runOnlyForDeploymentPostprocessing = 0;
			shellPath = /bin/sh;
			shellScript = "if [ ! -e \"$SRCROOT/.secrets\" ]\nthen\n    touch \"$SRCROOT/.secrets\"\nfi\n";
		};
		0039A4E72885C45200592C86 /* Copy README.md Files For Source Code View */ = {
			isa = PBXShellScriptBuildPhase;
			alwaysOutOfDate = 1;
			buildActionMask = 2147483647;
			files = (
			);
			inputFileListPaths = (
			);
			inputPaths = (
			);
			name = "Copy README.md Files For Source Code View";
			outputFileListPaths = (
			);
			outputPaths = (
			);
			runOnlyForDeploymentPostprocessing = 0;
			shellPath = /bin/sh;
			shellScript = "echo $BUILT_PRODUCTS_DIR\n\n# Directory to which the readmes will be copied.\nREADMES_DIR=${BUILT_PRODUCTS_DIR}/${UNLOCALIZED_RESOURCES_FOLDER_PATH}/READMEs\nmkdir -p \"${READMES_DIR}\"\n\n# Root readme for the project to skip.\nDEFAULT_README=$SRCROOT/README.md\n\n# Find all README.md files in the project.\nfind ${SRCROOT} -name \"README.md\" | while read file\ndo\n    # Skip the root readme for project.\n    if [ \"$file\" = \"$DEFAULT_README\" ]\n    then\n        echo $BUILT_PRODUCTS_DIR\n        continue\n    fi\n    \n    # Extract the folder name from the path.\n    FILE_PATH=$(dirname \"$file\")\n    FOLDER_NAME=$(basename \"$FILE_PATH\")\n    \n    cp \"${file}\" \"${READMES_DIR}/${FOLDER_NAME}.md\"\ndone\n";
		};
		00CCB8A3285BA2FD00BBAB70 /* Download Portal Item Data */ = {
			isa = PBXShellScriptBuildPhase;
			alwaysOutOfDate = 1;
			buildActionMask = 2147483647;
			files = (
			);
			inputFileListPaths = (
			);
			inputPaths = (
			);
			name = "Download Portal Item Data";
			outputFileListPaths = (
			);
			outputPaths = (
			);
			runOnlyForDeploymentPostprocessing = 0;
			shellPath = /bin/sh;
			shellScript = "SAMPLES_DIRECTORY=\"${SRCROOT}/Shared/Samples\"\nDOWNLOAD_DIRECTORY=\"${SRCROOT}/Portal Data\"\nxcrun --sdk macosx swift \"${SRCROOT}/Scripts/DowloadPortalItemData.swift\" \"$SAMPLES_DIRECTORY\" \"$DOWNLOAD_DIRECTORY\"\n";
		};
		00E5402B27F77A5A00CF66D5 /* Lint Sources */ = {
			isa = PBXShellScriptBuildPhase;
			alwaysOutOfDate = 1;
			buildActionMask = 2147483647;
			files = (
			);
			inputFileListPaths = (
			);
			inputPaths = (
			);
			name = "Lint Sources";
			outputFileListPaths = (
			);
			outputPaths = (
			);
			runOnlyForDeploymentPostprocessing = 0;
			shellPath = /bin/sh;
			shellScript = "if [[ \"$(uname -m)\" == arm64 ]]; then\n    export PATH=\"/opt/homebrew/bin:$PATH\"\nfi\n\nif which swiftlint > /dev/null; then\n  swiftlint\nelse\n  echo \"warning: SwiftLint not installed, download from https://github.com/realm/SwiftLint\"\nfi\n";
		};
/* End PBXShellScriptBuildPhase section */

/* Begin PBXSourcesBuildPhase section */
		00E5400F27F3CCA200CF66D5 /* Sources */ = {
			isa = PBXSourcesBuildPhase;
			buildActionMask = 2147483647;
			files = (
				79D84D132A81711A00F45262 /* AddCustomDynamicEntityDataSourceView.swift in Sources */,
				E000E7602869E33D005D87C5 /* ClipGeometryView.swift in Sources */,
				4D2ADC6729C50BD6003B367F /* AddDynamicEntityLayerView.Model.swift in Sources */,
				E004A6E928493BCE002A1FE6 /* ShowDeviceLocationView.swift in Sources */,
				1C26ED192A859525009B7721 /* FilterFeaturesInSceneView.swift in Sources */,
				F111CCC1288B5D5600205358 /* DisplayMapFromMobileMapPackageView.swift in Sources */,
				D7337C5A2ABCFDB100A5D865 /* StyleSymbolsFromMobileStyleFileView.SymbolOptionsListView.swift in Sources */,
				1C43BC842A43781200509BF8 /* SetVisibilityOfSubtypeSublayerView.swift in Sources */,
				00A7A1462A2FC58300F035F7 /* DisplayContentOfUtilityNetworkContainerView.swift in Sources */,
				D7553CDB2AE2DFEC00DC2A70 /* GeocodeOfflineView.swift in Sources */,
				218F35B829C28F4A00502022 /* AuthenticateWithOAuthView.swift in Sources */,
				79B7B80A2A1BF8EC00F57C27 /* CreateAndSaveKMLView.swift in Sources */,
				7573E81C29D6134C00BEED9C /* TraceUtilityNetworkView.Enums.swift in Sources */,
				7573E81A29D6134C00BEED9C /* TraceUtilityNetworkView.Model.swift in Sources */,
				1C3B7DC82A5F64FC00907443 /* AnalyzeNetworkWithSubnetworkTraceView.Model.swift in Sources */,
				D752D9402A39154C003EB25E /* ManageOperationalLayersView.swift in Sources */,
				D7ABA2F92A32579C0021822B /* MeasureDistanceInSceneView.swift in Sources */,
				D73723792AF5ADD800846884 /* FindRouteInMobileMapPackageView.MobileMapView.swift in Sources */,
				E004A6E028466279002A1FE6 /* ShowCalloutView.swift in Sources */,
				E000E763286A0B18005D87C5 /* CutGeometryView.swift in Sources */,
				D7705D582AFC244E00CC0335 /* FindClosestFacilityToMultiplePointsView.swift in Sources */,
				D73FCFFF2B02C7630006360D /* FindRouteAroundBarriersView.Views.swift in Sources */,
				4D126D7229CA1E1800CFB7A7 /* FileNMEASentenceReader.swift in Sources */,
				001C6DE127FE8A9400D472C2 /* AppSecrets.swift.masque in Sources */,
				D7084FA92AD771AA00EC7F4F /* AugmentRealityToFlyOverSceneView.swift in Sources */,
				D75B58512AAFB3030038B3B4 /* StyleFeaturesWithCustomDictionaryView.swift in Sources */,
				E0D04FF228A5390000747989 /* DownloadPreplannedMapAreaView.Model.swift in Sources */,
				00CCB8A5285BAF8700BBAB70 /* OnDemandResource.swift in Sources */,
				1C19B4F32A578E46001D2506 /* CreateLoadReportView.swift in Sources */,
				7900C5F62A83FC3F002D430F /* AddCustomDynamicEntityDataSourceView.Vessel.swift in Sources */,
				D71099702A2802FA0065A1C1 /* DensifyAndGeneralizeGeometryView.SettingsView.swift in Sources */,
				E004A6ED2849556E002A1FE6 /* CreatePlanarAndGeodeticBuffersView.swift in Sources */,
				E041ABD7287DB04D0056009B /* SampleInfoView.swift in Sources */,
				1C43BC822A43781200509BF8 /* SetVisibilityOfSubtypeSublayerView.Model.swift in Sources */,
				D71FCB8A2AD6277F000E517C /* CreateMobileGeodatabaseView.Model.swift in Sources */,
				D752D9462A3A6F80003EB25E /* MonitorChangesToMapLoadStatusView.swift in Sources */,
				E0082217287755AC002AD138 /* View+Sheet.swift in Sources */,
				00181B462846AD7100654571 /* View+Alert.swift in Sources */,
				00273CF62A82AB8700A7A77D /* SampleRow.swift in Sources */,
				D7ABA2FF2A32881C0021822B /* ShowViewshedFromGeoelementInSceneView.swift in Sources */,
				E0FE32E728747778002C6ACA /* BrowseBuildingFloorsView.swift in Sources */,
				D752D95F2A3BCE06003EB25E /* DisplayMapFromPortalItemView.swift in Sources */,
				1CAB8D4B2A3CEAB0002AA649 /* RunValveIsolationTraceView.Model.swift in Sources */,
				E070A0A3286F3B6000F2B606 /* DownloadPreplannedMapAreaView.swift in Sources */,
				D77570C02A2942F800F490CD /* AnimateImagesWithImageOverlayView.swift in Sources */,
				D7054AE92ACCCB6C007235BA /* Animate3DGraphicView.SettingsView.swift in Sources */,
				E0EA0B772866390E00C9621D /* ProjectGeometryView.swift in Sources */,
				D74C8BFE2ABA5605007C76B8 /* StyleSymbolsFromMobileStyleFileView.swift in Sources */,
				D7E7D0812AEB39D5003AAD02 /* FindRouteInTransportNetworkView.swift in Sources */,
				0042E24328E4BF8F001F33D6 /* ShowViewshedFromPointInSceneView.Model.swift in Sources */,
				D7E557682A1D768800B9FB09 /* AddWMSLayerView.swift in Sources */,
				D7497F3C2AC4B4C100167AD2 /* DisplayDimensionsView.swift in Sources */,
				0005580A2817C51E00224BC6 /* SampleDetailView.swift in Sources */,
				D75C35672AB50338003CD55F /* GroupLayersTogetherView.GroupLayerListView.swift in Sources */,
				4D2ADC6229C5071C003B367F /* ChangeMapViewBackgroundView.Model.swift in Sources */,
				0074ABCD2817BCC30037244A /* SamplesApp+Samples.swift.tache in Sources */,
				D79EE76E2A4CEA5D005A52AE /* SetUpLocationDrivenGeotriggersView.Model.swift in Sources */,
				E004A6F3284E4FEB002A1FE6 /* ShowResultOfSpatialOperationsView.swift in Sources */,
				D751018E2A2E962D00B8FA48 /* IdentifyLayerFeaturesView.swift in Sources */,
				F1E71BF1289473760064C33F /* AddRasterFromFileView.swift in Sources */,
				00B04273282EC59E0072E1B4 /* AboutView.swift in Sources */,
				7573E81F29D6134C00BEED9C /* TraceUtilityNetworkView.swift in Sources */,
				4D2ADC6929C50C4C003B367F /* AddDynamicEntityLayerView.SettingsView.swift in Sources */,
				1C42E04729D2396B004FC4BE /* ShowPopupView.swift in Sources */,
				79302F872A1ED71B0002336A /* CreateAndSaveKMLView.Views.swift in Sources */,
				D73FC0FD2AD4A18D0067A19B /* CreateMobileGeodatabaseView.swift in Sources */,
				1C19B4F12A578E46001D2506 /* CreateLoadReportView.Views.swift in Sources */,
				E066DD3B2860CA08004D3D5B /* ShowResultOfSpatialRelationshipsView.swift in Sources */,
				7573E81E29D6134C00BEED9C /* TraceUtilityNetworkView.Views.swift in Sources */,
				4D2ADC5A29C4F612003B367F /* ChangeMapViewBackgroundView.swift in Sources */,
				D7ECF5982AB8BE63003FB2BE /* RenderMultilayerSymbolsView.swift in Sources */,
				D769C2122A29019B00030F61 /* SetUpLocationDrivenGeotriggersView.swift in Sources */,
				79302F852A1ED4E30002336A /* CreateAndSaveKMLView.Model.swift in Sources */,
				D7058FB12ACB423C00A40F14 /* Animate3DGraphicView.Model.swift in Sources */,
				0044CDDF2995C39E004618CE /* ShowDeviceLocationHistoryView.swift in Sources */,
				E041ABC0287CA9F00056009B /* WebView.swift in Sources */,
				E088E1572862579D00413100 /* SetSurfacePlacementModeView.swift in Sources */,
				1CAF831F2A20305F000E1E60 /* ShowUtilityAssociationsView.swift in Sources */,
				00C7993B2A845AAF00AFE342 /* Sidebar.swift in Sources */,
				E004A6C128414332002A1FE6 /* SetViewpointRotationView.swift in Sources */,
				883C121529C9136600062FF9 /* DownloadPreplannedMapAreaView.MapPicker.swift in Sources */,
				D72C43F32AEB066D00B6157B /* GeocodeOfflineView.Model.swift in Sources */,
				1C9B74C929DB43580038B06F /* ShowRealisticLightAndShadowsView.swift in Sources */,
				D7232EE12AC1E5AA0079ABFF /* PlayKMLTourView.swift in Sources */,
				1C56B5E62A82C02D000381DA /* DisplayPointsUsingClusteringFeatureReductionView.swift in Sources */,
				D7337C602ABD142D00A5D865 /* ShowMobileMapPackageExpirationDateView.swift in Sources */,
				00E5401E27F3CCA200CF66D5 /* ContentView.swift in Sources */,
				D7634FAF2A43B7AC00F8AEFB /* CreateConvexHullAroundGeometriesView.swift in Sources */,
				E066DD382860AB28004D3D5B /* StyleGraphicsWithRendererView.swift in Sources */,
				108EC04129D25B2C000F35D0 /* QueryFeatureTableView.swift in Sources */,
				00B04FB5283EEBA80026C882 /* DisplayOverviewMapView.swift in Sources */,
				D71C5F642AAA7A88006599FD /* CreateSymbolStylesFromWebStylesView.swift in Sources */,
				D7CC33FF2A31475C00198EDF /* ShowLineOfSightBetweenPointsView.swift in Sources */,
				D70BE5792A5624A80022CA02 /* CategoriesView.swift in Sources */,
				4D2ADC5D29C4F612003B367F /* ChangeMapViewBackgroundView.SettingsView.swift in Sources */,
				75DD739529D38B1B0010229D /* NavigateRouteView.swift in Sources */,
				D75362D22A1E886700D83028 /* ApplyUniqueValueRendererView.swift in Sources */,
				0074ABBF28174BCF0037244A /* DisplayMapView.swift in Sources */,
				D7EF5D752A26A03A00FEBDE5 /* ShowCoordinatesInMultipleFormatsView.swift in Sources */,
				D72F272E2ADA1E4400F906DA /* AugmentRealityToShowTabletopSceneView.swift in Sources */,
				D76EE6072AF9AFE100DA0325 /* FindRouteAroundBarriersView.Model.swift in Sources */,
				0086F40128E3770A00974721 /* ShowViewshedFromPointInSceneView.swift in Sources */,
				0044289229C90C0B00160767 /* GetElevationAtPointOnSurfaceView.swift in Sources */,
				D7E440D72A1ECE7D005D74DE /* CreateBuffersAroundPointsView.swift in Sources */,
				00D4EF802863842100B9CC30 /* AddFeatureLayersView.swift in Sources */,
				4D126D7E29CA43D200CFB7A7 /* ShowDeviceLocationWithNMEADataSourcesView.Model.swift in Sources */,
				4D126D6D29CA1B6000CFB7A7 /* ShowDeviceLocationWithNMEADataSourcesView.swift in Sources */,
				D710996D2A27D9210065A1C1 /* DensifyAndGeneralizeGeometryView.swift in Sources */,
				88F93CC129C3D59D0006B28E /* CreateAndEditGeometriesView.swift in Sources */,
				1C0C1C3929D34DAE005C8B24 /* ChangeViewpointView.swift in Sources */,
				D7AE861E2AC39DC50049B626 /* DisplayAnnotationView.swift in Sources */,
				D734FA0C2A183A5B00246D7E /* SetMaxExtentView.swift in Sources */,
				D704AA5A2AB22C1A00A3BB63 /* GroupLayersTogetherView.swift in Sources */,
				E004A6DC28465C70002A1FE6 /* DisplaySceneView.swift in Sources */,
				E066DD35285CF3B3004D3D5B /* FindRouteView.swift in Sources */,
				D722BD222A420DAD002C2087 /* ShowExtrudedFeaturesView.swift in Sources */,
				E004A6F6284FA42A002A1FE6 /* SelectFeaturesInFeatureLayerView.swift in Sources */,
				D75101812A2E493600B8FA48 /* ShowLabelsOnLayerView.swift in Sources */,
				1C3B7DCB2A5F64FC00907443 /* AnalyzeNetworkWithSubnetworkTraceView.swift in Sources */,
				E08953F12891899600E077CF /* EnvironmentValues+SampleInfoVisibility.swift in Sources */,
				00B042E8282EDC690072E1B4 /* SetBasemapView.swift in Sources */,
				E004A6E62846A61F002A1FE6 /* StyleGraphicsWithSymbolsView.swift in Sources */,
				E088E1742863B5F800413100 /* GenerateOfflineMapView.swift in Sources */,
				0074ABC428174F430037244A /* Sample.swift in Sources */,
				00A7A14A2A2FC5B700F035F7 /* DisplayContentOfUtilityNetworkContainerView.Model.swift in Sources */,
				E004A6F0284E4B9B002A1FE6 /* DownloadVectorTilesToLocalCacheView.swift in Sources */,
				1CAB8D4E2A3CEAB0002AA649 /* RunValveIsolationTraceView.swift in Sources */,
				4D2ADC4329C26D05003B367F /* AddDynamicEntityLayerView.swift in Sources */,
				D70082EB2ACF900100E0C3C2 /* IdentifyKMLFeaturesView.swift in Sources */,
				D7EAF35A2A1C023800D822C4 /* SetMinAndMaxScaleView.swift in Sources */,
				1C19B4F52A578E46001D2506 /* CreateLoadReportView.Model.swift in Sources */,
				0042E24528E4F82C001F33D6 /* ShowViewshedFromPointInSceneView.ViewshedSettingsView.swift in Sources */,
				D7DDF8532AF47C6C004352D9 /* FindRouteAroundBarriersView.swift in Sources */,
				1C9B74D929DB54560038B06F /* ChangeCameraControllerView.swift in Sources */,
				D76000AE2AF19C2300B3084D /* FindRouteInMobileMapPackageView.swift in Sources */,
				00273CF42A82AB5900A7A77D /* SamplesSearchView.swift in Sources */,
				D78666AD2A2161F100C60110 /* FindNearestVertexView.swift in Sources */,
				D7C16D1B2AC5F95300689E89 /* Animate3DGraphicView.swift in Sources */,
				D744FD172A2112D90084A66C /* CreateConvexHullAroundPointsView.swift in Sources */,
				D73723762AF5877500846884 /* FindRouteInMobileMapPackageView.Models.swift in Sources */,
				00CB9138284814A4005C2C5D /* SearchWithGeocodeView.swift in Sources */,
				1C43BC7F2A43781200509BF8 /* SetVisibilityOfSubtypeSublayerView.Views.swift in Sources */,
				D754E3232A1D66820006C5F1 /* StylePointWithPictureMarkerSymbolsView.swift in Sources */,
				D731F3C12AD0D2AC00A8431E /* IdentifyGraphicsView.swift in Sources */,
				00E5401C27F3CCA200CF66D5 /* SamplesApp.swift in Sources */,
				E066DD4028610F55004D3D5B /* AddSceneLayerFromServiceView.swift in Sources */,
				00F279D62AF418DC00CECAF8 /* AddDynamicEntityLayerView.VehicleCallout.swift in Sources */,
				D7749AD62AF08BF50086632F /* FindRouteInTransportNetworkView.Model.swift in Sources */,
				D7464F1E2ACE04B3007FEE88 /* IdentifyRasterCellView.swift in Sources */,
			);
			runOnlyForDeploymentPostprocessing = 0;
		};
/* End PBXSourcesBuildPhase section */

/* Begin XCBuildConfiguration section */
		00E5402227F3CCA200CF66D5 /* Debug */ = {
			isa = XCBuildConfiguration;
			buildSettings = {
				ALWAYS_SEARCH_USER_PATHS = NO;
				CLANG_ANALYZER_NONNULL = YES;
				CLANG_ANALYZER_NUMBER_OBJECT_CONVERSION = YES_AGGRESSIVE;
				CLANG_CXX_LANGUAGE_STANDARD = "gnu++17";
				CLANG_ENABLE_MODULES = YES;
				CLANG_ENABLE_OBJC_ARC = YES;
				CLANG_ENABLE_OBJC_WEAK = YES;
				CLANG_WARN_BLOCK_CAPTURE_AUTORELEASING = YES;
				CLANG_WARN_BOOL_CONVERSION = YES;
				CLANG_WARN_COMMA = YES;
				CLANG_WARN_CONSTANT_CONVERSION = YES;
				CLANG_WARN_DEPRECATED_OBJC_IMPLEMENTATIONS = YES;
				CLANG_WARN_DIRECT_OBJC_ISA_USAGE = YES_ERROR;
				CLANG_WARN_DOCUMENTATION_COMMENTS = YES;
				CLANG_WARN_EMPTY_BODY = YES;
				CLANG_WARN_ENUM_CONVERSION = YES;
				CLANG_WARN_INFINITE_RECURSION = YES;
				CLANG_WARN_INT_CONVERSION = YES;
				CLANG_WARN_NON_LITERAL_NULL_CONVERSION = YES;
				CLANG_WARN_OBJC_IMPLICIT_RETAIN_SELF = YES;
				CLANG_WARN_OBJC_LITERAL_CONVERSION = YES;
				CLANG_WARN_OBJC_ROOT_CLASS = YES_ERROR;
				CLANG_WARN_QUOTED_INCLUDE_IN_FRAMEWORK_HEADER = YES;
				CLANG_WARN_RANGE_LOOP_ANALYSIS = YES;
				CLANG_WARN_STRICT_PROTOTYPES = YES;
				CLANG_WARN_SUSPICIOUS_MOVE = YES;
				CLANG_WARN_UNGUARDED_AVAILABILITY = YES_AGGRESSIVE;
				CLANG_WARN_UNREACHABLE_CODE = YES;
				CLANG_WARN__DUPLICATE_METHOD_MATCH = YES;
				COPY_PHASE_STRIP = NO;
				DEAD_CODE_STRIPPING = YES;
				DEBUG_INFORMATION_FORMAT = dwarf;
				ENABLE_STRICT_OBJC_MSGSEND = YES;
				ENABLE_TESTABILITY = YES;
				GCC_C_LANGUAGE_STANDARD = gnu11;
				GCC_DYNAMIC_NO_PIC = NO;
				GCC_NO_COMMON_BLOCKS = YES;
				GCC_OPTIMIZATION_LEVEL = 0;
				GCC_PREPROCESSOR_DEFINITIONS = (
					"DEBUG=1",
					"$(inherited)",
				);
				GCC_WARN_64_TO_32_BIT_CONVERSION = YES;
				GCC_WARN_ABOUT_RETURN_TYPE = YES_ERROR;
				GCC_WARN_UNDECLARED_SELECTOR = YES;
				GCC_WARN_UNINITIALIZED_AUTOS = YES_AGGRESSIVE;
				GCC_WARN_UNUSED_FUNCTION = YES;
				GCC_WARN_UNUSED_VARIABLE = YES;
				MTL_ENABLE_DEBUG_INFO = INCLUDE_SOURCE;
				MTL_FAST_MATH = YES;
				ONLY_ACTIVE_ARCH = YES;
				SWIFT_ACTIVE_COMPILATION_CONDITIONS = DEBUG;
				SWIFT_OPTIMIZATION_LEVEL = "-Onone";
			};
			name = Debug;
		};
		00E5402327F3CCA200CF66D5 /* Release */ = {
			isa = XCBuildConfiguration;
			buildSettings = {
				ALWAYS_SEARCH_USER_PATHS = NO;
				CLANG_ANALYZER_NONNULL = YES;
				CLANG_ANALYZER_NUMBER_OBJECT_CONVERSION = YES_AGGRESSIVE;
				CLANG_CXX_LANGUAGE_STANDARD = "gnu++17";
				CLANG_ENABLE_MODULES = YES;
				CLANG_ENABLE_OBJC_ARC = YES;
				CLANG_ENABLE_OBJC_WEAK = YES;
				CLANG_WARN_BLOCK_CAPTURE_AUTORELEASING = YES;
				CLANG_WARN_BOOL_CONVERSION = YES;
				CLANG_WARN_COMMA = YES;
				CLANG_WARN_CONSTANT_CONVERSION = YES;
				CLANG_WARN_DEPRECATED_OBJC_IMPLEMENTATIONS = YES;
				CLANG_WARN_DIRECT_OBJC_ISA_USAGE = YES_ERROR;
				CLANG_WARN_DOCUMENTATION_COMMENTS = YES;
				CLANG_WARN_EMPTY_BODY = YES;
				CLANG_WARN_ENUM_CONVERSION = YES;
				CLANG_WARN_INFINITE_RECURSION = YES;
				CLANG_WARN_INT_CONVERSION = YES;
				CLANG_WARN_NON_LITERAL_NULL_CONVERSION = YES;
				CLANG_WARN_OBJC_IMPLICIT_RETAIN_SELF = YES;
				CLANG_WARN_OBJC_LITERAL_CONVERSION = YES;
				CLANG_WARN_OBJC_ROOT_CLASS = YES_ERROR;
				CLANG_WARN_QUOTED_INCLUDE_IN_FRAMEWORK_HEADER = YES;
				CLANG_WARN_RANGE_LOOP_ANALYSIS = YES;
				CLANG_WARN_STRICT_PROTOTYPES = YES;
				CLANG_WARN_SUSPICIOUS_MOVE = YES;
				CLANG_WARN_UNGUARDED_AVAILABILITY = YES_AGGRESSIVE;
				CLANG_WARN_UNREACHABLE_CODE = YES;
				CLANG_WARN__DUPLICATE_METHOD_MATCH = YES;
				COPY_PHASE_STRIP = NO;
				DEAD_CODE_STRIPPING = YES;
				DEBUG_INFORMATION_FORMAT = "dwarf-with-dsym";
				ENABLE_NS_ASSERTIONS = NO;
				ENABLE_STRICT_OBJC_MSGSEND = YES;
				GCC_C_LANGUAGE_STANDARD = gnu11;
				GCC_NO_COMMON_BLOCKS = YES;
				GCC_WARN_64_TO_32_BIT_CONVERSION = YES;
				GCC_WARN_ABOUT_RETURN_TYPE = YES_ERROR;
				GCC_WARN_UNDECLARED_SELECTOR = YES;
				GCC_WARN_UNINITIALIZED_AUTOS = YES_AGGRESSIVE;
				GCC_WARN_UNUSED_FUNCTION = YES;
				GCC_WARN_UNUSED_VARIABLE = YES;
				MTL_ENABLE_DEBUG_INFO = NO;
				MTL_FAST_MATH = YES;
				SWIFT_COMPILATION_MODE = wholemodule;
				SWIFT_OPTIMIZATION_LEVEL = "-O";
			};
			name = Release;
		};
		00E5402527F3CCA200CF66D5 /* Debug */ = {
			isa = XCBuildConfiguration;
			buildSettings = {
				ASSETCATALOG_COMPILER_APPICON_NAME = AppIcon;
				ASSETCATALOG_COMPILER_GLOBAL_ACCENT_COLOR_NAME = AccentColor;
				CODE_SIGN_ENTITLEMENTS = macOS/Samples.entitlements;
				"CODE_SIGN_IDENTITY[sdk=macosx*]" = "Apple Development";
				CODE_SIGN_STYLE = Automatic;
				CURRENT_PROJECT_VERSION = 1;
				EMBED_ASSET_PACKS_IN_PRODUCT_BUNDLE = YES;
				INFOPLIST_FILE = "$(SRCROOT)/iOS/Info.plist";
				IPHONEOS_DEPLOYMENT_TARGET = 15.0;
				"IPHONEOS_DEPLOYMENT_TARGET[sdk=macosx*]" = 15.0;
				LD_RUNPATH_SEARCH_PATHS = (
					"$(inherited)",
					"@executable_path/Frameworks",
				);
				MARKETING_VERSION = 200.2.0;
				PRODUCT_BUNDLE_IDENTIFIER = "com.esri.arcgis-swift-sdk-samples";
				PRODUCT_NAME = Samples;
				SDKROOT = iphoneos;
				SUPPORTED_PLATFORMS = "iphoneos iphonesimulator";
				SUPPORTS_MACCATALYST = YES;
				SUPPORTS_MAC_DESIGNED_FOR_IPHONE_IPAD = NO;
				SWIFT_EMIT_LOC_STRINGS = YES;
				SWIFT_VERSION = 5.0;
				TARGETED_DEVICE_FAMILY = "1,2,6";
			};
			name = Debug;
		};
		00E5402627F3CCA200CF66D5 /* Release */ = {
			isa = XCBuildConfiguration;
			buildSettings = {
				ASSETCATALOG_COMPILER_APPICON_NAME = AppIcon;
				ASSETCATALOG_COMPILER_GLOBAL_ACCENT_COLOR_NAME = AccentColor;
				CODE_SIGN_ENTITLEMENTS = macOS/Samples.entitlements;
				"CODE_SIGN_IDENTITY[sdk=macosx*]" = "Apple Development";
				CODE_SIGN_STYLE = Automatic;
				CURRENT_PROJECT_VERSION = 1;
				DEVELOPMENT_TEAM = "";
				EMBED_ASSET_PACKS_IN_PRODUCT_BUNDLE = YES;
				INFOPLIST_FILE = "$(SRCROOT)/iOS/Info.plist";
				IPHONEOS_DEPLOYMENT_TARGET = 15.0;
				"IPHONEOS_DEPLOYMENT_TARGET[sdk=macosx*]" = 15.0;
				LD_RUNPATH_SEARCH_PATHS = (
					"$(inherited)",
					"@executable_path/Frameworks",
				);
				MARKETING_VERSION = 200.2.0;
				PRODUCT_BUNDLE_IDENTIFIER = "com.esri.arcgis-swift-sdk-samples";
				PRODUCT_NAME = Samples;
				SDKROOT = iphoneos;
				SUPPORTED_PLATFORMS = "iphoneos iphonesimulator";
				SUPPORTS_MACCATALYST = YES;
				SUPPORTS_MAC_DESIGNED_FOR_IPHONE_IPAD = NO;
				SWIFT_EMIT_LOC_STRINGS = YES;
				SWIFT_VERSION = 5.0;
				TARGETED_DEVICE_FAMILY = "1,2,6";
				VALIDATE_PRODUCT = YES;
			};
			name = Release;
		};
/* End XCBuildConfiguration section */

/* Begin XCConfigurationList section */
		00E5400A27F3CCA100CF66D5 /* Build configuration list for PBXProject "Samples" */ = {
			isa = XCConfigurationList;
			buildConfigurations = (
				00E5402227F3CCA200CF66D5 /* Debug */,
				00E5402327F3CCA200CF66D5 /* Release */,
			);
			defaultConfigurationIsVisible = 0;
			defaultConfigurationName = Release;
		};
		00E5402427F3CCA200CF66D5 /* Build configuration list for PBXNativeTarget "Samples" */ = {
			isa = XCConfigurationList;
			buildConfigurations = (
				00E5402527F3CCA200CF66D5 /* Debug */,
				00E5402627F3CCA200CF66D5 /* Release */,
			);
			defaultConfigurationIsVisible = 0;
			defaultConfigurationName = Release;
		};
/* End XCConfigurationList section */

/* Begin XCRemoteSwiftPackageReference section */
		00C43AEB2947DC350099AE34 /* XCRemoteSwiftPackageReference "arcgis-maps-sdk-swift-toolkit" */ = {
			isa = XCRemoteSwiftPackageReference;
			repositoryURL = "https://github.com/Esri/arcgis-maps-sdk-swift-toolkit/";
			requirement = {
				kind = upToNextMinorVersion;
				minimumVersion = 200.2.0;
			};
		};
/* End XCRemoteSwiftPackageReference section */

/* Begin XCSwiftPackageProductDependency section */
		00C43AEC2947DC350099AE34 /* ArcGISToolkit */ = {
			isa = XCSwiftPackageProductDependency;
			package = 00C43AEB2947DC350099AE34 /* XCRemoteSwiftPackageReference "arcgis-maps-sdk-swift-toolkit" */;
			productName = ArcGISToolkit;
		};
/* End XCSwiftPackageProductDependency section */
	};
	rootObject = 00E5400727F3CCA100CF66D5 /* Project object */;
}<|MERGE_RESOLUTION|>--- conflicted
+++ resolved
@@ -372,15 +372,12 @@
 			dstPath = "";
 			dstSubfolderSpec = 7;
 			files = (
-<<<<<<< HEAD
 				D737237B2AF5AE1A00846884 /* FindRouteInMobileMapPackageView.Models.swift in Copy Source Code Files */,
 				D737237A2AF5AE1600846884 /* FindRouteInMobileMapPackageView.MobileMapView.swift in Copy Source Code Files */,
 				D76000B12AF19C4600B3084D /* FindRouteInMobileMapPackageView.swift in Copy Source Code Files */,
-=======
 				D73FD0002B02C9610006360D /* FindRouteAroundBarriersView.Views.swift in Copy Source Code Files */,
 				D76EE6082AF9AFEC00DA0325 /* FindRouteAroundBarriersView.Model.swift in Copy Source Code Files */,
 				D7DDF8562AF47C86004352D9 /* FindRouteAroundBarriersView.swift in Copy Source Code Files */,
->>>>>>> 5aaa2934
 				D7DDF84E2AF43AA2004352D9 /* GeocodeOfflineView.Model.swift in Copy Source Code Files */,
 				D7705D5B2AFC246A00CC0335 /* FindClosestFacilityToMultiplePointsView.swift in Copy Source Code Files */,
 				00F279D72AF4364700CECAF8 /* AddDynamicEntityLayerView.VehicleCallout.swift in Copy Source Code Files */,
@@ -830,11 +827,8 @@
 				D7705D542AFC244E00CC0335 /* Find closest facility to multiple points */,
 				D78666A92A21616D00C60110 /* Find nearest vertex */,
 				E066DD33285CF3A0004D3D5B /* Find route */,
-<<<<<<< HEAD
 				D76000AA2AF19C2300B3084D /* Find route in mobile map package */,
-=======
 				D7DDF84F2AF47C6C004352D9 /* Find route around barriers */,
->>>>>>> 5aaa2934
 				D7E7D0792AEB39BF003AAD02 /* Find route in transport network */,
 				E088E1722863B5E600413100 /* Generate offline map */,
 				D7553CD62AE2DFEC00DC2A70 /* Geocode offline */,
