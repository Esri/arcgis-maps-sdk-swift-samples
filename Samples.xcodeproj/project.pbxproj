--- conflicted
+++ resolved
@@ -168,11 +168,8 @@
 				00CB913628481475005C2C5D /* Search with geocode */,
 				00B042E3282EDC690072E1B4 /* Set basemap */,
 				E004A6B928414332002A1FE6 /* Set viewpoint rotation */,
-<<<<<<< HEAD
+				E004A6DE2846626A002A1FE6 /* Show callout */,
 				E004A6F1284E4F80002A1FE6 /* Show results of spatial operations */,
-=======
-				E004A6DE2846626A002A1FE6 /* Show callout */,
->>>>>>> 2a34348e
 				E004A6E42846A609002A1FE6 /* Style graphics with symbols */,
 			);
 			path = Samples;
