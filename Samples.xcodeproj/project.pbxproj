--- conflicted
+++ resolved
@@ -187,11 +187,8 @@
 		9529D1942C01676200B5C1A3 /* SelectFeaturesInSceneLayerView.swift in Copy Source Code Files */ = {isa = PBXBuildFile; fileRef = 954AEDED2C01332600265114 /* SelectFeaturesInSceneLayerView.swift */; };
 		9537AFB42C2208B5000923C5 /* AddENCExchangeSetView.swift in Sources */ = {isa = PBXBuildFile; fileRef = 9537AFB32C2208B5000923C5 /* AddENCExchangeSetView.swift */; };
 		9537AFD72C220EF0000923C5 /* ExchangeSetwithoutUpdates in Resources */ = {isa = PBXBuildFile; fileRef = 9537AFD62C220EF0000923C5 /* ExchangeSetwithoutUpdates */; settings = {ASSET_TAGS = (AddEncExchangeSet, ); }; };
-<<<<<<< HEAD
 		9547085C2C3C719800CA8579 /* EditFeatureAttachmentsView.Model.swift in Sources */ = {isa = PBXBuildFile; fileRef = 9547085B2C3C719800CA8579 /* EditFeatureAttachmentsView.Model.swift */; };
-=======
 		954708642C3C798C00CA8579 /* AddENCExchangeSetView.swift in Copy Source Code Files */ = {isa = PBXBuildFile; fileRef = 9537AFB32C2208B5000923C5 /* AddENCExchangeSetView.swift */; };
->>>>>>> 4cbd6afd
 		954AEDEE2C01332600265114 /* SelectFeaturesInSceneLayerView.swift in Sources */ = {isa = PBXBuildFile; fileRef = 954AEDED2C01332600265114 /* SelectFeaturesInSceneLayerView.swift */; };
 		955271612C0E6749009B1ED4 /* AddRasterFromServiceView.swift in Sources */ = {isa = PBXBuildFile; fileRef = 955271602C0E6749009B1ED4 /* AddRasterFromServiceView.swift */; };
 		955AFAC42C10FD6F009C8FE5 /* ApplyMosaicRuleToRastersView.swift in Sources */ = {isa = PBXBuildFile; fileRef = 955AFAC32C10FD6F009C8FE5 /* ApplyMosaicRuleToRastersView.swift */; };
@@ -523,11 +520,8 @@
 			dstPath = "";
 			dstSubfolderSpec = 7;
 			files = (
-<<<<<<< HEAD
 				9579FCEC2C33616B00FC8A1D /* EditFeatureAttachmentsView.swift in Copy Source Code Files */,
-=======
 				954708642C3C798C00CA8579 /* AddENCExchangeSetView.swift in Copy Source Code Files */,
->>>>>>> 4cbd6afd
 				95E980742C26189E00CB8912 /* BrowseOGCAPIFeatureServiceView.swift in Copy Source Code Files */,
 				955AFAC62C110B8A009C8FE5 /* ApplyMosaicRuleToRastersView.swift in Copy Source Code Files */,
 				95DEB9B82C127B5E009BEC35 /* ShowViewshedFromPointOnMapView.swift in Copy Source Code Files */,
