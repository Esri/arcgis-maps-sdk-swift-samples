// !$*UTF8*$!
{
	archiveVersion = 1;
	classes = {
	};
	objectVersion = 77;
	objects = {

/* Begin PBXBuildFile section */
		0000FB6E2BBDB17600845921 /* Add3DTilesLayerView.swift in Sources */ = {isa = PBXBuildFile; fileRef = 0000FB6B2BBDB17600845921 /* Add3DTilesLayerView.swift */; };
		0000FB712BBDC01400845921 /* Add3DTilesLayerView.swift in Copy Source Code Files */ = {isa = PBXBuildFile; fileRef = 0000FB6B2BBDB17600845921 /* Add3DTilesLayerView.swift */; };
		0005580A2817C51E00224BC6 /* SampleDetailView.swift in Sources */ = {isa = PBXBuildFile; fileRef = 000558092817C51E00224BC6 /* SampleDetailView.swift */; };
		000D43162B9918420003D3C2 /* ConfigureBasemapStyleParametersView.swift in Sources */ = {isa = PBXBuildFile; fileRef = 000D43132B9918420003D3C2 /* ConfigureBasemapStyleParametersView.swift */; };
		000D43182B993A030003D3C2 /* ConfigureBasemapStyleParametersView.swift in Copy Source Code Files */ = {isa = PBXBuildFile; fileRef = 000D43132B9918420003D3C2 /* ConfigureBasemapStyleParametersView.swift */; };
		00181B462846AD7100654571 /* View+ErrorAlert.swift in Sources */ = {isa = PBXBuildFile; fileRef = 00181B452846AD7100654571 /* View+ErrorAlert.swift */; };
		001C6DE127FE8A9400D472C2 /* AppSecrets.swift.masque in Sources */ = {isa = PBXBuildFile; fileRef = 001C6DD827FE585A00D472C2 /* AppSecrets.swift.masque */; };
		00273CF42A82AB5900A7A77D /* SamplesSearchView.swift in Sources */ = {isa = PBXBuildFile; fileRef = 00273CF32A82AB5900A7A77D /* SamplesSearchView.swift */; };
		00273CF62A82AB8700A7A77D /* SampleLink.swift in Sources */ = {isa = PBXBuildFile; fileRef = 00273CF52A82AB8700A7A77D /* SampleLink.swift */; };
		0039A4E92885C50300592C86 /* AddSceneLayerFromServiceView.swift in Copy Source Code Files */ = {isa = PBXBuildFile; fileRef = E066DD3F28610F55004D3D5B /* AddSceneLayerFromServiceView.swift */; };
		0039A4EA2885C50300592C86 /* ClipGeometryView.swift in Copy Source Code Files */ = {isa = PBXBuildFile; fileRef = E000E75F2869E33D005D87C5 /* ClipGeometryView.swift */; };
		0039A4EB2885C50300592C86 /* CreatePlanarAndGeodeticBuffersView.swift in Copy Source Code Files */ = {isa = PBXBuildFile; fileRef = E004A6EC2849556E002A1FE6 /* CreatePlanarAndGeodeticBuffersView.swift */; };
		0039A4EC2885C50300592C86 /* CutGeometryView.swift in Copy Source Code Files */ = {isa = PBXBuildFile; fileRef = E000E762286A0B18005D87C5 /* CutGeometryView.swift */; };
		0039A4ED2885C50300592C86 /* DisplayMapView.swift in Copy Source Code Files */ = {isa = PBXBuildFile; fileRef = 0074ABBE28174BCF0037244A /* DisplayMapView.swift */; };
		0039A4EE2885C50300592C86 /* DisplayOverviewMapView.swift in Copy Source Code Files */ = {isa = PBXBuildFile; fileRef = 00B04FB4283EEBA80026C882 /* DisplayOverviewMapView.swift */; };
		0039A4EF2885C50300592C86 /* DisplaySceneView.swift in Copy Source Code Files */ = {isa = PBXBuildFile; fileRef = E004A6D828465C70002A1FE6 /* DisplaySceneView.swift */; };
		0039A4F02885C50300592C86 /* ProjectGeometryView.swift in Copy Source Code Files */ = {isa = PBXBuildFile; fileRef = E0EA0B762866390E00C9621D /* ProjectGeometryView.swift */; };
		0039A4F12885C50300592C86 /* SearchWithGeocodeView.swift in Copy Source Code Files */ = {isa = PBXBuildFile; fileRef = 00CB9137284814A4005C2C5D /* SearchWithGeocodeView.swift */; };
		0039A4F22885C50300592C86 /* SelectFeaturesInFeatureLayerView.swift in Copy Source Code Files */ = {isa = PBXBuildFile; fileRef = E004A6F5284FA42A002A1FE6 /* SelectFeaturesInFeatureLayerView.swift */; };
		0039A4F32885C50300592C86 /* SetBasemapView.swift in Copy Source Code Files */ = {isa = PBXBuildFile; fileRef = 00B042E5282EDC690072E1B4 /* SetBasemapView.swift */; };
		0039A4F42885C50300592C86 /* SetSurfacePlacementModeView.swift in Copy Source Code Files */ = {isa = PBXBuildFile; fileRef = E088E1562862579D00413100 /* SetSurfacePlacementModeView.swift */; };
		0039A4F52885C50300592C86 /* SetViewpointRotationView.swift in Copy Source Code Files */ = {isa = PBXBuildFile; fileRef = E004A6BD28414332002A1FE6 /* SetViewpointRotationView.swift */; };
		0039A4F62885C50300592C86 /* ShowCalloutView.swift in Copy Source Code Files */ = {isa = PBXBuildFile; fileRef = E004A6DF28466279002A1FE6 /* ShowCalloutView.swift */; };
		0039A4F72885C50300592C86 /* ShowDeviceLocationView.swift in Copy Source Code Files */ = {isa = PBXBuildFile; fileRef = E004A6E828493BCE002A1FE6 /* ShowDeviceLocationView.swift */; };
		0039A4F82885C50300592C86 /* ShowResultOfSpatialRelationshipsView.swift in Copy Source Code Files */ = {isa = PBXBuildFile; fileRef = E066DD3A2860CA08004D3D5B /* ShowResultOfSpatialRelationshipsView.swift */; };
		0039A4F92885C50300592C86 /* ShowResultOfSpatialOperationsView.swift in Copy Source Code Files */ = {isa = PBXBuildFile; fileRef = E004A6F2284E4FEB002A1FE6 /* ShowResultOfSpatialOperationsView.swift */; };
		0039A4FA2885C50300592C86 /* StyleGraphicsWithRendererView.swift in Copy Source Code Files */ = {isa = PBXBuildFile; fileRef = E066DD372860AB28004D3D5B /* StyleGraphicsWithRendererView.swift */; };
		0039A4FB2885C50300592C86 /* StyleGraphicsWithSymbolsView.swift in Copy Source Code Files */ = {isa = PBXBuildFile; fileRef = E004A6E52846A61F002A1FE6 /* StyleGraphicsWithSymbolsView.swift */; };
		003B36F92C5042BA00A75F66 /* ShowServiceAreaView.swift in Copy Source Code Files */ = {isa = PBXBuildFile; fileRef = 95D2EE0E2C334D1600683D53 /* ShowServiceAreaView.swift */; };
		0042E24328E4BF8F001F33D6 /* ShowViewshedFromPointInSceneView.Model.swift in Sources */ = {isa = PBXBuildFile; fileRef = 0042E24228E4BF8F001F33D6 /* ShowViewshedFromPointInSceneView.Model.swift */; };
		0042E24528E4F82C001F33D6 /* ShowViewshedFromPointInSceneView.ViewshedSettingsView.swift in Sources */ = {isa = PBXBuildFile; fileRef = 0042E24428E4F82B001F33D6 /* ShowViewshedFromPointInSceneView.ViewshedSettingsView.swift */; };
		0042E24628E50EE4001F33D6 /* ShowViewshedFromPointInSceneView.swift in Copy Source Code Files */ = {isa = PBXBuildFile; fileRef = 0086F3FD28E3770900974721 /* ShowViewshedFromPointInSceneView.swift */; };
		0042E24728E50EE4001F33D6 /* ShowViewshedFromPointInSceneView.Model.swift in Copy Source Code Files */ = {isa = PBXBuildFile; fileRef = 0042E24228E4BF8F001F33D6 /* ShowViewshedFromPointInSceneView.Model.swift */; };
		0042E24828E50EE4001F33D6 /* ShowViewshedFromPointInSceneView.ViewshedSettingsView.swift in Copy Source Code Files */ = {isa = PBXBuildFile; fileRef = 0042E24428E4F82B001F33D6 /* ShowViewshedFromPointInSceneView.ViewshedSettingsView.swift */; };
		0044218A2DB9533900249FEE /* AddFeatureCollectionLayerFromPortalItemView.swift in Sources */ = {isa = PBXBuildFile; fileRef = 004421892DB9532D00249FEE /* AddFeatureCollectionLayerFromPortalItemView.swift */; };
		0044218B2DB9575600249FEE /* AddFeatureCollectionLayerFromPortalItemView.swift in Copy Source Code Files */ = {isa = PBXBuildFile; fileRef = 004421892DB9532D00249FEE /* AddFeatureCollectionLayerFromPortalItemView.swift */; };
		004421902DB9620200249FEE /* AddFeatureCollectionLayerFromQueryView.swift in Sources */ = {isa = PBXBuildFile; fileRef = 0044218F2DB961FE00249FEE /* AddFeatureCollectionLayerFromQueryView.swift */; };
		004421912DB96A7800249FEE /* AddFeatureCollectionLayerFromQueryView.swift in Copy Source Code Files */ = {isa = PBXBuildFile; fileRef = 0044218F2DB961FE00249FEE /* AddFeatureCollectionLayerFromQueryView.swift */; };
		0044289229C90C0B00160767 /* GetElevationAtPointOnSurfaceView.swift in Sources */ = {isa = PBXBuildFile; fileRef = 0044289129C90C0B00160767 /* GetElevationAtPointOnSurfaceView.swift */; };
		0044289329C9234300160767 /* GetElevationAtPointOnSurfaceView.swift in Copy Source Code Files */ = {isa = PBXBuildFile; fileRef = 0044289129C90C0B00160767 /* GetElevationAtPointOnSurfaceView.swift */; };
		0044CDDF2995C39E004618CE /* ShowDeviceLocationHistoryView.swift in Sources */ = {isa = PBXBuildFile; fileRef = 0044CDDE2995C39E004618CE /* ShowDeviceLocationHistoryView.swift */; };
		0044CDE02995D4DD004618CE /* ShowDeviceLocationHistoryView.swift in Copy Source Code Files */ = {isa = PBXBuildFile; fileRef = 0044CDDE2995C39E004618CE /* ShowDeviceLocationHistoryView.swift */; };
		004A2B9D2BED455B00C297CE /* canyonlands in Resources */ = {isa = PBXBuildFile; fileRef = 004A2B9C2BED455B00C297CE /* canyonlands */; settings = {ASSET_TAGS = (ApplyScheduledUpdatesToPreplannedMapArea, ); }; };
		004A2BA22BED456500C297CE /* ApplyScheduledUpdatesToPreplannedMapAreaView.swift in Sources */ = {isa = PBXBuildFile; fileRef = 004A2B9E2BED456500C297CE /* ApplyScheduledUpdatesToPreplannedMapAreaView.swift */; };
		004A2BA52BED458C00C297CE /* ApplyScheduledUpdatesToPreplannedMapAreaView.swift in Copy Source Code Files */ = {isa = PBXBuildFile; fileRef = 004A2B9E2BED456500C297CE /* ApplyScheduledUpdatesToPreplannedMapAreaView.swift */; };
		004FE87129DF5D8700075217 /* Bristol in Resources */ = {isa = PBXBuildFile; fileRef = 004FE87029DF5D8700075217 /* Bristol */; settings = {ASSET_TAGS = (Animate3DGraphic, ChangeCameraController, OrbitCameraAroundObject, StylePointWithDistanceCompositeSceneSymbol, ); }; };
		006C835528B40682004AEB7F /* BrowseBuildingFloorsView.swift in Copy Source Code Files */ = {isa = PBXBuildFile; fileRef = E0FE32E628747778002C6ACA /* BrowseBuildingFloorsView.swift */; };
		006C835628B40682004AEB7F /* DisplayMapFromMobileMapPackageView.swift in Copy Source Code Files */ = {isa = PBXBuildFile; fileRef = F111CCC0288B5D5600205358 /* DisplayMapFromMobileMapPackageView.swift */; };
		0072C7F42DBAA65E001502CA /* AddFeatureCollectionLayerFromTableView.swift in Sources */ = {isa = PBXBuildFile; fileRef = 0072C7F32DBAA65B001502CA /* AddFeatureCollectionLayerFromTableView.swift */; };
		0072C7F52DBAB714001502CA /* AddFeatureCollectionLayerFromTableView.swift in Copy Source Code Files */ = {isa = PBXBuildFile; fileRef = 0072C7F32DBAA65B001502CA /* AddFeatureCollectionLayerFromTableView.swift */; };
		0072C7FA2DBABEAC001502CA /* AddIntegratedMeshLayerView.swift in Sources */ = {isa = PBXBuildFile; fileRef = 0072C7F92DBABEA9001502CA /* AddIntegratedMeshLayerView.swift */; };
		0072C7FB2DBAC1A0001502CA /* AddIntegratedMeshLayerView.swift in Copy Source Code Files */ = {isa = PBXBuildFile; fileRef = 0072C7F92DBABEA9001502CA /* AddIntegratedMeshLayerView.swift */; };
		0072C8002DBAF08D001502CA /* AddItemsToPortalView.swift in Sources */ = {isa = PBXBuildFile; fileRef = 0072C7FF2DBAF08B001502CA /* AddItemsToPortalView.swift */; };
		0074ABBF28174BCF0037244A /* DisplayMapView.swift in Sources */ = {isa = PBXBuildFile; fileRef = 0074ABBE28174BCF0037244A /* DisplayMapView.swift */; };
		0074ABC428174F430037244A /* Sample.swift in Sources */ = {isa = PBXBuildFile; fileRef = 0074ABC128174F430037244A /* Sample.swift */; };
		0074ABCD2817BCC30037244A /* SamplesApp+Samples.swift.tache in Sources */ = {isa = PBXBuildFile; fileRef = 0074ABCA2817B8DB0037244A /* SamplesApp+Samples.swift.tache */; };
		0086F40128E3770A00974721 /* ShowViewshedFromPointInSceneView.swift in Sources */ = {isa = PBXBuildFile; fileRef = 0086F3FD28E3770900974721 /* ShowViewshedFromPointInSceneView.swift */; };
		00A7A1462A2FC58300F035F7 /* DisplayContentOfUtilityNetworkContainerView.swift in Sources */ = {isa = PBXBuildFile; fileRef = 00A7A1432A2FC58300F035F7 /* DisplayContentOfUtilityNetworkContainerView.swift */; };
		00A7A14A2A2FC5B700F035F7 /* DisplayContentOfUtilityNetworkContainerView.Model.swift in Sources */ = {isa = PBXBuildFile; fileRef = 00A7A1492A2FC5B700F035F7 /* DisplayContentOfUtilityNetworkContainerView.Model.swift */; };
		00ABA94E2BF6721700C0488C /* ShowGridView.swift in Sources */ = {isa = PBXBuildFile; fileRef = 00ABA94D2BF6721700C0488C /* ShowGridView.swift */; };
		00ABA94F2BF6D06200C0488C /* ShowGridView.swift in Copy Source Code Files */ = {isa = PBXBuildFile; fileRef = 00ABA94D2BF6721700C0488C /* ShowGridView.swift */; };
		00B04273282EC59E0072E1B4 /* AboutView.swift in Sources */ = {isa = PBXBuildFile; fileRef = 00B04272282EC59E0072E1B4 /* AboutView.swift */; };
		00B042E8282EDC690072E1B4 /* SetBasemapView.swift in Sources */ = {isa = PBXBuildFile; fileRef = 00B042E5282EDC690072E1B4 /* SetBasemapView.swift */; };
		00B04FB5283EEBA80026C882 /* DisplayOverviewMapView.swift in Sources */ = {isa = PBXBuildFile; fileRef = 00B04FB4283EEBA80026C882 /* DisplayOverviewMapView.swift */; };
		00C43AED2947DC350099AE34 /* ArcGISToolkit in Frameworks */ = {isa = PBXBuildFile; productRef = 00C43AEC2947DC350099AE34 /* ArcGISToolkit */; };
		00C94A0D28B53DE1004E42D9 /* raster-file in Resources */ = {isa = PBXBuildFile; fileRef = 00C94A0C28B53DE1004E42D9 /* raster-file */; settings = {ASSET_TAGS = (AddRasterFromFile, ApplyBlendRendererToHillshade, ApplyRgbRenderer, ApplyStretchRenderer, ); }; };
		00CB9138284814A4005C2C5D /* SearchWithGeocodeView.swift in Sources */ = {isa = PBXBuildFile; fileRef = 00CB9137284814A4005C2C5D /* SearchWithGeocodeView.swift */; };
		00CCB8A5285BAF8700BBAB70 /* OnDemandResource.swift in Sources */ = {isa = PBXBuildFile; fileRef = 00CCB8A4285BAF8700BBAB70 /* OnDemandResource.swift */; };
		00D4EF802863842100B9CC30 /* AddFeatureLayersView.swift in Sources */ = {isa = PBXBuildFile; fileRef = 00D4EF7F2863842100B9CC30 /* AddFeatureLayersView.swift */; };
		00D4EF9028638BF100B9CC30 /* LA_Trails.geodatabase in Resources */ = {isa = PBXBuildFile; fileRef = 00D4EF8228638BF100B9CC30 /* LA_Trails.geodatabase */; settings = {ASSET_TAGS = (AddFeatureLayers, ); }; };
		00D4EF9A28638BF100B9CC30 /* AuroraCO.gpkg in Resources */ = {isa = PBXBuildFile; fileRef = 00D4EF8F28638BF100B9CC30 /* AuroraCO.gpkg */; settings = {ASSET_TAGS = (AddFeatureLayers, AddRastersAndFeatureTablesFromGeopackage, ); }; };
		00D4EFB12863CE6300B9CC30 /* ScottishWildlifeTrust_reserves in Resources */ = {isa = PBXBuildFile; fileRef = 00D4EFB02863CE6300B9CC30 /* ScottishWildlifeTrust_reserves */; settings = {ASSET_TAGS = (AddFeatureLayers, ); }; };
		00E1D90B2BC0AF97001AEB6A /* SnapGeometryEditsView.SnapSettingsView.swift in Sources */ = {isa = PBXBuildFile; fileRef = 00E1D90A2BC0AF97001AEB6A /* SnapGeometryEditsView.SnapSettingsView.swift */; };
		00E1D90D2BC0B125001AEB6A /* SnapGeometryEditsView.GeometryEditorModel.swift in Sources */ = {isa = PBXBuildFile; fileRef = 00E1D90C2BC0B125001AEB6A /* SnapGeometryEditsView.GeometryEditorModel.swift */; };
		00E1D90F2BC0B1E8001AEB6A /* SnapGeometryEditsView.GeometryEditorMenu.swift in Sources */ = {isa = PBXBuildFile; fileRef = 00E1D90E2BC0B1E8001AEB6A /* SnapGeometryEditsView.GeometryEditorMenu.swift */; };
		00E1D9102BC0B4D8001AEB6A /* SnapGeometryEditsView.SnapSettingsView.swift in Copy Source Code Files */ = {isa = PBXBuildFile; fileRef = 00E1D90A2BC0AF97001AEB6A /* SnapGeometryEditsView.SnapSettingsView.swift */; };
		00E1D9112BC0B4D8001AEB6A /* SnapGeometryEditsView.GeometryEditorModel.swift in Copy Source Code Files */ = {isa = PBXBuildFile; fileRef = 00E1D90C2BC0B125001AEB6A /* SnapGeometryEditsView.GeometryEditorModel.swift */; };
		00E1D9122BC0B4D8001AEB6A /* SnapGeometryEditsView.GeometryEditorMenu.swift in Copy Source Code Files */ = {isa = PBXBuildFile; fileRef = 00E1D90E2BC0B1E8001AEB6A /* SnapGeometryEditsView.GeometryEditorMenu.swift */; };
		00E5401C27F3CCA200CF66D5 /* SamplesApp.swift in Sources */ = {isa = PBXBuildFile; fileRef = 00E5400C27F3CCA100CF66D5 /* SamplesApp.swift */; };
		00E5401E27F3CCA200CF66D5 /* ContentView.swift in Sources */ = {isa = PBXBuildFile; fileRef = 00E5400D27F3CCA100CF66D5 /* ContentView.swift */; };
		00E5402027F3CCA200CF66D5 /* Assets.xcassets in Resources */ = {isa = PBXBuildFile; fileRef = 00E5400E27F3CCA200CF66D5 /* Assets.xcassets */; };
		00E7C15C2BBE1BF000B85D69 /* SnapGeometryEditsView.swift in Sources */ = {isa = PBXBuildFile; fileRef = 00E7C1592BBE1BF000B85D69 /* SnapGeometryEditsView.swift */; };
		00E7C15D2BBF74D800B85D69 /* SnapGeometryEditsView.swift in Copy Source Code Files */ = {isa = PBXBuildFile; fileRef = 00E7C1592BBE1BF000B85D69 /* SnapGeometryEditsView.swift */; };
		00EB803A2A31506F00AC2B07 /* DisplayContentOfUtilityNetworkContainerView.swift in Copy Source Code Files */ = {isa = PBXBuildFile; fileRef = 00A7A1432A2FC58300F035F7 /* DisplayContentOfUtilityNetworkContainerView.swift */; };
		00EB803B2A31506F00AC2B07 /* DisplayContentOfUtilityNetworkContainerView.Model.swift in Copy Source Code Files */ = {isa = PBXBuildFile; fileRef = 00A7A1492A2FC5B700F035F7 /* DisplayContentOfUtilityNetworkContainerView.Model.swift */; };
		00F279D62AF418DC00CECAF8 /* AddDynamicEntityLayerView.VehicleCallout.swift in Sources */ = {isa = PBXBuildFile; fileRef = 00F279D52AF418DC00CECAF8 /* AddDynamicEntityLayerView.VehicleCallout.swift */; };
		00F279D72AF4364700CECAF8 /* AddDynamicEntityLayerView.VehicleCallout.swift in Copy Source Code Files */ = {isa = PBXBuildFile; fileRef = 00F279D52AF418DC00CECAF8 /* AddDynamicEntityLayerView.VehicleCallout.swift */; };
		00FA4E522DBC08AA008A34CF /* AddItemsToPortalView.swift in Copy Source Code Files */ = {isa = PBXBuildFile; fileRef = 0072C7FF2DBAF08B001502CA /* AddItemsToPortalView.swift */; };
		00FA4E572DBC139C008A34CF /* AddRastersAndFeatureTablesFromGeopackageView.swift in Sources */ = {isa = PBXBuildFile; fileRef = 00FA4E562DBC139B008A34CF /* AddRastersAndFeatureTablesFromGeopackageView.swift */; };
		00FA4E5F2DC568DF008A34CF /* AddRastersAndFeatureTablesFromGeopackageView.swift in Copy Source Code Files */ = {isa = PBXBuildFile; fileRef = 00FA4E562DBC139B008A34CF /* AddRastersAndFeatureTablesFromGeopackageView.swift */; };
		00FA4E642DCA72EE008A34CF /* ApplyRGBRendererView.swift in Sources */ = {isa = PBXBuildFile; fileRef = 00FA4E632DCA72E6008A34CF /* ApplyRGBRendererView.swift */; };
		00FA4E662DCA738A008A34CF /* ApplyRGBRendererView.SettingsView.swift in Sources */ = {isa = PBXBuildFile; fileRef = 00FA4E652DCA7386008A34CF /* ApplyRGBRendererView.SettingsView.swift */; };
		00FA4E682DCA87A9008A34CF /* ApplyRGBRendererView.RangeSlider.swift in Sources */ = {isa = PBXBuildFile; fileRef = 00FA4E672DCA87A5008A34CF /* ApplyRGBRendererView.RangeSlider.swift */; };
		00FA4E692DCAD4E3008A34CF /* ApplyRGBRendererView.swift in Copy Source Code Files */ = {isa = PBXBuildFile; fileRef = 00FA4E632DCA72E6008A34CF /* ApplyRGBRendererView.swift */; };
		00FA4E6A2DCAD4E3008A34CF /* ApplyRGBRendererView.RangeSlider.swift in Copy Source Code Files */ = {isa = PBXBuildFile; fileRef = 00FA4E672DCA87A5008A34CF /* ApplyRGBRendererView.RangeSlider.swift */; };
		00FA4E6B2DCAD4E3008A34CF /* ApplyRGBRendererView.SettingsView.swift in Copy Source Code Files */ = {isa = PBXBuildFile; fileRef = 00FA4E652DCA7386008A34CF /* ApplyRGBRendererView.SettingsView.swift */; };
		00FA4E722DCBD7A9008A34CF /* ApplySimpleRendererToFeatureLayerView.swift in Sources */ = {isa = PBXBuildFile; fileRef = 00FA4E712DCBD7A6008A34CF /* ApplySimpleRendererToFeatureLayerView.swift */; };
		00FA4E732DCBDA58008A34CF /* ApplySimpleRendererToFeatureLayerView.swift in Copy Source Code Files */ = {isa = PBXBuildFile; fileRef = 00FA4E712DCBD7A6008A34CF /* ApplySimpleRendererToFeatureLayerView.swift */; };
		00FA4E822DCD5AEE008A34CF /* srtm in Resources */ = {isa = PBXBuildFile; fileRef = 00FA4E812DCD5AD0008A34CF /* srtm */; settings = {ASSET_TAGS = (ApplyHillshadeRendererToRaster, ); }; };
		00FA4E8B2DCD7233008A34CF /* ApplySimpleRendererToGraphicsOverlayView.swift in Sources */ = {isa = PBXBuildFile; fileRef = 00FA4E882DCD7233008A34CF /* ApplySimpleRendererToGraphicsOverlayView.swift */; };
		00FA4E8D2DCD7536008A34CF /* ApplySimpleRendererToGraphicsOverlayView.swift in Copy Source Code Files */ = {isa = PBXBuildFile; fileRef = 00FA4E882DCD7233008A34CF /* ApplySimpleRendererToGraphicsOverlayView.swift */; };
		102B6A372BFD5B55009F763C /* IdentifyFeaturesInWMSLayerView.swift in Sources */ = {isa = PBXBuildFile; fileRef = 102B6A362BFD5B55009F763C /* IdentifyFeaturesInWMSLayerView.swift */; };
		104F55C72BF3E30A00204D04 /* GenerateOfflineMapWithCustomParametersView.swift in Copy Source Code Files */ = {isa = PBXBuildFile; fileRef = 10B782042BE55D7E007EAE6C /* GenerateOfflineMapWithCustomParametersView.swift */; };
		104F55C82BF3E30A00204D04 /* GenerateOfflineMapWithCustomParametersView.CustomParameters.swift in Copy Source Code Files */ = {isa = PBXBuildFile; fileRef = 10B782072BE5A058007EAE6C /* GenerateOfflineMapWithCustomParametersView.CustomParameters.swift */; };
		1081B93D2C000E8B00C1BEB1 /* IdentifyFeaturesInWMSLayerView.swift in Copy Source Code Files */ = {isa = PBXBuildFile; fileRef = 102B6A362BFD5B55009F763C /* IdentifyFeaturesInWMSLayerView.swift */; };
		108EC04129D25B2C000F35D0 /* QueryFeatureTableView.swift in Sources */ = {isa = PBXBuildFile; fileRef = 108EC04029D25B2C000F35D0 /* QueryFeatureTableView.swift */; };
		108EC04229D25B55000F35D0 /* QueryFeatureTableView.swift in Copy Source Code Files */ = {isa = PBXBuildFile; fileRef = 108EC04029D25B2C000F35D0 /* QueryFeatureTableView.swift */; };
		10B782052BE55D7E007EAE6C /* GenerateOfflineMapWithCustomParametersView.swift in Sources */ = {isa = PBXBuildFile; fileRef = 10B782042BE55D7E007EAE6C /* GenerateOfflineMapWithCustomParametersView.swift */; };
		10B782082BE5A058007EAE6C /* GenerateOfflineMapWithCustomParametersView.CustomParameters.swift in Sources */ = {isa = PBXBuildFile; fileRef = 10B782072BE5A058007EAE6C /* GenerateOfflineMapWithCustomParametersView.CustomParameters.swift */; };
		10BD9EB42BF51B4B00ABDBD5 /* GenerateOfflineMapWithCustomParametersView.Model.swift in Sources */ = {isa = PBXBuildFile; fileRef = 10BD9EB32BF51B4B00ABDBD5 /* GenerateOfflineMapWithCustomParametersView.Model.swift */; };
		10BD9EB52BF51F9000ABDBD5 /* GenerateOfflineMapWithCustomParametersView.Model.swift in Copy Source Code Files */ = {isa = PBXBuildFile; fileRef = 10BD9EB32BF51B4B00ABDBD5 /* GenerateOfflineMapWithCustomParametersView.Model.swift */; };
		10CFF4CA2DBAAFAC0027F144 /* AddFeatureLayerWithTimeOffsetView.swift in Sources */ = {isa = PBXBuildFile; fileRef = 10CFF4C92DBAAFAC0027F144 /* AddFeatureLayerWithTimeOffsetView.swift */; };
		10CFF5082DC1A3850027F144 /* AddFeatureLayerWithTimeOffsetView.swift in Copy Source Code Files */ = {isa = PBXBuildFile; fileRef = 10CFF4C92DBAAFAC0027F144 /* AddFeatureLayerWithTimeOffsetView.swift */; };
		10CFF50B2DC2EC990027F144 /* ApplyClassBreaksRendererToSublayerView.swift in Sources */ = {isa = PBXBuildFile; fileRef = 10CFF50A2DC2EC990027F144 /* ApplyClassBreaksRendererToSublayerView.swift */; };
		10CFF54C2DCD4DFA0027F144 /* ApplyClassBreaksRendererToSublayerView.swift in Copy Source Code Files */ = {isa = PBXBuildFile; fileRef = 10CFF50A2DC2EC990027F144 /* ApplyClassBreaksRendererToSublayerView.swift */; };
		10D321932BDB187400B39B1B /* naperville_imagery.tpkx in Resources */ = {isa = PBXBuildFile; fileRef = 10D321922BDB187400B39B1B /* naperville_imagery.tpkx */; settings = {ASSET_TAGS = (GenerateOfflineMapWithLocalBasemap, ); }; };
		10D321962BDB1CB500B39B1B /* GenerateOfflineMapWithLocalBasemapView.swift in Sources */ = {isa = PBXBuildFile; fileRef = 10D321952BDB1CB500B39B1B /* GenerateOfflineMapWithLocalBasemapView.swift */; };
		10D321972BDC3B4900B39B1B /* GenerateOfflineMapWithLocalBasemapView.swift in Copy Source Code Files */ = {isa = PBXBuildFile; fileRef = 10D321952BDB1CB500B39B1B /* GenerateOfflineMapWithLocalBasemapView.swift */; };
		1C0C1C3929D34DAE005C8B24 /* ChangeViewpointView.swift in Sources */ = {isa = PBXBuildFile; fileRef = 1C0C1C3429D34DAE005C8B24 /* ChangeViewpointView.swift */; };
		1C0C1C3D29D34DDD005C8B24 /* ChangeViewpointView.swift in Copy Source Code Files */ = {isa = PBXBuildFile; fileRef = 1C0C1C3429D34DAE005C8B24 /* ChangeViewpointView.swift */; };
		1C19B4F12A578E46001D2506 /* CreateLoadReportView.Views.swift in Sources */ = {isa = PBXBuildFile; fileRef = 1C19B4EB2A578E46001D2506 /* CreateLoadReportView.Views.swift */; };
		1C19B4F32A578E46001D2506 /* CreateLoadReportView.swift in Sources */ = {isa = PBXBuildFile; fileRef = 1C19B4ED2A578E46001D2506 /* CreateLoadReportView.swift */; };
		1C19B4F52A578E46001D2506 /* CreateLoadReportView.Model.swift in Sources */ = {isa = PBXBuildFile; fileRef = 1C19B4EF2A578E46001D2506 /* CreateLoadReportView.Model.swift */; };
		1C19B4F72A578E69001D2506 /* CreateLoadReportView.Model.swift in Copy Source Code Files */ = {isa = PBXBuildFile; fileRef = 1C19B4EF2A578E46001D2506 /* CreateLoadReportView.Model.swift */; };
		1C19B4F82A578E69001D2506 /* CreateLoadReportView.swift in Copy Source Code Files */ = {isa = PBXBuildFile; fileRef = 1C19B4ED2A578E46001D2506 /* CreateLoadReportView.swift */; };
		1C19B4F92A578E69001D2506 /* CreateLoadReportView.Views.swift in Copy Source Code Files */ = {isa = PBXBuildFile; fileRef = 1C19B4EB2A578E46001D2506 /* CreateLoadReportView.Views.swift */; };
		1C2538542BABACB100337307 /* AugmentRealityToNavigateRouteView.ARSceneView.swift in Copy Source Code Files */ = {isa = PBXBuildFile; fileRef = 1C2538522BABACB100337307 /* AugmentRealityToNavigateRouteView.ARSceneView.swift */; };
		1C2538552BABACB100337307 /* AugmentRealityToNavigateRouteView.swift in Copy Source Code Files */ = {isa = PBXBuildFile; fileRef = 1C2538532BABACB100337307 /* AugmentRealityToNavigateRouteView.swift */; };
		1C2538562BABACFD00337307 /* AugmentRealityToNavigateRouteView.swift in Sources */ = {isa = PBXBuildFile; fileRef = 1C2538532BABACB100337307 /* AugmentRealityToNavigateRouteView.swift */; };
		1C2538572BABACFD00337307 /* AugmentRealityToNavigateRouteView.ARSceneView.swift in Sources */ = {isa = PBXBuildFile; fileRef = 1C2538522BABACB100337307 /* AugmentRealityToNavigateRouteView.ARSceneView.swift */; };
		1C26ED192A859525009B7721 /* FilterFeaturesInSceneView.swift in Sources */ = {isa = PBXBuildFile; fileRef = 1C26ED152A859525009B7721 /* FilterFeaturesInSceneView.swift */; };
		1C26ED202A8BEC63009B7721 /* FilterFeaturesInSceneView.swift in Copy Source Code Files */ = {isa = PBXBuildFile; fileRef = 1C26ED152A859525009B7721 /* FilterFeaturesInSceneView.swift */; };
		1C293D012DCA7C99000B0822 /* ApplyBlendRendererToHillshadeView.swift in Copy Source Code Files */ = {isa = PBXBuildFile; fileRef = 1C3891602DC02F1100ADFDDC /* ApplyBlendRendererToHillshadeView.swift */; };
		1C293D032DCA7C99000B0822 /* ApplyBlendRendererToHillshadeView.SettingsView.swift in Copy Source Code Files */ = {isa = PBXBuildFile; fileRef = 1C3892302DC59E5D00ADFDDC /* ApplyBlendRendererToHillshadeView.SettingsView.swift */; };
		1C29C9592DBAE50D0074028F /* AddWMTSLayerView.swift in Sources */ = {isa = PBXBuildFile; fileRef = 1C29C9532DBAE50D0074028F /* AddWMTSLayerView.swift */; };
		1C29C95A2DBAE5770074028F /* AddWMTSLayerView.swift in Copy Source Code Files */ = {isa = PBXBuildFile; fileRef = 1C29C9532DBAE50D0074028F /* AddWMTSLayerView.swift */; };
		1C38915D2DBC36C800ADFDDC /* AddWFSLayerView.swift in Sources */ = {isa = PBXBuildFile; fileRef = 1C38915C2DBC36C700ADFDDC /* AddWFSLayerView.swift */; };
		1C38915E2DBC3EDC00ADFDDC /* AddWFSLayerView.swift in Copy Source Code Files */ = {isa = PBXBuildFile; fileRef = 1C38915C2DBC36C700ADFDDC /* AddWFSLayerView.swift */; };
		1C3891612DC02F1200ADFDDC /* ApplyBlendRendererToHillshadeView.swift in Sources */ = {isa = PBXBuildFile; fileRef = 1C3891602DC02F1100ADFDDC /* ApplyBlendRendererToHillshadeView.swift */; };
		1C3892312DC59E6000ADFDDC /* ApplyBlendRendererToHillshadeView.SettingsView.swift in Sources */ = {isa = PBXBuildFile; fileRef = 1C3892302DC59E5D00ADFDDC /* ApplyBlendRendererToHillshadeView.SettingsView.swift */; };
		1C3B7DC82A5F64FC00907443 /* AnalyzeNetworkWithSubnetworkTraceView.Model.swift in Sources */ = {isa = PBXBuildFile; fileRef = 1C3B7DC32A5F64FC00907443 /* AnalyzeNetworkWithSubnetworkTraceView.Model.swift */; };
		1C3B7DCB2A5F64FC00907443 /* AnalyzeNetworkWithSubnetworkTraceView.swift in Sources */ = {isa = PBXBuildFile; fileRef = 1C3B7DC62A5F64FC00907443 /* AnalyzeNetworkWithSubnetworkTraceView.swift */; };
		1C3B7DCD2A5F652500907443 /* AnalyzeNetworkWithSubnetworkTraceView.Model.swift in Copy Source Code Files */ = {isa = PBXBuildFile; fileRef = 1C3B7DC32A5F64FC00907443 /* AnalyzeNetworkWithSubnetworkTraceView.Model.swift */; };
		1C3B7DCE2A5F652500907443 /* AnalyzeNetworkWithSubnetworkTraceView.swift in Copy Source Code Files */ = {isa = PBXBuildFile; fileRef = 1C3B7DC62A5F64FC00907443 /* AnalyzeNetworkWithSubnetworkTraceView.swift */; };
		1C42E04729D2396B004FC4BE /* ShowPopupView.swift in Sources */ = {isa = PBXBuildFile; fileRef = 1C42E04329D2396B004FC4BE /* ShowPopupView.swift */; };
		1C42E04A29D239D2004FC4BE /* ShowPopupView.swift in Copy Source Code Files */ = {isa = PBXBuildFile; fileRef = 1C42E04329D2396B004FC4BE /* ShowPopupView.swift */; };
		1C43BC7F2A43781200509BF8 /* SetVisibilityOfSubtypeSublayerView.Views.swift in Sources */ = {isa = PBXBuildFile; fileRef = 1C43BC792A43781100509BF8 /* SetVisibilityOfSubtypeSublayerView.Views.swift */; };
		1C43BC822A43781200509BF8 /* SetVisibilityOfSubtypeSublayerView.Model.swift in Sources */ = {isa = PBXBuildFile; fileRef = 1C43BC7C2A43781100509BF8 /* SetVisibilityOfSubtypeSublayerView.Model.swift */; };
		1C43BC842A43781200509BF8 /* SetVisibilityOfSubtypeSublayerView.swift in Sources */ = {isa = PBXBuildFile; fileRef = 1C43BC7E2A43781100509BF8 /* SetVisibilityOfSubtypeSublayerView.swift */; };
		1C43BC852A43783900509BF8 /* SetVisibilityOfSubtypeSublayerView.Model.swift in Copy Source Code Files */ = {isa = PBXBuildFile; fileRef = 1C43BC7C2A43781100509BF8 /* SetVisibilityOfSubtypeSublayerView.Model.swift */; };
		1C43BC862A43783900509BF8 /* SetVisibilityOfSubtypeSublayerView.swift in Copy Source Code Files */ = {isa = PBXBuildFile; fileRef = 1C43BC7E2A43781100509BF8 /* SetVisibilityOfSubtypeSublayerView.swift */; };
		1C43BC872A43783900509BF8 /* SetVisibilityOfSubtypeSublayerView.Views.swift in Copy Source Code Files */ = {isa = PBXBuildFile; fileRef = 1C43BC792A43781100509BF8 /* SetVisibilityOfSubtypeSublayerView.Views.swift */; };
		1C8EC7472BAE2891001A6929 /* AugmentRealityToCollectDataView.swift in Sources */ = {isa = PBXBuildFile; fileRef = 1C8EC7432BAE2891001A6929 /* AugmentRealityToCollectDataView.swift */; };
		1C8EC74B2BAE28A9001A6929 /* AugmentRealityToCollectDataView.swift in Copy Source Code Files */ = {isa = PBXBuildFile; fileRef = 1C8EC7432BAE2891001A6929 /* AugmentRealityToCollectDataView.swift */; };
		1C929F092A27B86800134252 /* ShowUtilityAssociationsView.swift in Copy Source Code Files */ = {isa = PBXBuildFile; fileRef = 1CAF831B2A20305F000E1E60 /* ShowUtilityAssociationsView.swift */; };
		1C965C3929DB9176002F8536 /* ShowRealisticLightAndShadowsView.swift in Copy Source Code Files */ = {isa = PBXBuildFile; fileRef = 1C9B74C529DB43580038B06F /* ShowRealisticLightAndShadowsView.swift */; };
		1C9B74C929DB43580038B06F /* ShowRealisticLightAndShadowsView.swift in Sources */ = {isa = PBXBuildFile; fileRef = 1C9B74C529DB43580038B06F /* ShowRealisticLightAndShadowsView.swift */; };
		1C9B74D929DB54560038B06F /* ChangeCameraControllerView.swift in Sources */ = {isa = PBXBuildFile; fileRef = 1C9B74D529DB54560038B06F /* ChangeCameraControllerView.swift */; };
		1C9B74DE29DB56860038B06F /* ChangeCameraControllerView.swift in Copy Source Code Files */ = {isa = PBXBuildFile; fileRef = 1C9B74D529DB54560038B06F /* ChangeCameraControllerView.swift */; };
		1CAB8D4B2A3CEAB0002AA649 /* RunValveIsolationTraceView.Model.swift in Sources */ = {isa = PBXBuildFile; fileRef = 1CAB8D442A3CEAB0002AA649 /* RunValveIsolationTraceView.Model.swift */; };
		1CAB8D4E2A3CEAB0002AA649 /* RunValveIsolationTraceView.swift in Sources */ = {isa = PBXBuildFile; fileRef = 1CAB8D472A3CEAB0002AA649 /* RunValveIsolationTraceView.swift */; };
		1CAB8D502A3CEB43002AA649 /* RunValveIsolationTraceView.Model.swift in Copy Source Code Files */ = {isa = PBXBuildFile; fileRef = 1CAB8D442A3CEAB0002AA649 /* RunValveIsolationTraceView.Model.swift */; };
		1CAB8D512A3CEB43002AA649 /* RunValveIsolationTraceView.swift in Copy Source Code Files */ = {isa = PBXBuildFile; fileRef = 1CAB8D472A3CEAB0002AA649 /* RunValveIsolationTraceView.swift */; };
		1CAF831F2A20305F000E1E60 /* ShowUtilityAssociationsView.swift in Sources */ = {isa = PBXBuildFile; fileRef = 1CAF831B2A20305F000E1E60 /* ShowUtilityAssociationsView.swift */; };
		1CC755E12DC5A6A7004B346F /* Shasta_Elevation in Resources */ = {isa = PBXBuildFile; fileRef = 1CC755E02DC5A6A7004B346F /* Shasta_Elevation */; };
		218F35B829C28F4A00502022 /* AuthenticateWithOAuthView.swift in Sources */ = {isa = PBXBuildFile; fileRef = 218F35B329C28F4A00502022 /* AuthenticateWithOAuthView.swift */; };
		218F35C229C290BF00502022 /* AuthenticateWithOAuthView.swift in Copy Source Code Files */ = {isa = PBXBuildFile; fileRef = 218F35B329C28F4A00502022 /* AuthenticateWithOAuthView.swift */; };
		3E30884A2C5D789A00ECEAC5 /* SetSpatialReferenceView.swift in Copy Source Code Files */ = {isa = PBXBuildFile; fileRef = 3EEDE7CD2C5D73F700510104 /* SetSpatialReferenceView.swift */; };
		3E54CF222C66AFBE00DD2F18 /* AddWebTiledLayerView.swift in Sources */ = {isa = PBXBuildFile; fileRef = 3E54CF212C66AFBE00DD2F18 /* AddWebTiledLayerView.swift */; };
		3E54CF232C66B00500DD2F18 /* AddWebTiledLayerView.swift in Copy Source Code Files */ = {isa = PBXBuildFile; fileRef = 3E54CF212C66AFBE00DD2F18 /* AddWebTiledLayerView.swift */; };
		3E720F9D2C619B1700E22A9E /* SetInitialViewpointView.swift in Sources */ = {isa = PBXBuildFile; fileRef = 3E720F9C2C619B1700E22A9E /* SetInitialViewpointView.swift */; };
		3E720F9E2C61A0B700E22A9E /* SetInitialViewpointView.swift in Copy Source Code Files */ = {isa = PBXBuildFile; fileRef = 3E720F9C2C619B1700E22A9E /* SetInitialViewpointView.swift */; };
		3E9F77732C6A60FA0022CAB5 /* QueryFeatureCountAndExtentView.swift in Sources */ = {isa = PBXBuildFile; fileRef = 3E9F77722C6A60FA0022CAB5 /* QueryFeatureCountAndExtentView.swift */; };
		3E9F77742C6A6E670022CAB5 /* QueryFeatureCountAndExtentView.swift in Copy Source Code Files */ = {isa = PBXBuildFile; fileRef = 3E9F77722C6A60FA0022CAB5 /* QueryFeatureCountAndExtentView.swift */; };
		3EEDE7CE2C5D73F700510104 /* SetSpatialReferenceView.swift in Sources */ = {isa = PBXBuildFile; fileRef = 3EEDE7CD2C5D73F700510104 /* SetSpatialReferenceView.swift */; };
		4C8126DD2DBBCF0B006EF7D2 /* ApplyStyleToWMSLayerView.swift in Sources */ = {isa = PBXBuildFile; fileRef = 4C8126DC2DBBCEFE006EF7D2 /* ApplyStyleToWMSLayerView.swift */; };
		4C8126E22DBFD9EF006EF7D2 /* ApplyStyleToWMSLayerView.swift in Copy Source Code Files */ = {isa = PBXBuildFile; fileRef = 4C8126DC2DBBCEFE006EF7D2 /* ApplyStyleToWMSLayerView.swift */; };
		4C8126E72DC02525006EF7D2 /* AnalyzeHotspotsView.swift in Sources */ = {isa = PBXBuildFile; fileRef = 4C8126E62DC02525006EF7D2 /* AnalyzeHotspotsView.swift */; };
		4C8127302DC58E53006EF7D2 /* AnalyzeHotspotsView.swift in Copy Source Code Files */ = {isa = PBXBuildFile; fileRef = 4C8126E62DC02525006EF7D2 /* AnalyzeHotspotsView.swift */; };
		4C81273E2DCA9E31006EF7D2 /* ApplyColormapRendererToRasterView.swift in Sources */ = {isa = PBXBuildFile; fileRef = 4C81273D2DCA9E31006EF7D2 /* ApplyColormapRendererToRasterView.swift */; };
		4C81275D2DCBB745006EF7D2 /* ShastaBW in Resources */ = {isa = PBXBuildFile; fileRef = 4C81275C2DCBB72C006EF7D2 /* ShastaBW */; settings = {ASSET_TAGS = (ApplyColormapRendererToRaster, ); }; };
		4C81275E2DCBDD5A006EF7D2 /* ApplyColormapRendererToRasterView.swift in Copy Source Code Files */ = {isa = PBXBuildFile; fileRef = 4C81273D2DCA9E31006EF7D2 /* ApplyColormapRendererToRasterView.swift */; };
		4C8127612DCBED62006EF7D2 /* ApplyStretchRendererView.swift in Sources */ = {isa = PBXBuildFile; fileRef = 4C8127602DCBED62006EF7D2 /* ApplyStretchRendererView.swift */; };
		4C8127682DCD4F18006EF7D2 /* ApplyStretchRendererView.swift in Copy Source Code Files */ = {isa = PBXBuildFile; fileRef = 4C8127602DCBED62006EF7D2 /* ApplyStretchRendererView.swift */; };
		4D126D6D29CA1B6000CFB7A7 /* ShowDeviceLocationWithNMEADataSourcesView.swift in Sources */ = {isa = PBXBuildFile; fileRef = 4D126D6929CA1B6000CFB7A7 /* ShowDeviceLocationWithNMEADataSourcesView.swift */; };
		4D126D7229CA1E1800CFB7A7 /* FileNMEASentenceReader.swift in Sources */ = {isa = PBXBuildFile; fileRef = 4D126D7129CA1E1800CFB7A7 /* FileNMEASentenceReader.swift */; };
		4D126D7329CA1EFD00CFB7A7 /* ShowDeviceLocationWithNMEADataSourcesView.swift in Copy Source Code Files */ = {isa = PBXBuildFile; fileRef = 4D126D6929CA1B6000CFB7A7 /* ShowDeviceLocationWithNMEADataSourcesView.swift */; };
		4D126D7429CA1EFD00CFB7A7 /* FileNMEASentenceReader.swift in Copy Source Code Files */ = {isa = PBXBuildFile; fileRef = 4D126D7129CA1E1800CFB7A7 /* FileNMEASentenceReader.swift */; };
		4D126D7C29CA3E6000CFB7A7 /* Redlands.nmea in Resources */ = {isa = PBXBuildFile; fileRef = 4D126D7B29CA3E6000CFB7A7 /* Redlands.nmea */; settings = {ASSET_TAGS = (ShowDeviceLocationWithNmeaDataSources, ); }; };
		4D126D7E29CA43D200CFB7A7 /* ShowDeviceLocationWithNMEADataSourcesView.Model.swift in Sources */ = {isa = PBXBuildFile; fileRef = 4D126D7D29CA43D200CFB7A7 /* ShowDeviceLocationWithNMEADataSourcesView.Model.swift */; };
		4D2ADC4329C26D05003B367F /* AddDynamicEntityLayerView.swift in Sources */ = {isa = PBXBuildFile; fileRef = 4D2ADC3F29C26D05003B367F /* AddDynamicEntityLayerView.swift */; };
		4D2ADC4729C26D2C003B367F /* AddDynamicEntityLayerView.swift in Copy Source Code Files */ = {isa = PBXBuildFile; fileRef = 4D2ADC3F29C26D05003B367F /* AddDynamicEntityLayerView.swift */; };
		4D2ADC5A29C4F612003B367F /* ChangeMapViewBackgroundView.swift in Sources */ = {isa = PBXBuildFile; fileRef = 4D2ADC5529C4F612003B367F /* ChangeMapViewBackgroundView.swift */; };
		4D2ADC5D29C4F612003B367F /* ChangeMapViewBackgroundView.SettingsView.swift in Sources */ = {isa = PBXBuildFile; fileRef = 4D2ADC5829C4F612003B367F /* ChangeMapViewBackgroundView.SettingsView.swift */; };
		4D2ADC6229C5071C003B367F /* ChangeMapViewBackgroundView.Model.swift in Sources */ = {isa = PBXBuildFile; fileRef = 4D2ADC6129C5071C003B367F /* ChangeMapViewBackgroundView.Model.swift */; };
		4D2ADC6729C50BD6003B367F /* AddDynamicEntityLayerView.Model.swift in Sources */ = {isa = PBXBuildFile; fileRef = 4D2ADC6629C50BD6003B367F /* AddDynamicEntityLayerView.Model.swift */; };
		4D2ADC6929C50C4C003B367F /* AddDynamicEntityLayerView.SettingsView.swift in Sources */ = {isa = PBXBuildFile; fileRef = 4D2ADC6829C50C4C003B367F /* AddDynamicEntityLayerView.SettingsView.swift */; };
		4D2ADC6A29C50D91003B367F /* AddDynamicEntityLayerView.Model.swift in Copy Source Code Files */ = {isa = PBXBuildFile; fileRef = 4D2ADC6629C50BD6003B367F /* AddDynamicEntityLayerView.Model.swift */; };
		4D2ADC6B29C50D91003B367F /* AddDynamicEntityLayerView.SettingsView.swift in Copy Source Code Files */ = {isa = PBXBuildFile; fileRef = 4D2ADC6829C50C4C003B367F /* AddDynamicEntityLayerView.SettingsView.swift */; };
		4DD058102A0D3F6B00A59B34 /* ShowDeviceLocationWithNMEADataSourcesView.Model.swift in Copy Source Code Files */ = {isa = PBXBuildFile; fileRef = 4D126D7D29CA43D200CFB7A7 /* ShowDeviceLocationWithNMEADataSourcesView.Model.swift */; };
		7573E81A29D6134C00BEED9C /* TraceUtilityNetworkView.Model.swift in Sources */ = {isa = PBXBuildFile; fileRef = 7573E81329D6134C00BEED9C /* TraceUtilityNetworkView.Model.swift */; };
		7573E81C29D6134C00BEED9C /* TraceUtilityNetworkView.Enums.swift in Sources */ = {isa = PBXBuildFile; fileRef = 7573E81529D6134C00BEED9C /* TraceUtilityNetworkView.Enums.swift */; };
		7573E81E29D6134C00BEED9C /* TraceUtilityNetworkView.Views.swift in Sources */ = {isa = PBXBuildFile; fileRef = 7573E81729D6134C00BEED9C /* TraceUtilityNetworkView.Views.swift */; };
		7573E81F29D6134C00BEED9C /* TraceUtilityNetworkView.swift in Sources */ = {isa = PBXBuildFile; fileRef = 7573E81829D6134C00BEED9C /* TraceUtilityNetworkView.swift */; };
		7573E82129D6136C00BEED9C /* TraceUtilityNetworkView.Model.swift in Copy Source Code Files */ = {isa = PBXBuildFile; fileRef = 7573E81329D6134C00BEED9C /* TraceUtilityNetworkView.Model.swift */; };
		7573E82229D6136C00BEED9C /* TraceUtilityNetworkView.Enums.swift in Copy Source Code Files */ = {isa = PBXBuildFile; fileRef = 7573E81529D6134C00BEED9C /* TraceUtilityNetworkView.Enums.swift */; };
		7573E82329D6136C00BEED9C /* TraceUtilityNetworkView.Views.swift in Copy Source Code Files */ = {isa = PBXBuildFile; fileRef = 7573E81729D6134C00BEED9C /* TraceUtilityNetworkView.Views.swift */; };
		7573E82429D6136C00BEED9C /* TraceUtilityNetworkView.swift in Copy Source Code Files */ = {isa = PBXBuildFile; fileRef = 7573E81829D6134C00BEED9C /* TraceUtilityNetworkView.swift */; };
		75DD736729D35FF40010229D /* ChangeMapViewBackgroundView.swift in Copy Source Code Files */ = {isa = PBXBuildFile; fileRef = 4D2ADC5529C4F612003B367F /* ChangeMapViewBackgroundView.swift */; };
		75DD736829D35FF40010229D /* ChangeMapViewBackgroundView.SettingsView.swift in Copy Source Code Files */ = {isa = PBXBuildFile; fileRef = 4D2ADC5829C4F612003B367F /* ChangeMapViewBackgroundView.SettingsView.swift */; };
		75DD736929D35FF40010229D /* ChangeMapViewBackgroundView.Model.swift in Copy Source Code Files */ = {isa = PBXBuildFile; fileRef = 4D2ADC6129C5071C003B367F /* ChangeMapViewBackgroundView.Model.swift */; };
		75DD739529D38B1B0010229D /* NavigateRouteView.swift in Sources */ = {isa = PBXBuildFile; fileRef = 75DD739129D38B1B0010229D /* NavigateRouteView.swift */; };
		75DD739929D38B420010229D /* NavigateRouteView.swift in Copy Source Code Files */ = {isa = PBXBuildFile; fileRef = 75DD739129D38B1B0010229D /* NavigateRouteView.swift */; };
		7900C5F62A83FC3F002D430F /* AddCustomDynamicEntityDataSourceView.Vessel.swift in Sources */ = {isa = PBXBuildFile; fileRef = 7900C5F52A83FC3F002D430F /* AddCustomDynamicEntityDataSourceView.Vessel.swift */; };
		792222DD2A81AA5D00619FFE /* AIS_MarineCadastre_SelectedVessels_CustomDataSource.jsonl in Resources */ = {isa = PBXBuildFile; fileRef = 792222DC2A81AA5D00619FFE /* AIS_MarineCadastre_SelectedVessels_CustomDataSource.jsonl */; settings = {ASSET_TAGS = (AddCustomDynamicEntityDataSource, ); }; };
		79302F852A1ED4E30002336A /* CreateAndSaveKMLView.Model.swift in Sources */ = {isa = PBXBuildFile; fileRef = 79302F842A1ED4E30002336A /* CreateAndSaveKMLView.Model.swift */; };
		79302F872A1ED71B0002336A /* CreateAndSaveKMLView.Views.swift in Sources */ = {isa = PBXBuildFile; fileRef = 79302F862A1ED71B0002336A /* CreateAndSaveKMLView.Views.swift */; };
		798C2DA72AFC505600EE7E97 /* PrivacyInfo.xcprivacy in Resources */ = {isa = PBXBuildFile; fileRef = 798C2DA62AFC505600EE7E97 /* PrivacyInfo.xcprivacy */; };
		79A47DFB2A20286800D7C5B9 /* CreateAndSaveKMLView.Model.swift in Copy Source Code Files */ = {isa = PBXBuildFile; fileRef = 79302F842A1ED4E30002336A /* CreateAndSaveKMLView.Model.swift */; };
		79A47DFC2A20286800D7C5B9 /* CreateAndSaveKMLView.Views.swift in Copy Source Code Files */ = {isa = PBXBuildFile; fileRef = 79302F862A1ED71B0002336A /* CreateAndSaveKMLView.Views.swift */; };
		79B7B80A2A1BF8EC00F57C27 /* CreateAndSaveKMLView.swift in Sources */ = {isa = PBXBuildFile; fileRef = 79B7B8092A1BF8EC00F57C27 /* CreateAndSaveKMLView.swift */; };
		79B7B80B2A1BFDE700F57C27 /* CreateAndSaveKMLView.swift in Copy Source Code Files */ = {isa = PBXBuildFile; fileRef = 79B7B8092A1BF8EC00F57C27 /* CreateAndSaveKMLView.swift */; };
		79D84D132A81711A00F45262 /* AddCustomDynamicEntityDataSourceView.swift in Sources */ = {isa = PBXBuildFile; fileRef = 79D84D0D2A815C5B00F45262 /* AddCustomDynamicEntityDataSourceView.swift */; };
		79D84D152A81718F00F45262 /* AddCustomDynamicEntityDataSourceView.swift in Copy Source Code Files */ = {isa = PBXBuildFile; fileRef = 79D84D0D2A815C5B00F45262 /* AddCustomDynamicEntityDataSourceView.swift */; };
		8810FB592DC94A7200874936 /* ApplyFunctionToRasterFromServiceView.swift in Sources */ = {isa = PBXBuildFile; fileRef = 8810FB582DC94A6600874936 /* ApplyFunctionToRasterFromServiceView.swift */; };
		88129D7A2DD5035A001599A5 /* ShowGeodesicPathBetweenTwoPointsView.swift in Sources */ = {isa = PBXBuildFile; fileRef = 88129D792DD5035A001599A5 /* ShowGeodesicPathBetweenTwoPointsView.swift */; };
		88129D7B2DD50899001599A5 /* ShowGeodesicPathBetweenTwoPointsView.swift in Copy Source Code Files */ = {isa = PBXBuildFile; fileRef = 88129D792DD5035A001599A5 /* ShowGeodesicPathBetweenTwoPointsView.swift */; };
		883C121529C9136600062FF9 /* DownloadPreplannedMapAreaView.MapPicker.swift in Sources */ = {isa = PBXBuildFile; fileRef = 883C121429C9136600062FF9 /* DownloadPreplannedMapAreaView.MapPicker.swift */; };
		883C121729C914E100062FF9 /* DownloadPreplannedMapAreaView.MapPicker.swift in Copy Source Code Files */ = {isa = PBXBuildFile; fileRef = 883C121429C9136600062FF9 /* DownloadPreplannedMapAreaView.MapPicker.swift */; };
		883C121829C914E100062FF9 /* DownloadPreplannedMapAreaView.Model.swift in Copy Source Code Files */ = {isa = PBXBuildFile; fileRef = E0D04FF128A5390000747989 /* DownloadPreplannedMapAreaView.Model.swift */; };
		883C121929C914E100062FF9 /* DownloadPreplannedMapAreaView.swift in Copy Source Code Files */ = {isa = PBXBuildFile; fileRef = E070A0A2286F3B6000F2B606 /* DownloadPreplannedMapAreaView.swift */; };
		88C5E0EB2DCBC1E20091D271 /* ApplyScenePropertyExpressionsView.swift in Sources */ = {isa = PBXBuildFile; fileRef = 88C5E0EA2DCBC1E20091D271 /* ApplyScenePropertyExpressionsView.swift */; };
		88C5E0EC2DCBC3F30091D271 /* ApplyScenePropertyExpressionsView.swift in Copy Source Code Files */ = {isa = PBXBuildFile; fileRef = 88C5E0EA2DCBC1E20091D271 /* ApplyScenePropertyExpressionsView.swift */; };
		88C5E0ED2DCBC4170091D271 /* ApplyHillshadeRendererToRasterView.SettingsView.swift in Copy Source Code Files */ = {isa = PBXBuildFile; fileRef = 88E52E802DCA703B00F48409 /* ApplyHillshadeRendererToRasterView.SettingsView.swift */; };
		88E52E6C2DC960EA00F48409 /* ApplyFunctionToRasterFromServiceView.swift in Copy Source Code Files */ = {isa = PBXBuildFile; fileRef = 8810FB582DC94A6600874936 /* ApplyFunctionToRasterFromServiceView.swift */; };
		88E52E6F2DC96C3F00F48409 /* ApplyHillshadeRendererToRasterView.swift in Sources */ = {isa = PBXBuildFile; fileRef = 88E52E6E2DC96C3F00F48409 /* ApplyHillshadeRendererToRasterView.swift */; };
		88E52E702DC970A800F48409 /* ApplyHillshadeRendererToRasterView.swift in Copy Source Code Files */ = {isa = PBXBuildFile; fileRef = 88E52E6E2DC96C3F00F48409 /* ApplyHillshadeRendererToRasterView.swift */; };
		88E52E812DCA703B00F48409 /* ApplyHillshadeRendererToRasterView.SettingsView.swift in Sources */ = {isa = PBXBuildFile; fileRef = 88E52E802DCA703B00F48409 /* ApplyHillshadeRendererToRasterView.SettingsView.swift */; };
		88F93CC129C3D59D0006B28E /* CreateAndEditGeometriesView.swift in Sources */ = {isa = PBXBuildFile; fileRef = 88F93CC029C3D59C0006B28E /* CreateAndEditGeometriesView.swift */; };
		88F93CC229C4D3480006B28E /* CreateAndEditGeometriesView.swift in Copy Source Code Files */ = {isa = PBXBuildFile; fileRef = 88F93CC029C3D59C0006B28E /* CreateAndEditGeometriesView.swift */; };
		88FB70392DCC207B00EB76E3 /* ApplySymbologyToShapefileView.swift in Sources */ = {isa = PBXBuildFile; fileRef = 88FB70382DCC207B00EB76E3 /* ApplySymbologyToShapefileView.swift */; };
		88FB703C2DCC22E900EB76E3 /* ApplySymbologyToShapefileView.swift in Copy Source Code Files */ = {isa = PBXBuildFile; fileRef = 88FB70382DCC207B00EB76E3 /* ApplySymbologyToShapefileView.swift */; };
		88FB70D12DCC248400EB76E3 /* Aurora_CO_shp in Resources */ = {isa = PBXBuildFile; fileRef = 88FB70D02DCC247B00EB76E3 /* Aurora_CO_shp */; settings = {ASSET_TAGS = (ApplySymbologyToShapefile, ); }; };
		88FB70D42DCD10B600EB76E3 /* AuthenticateWithIntegratedWindowsAuthenticationView.swift in Sources */ = {isa = PBXBuildFile; fileRef = 88FB70D32DCD10B600EB76E3 /* AuthenticateWithIntegratedWindowsAuthenticationView.swift */; };
		88FB70D52DD3C2E000EB76E3 /* AuthenticateWithIntegratedWindowsAuthenticationView.swift in Copy Source Code Files */ = {isa = PBXBuildFile; fileRef = 88FB70D32DCD10B600EB76E3 /* AuthenticateWithIntegratedWindowsAuthenticationView.swift */; };
		9503056E2C46ECB70091B32D /* ShowDeviceLocationUsingIndoorPositioningView.Model.swift in Sources */ = {isa = PBXBuildFile; fileRef = 9503056D2C46ECB70091B32D /* ShowDeviceLocationUsingIndoorPositioningView.Model.swift */; };
		9529D1942C01676200B5C1A3 /* SelectFeaturesInSceneLayerView.swift in Copy Source Code Files */ = {isa = PBXBuildFile; fileRef = 954AEDED2C01332600265114 /* SelectFeaturesInSceneLayerView.swift */; };
		9537AFD72C220EF0000923C5 /* ExchangeSetwithoutUpdates in Resources */ = {isa = PBXBuildFile; fileRef = 9537AFD62C220EF0000923C5 /* ExchangeSetwithoutUpdates */; settings = {ASSET_TAGS = (ConfigureElectronicNavigationalCharts, ); }; };
		9547085C2C3C719800CA8579 /* EditFeatureAttachmentsView.Model.swift in Sources */ = {isa = PBXBuildFile; fileRef = 9547085B2C3C719800CA8579 /* EditFeatureAttachmentsView.Model.swift */; };
		954AEDEE2C01332600265114 /* SelectFeaturesInSceneLayerView.swift in Sources */ = {isa = PBXBuildFile; fileRef = 954AEDED2C01332600265114 /* SelectFeaturesInSceneLayerView.swift */; };
		955271612C0E6749009B1ED4 /* AddRasterFromServiceView.swift in Sources */ = {isa = PBXBuildFile; fileRef = 955271602C0E6749009B1ED4 /* AddRasterFromServiceView.swift */; };
		955AFAC42C10FD6F009C8FE5 /* ApplyMosaicRuleToRastersView.swift in Sources */ = {isa = PBXBuildFile; fileRef = 955AFAC32C10FD6F009C8FE5 /* ApplyMosaicRuleToRastersView.swift */; };
		955AFAC62C110B8A009C8FE5 /* ApplyMosaicRuleToRastersView.swift in Copy Source Code Files */ = {isa = PBXBuildFile; fileRef = 955AFAC32C10FD6F009C8FE5 /* ApplyMosaicRuleToRastersView.swift */; };
		9579FCEA2C3360BB00FC8A1D /* EditFeatureAttachmentsView.swift in Sources */ = {isa = PBXBuildFile; fileRef = 9579FCE92C3360BB00FC8A1D /* EditFeatureAttachmentsView.swift */; };
		9579FCEC2C33616B00FC8A1D /* EditFeatureAttachmentsView.swift in Copy Source Code Files */ = {isa = PBXBuildFile; fileRef = 9579FCE92C3360BB00FC8A1D /* EditFeatureAttachmentsView.swift */; };
		95A3773C2C0F93770044D1CC /* AddRasterFromServiceView.swift in Copy Source Code Files */ = {isa = PBXBuildFile; fileRef = 955271602C0E6749009B1ED4 /* AddRasterFromServiceView.swift */; };
		95A572192C0FDCC9006E8B48 /* ShowScaleBarView.swift in Sources */ = {isa = PBXBuildFile; fileRef = 95A572182C0FDCC9006E8B48 /* ShowScaleBarView.swift */; };
		95A5721B2C0FDD34006E8B48 /* ShowScaleBarView.swift in Copy Source Code Files */ = {isa = PBXBuildFile; fileRef = 95A572182C0FDCC9006E8B48 /* ShowScaleBarView.swift */; };
		95ADF34F2C3CBAE800566FF6 /* EditFeatureAttachmentsView.Model.swift in Copy Source Code Files */ = {isa = PBXBuildFile; fileRef = 9547085B2C3C719800CA8579 /* EditFeatureAttachmentsView.Model.swift */; };
		95D2EE0F2C334D1600683D53 /* ShowServiceAreaView.swift in Sources */ = {isa = PBXBuildFile; fileRef = 95D2EE0E2C334D1600683D53 /* ShowServiceAreaView.swift */; };
		95DEB9B62C127A92009BEC35 /* ShowViewshedFromPointOnMapView.swift in Sources */ = {isa = PBXBuildFile; fileRef = 95DEB9B52C127A92009BEC35 /* ShowViewshedFromPointOnMapView.swift */; };
		95DEB9B82C127B5E009BEC35 /* ShowViewshedFromPointOnMapView.swift in Copy Source Code Files */ = {isa = PBXBuildFile; fileRef = 95DEB9B52C127A92009BEC35 /* ShowViewshedFromPointOnMapView.swift */; };
		95E0DBCA2C503E2500224A82 /* ShowDeviceLocationUsingIndoorPositioningView.swift in Copy Source Code Files */ = {isa = PBXBuildFile; fileRef = 95F891282C46E9D60010EBED /* ShowDeviceLocationUsingIndoorPositioningView.swift */; };
		95E0DBCB2C503E2500224A82 /* ShowDeviceLocationUsingIndoorPositioningView.Model.swift in Copy Source Code Files */ = {isa = PBXBuildFile; fileRef = 9503056D2C46ECB70091B32D /* ShowDeviceLocationUsingIndoorPositioningView.Model.swift */; };
		95E980712C26183000CB8912 /* BrowseOGCAPIFeatureServiceView.swift in Sources */ = {isa = PBXBuildFile; fileRef = 95E980702C26183000CB8912 /* BrowseOGCAPIFeatureServiceView.swift */; };
		95E980742C26189E00CB8912 /* BrowseOGCAPIFeatureServiceView.swift in Copy Source Code Files */ = {isa = PBXBuildFile; fileRef = 95E980702C26183000CB8912 /* BrowseOGCAPIFeatureServiceView.swift */; };
		95F3A52B2C07F09C00885DED /* SetSurfaceNavigationConstraintView.swift in Sources */ = {isa = PBXBuildFile; fileRef = 95F3A52A2C07F09C00885DED /* SetSurfaceNavigationConstraintView.swift */; };
		95F3A52D2C07F28700885DED /* SetSurfaceNavigationConstraintView.swift in Copy Source Code Files */ = {isa = PBXBuildFile; fileRef = 95F3A52A2C07F09C00885DED /* SetSurfaceNavigationConstraintView.swift */; };
		95F891292C46E9D60010EBED /* ShowDeviceLocationUsingIndoorPositioningView.swift in Sources */ = {isa = PBXBuildFile; fileRef = 95F891282C46E9D60010EBED /* ShowDeviceLocationUsingIndoorPositioningView.swift */; };
		D70082EB2ACF900100E0C3C2 /* IdentifyKMLFeaturesView.swift in Sources */ = {isa = PBXBuildFile; fileRef = D70082EA2ACF900100E0C3C2 /* IdentifyKMLFeaturesView.swift */; };
		D70082EC2ACF901600E0C3C2 /* IdentifyKMLFeaturesView.swift in Copy Source Code Files */ = {isa = PBXBuildFile; fileRef = D70082EA2ACF900100E0C3C2 /* IdentifyKMLFeaturesView.swift */; };
		D7010EBF2B05616900D43F55 /* DisplaySceneFromMobileScenePackageView.swift in Sources */ = {isa = PBXBuildFile; fileRef = D7010EBC2B05616900D43F55 /* DisplaySceneFromMobileScenePackageView.swift */; };
		D7010EC12B05618400D43F55 /* DisplaySceneFromMobileScenePackageView.swift in Copy Source Code Files */ = {isa = PBXBuildFile; fileRef = D7010EBC2B05616900D43F55 /* DisplaySceneFromMobileScenePackageView.swift */; };
		D701D72C2A37C7F7006FF0C8 /* bradley_low_3ds in Resources */ = {isa = PBXBuildFile; fileRef = D701D72B2A37C7F7006FF0C8 /* bradley_low_3ds */; settings = {ASSET_TAGS = (ShowViewshedFromGeoelementInScene, ); }; };
		D703F04D2D9334AC0077E3A8 /* SnapGeometryEditsWithUtilityNetworkRulesView.Model.swift in Sources */ = {isa = PBXBuildFile; fileRef = D703F04C2D9334AC0077E3A8 /* SnapGeometryEditsWithUtilityNetworkRulesView.Model.swift */; };
		D703F04E2D9334BD0077E3A8 /* SnapGeometryEditsWithUtilityNetworkRulesView.Model.swift in Copy Source Code Files */ = {isa = PBXBuildFile; fileRef = D703F04C2D9334AC0077E3A8 /* SnapGeometryEditsWithUtilityNetworkRulesView.Model.swift */; };
		D7044B962BE18D73000F2C43 /* EditWithBranchVersioningView.Views.swift in Sources */ = {isa = PBXBuildFile; fileRef = D7044B952BE18D73000F2C43 /* EditWithBranchVersioningView.Views.swift */; };
		D7044B972BE18D8D000F2C43 /* EditWithBranchVersioningView.Views.swift in Copy Source Code Files */ = {isa = PBXBuildFile; fileRef = D7044B952BE18D73000F2C43 /* EditWithBranchVersioningView.Views.swift */; };
		D704AA5A2AB22C1A00A3BB63 /* GroupLayersTogetherView.swift in Sources */ = {isa = PBXBuildFile; fileRef = D704AA592AB22C1A00A3BB63 /* GroupLayersTogetherView.swift */; };
		D704AA5B2AB22D8400A3BB63 /* GroupLayersTogetherView.swift in Copy Source Code Files */ = {isa = PBXBuildFile; fileRef = D704AA592AB22C1A00A3BB63 /* GroupLayersTogetherView.swift */; };
		D705390A2CD0122D00F63F4A /* mil2525d.stylx in Resources */ = {isa = PBXBuildFile; fileRef = D70539032CD0122D00F63F4A /* mil2525d.stylx */; settings = {ASSET_TAGS = (ApplyDictionaryRendererToFeatureLayer, ); }; };
		D70539102CD012BB00F63F4A /* militaryoverlay.geodatabase in Resources */ = {isa = PBXBuildFile; fileRef = D705390F2CD0127700F63F4A /* militaryoverlay.geodatabase */; settings = {ASSET_TAGS = (ApplyDictionaryRendererToFeatureLayer, ); }; };
		D7054AE92ACCCB6C007235BA /* Animate3DGraphicView.SettingsView.swift in Sources */ = {isa = PBXBuildFile; fileRef = D7054AE82ACCCB6C007235BA /* Animate3DGraphicView.SettingsView.swift */; };
		D7054AEA2ACCCC34007235BA /* Animate3DGraphicView.SettingsView.swift in Copy Source Code Files */ = {isa = PBXBuildFile; fileRef = D7054AE82ACCCB6C007235BA /* Animate3DGraphicView.SettingsView.swift */; };
		D7058B102B59E44B000A888A /* StylePointWithSceneSymbolView.swift in Sources */ = {isa = PBXBuildFile; fileRef = D7058B0D2B59E44B000A888A /* StylePointWithSceneSymbolView.swift */; };
		D7058B122B59E468000A888A /* StylePointWithSceneSymbolView.swift in Copy Source Code Files */ = {isa = PBXBuildFile; fileRef = D7058B0D2B59E44B000A888A /* StylePointWithSceneSymbolView.swift */; };
		D7058FB12ACB423C00A40F14 /* Animate3DGraphicView.Model.swift in Sources */ = {isa = PBXBuildFile; fileRef = D7058FB02ACB423C00A40F14 /* Animate3DGraphicView.Model.swift */; };
		D7058FB22ACB424E00A40F14 /* Animate3DGraphicView.Model.swift in Copy Source Code Files */ = {isa = PBXBuildFile; fileRef = D7058FB02ACB423C00A40F14 /* Animate3DGraphicView.Model.swift */; };
		D70789922CD160FD000DF215 /* ApplyDictionaryRendererToGraphicsOverlayView.swift in Sources */ = {isa = PBXBuildFile; fileRef = D707898E2CD160FD000DF215 /* ApplyDictionaryRendererToGraphicsOverlayView.swift */; };
		D70789952CD1611E000DF215 /* ApplyDictionaryRendererToGraphicsOverlayView.swift in Copy Source Code Files */ = {isa = PBXBuildFile; fileRef = D707898E2CD160FD000DF215 /* ApplyDictionaryRendererToGraphicsOverlayView.swift */; };
		D707899B2CD16324000DF215 /* Mil2525DMessages.xml in Resources */ = {isa = PBXBuildFile; fileRef = D70789992CD16324000DF215 /* Mil2525DMessages.xml */; settings = {ASSET_TAGS = (ApplyDictionaryRendererToGraphicsOverlay, ); }; };
		D7084FA92AD771AA00EC7F4F /* AugmentRealityToFlyOverSceneView.swift in Sources */ = {isa = PBXBuildFile; fileRef = D7084FA62AD771AA00EC7F4F /* AugmentRealityToFlyOverSceneView.swift */; };
		D7084FAB2AD771F600EC7F4F /* AugmentRealityToFlyOverSceneView.swift in Copy Source Code Files */ = {isa = PBXBuildFile; fileRef = D7084FA62AD771AA00EC7F4F /* AugmentRealityToFlyOverSceneView.swift */; };
		D70BE5792A5624A80022CA02 /* CategoriesView.swift in Sources */ = {isa = PBXBuildFile; fileRef = D70BE5782A5624A80022CA02 /* CategoriesView.swift */; };
		D710996D2A27D9210065A1C1 /* DensifyAndGeneralizeGeometryView.swift in Sources */ = {isa = PBXBuildFile; fileRef = D710996C2A27D9210065A1C1 /* DensifyAndGeneralizeGeometryView.swift */; };
		D710996E2A27D9B30065A1C1 /* DensifyAndGeneralizeGeometryView.swift in Copy Source Code Files */ = {isa = PBXBuildFile; fileRef = D710996C2A27D9210065A1C1 /* DensifyAndGeneralizeGeometryView.swift */; };
		D71099702A2802FA0065A1C1 /* DensifyAndGeneralizeGeometryView.SettingsView.swift in Sources */ = {isa = PBXBuildFile; fileRef = D710996F2A2802FA0065A1C1 /* DensifyAndGeneralizeGeometryView.SettingsView.swift */; };
		D71099712A280D830065A1C1 /* DensifyAndGeneralizeGeometryView.SettingsView.swift in Copy Source Code Files */ = {isa = PBXBuildFile; fileRef = D710996F2A2802FA0065A1C1 /* DensifyAndGeneralizeGeometryView.SettingsView.swift */; };
		D7114A0D2BDC6A3300FA68CA /* EditWithBranchVersioningView.Model.swift in Sources */ = {isa = PBXBuildFile; fileRef = D7114A0C2BDC6A3300FA68CA /* EditWithBranchVersioningView.Model.swift */; };
		D7114A0F2BDC6AED00FA68CA /* EditWithBranchVersioningView.Model.swift in Copy Source Code Files */ = {isa = PBXBuildFile; fileRef = D7114A0C2BDC6A3300FA68CA /* EditWithBranchVersioningView.Model.swift */; };
		D71371792BD88ECC00EB2F86 /* MonitorChangesToLayerViewStateView.swift in Sources */ = {isa = PBXBuildFile; fileRef = D71371752BD88ECC00EB2F86 /* MonitorChangesToLayerViewStateView.swift */; };
		D713717C2BD88EF800EB2F86 /* MonitorChangesToLayerViewStateView.swift in Copy Source Code Files */ = {isa = PBXBuildFile; fileRef = D71371752BD88ECC00EB2F86 /* MonitorChangesToLayerViewStateView.swift */; };
		D713C6D72CB990600073AA72 /* AddKMLLayerView.swift in Sources */ = {isa = PBXBuildFile; fileRef = D713C6D12CB990600073AA72 /* AddKMLLayerView.swift */; };
		D713C6D82CB990800073AA72 /* AddKMLLayerView.swift in Copy Source Code Files */ = {isa = PBXBuildFile; fileRef = D713C6D12CB990600073AA72 /* AddKMLLayerView.swift */; };
		D713C6F72CB9B9A60073AA72 /* US_State_Capitals.kml in Resources */ = {isa = PBXBuildFile; fileRef = D713C6F52CB9B9A60073AA72 /* US_State_Capitals.kml */; settings = {ASSET_TAGS = (AddKmlLayer, ); }; };
		D7142BC42DB71082004F87B7 /* View+PagePresentation.swift in Sources */ = {isa = PBXBuildFile; fileRef = D7142BC32DB71082004F87B7 /* View+PagePresentation.swift */; };
		D71563E92D5AC2B600D2E948 /* CreateKMLMultiTrackView.swift in Sources */ = {isa = PBXBuildFile; fileRef = D71563E32D5AC2B600D2E948 /* CreateKMLMultiTrackView.swift */; };
		D71563EA2D5AC2D500D2E948 /* CreateKMLMultiTrackView.swift in Copy Source Code Files */ = {isa = PBXBuildFile; fileRef = D71563E32D5AC2B600D2E948 /* CreateKMLMultiTrackView.swift */; };
		D718A1E72B570F7500447087 /* OrbitCameraAroundObjectView.Model.swift in Sources */ = {isa = PBXBuildFile; fileRef = D718A1E62B570F7500447087 /* OrbitCameraAroundObjectView.Model.swift */; };
		D718A1E82B571C9100447087 /* OrbitCameraAroundObjectView.Model.swift in Copy Source Code Files */ = {isa = PBXBuildFile; fileRef = D718A1E62B570F7500447087 /* OrbitCameraAroundObjectView.Model.swift */; };
		D718A1ED2B575FD900447087 /* ManageBookmarksView.swift in Sources */ = {isa = PBXBuildFile; fileRef = D718A1EA2B575FD900447087 /* ManageBookmarksView.swift */; };
		D718A1F02B57602000447087 /* ManageBookmarksView.swift in Copy Source Code Files */ = {isa = PBXBuildFile; fileRef = D718A1EA2B575FD900447087 /* ManageBookmarksView.swift */; };
		D71A9DE22D8CC88D00CA03CB /* SnapGeometryEditsWithUtilityNetworkRulesView.swift in Sources */ = {isa = PBXBuildFile; fileRef = D71A9DE02D8CC88D00CA03CB /* SnapGeometryEditsWithUtilityNetworkRulesView.swift */; };
		D71A9DE52D8CC8B500CA03CB /* SnapGeometryEditsWithUtilityNetworkRulesView.swift in Copy Source Code Files */ = {isa = PBXBuildFile; fileRef = D71A9DE02D8CC88D00CA03CB /* SnapGeometryEditsWithUtilityNetworkRulesView.swift */; };
		D71C5F642AAA7A88006599FD /* CreateSymbolStylesFromWebStylesView.swift in Sources */ = {isa = PBXBuildFile; fileRef = D71C5F632AAA7A88006599FD /* CreateSymbolStylesFromWebStylesView.swift */; };
		D71C5F652AAA83D2006599FD /* CreateSymbolStylesFromWebStylesView.swift in Copy Source Code Files */ = {isa = PBXBuildFile; fileRef = D71C5F632AAA7A88006599FD /* CreateSymbolStylesFromWebStylesView.swift */; };
		D71C90A22C6C249B0018C63E /* StyleGeometryTypesWithSymbolsView.swift in Sources */ = {isa = PBXBuildFile; fileRef = D71C909C2C6C249B0018C63E /* StyleGeometryTypesWithSymbolsView.swift */; };
		D71C90A32C6C249B0018C63E /* StyleGeometryTypesWithSymbolsView.Views.swift in Sources */ = {isa = PBXBuildFile; fileRef = D71C909D2C6C249B0018C63E /* StyleGeometryTypesWithSymbolsView.Views.swift */; };
		D71C90A42C6C252B0018C63E /* StyleGeometryTypesWithSymbolsView.swift in Copy Source Code Files */ = {isa = PBXBuildFile; fileRef = D71C909C2C6C249B0018C63E /* StyleGeometryTypesWithSymbolsView.swift */; };
		D71C90A52C6C252F0018C63E /* StyleGeometryTypesWithSymbolsView.Views.swift in Copy Source Code Files */ = {isa = PBXBuildFile; fileRef = D71C909D2C6C249B0018C63E /* StyleGeometryTypesWithSymbolsView.Views.swift */; };
		D71D516E2B51D7B600B2A2BE /* SearchForWebMapView.Views.swift in Sources */ = {isa = PBXBuildFile; fileRef = D71D516D2B51D7B600B2A2BE /* SearchForWebMapView.Views.swift */; };
		D71D516F2B51D87700B2A2BE /* SearchForWebMapView.Views.swift in Copy Source Code Files */ = {isa = PBXBuildFile; fileRef = D71D516D2B51D7B600B2A2BE /* SearchForWebMapView.Views.swift */; };
		D71D9B152DC430F800FF2D5A /* ApplyTerrainExaggerationView.swift in Sources */ = {isa = PBXBuildFile; fileRef = D71D9B0F2DC430F800FF2D5A /* ApplyTerrainExaggerationView.swift */; };
		D71D9B162DC4311A00FF2D5A /* ApplyTerrainExaggerationView.swift in Copy Source Code Files */ = {isa = PBXBuildFile; fileRef = D71D9B0F2DC430F800FF2D5A /* ApplyTerrainExaggerationView.swift */; };
		D71FCB8A2AD6277F000E517C /* CreateMobileGeodatabaseView.Model.swift in Sources */ = {isa = PBXBuildFile; fileRef = D71FCB892AD6277E000E517C /* CreateMobileGeodatabaseView.Model.swift */; };
		D71FCB8B2AD628B9000E517C /* CreateMobileGeodatabaseView.Model.swift in Copy Source Code Files */ = {isa = PBXBuildFile; fileRef = D71FCB892AD6277E000E517C /* CreateMobileGeodatabaseView.Model.swift */; };
		D7201CDA2CC6B710004BDB7D /* AddTiledLayerAsBasemapView.swift in Sources */ = {isa = PBXBuildFile; fileRef = D7201CD42CC6B710004BDB7D /* AddTiledLayerAsBasemapView.swift */; };
		D7201CDB2CC6B72A004BDB7D /* AddTiledLayerAsBasemapView.swift in Copy Source Code Files */ = {isa = PBXBuildFile; fileRef = D7201CD42CC6B710004BDB7D /* AddTiledLayerAsBasemapView.swift */; };
		D7201D042CC6D3B5004BDB7D /* AddVectorTiledLayerFromCustomStyleView.swift in Sources */ = {isa = PBXBuildFile; fileRef = D7201D002CC6D3B5004BDB7D /* AddVectorTiledLayerFromCustomStyleView.swift */; };
		D7201D072CC6D3D3004BDB7D /* AddVectorTiledLayerFromCustomStyleView.swift in Copy Source Code Files */ = {isa = PBXBuildFile; fileRef = D7201D002CC6D3B5004BDB7D /* AddVectorTiledLayerFromCustomStyleView.swift */; };
		D7201D2B2CC6D829004BDB7D /* dodge_city.vtpk in Resources */ = {isa = PBXBuildFile; fileRef = D7201D292CC6D829004BDB7D /* dodge_city.vtpk */; settings = {ASSET_TAGS = (AddVectorTiledLayerFromCustomStyle, ); }; };
		D721EEA82ABDFF550040BE46 /* LothianRiversAnno.mmpk in Resources */ = {isa = PBXBuildFile; fileRef = D721EEA72ABDFF550040BE46 /* LothianRiversAnno.mmpk */; settings = {ASSET_TAGS = (ShowMobileMapPackageExpirationDate, ); }; };
		D722BD222A420DAD002C2087 /* ShowExtrudedFeaturesView.swift in Sources */ = {isa = PBXBuildFile; fileRef = D722BD212A420DAD002C2087 /* ShowExtrudedFeaturesView.swift */; };
		D722BD232A420DEC002C2087 /* ShowExtrudedFeaturesView.swift in Copy Source Code Files */ = {isa = PBXBuildFile; fileRef = D722BD212A420DAD002C2087 /* ShowExtrudedFeaturesView.swift */; };
		D7232EE12AC1E5AA0079ABFF /* PlayKMLTourView.swift in Sources */ = {isa = PBXBuildFile; fileRef = D7232EE02AC1E5AA0079ABFF /* PlayKMLTourView.swift */; };
		D7232EE22AC1E6DC0079ABFF /* PlayKMLTourView.swift in Copy Source Code Files */ = {isa = PBXBuildFile; fileRef = D7232EE02AC1E5AA0079ABFF /* PlayKMLTourView.swift */; };
		D72C43F32AEB066D00B6157B /* GeocodeOfflineView.Model.swift in Sources */ = {isa = PBXBuildFile; fileRef = D72C43F22AEB066D00B6157B /* GeocodeOfflineView.Model.swift */; };
		D72F272E2ADA1E4400F906DA /* AugmentRealityToShowTabletopSceneView.swift in Sources */ = {isa = PBXBuildFile; fileRef = D72F272B2ADA1E4400F906DA /* AugmentRealityToShowTabletopSceneView.swift */; };
		D72F27302ADA1E9900F906DA /* AugmentRealityToShowTabletopSceneView.swift in Copy Source Code Files */ = {isa = PBXBuildFile; fileRef = D72F272B2ADA1E4400F906DA /* AugmentRealityToShowTabletopSceneView.swift */; };
		D72FE7032CE6D05600BBC0FE /* AppFavorites.swift in Sources */ = {isa = PBXBuildFile; fileRef = D72FE7022CE6D05600BBC0FE /* AppFavorites.swift */; };
		D72FE7082CE6DA1900BBC0FE /* SampleMenuButtons.swift in Sources */ = {isa = PBXBuildFile; fileRef = D72FE7072CE6DA1900BBC0FE /* SampleMenuButtons.swift */; };
		D731F3C12AD0D2AC00A8431E /* IdentifyGraphicsView.swift in Sources */ = {isa = PBXBuildFile; fileRef = D731F3C02AD0D2AC00A8431E /* IdentifyGraphicsView.swift */; };
		D731F3C22AD0D2BB00A8431E /* IdentifyGraphicsView.swift in Copy Source Code Files */ = {isa = PBXBuildFile; fileRef = D731F3C02AD0D2AC00A8431E /* IdentifyGraphicsView.swift */; };
		D7337C5A2ABCFDB100A5D865 /* StyleSymbolsFromMobileStyleFileView.SymbolOptionsListView.swift in Sources */ = {isa = PBXBuildFile; fileRef = D7337C592ABCFDB100A5D865 /* StyleSymbolsFromMobileStyleFileView.SymbolOptionsListView.swift */; };
		D7337C5B2ABCFDE400A5D865 /* StyleSymbolsFromMobileStyleFileView.SymbolOptionsListView.swift in Copy Source Code Files */ = {isa = PBXBuildFile; fileRef = D7337C592ABCFDB100A5D865 /* StyleSymbolsFromMobileStyleFileView.SymbolOptionsListView.swift */; };
		D7337C602ABD142D00A5D865 /* ShowMobileMapPackageExpirationDateView.swift in Sources */ = {isa = PBXBuildFile; fileRef = D7337C5F2ABD142D00A5D865 /* ShowMobileMapPackageExpirationDateView.swift */; };
		D7337C612ABD166A00A5D865 /* ShowMobileMapPackageExpirationDateView.swift in Copy Source Code Files */ = {isa = PBXBuildFile; fileRef = D7337C5F2ABD142D00A5D865 /* ShowMobileMapPackageExpirationDateView.swift */; };
		D733CA192BED980D00FBDE4C /* EditAndSyncFeaturesWithFeatureServiceView.swift in Sources */ = {isa = PBXBuildFile; fileRef = D733CA152BED980D00FBDE4C /* EditAndSyncFeaturesWithFeatureServiceView.swift */; };
		D733CA1C2BED982C00FBDE4C /* EditAndSyncFeaturesWithFeatureServiceView.swift in Copy Source Code Files */ = {isa = PBXBuildFile; fileRef = D733CA152BED980D00FBDE4C /* EditAndSyncFeaturesWithFeatureServiceView.swift */; };
		D734FA0C2A183A5B00246D7E /* SetMaxExtentView.swift in Sources */ = {isa = PBXBuildFile; fileRef = D734FA092A183A5B00246D7E /* SetMaxExtentView.swift */; };
		D7352F8E2BD992C40013FFEF /* MonitorChangesToDrawStatusView.swift in Sources */ = {isa = PBXBuildFile; fileRef = D7352F8A2BD992C40013FFEF /* MonitorChangesToDrawStatusView.swift */; };
		D7352F912BD992E40013FFEF /* MonitorChangesToDrawStatusView.swift in Copy Source Code Files */ = {isa = PBXBuildFile; fileRef = D7352F8A2BD992C40013FFEF /* MonitorChangesToDrawStatusView.swift */; };
		D73571D72CB613220046A433 /* hydrography in Resources */ = {isa = PBXBuildFile; fileRef = D73571D62CB6131E0046A433 /* hydrography */; settings = {ASSET_TAGS = (ConfigureElectronicNavigationalCharts, ); }; };
		D73723762AF5877500846884 /* FindRouteInMobileMapPackageView.Models.swift in Sources */ = {isa = PBXBuildFile; fileRef = D73723742AF5877500846884 /* FindRouteInMobileMapPackageView.Models.swift */; };
		D73723792AF5ADD800846884 /* FindRouteInMobileMapPackageView.MobileMapView.swift in Sources */ = {isa = PBXBuildFile; fileRef = D73723782AF5ADD700846884 /* FindRouteInMobileMapPackageView.MobileMapView.swift */; };
		D737237A2AF5AE1600846884 /* FindRouteInMobileMapPackageView.MobileMapView.swift in Copy Source Code Files */ = {isa = PBXBuildFile; fileRef = D73723782AF5ADD700846884 /* FindRouteInMobileMapPackageView.MobileMapView.swift */; };
		D737237B2AF5AE1A00846884 /* FindRouteInMobileMapPackageView.Models.swift in Copy Source Code Files */ = {isa = PBXBuildFile; fileRef = D73723742AF5877500846884 /* FindRouteInMobileMapPackageView.Models.swift */; };
		D73E61962BDAEE6600457932 /* MatchViewpointOfGeoViewsView.swift in Sources */ = {isa = PBXBuildFile; fileRef = D73E61922BDAEE6600457932 /* MatchViewpointOfGeoViewsView.swift */; };
		D73E61992BDAEEDD00457932 /* MatchViewpointOfGeoViewsView.swift in Copy Source Code Files */ = {isa = PBXBuildFile; fileRef = D73E61922BDAEE6600457932 /* MatchViewpointOfGeoViewsView.swift */; };
		D73E619E2BDB21F400457932 /* EditWithBranchVersioningView.swift in Sources */ = {isa = PBXBuildFile; fileRef = D73E619A2BDB21F400457932 /* EditWithBranchVersioningView.swift */; };
		D73E61A12BDB221B00457932 /* EditWithBranchVersioningView.swift in Copy Source Code Files */ = {isa = PBXBuildFile; fileRef = D73E619A2BDB21F400457932 /* EditWithBranchVersioningView.swift */; };
		D73F06692B5EE73D000B574F /* QueryFeaturesWithArcadeExpressionView.swift in Sources */ = {isa = PBXBuildFile; fileRef = D73F06662B5EE73D000B574F /* QueryFeaturesWithArcadeExpressionView.swift */; };
		D73F066C2B5EE760000B574F /* QueryFeaturesWithArcadeExpressionView.swift in Copy Source Code Files */ = {isa = PBXBuildFile; fileRef = D73F06662B5EE73D000B574F /* QueryFeaturesWithArcadeExpressionView.swift */; };
		D73F8CF42AB1089900CD39DA /* Restaurant.stylx in Resources */ = {isa = PBXBuildFile; fileRef = D73F8CF32AB1089900CD39DA /* Restaurant.stylx */; settings = {ASSET_TAGS = (StyleFeaturesWithCustomDictionary, ); }; };
		D73FC0FD2AD4A18D0067A19B /* CreateMobileGeodatabaseView.swift in Sources */ = {isa = PBXBuildFile; fileRef = D73FC0FC2AD4A18D0067A19B /* CreateMobileGeodatabaseView.swift */; };
		D73FC0FE2AD4A19A0067A19B /* CreateMobileGeodatabaseView.swift in Copy Source Code Files */ = {isa = PBXBuildFile; fileRef = D73FC0FC2AD4A18D0067A19B /* CreateMobileGeodatabaseView.swift */; };
		D73FC90B2B6312A0001AC486 /* AddFeaturesWithContingentValuesView.Model.swift in Copy Source Code Files */ = {isa = PBXBuildFile; fileRef = D74F03EF2B609A7D00E83688 /* AddFeaturesWithContingentValuesView.Model.swift */; };
		D73FC90C2B6312A5001AC486 /* AddFeaturesWithContingentValuesView.AddFeatureView.swift in Copy Source Code Files */ = {isa = PBXBuildFile; fileRef = D7F8C0422B608F120072BFA7 /* AddFeaturesWithContingentValuesView.AddFeatureView.swift */; };
		D73FCFF72B02A3AA0006360D /* FindAddressWithReverseGeocodeView.swift in Sources */ = {isa = PBXBuildFile; fileRef = D73FCFF42B02A3AA0006360D /* FindAddressWithReverseGeocodeView.swift */; };
		D73FCFFA2B02A3C50006360D /* FindAddressWithReverseGeocodeView.swift in Copy Source Code Files */ = {isa = PBXBuildFile; fileRef = D73FCFF42B02A3AA0006360D /* FindAddressWithReverseGeocodeView.swift */; };
		D73FCFFF2B02C7630006360D /* FindRouteAroundBarriersView.Views.swift in Sources */ = {isa = PBXBuildFile; fileRef = D73FCFFE2B02C7630006360D /* FindRouteAroundBarriersView.Views.swift */; };
		D73FD0002B02C9610006360D /* FindRouteAroundBarriersView.Views.swift in Copy Source Code Files */ = {isa = PBXBuildFile; fileRef = D73FCFFE2B02C7630006360D /* FindRouteAroundBarriersView.Views.swift */; };
		D742E4922B04132B00690098 /* DisplayWebSceneFromPortalItemView.swift in Sources */ = {isa = PBXBuildFile; fileRef = D742E48F2B04132B00690098 /* DisplayWebSceneFromPortalItemView.swift */; };
		D742E4952B04134C00690098 /* DisplayWebSceneFromPortalItemView.swift in Copy Source Code Files */ = {isa = PBXBuildFile; fileRef = D742E48F2B04132B00690098 /* DisplayWebSceneFromPortalItemView.swift */; };
		D744FD172A2112D90084A66C /* CreateConvexHullAroundPointsView.swift in Sources */ = {isa = PBXBuildFile; fileRef = D744FD162A2112D90084A66C /* CreateConvexHullAroundPointsView.swift */; };
		D744FD182A2113C70084A66C /* CreateConvexHullAroundPointsView.swift in Copy Source Code Files */ = {isa = PBXBuildFile; fileRef = D744FD162A2112D90084A66C /* CreateConvexHullAroundPointsView.swift */; };
		D7464F1E2ACE04B3007FEE88 /* IdentifyRasterCellView.swift in Sources */ = {isa = PBXBuildFile; fileRef = D7464F1D2ACE04B3007FEE88 /* IdentifyRasterCellView.swift */; };
		D7464F1F2ACE04C2007FEE88 /* IdentifyRasterCellView.swift in Copy Source Code Files */ = {isa = PBXBuildFile; fileRef = D7464F1D2ACE04B3007FEE88 /* IdentifyRasterCellView.swift */; };
		D7464F2B2ACE0965007FEE88 /* SA_EVI_8Day_03May20 in Resources */ = {isa = PBXBuildFile; fileRef = D7464F2A2ACE0964007FEE88 /* SA_EVI_8Day_03May20 */; settings = {ASSET_TAGS = (IdentifyRasterCell, ); }; };
		D7497F3C2AC4B4C100167AD2 /* DisplayDimensionsView.swift in Sources */ = {isa = PBXBuildFile; fileRef = D7497F3B2AC4B4C100167AD2 /* DisplayDimensionsView.swift */; };
		D7497F3D2AC4B4CF00167AD2 /* DisplayDimensionsView.swift in Copy Source Code Files */ = {isa = PBXBuildFile; fileRef = D7497F3B2AC4B4C100167AD2 /* DisplayDimensionsView.swift */; };
		D7497F402AC4BA4100167AD2 /* Edinburgh_Pylon_Dimensions.mmpk in Resources */ = {isa = PBXBuildFile; fileRef = D7497F3F2AC4BA4100167AD2 /* Edinburgh_Pylon_Dimensions.mmpk */; settings = {ASSET_TAGS = (DisplayDimensions, ); }; };
		D74C8BFE2ABA5605007C76B8 /* StyleSymbolsFromMobileStyleFileView.swift in Sources */ = {isa = PBXBuildFile; fileRef = D74C8BFD2ABA5605007C76B8 /* StyleSymbolsFromMobileStyleFileView.swift */; };
		D74C8BFF2ABA56C0007C76B8 /* StyleSymbolsFromMobileStyleFileView.swift in Copy Source Code Files */ = {isa = PBXBuildFile; fileRef = D74C8BFD2ABA5605007C76B8 /* StyleSymbolsFromMobileStyleFileView.swift */; };
		D74C8C022ABA6202007C76B8 /* emoji-mobile.stylx in Resources */ = {isa = PBXBuildFile; fileRef = D74C8C012ABA6202007C76B8 /* emoji-mobile.stylx */; settings = {ASSET_TAGS = (StyleSymbolsFromMobileStyleFile, ); }; };
		D74EA7842B6DADA5008F6C7C /* ValidateUtilityNetworkTopologyView.swift in Sources */ = {isa = PBXBuildFile; fileRef = D74EA7812B6DADA5008F6C7C /* ValidateUtilityNetworkTopologyView.swift */; };
		D74EA7872B6DADCC008F6C7C /* ValidateUtilityNetworkTopologyView.swift in Copy Source Code Files */ = {isa = PBXBuildFile; fileRef = D74EA7812B6DADA5008F6C7C /* ValidateUtilityNetworkTopologyView.swift */; };
		D74ECD0D2BEEAE2F007C0FA6 /* EditAndSyncFeaturesWithFeatureServiceView.Model.swift in Sources */ = {isa = PBXBuildFile; fileRef = D74ECD0C2BEEAE2F007C0FA6 /* EditAndSyncFeaturesWithFeatureServiceView.Model.swift */; };
		D74ECD0E2BEEAE40007C0FA6 /* EditAndSyncFeaturesWithFeatureServiceView.Model.swift in Copy Source Code Files */ = {isa = PBXBuildFile; fileRef = D74ECD0C2BEEAE2F007C0FA6 /* EditAndSyncFeaturesWithFeatureServiceView.Model.swift */; };
		D74F03F02B609A7D00E83688 /* AddFeaturesWithContingentValuesView.Model.swift in Sources */ = {isa = PBXBuildFile; fileRef = D74F03EF2B609A7D00E83688 /* AddFeaturesWithContingentValuesView.Model.swift */; };
		D74F6C442D0CD51B00D4FB15 /* ConfigureElectronicNavigationalChartsView.swift in Sources */ = {isa = PBXBuildFile; fileRef = D74F6C3E2D0CD51B00D4FB15 /* ConfigureElectronicNavigationalChartsView.swift */; };
		D74F6C452D0CD54200D4FB15 /* ConfigureElectronicNavigationalChartsView.swift in Copy Source Code Files */ = {isa = PBXBuildFile; fileRef = D74F6C3E2D0CD51B00D4FB15 /* ConfigureElectronicNavigationalChartsView.swift */; };
		D75101812A2E493600B8FA48 /* ShowLabelsOnLayerView.swift in Sources */ = {isa = PBXBuildFile; fileRef = D75101802A2E493600B8FA48 /* ShowLabelsOnLayerView.swift */; };
		D75101822A2E497F00B8FA48 /* ShowLabelsOnLayerView.swift in Copy Source Code Files */ = {isa = PBXBuildFile; fileRef = D75101802A2E493600B8FA48 /* ShowLabelsOnLayerView.swift */; };
		D751018E2A2E962D00B8FA48 /* IdentifyLayerFeaturesView.swift in Sources */ = {isa = PBXBuildFile; fileRef = D751018D2A2E962D00B8FA48 /* IdentifyLayerFeaturesView.swift */; };
		D751018F2A2E966C00B8FA48 /* IdentifyLayerFeaturesView.swift in Copy Source Code Files */ = {isa = PBXBuildFile; fileRef = D751018D2A2E962D00B8FA48 /* IdentifyLayerFeaturesView.swift */; };
		D751B4C82CD3E572005CE750 /* AddKMLLayerWithNetworkLinksView.swift in Sources */ = {isa = PBXBuildFile; fileRef = D751B4C42CD3E572005CE750 /* AddKMLLayerWithNetworkLinksView.swift */; };
		D751B4CB2CD3E598005CE750 /* AddKMLLayerWithNetworkLinksView.swift in Copy Source Code Files */ = {isa = PBXBuildFile; fileRef = D751B4C42CD3E572005CE750 /* AddKMLLayerWithNetworkLinksView.swift */; };
		D752D9402A39154C003EB25E /* ManageOperationalLayersView.swift in Sources */ = {isa = PBXBuildFile; fileRef = D752D93F2A39154C003EB25E /* ManageOperationalLayersView.swift */; };
		D752D9412A39162F003EB25E /* ManageOperationalLayersView.swift in Copy Source Code Files */ = {isa = PBXBuildFile; fileRef = D752D93F2A39154C003EB25E /* ManageOperationalLayersView.swift */; };
		D752D9462A3A6F80003EB25E /* MonitorChangesToMapLoadStatusView.swift in Sources */ = {isa = PBXBuildFile; fileRef = D752D9452A3A6F7F003EB25E /* MonitorChangesToMapLoadStatusView.swift */; };
		D752D9472A3A6FC0003EB25E /* MonitorChangesToMapLoadStatusView.swift in Copy Source Code Files */ = {isa = PBXBuildFile; fileRef = D752D9452A3A6F7F003EB25E /* MonitorChangesToMapLoadStatusView.swift */; };
		D752D95F2A3BCE06003EB25E /* DisplayMapFromPortalItemView.swift in Sources */ = {isa = PBXBuildFile; fileRef = D752D95E2A3BCE06003EB25E /* DisplayMapFromPortalItemView.swift */; };
		D752D9602A3BCE63003EB25E /* DisplayMapFromPortalItemView.swift in Copy Source Code Files */ = {isa = PBXBuildFile; fileRef = D752D95E2A3BCE06003EB25E /* DisplayMapFromPortalItemView.swift */; };
		D75362D22A1E886700D83028 /* ApplyUniqueValueRendererView.swift in Sources */ = {isa = PBXBuildFile; fileRef = D75362D12A1E886700D83028 /* ApplyUniqueValueRendererView.swift */; };
		D75362D32A1E8C8800D83028 /* ApplyUniqueValueRendererView.swift in Copy Source Code Files */ = {isa = PBXBuildFile; fileRef = D75362D12A1E886700D83028 /* ApplyUniqueValueRendererView.swift */; };
		D7553CDB2AE2DFEC00DC2A70 /* GeocodeOfflineView.swift in Sources */ = {isa = PBXBuildFile; fileRef = D7553CD82AE2DFEC00DC2A70 /* GeocodeOfflineView.swift */; };
		D7553CDD2AE2E00E00DC2A70 /* GeocodeOfflineView.swift in Copy Source Code Files */ = {isa = PBXBuildFile; fileRef = D7553CD82AE2DFEC00DC2A70 /* GeocodeOfflineView.swift */; };
		D757D14B2B6C46E50065F78F /* ListSpatialReferenceTransformationsView.Model.swift in Sources */ = {isa = PBXBuildFile; fileRef = D757D14A2B6C46E50065F78F /* ListSpatialReferenceTransformationsView.Model.swift */; };
		D757D14C2B6C60170065F78F /* ListSpatialReferenceTransformationsView.Model.swift in Copy Source Code Files */ = {isa = PBXBuildFile; fileRef = D757D14A2B6C46E50065F78F /* ListSpatialReferenceTransformationsView.Model.swift */; };
		D7588F5F2B7D8DAA008B75E2 /* NavigateRouteWithReroutingView.swift in Sources */ = {isa = PBXBuildFile; fileRef = D7588F5C2B7D8DAA008B75E2 /* NavigateRouteWithReroutingView.swift */; };
		D7588F622B7D8DED008B75E2 /* NavigateRouteWithReroutingView.swift in Copy Source Code Files */ = {isa = PBXBuildFile; fileRef = D7588F5C2B7D8DAA008B75E2 /* NavigateRouteWithReroutingView.swift */; };
		D75B58512AAFB3030038B3B4 /* StyleFeaturesWithCustomDictionaryView.swift in Sources */ = {isa = PBXBuildFile; fileRef = D75B58502AAFB3030038B3B4 /* StyleFeaturesWithCustomDictionaryView.swift */; };
		D75B58522AAFB37C0038B3B4 /* StyleFeaturesWithCustomDictionaryView.swift in Copy Source Code Files */ = {isa = PBXBuildFile; fileRef = D75B58502AAFB3030038B3B4 /* StyleFeaturesWithCustomDictionaryView.swift */; };
		D75C35672AB50338003CD55F /* GroupLayersTogetherView.GroupLayerListView.swift in Sources */ = {isa = PBXBuildFile; fileRef = D75C35662AB50338003CD55F /* GroupLayersTogetherView.GroupLayerListView.swift */; };
		D75E5EE62CC0340100252595 /* ListContentsOfKMLFileView.swift in Sources */ = {isa = PBXBuildFile; fileRef = D75E5EE22CC0340100252595 /* ListContentsOfKMLFileView.swift */; };
		D75E5EE92CC0342700252595 /* ListContentsOfKMLFileView.swift in Copy Source Code Files */ = {isa = PBXBuildFile; fileRef = D75E5EE22CC0340100252595 /* ListContentsOfKMLFileView.swift */; };
		D75E5EEC2CC0466900252595 /* esri_test_data.kmz in Resources */ = {isa = PBXBuildFile; fileRef = D75E5EEA2CC0466900252595 /* esri_test_data.kmz */; settings = {ASSET_TAGS = (ListContentsOfKmlFile, ); }; };
		D75E5EF12CC049D500252595 /* EditFeaturesUsingFeatureFormsView.swift in Sources */ = {isa = PBXBuildFile; fileRef = D75E5EED2CC049D500252595 /* EditFeaturesUsingFeatureFormsView.swift */; };
		D75E5EF42CC04A0C00252595 /* EditFeaturesUsingFeatureFormsView.swift in Copy Source Code Files */ = {isa = PBXBuildFile; fileRef = D75E5EED2CC049D500252595 /* EditFeaturesUsingFeatureFormsView.swift */; };
		D75F66362B48EABC00434974 /* SearchForWebMapView.swift in Sources */ = {isa = PBXBuildFile; fileRef = D75F66332B48EABC00434974 /* SearchForWebMapView.swift */; };
		D75F66392B48EB1800434974 /* SearchForWebMapView.swift in Copy Source Code Files */ = {isa = PBXBuildFile; fileRef = D75F66332B48EABC00434974 /* SearchForWebMapView.swift */; };
		D76000A22AF18BAB00B3084D /* FindRouteInTransportNetworkView.Model.swift in Copy Source Code Files */ = {isa = PBXBuildFile; fileRef = D7749AD52AF08BF50086632F /* FindRouteInTransportNetworkView.Model.swift */; };
		D76000AE2AF19C2300B3084D /* FindRouteInMobileMapPackageView.swift in Sources */ = {isa = PBXBuildFile; fileRef = D76000AB2AF19C2300B3084D /* FindRouteInMobileMapPackageView.swift */; };
		D76000B12AF19C4600B3084D /* FindRouteInMobileMapPackageView.swift in Copy Source Code Files */ = {isa = PBXBuildFile; fileRef = D76000AB2AF19C2300B3084D /* FindRouteInMobileMapPackageView.swift */; };
		D76000B72AF19FCA00B3084D /* SanFrancisco.mmpk in Resources */ = {isa = PBXBuildFile; fileRef = D76000B62AF19FCA00B3084D /* SanFrancisco.mmpk */; settings = {ASSET_TAGS = (FindRouteInMobileMapPackage, ); }; };
		D762AF5F2BF6A7B900ECE3C7 /* EditFeaturesWithFeatureLinkedAnnotationView.swift in Sources */ = {isa = PBXBuildFile; fileRef = D762AF5B2BF6A7B900ECE3C7 /* EditFeaturesWithFeatureLinkedAnnotationView.swift */; };
		D762AF622BF6A7D100ECE3C7 /* EditFeaturesWithFeatureLinkedAnnotationView.swift in Copy Source Code Files */ = {isa = PBXBuildFile; fileRef = D762AF5B2BF6A7B900ECE3C7 /* EditFeaturesWithFeatureLinkedAnnotationView.swift */; };
		D762AF652BF6A96100ECE3C7 /* loudoun_anno.geodatabase in Resources */ = {isa = PBXBuildFile; fileRef = D762AF632BF6A96100ECE3C7 /* loudoun_anno.geodatabase */; settings = {ASSET_TAGS = (EditFeaturesWithFeatureLinkedAnnotation, ); }; };
		D762DA0E2D94C750001052DD /* NapervilleGasUtilities.geodatabase in Resources */ = {isa = PBXBuildFile; fileRef = D762DA0C2D94C750001052DD /* NapervilleGasUtilities.geodatabase */; settings = {ASSET_TAGS = (SnapGeometryEditsWithUtilityNetworkRules, ); }; };
		D7634FAF2A43B7AC00F8AEFB /* CreateConvexHullAroundGeometriesView.swift in Sources */ = {isa = PBXBuildFile; fileRef = D7634FAE2A43B7AC00F8AEFB /* CreateConvexHullAroundGeometriesView.swift */; };
		D7634FB02A43B8B000F8AEFB /* CreateConvexHullAroundGeometriesView.swift in Copy Source Code Files */ = {isa = PBXBuildFile; fileRef = D7634FAE2A43B7AC00F8AEFB /* CreateConvexHullAroundGeometriesView.swift */; };
		D7635FF12B9272CB0044AB97 /* DisplayClustersView.swift in Sources */ = {isa = PBXBuildFile; fileRef = D7635FED2B9272CB0044AB97 /* DisplayClustersView.swift */; };
		D7635FFB2B9277DC0044AB97 /* ConfigureClustersView.Model.swift in Sources */ = {isa = PBXBuildFile; fileRef = D7635FF52B9277DC0044AB97 /* ConfigureClustersView.Model.swift */; };
		D7635FFD2B9277DC0044AB97 /* ConfigureClustersView.SettingsView.swift in Sources */ = {isa = PBXBuildFile; fileRef = D7635FF72B9277DC0044AB97 /* ConfigureClustersView.SettingsView.swift */; };
		D7635FFE2B9277DC0044AB97 /* ConfigureClustersView.swift in Sources */ = {isa = PBXBuildFile; fileRef = D7635FF82B9277DC0044AB97 /* ConfigureClustersView.swift */; };
		D76360002B9296420044AB97 /* ConfigureClustersView.swift in Copy Source Code Files */ = {isa = PBXBuildFile; fileRef = D7635FF82B9277DC0044AB97 /* ConfigureClustersView.swift */; };
		D76360012B92964A0044AB97 /* ConfigureClustersView.Model.swift in Copy Source Code Files */ = {isa = PBXBuildFile; fileRef = D7635FF52B9277DC0044AB97 /* ConfigureClustersView.Model.swift */; };
		D76360022B9296520044AB97 /* ConfigureClustersView.SettingsView.swift in Copy Source Code Files */ = {isa = PBXBuildFile; fileRef = D7635FF72B9277DC0044AB97 /* ConfigureClustersView.SettingsView.swift */; };
		D76360032B9296580044AB97 /* DisplayClustersView.swift in Copy Source Code Files */ = {isa = PBXBuildFile; fileRef = D7635FED2B9272CB0044AB97 /* DisplayClustersView.swift */; };
		D76495212B74687E0042699E /* ValidateUtilityNetworkTopologyView.Model.swift in Sources */ = {isa = PBXBuildFile; fileRef = D76495202B74687E0042699E /* ValidateUtilityNetworkTopologyView.Model.swift */; };
		D76495222B7468940042699E /* ValidateUtilityNetworkTopologyView.Model.swift in Copy Source Code Files */ = {isa = PBXBuildFile; fileRef = D76495202B74687E0042699E /* ValidateUtilityNetworkTopologyView.Model.swift */; };
		D764B7DF2BE2F89D002E2F92 /* EditGeodatabaseWithTransactionsView.swift in Sources */ = {isa = PBXBuildFile; fileRef = D764B7DB2BE2F89D002E2F92 /* EditGeodatabaseWithTransactionsView.swift */; };
		D764B7E22BE2F8B8002E2F92 /* EditGeodatabaseWithTransactionsView.swift in Copy Source Code Files */ = {isa = PBXBuildFile; fileRef = D764B7DB2BE2F89D002E2F92 /* EditGeodatabaseWithTransactionsView.swift */; };
		D76929FA2B4F79540047205E /* OrbitCameraAroundObjectView.swift in Sources */ = {isa = PBXBuildFile; fileRef = D76929F52B4F78340047205E /* OrbitCameraAroundObjectView.swift */; };
		D76929FB2B4F795C0047205E /* OrbitCameraAroundObjectView.swift in Copy Source Code Files */ = {isa = PBXBuildFile; fileRef = D76929F52B4F78340047205E /* OrbitCameraAroundObjectView.swift */; };
		D769C2122A29019B00030F61 /* SetUpLocationDrivenGeotriggersView.swift in Sources */ = {isa = PBXBuildFile; fileRef = D769C2112A29019B00030F61 /* SetUpLocationDrivenGeotriggersView.swift */; };
		D769C2132A29057200030F61 /* SetUpLocationDrivenGeotriggersView.swift in Copy Source Code Files */ = {isa = PBXBuildFile; fileRef = D769C2112A29019B00030F61 /* SetUpLocationDrivenGeotriggersView.swift */; };
		D769DF332BEC1A1C0062AE95 /* EditGeodatabaseWithTransactionsView.Model.swift in Sources */ = {isa = PBXBuildFile; fileRef = D769DF322BEC1A1C0062AE95 /* EditGeodatabaseWithTransactionsView.Model.swift */; };
		D769DF342BEC1A9E0062AE95 /* EditGeodatabaseWithTransactionsView.Model.swift in Copy Source Code Files */ = {isa = PBXBuildFile; fileRef = D769DF322BEC1A1C0062AE95 /* EditGeodatabaseWithTransactionsView.Model.swift */; };
		D76CE8D92BFD7047009A8686 /* SetReferenceScaleView.swift in Sources */ = {isa = PBXBuildFile; fileRef = D76CE8D52BFD7047009A8686 /* SetReferenceScaleView.swift */; };
		D76CE8DA2BFD7063009A8686 /* SetReferenceScaleView.swift in Copy Source Code Files */ = {isa = PBXBuildFile; fileRef = D76CE8D52BFD7047009A8686 /* SetReferenceScaleView.swift */; };
		D76EE6072AF9AFE100DA0325 /* FindRouteAroundBarriersView.Model.swift in Sources */ = {isa = PBXBuildFile; fileRef = D76EE6062AF9AFE100DA0325 /* FindRouteAroundBarriersView.Model.swift */; };
		D76EE6082AF9AFEC00DA0325 /* FindRouteAroundBarriersView.Model.swift in Copy Source Code Files */ = {isa = PBXBuildFile; fileRef = D76EE6062AF9AFE100DA0325 /* FindRouteAroundBarriersView.Model.swift */; };
		D7705D582AFC244E00CC0335 /* FindClosestFacilityToMultiplePointsView.swift in Sources */ = {isa = PBXBuildFile; fileRef = D7705D552AFC244E00CC0335 /* FindClosestFacilityToMultiplePointsView.swift */; };
		D7705D5B2AFC246A00CC0335 /* FindClosestFacilityToMultiplePointsView.swift in Copy Source Code Files */ = {isa = PBXBuildFile; fileRef = D7705D552AFC244E00CC0335 /* FindClosestFacilityToMultiplePointsView.swift */; };
		D7705D642AFC570700CC0335 /* FindClosestFacilityFromPointView.swift in Sources */ = {isa = PBXBuildFile; fileRef = D7705D612AFC570700CC0335 /* FindClosestFacilityFromPointView.swift */; };
		D7705D662AFC575000CC0335 /* FindClosestFacilityFromPointView.swift in Copy Source Code Files */ = {isa = PBXBuildFile; fileRef = D7705D612AFC570700CC0335 /* FindClosestFacilityFromPointView.swift */; };
		D771D0C82CD55211004C13CB /* ApplyRasterRenderingRuleView.swift in Sources */ = {isa = PBXBuildFile; fileRef = D771D0C22CD55211004C13CB /* ApplyRasterRenderingRuleView.swift */; };
		D771D0C92CD5522A004C13CB /* ApplyRasterRenderingRuleView.swift in Copy Source Code Files */ = {isa = PBXBuildFile; fileRef = D771D0C22CD55211004C13CB /* ApplyRasterRenderingRuleView.swift */; };
		D7749AD62AF08BF50086632F /* FindRouteInTransportNetworkView.Model.swift in Sources */ = {isa = PBXBuildFile; fileRef = D7749AD52AF08BF50086632F /* FindRouteInTransportNetworkView.Model.swift */; };
		D77570C02A2942F800F490CD /* AnimateImagesWithImageOverlayView.swift in Sources */ = {isa = PBXBuildFile; fileRef = D77570BF2A2942F800F490CD /* AnimateImagesWithImageOverlayView.swift */; };
		D77570C12A2943D900F490CD /* AnimateImagesWithImageOverlayView.swift in Copy Source Code Files */ = {isa = PBXBuildFile; fileRef = D77570BF2A2942F800F490CD /* AnimateImagesWithImageOverlayView.swift */; };
		D77572AE2A295DDE00F490CD /* PacificSouthWest2 in Resources */ = {isa = PBXBuildFile; fileRef = D77572AD2A295DDD00F490CD /* PacificSouthWest2 */; settings = {ASSET_TAGS = (AnimateImagesWithImageOverlay, ); }; };
		D77688132B69826B007C3860 /* ListSpatialReferenceTransformationsView.swift in Sources */ = {isa = PBXBuildFile; fileRef = D77688102B69826B007C3860 /* ListSpatialReferenceTransformationsView.swift */; };
		D77688152B69828E007C3860 /* ListSpatialReferenceTransformationsView.swift in Copy Source Code Files */ = {isa = PBXBuildFile; fileRef = D77688102B69826B007C3860 /* ListSpatialReferenceTransformationsView.swift */; };
		D7781D492B7EB03400E53C51 /* SanDiegoTourPath.json in Resources */ = {isa = PBXBuildFile; fileRef = D7781D482B7EB03400E53C51 /* SanDiegoTourPath.json */; settings = {ASSET_TAGS = (NavigateRouteWithRerouting, ); }; };
		D7781D4B2B7ECCB700E53C51 /* NavigateRouteWithReroutingView.Model.swift in Sources */ = {isa = PBXBuildFile; fileRef = D7781D4A2B7ECCB700E53C51 /* NavigateRouteWithReroutingView.Model.swift */; };
		D7781D4C2B7ECCC800E53C51 /* NavigateRouteWithReroutingView.Model.swift in Copy Source Code Files */ = {isa = PBXBuildFile; fileRef = D7781D4A2B7ECCB700E53C51 /* NavigateRouteWithReroutingView.Model.swift */; };
		D77BC5392B59A2D3007B49B6 /* StylePointWithDistanceCompositeSceneSymbolView.swift in Sources */ = {isa = PBXBuildFile; fileRef = D77BC5362B59A2D3007B49B6 /* StylePointWithDistanceCompositeSceneSymbolView.swift */; };
		D77BC53C2B59A309007B49B6 /* StylePointWithDistanceCompositeSceneSymbolView.swift in Copy Source Code Files */ = {isa = PBXBuildFile; fileRef = D77BC5362B59A2D3007B49B6 /* StylePointWithDistanceCompositeSceneSymbolView.swift */; };
		D77D9C002BB2438200B38A6C /* AugmentRealityToShowHiddenInfrastructureView.ARSceneView.swift in Sources */ = {isa = PBXBuildFile; fileRef = D77D9BFF2BB2438200B38A6C /* AugmentRealityToShowHiddenInfrastructureView.ARSceneView.swift */; };
		D77D9C012BB2439400B38A6C /* AugmentRealityToShowHiddenInfrastructureView.ARSceneView.swift in Copy Source Code Files */ = {isa = PBXBuildFile; fileRef = D77D9BFF2BB2438200B38A6C /* AugmentRealityToShowHiddenInfrastructureView.ARSceneView.swift */; };
		D7848ED82CBD85A300F6F546 /* AddPointSceneLayerView.swift in Sources */ = {isa = PBXBuildFile; fileRef = D7848ED42CBD85A300F6F546 /* AddPointSceneLayerView.swift */; };
		D7848EDB2CBD85D100F6F546 /* AddPointSceneLayerView.swift in Copy Source Code Files */ = {isa = PBXBuildFile; fileRef = D7848ED42CBD85A300F6F546 /* AddPointSceneLayerView.swift */; };
		D7848EFE2CBD986400F6F546 /* AddElevationSourceFromRasterView.swift in Sources */ = {isa = PBXBuildFile; fileRef = D7848EFA2CBD986400F6F546 /* AddElevationSourceFromRasterView.swift */; };
		D7848F012CBD987B00F6F546 /* AddElevationSourceFromRasterView.swift in Copy Source Code Files */ = {isa = PBXBuildFile; fileRef = D7848EFA2CBD986400F6F546 /* AddElevationSourceFromRasterView.swift */; };
		D78666AD2A2161F100C60110 /* FindNearestVertexView.swift in Sources */ = {isa = PBXBuildFile; fileRef = D78666AC2A2161F100C60110 /* FindNearestVertexView.swift */; };
		D78666AE2A21629200C60110 /* FindNearestVertexView.swift in Copy Source Code Files */ = {isa = PBXBuildFile; fileRef = D78666AC2A2161F100C60110 /* FindNearestVertexView.swift */; };
		D789AAAD2D66C718007A8E0E /* CreateKMLMultiTrackView.Model.swift in Sources */ = {isa = PBXBuildFile; fileRef = D789AAAC2D66C718007A8E0E /* CreateKMLMultiTrackView.Model.swift */; };
		D789AAAE2D66C737007A8E0E /* CreateKMLMultiTrackView.Model.swift in Copy Source Code Files */ = {isa = PBXBuildFile; fileRef = D789AAAC2D66C718007A8E0E /* CreateKMLMultiTrackView.Model.swift */; };
		D78FA4942C3C88880079313E /* CreateDynamicBasemapGalleryView.Views.swift in Sources */ = {isa = PBXBuildFile; fileRef = D78FA4932C3C88880079313E /* CreateDynamicBasemapGalleryView.Views.swift */; };
		D78FA4952C3C8E8A0079313E /* CreateDynamicBasemapGalleryView.Views.swift in Copy Source Code Files */ = {isa = PBXBuildFile; fileRef = D78FA4932C3C88880079313E /* CreateDynamicBasemapGalleryView.Views.swift */; };
		D79482D42C35D872006521CD /* CreateDynamicBasemapGalleryView.swift in Sources */ = {isa = PBXBuildFile; fileRef = D79482D02C35D872006521CD /* CreateDynamicBasemapGalleryView.swift */; };
		D79482D72C35D8A3006521CD /* CreateDynamicBasemapGalleryView.swift in Copy Source Code Files */ = {isa = PBXBuildFile; fileRef = D79482D02C35D872006521CD /* CreateDynamicBasemapGalleryView.swift */; };
		D79EE76E2A4CEA5D005A52AE /* SetUpLocationDrivenGeotriggersView.Model.swift in Sources */ = {isa = PBXBuildFile; fileRef = D79EE76D2A4CEA5D005A52AE /* SetUpLocationDrivenGeotriggersView.Model.swift */; };
		D79EE76F2A4CEA7F005A52AE /* SetUpLocationDrivenGeotriggersView.Model.swift in Copy Source Code Files */ = {isa = PBXBuildFile; fileRef = D79EE76D2A4CEA5D005A52AE /* SetUpLocationDrivenGeotriggersView.Model.swift */; };
		D7A670D52DADB9630060E327 /* Bundle.swift in Sources */ = {isa = PBXBuildFile; fileRef = D7A670D42DADB9630060E327 /* Bundle.swift */; };
		D7A670D72DADBC770060E327 /* EnvironmentValues+RequestReviewModel.swift in Sources */ = {isa = PBXBuildFile; fileRef = D7A670D62DADBC770060E327 /* EnvironmentValues+RequestReviewModel.swift */; };
		D7A737E02BABB9FE00B7C7FC /* AugmentRealityToShowHiddenInfrastructureView.swift in Sources */ = {isa = PBXBuildFile; fileRef = D7A737DC2BABB9FE00B7C7FC /* AugmentRealityToShowHiddenInfrastructureView.swift */; };
		D7A737E32BABBA2200B7C7FC /* AugmentRealityToShowHiddenInfrastructureView.swift in Copy Source Code Files */ = {isa = PBXBuildFile; fileRef = D7A737DC2BABB9FE00B7C7FC /* AugmentRealityToShowHiddenInfrastructureView.swift */; };
		D7A85A082CD5ABF5009DC68A /* QueryWithCQLFiltersView.swift in Sources */ = {isa = PBXBuildFile; fileRef = D7A85A022CD5ABF5009DC68A /* QueryWithCQLFiltersView.swift */; };
		D7A85A092CD5AC0B009DC68A /* QueryWithCQLFiltersView.swift in Copy Source Code Files */ = {isa = PBXBuildFile; fileRef = D7A85A022CD5ABF5009DC68A /* QueryWithCQLFiltersView.swift */; };
		D7ABA2F92A32579C0021822B /* MeasureDistanceInSceneView.swift in Sources */ = {isa = PBXBuildFile; fileRef = D7ABA2F82A32579C0021822B /* MeasureDistanceInSceneView.swift */; };
		D7ABA2FA2A32760D0021822B /* MeasureDistanceInSceneView.swift in Copy Source Code Files */ = {isa = PBXBuildFile; fileRef = D7ABA2F82A32579C0021822B /* MeasureDistanceInSceneView.swift */; };
		D7ABA2FF2A32881C0021822B /* ShowViewshedFromGeoelementInSceneView.swift in Sources */ = {isa = PBXBuildFile; fileRef = D7ABA2FE2A32881C0021822B /* ShowViewshedFromGeoelementInSceneView.swift */; };
		D7ABA3002A3288970021822B /* ShowViewshedFromGeoelementInSceneView.swift in Copy Source Code Files */ = {isa = PBXBuildFile; fileRef = D7ABA2FE2A32881C0021822B /* ShowViewshedFromGeoelementInSceneView.swift */; };
		D7AE861E2AC39DC50049B626 /* DisplayAnnotationView.swift in Sources */ = {isa = PBXBuildFile; fileRef = D7AE861D2AC39DC50049B626 /* DisplayAnnotationView.swift */; };
		D7AE861F2AC39E7F0049B626 /* DisplayAnnotationView.swift in Copy Source Code Files */ = {isa = PBXBuildFile; fileRef = D7AE861D2AC39DC50049B626 /* DisplayAnnotationView.swift */; };
		D7AE86202AC3A1050049B626 /* AddCustomDynamicEntityDataSourceView.Vessel.swift in Copy Source Code Files */ = {isa = PBXBuildFile; fileRef = 7900C5F52A83FC3F002D430F /* AddCustomDynamicEntityDataSourceView.Vessel.swift */; };
		D7AE86212AC3A10A0049B626 /* GroupLayersTogetherView.GroupLayerListView.swift in Copy Source Code Files */ = {isa = PBXBuildFile; fileRef = D75C35662AB50338003CD55F /* GroupLayersTogetherView.GroupLayerListView.swift */; };
		D7B759B32B1FFBE300017FDD /* FavoritesView.swift in Sources */ = {isa = PBXBuildFile; fileRef = D7B759B22B1FFBE300017FDD /* FavoritesView.swift */; };
		D7BA38912BFBC476009954F5 /* EditFeaturesWithFeatureLinkedAnnotationView.Model.swift in Sources */ = {isa = PBXBuildFile; fileRef = D7BA38902BFBC476009954F5 /* EditFeaturesWithFeatureLinkedAnnotationView.Model.swift */; };
		D7BA38922BFBC4F0009954F5 /* EditFeaturesWithFeatureLinkedAnnotationView.Model.swift in Copy Source Code Files */ = {isa = PBXBuildFile; fileRef = D7BA38902BFBC476009954F5 /* EditFeaturesWithFeatureLinkedAnnotationView.Model.swift */; };
		D7BA38972BFBFC0F009954F5 /* QueryRelatedFeaturesView.swift in Sources */ = {isa = PBXBuildFile; fileRef = D7BA38932BFBFC0F009954F5 /* QueryRelatedFeaturesView.swift */; };
		D7BA389A2BFBFC2E009954F5 /* QueryRelatedFeaturesView.swift in Copy Source Code Files */ = {isa = PBXBuildFile; fileRef = D7BA38932BFBFC0F009954F5 /* QueryRelatedFeaturesView.swift */; };
		D7BB3DD22C5D781800FFCD56 /* SaveTheBay.geodatabase in Resources */ = {isa = PBXBuildFile; fileRef = D7BB3DD02C5D781800FFCD56 /* SaveTheBay.geodatabase */; settings = {ASSET_TAGS = (EditGeodatabaseWithTransactions, ); }; };
		D7BE7E6F2CC19CC3006DDB0C /* AddTiledLayerView.swift in Sources */ = {isa = PBXBuildFile; fileRef = D7BE7E6B2CC19CC3006DDB0C /* AddTiledLayerView.swift */; };
		D7BE7E722CC19CE5006DDB0C /* AddTiledLayerView.swift in Copy Source Code Files */ = {isa = PBXBuildFile; fileRef = D7BE7E6B2CC19CC3006DDB0C /* AddTiledLayerView.swift */; };
		D7BEBAA02CBD9CCA00F882E7 /* MontereyElevation.dt2 in Resources */ = {isa = PBXBuildFile; fileRef = D7BEBA9E2CBD9CCA00F882E7 /* MontereyElevation.dt2 */; settings = {ASSET_TAGS = (AddElevationSourceFromRaster, ); }; };
		D7BEBAC52CBDC0F800F882E7 /* AddElevationSourceFromTilePackageView.swift in Sources */ = {isa = PBXBuildFile; fileRef = D7BEBABF2CBDC0F800F882E7 /* AddElevationSourceFromTilePackageView.swift */; };
		D7BEBAC62CBDC11600F882E7 /* AddElevationSourceFromTilePackageView.swift in Copy Source Code Files */ = {isa = PBXBuildFile; fileRef = D7BEBABF2CBDC0F800F882E7 /* AddElevationSourceFromTilePackageView.swift */; };
		D7BEBAC92CBDC81200F882E7 /* MontereyElevation.tpkx in Resources */ = {isa = PBXBuildFile; fileRef = D7BEBAC72CBDC81200F882E7 /* MontereyElevation.tpkx */; settings = {ASSET_TAGS = (AddElevationSourceFromTilePackage, ); }; };
		D7BEBAD22CBDFE1C00F882E7 /* DisplayAlternateSymbolsAtDifferentScalesView.swift in Sources */ = {isa = PBXBuildFile; fileRef = D7BEBACE2CBDFE1C00F882E7 /* DisplayAlternateSymbolsAtDifferentScalesView.swift */; };
		D7BEBAD52CBDFE3900F882E7 /* DisplayAlternateSymbolsAtDifferentScalesView.swift in Copy Source Code Files */ = {isa = PBXBuildFile; fileRef = D7BEBACE2CBDFE1C00F882E7 /* DisplayAlternateSymbolsAtDifferentScalesView.swift */; };
		D7C16D1B2AC5F95300689E89 /* Animate3DGraphicView.swift in Sources */ = {isa = PBXBuildFile; fileRef = D7C16D1A2AC5F95300689E89 /* Animate3DGraphicView.swift */; };
		D7C16D1C2AC5F96900689E89 /* Animate3DGraphicView.swift in Copy Source Code Files */ = {isa = PBXBuildFile; fileRef = D7C16D1A2AC5F95300689E89 /* Animate3DGraphicView.swift */; };
		D7C16D1F2AC5FE8200689E89 /* Pyrenees.csv in Resources */ = {isa = PBXBuildFile; fileRef = D7C16D1E2AC5FE8200689E89 /* Pyrenees.csv */; settings = {ASSET_TAGS = (Animate3DGraphic, ); }; };
		D7C16D222AC5FE9800689E89 /* GrandCanyon.csv in Resources */ = {isa = PBXBuildFile; fileRef = D7C16D212AC5FE9800689E89 /* GrandCanyon.csv */; settings = {ASSET_TAGS = (Animate3DGraphic, ); }; };
		D7C16D252AC5FEA600689E89 /* Snowdon.csv in Resources */ = {isa = PBXBuildFile; fileRef = D7C16D242AC5FEA600689E89 /* Snowdon.csv */; settings = {ASSET_TAGS = (Animate3DGraphic, ); }; };
		D7C16D282AC5FEB700689E89 /* Hawaii.csv in Resources */ = {isa = PBXBuildFile; fileRef = D7C16D272AC5FEB600689E89 /* Hawaii.csv */; settings = {ASSET_TAGS = (Animate3DGraphic, ); }; };
		D7C3AB4A2B683291008909B9 /* SetFeatureRequestModeView.swift in Sources */ = {isa = PBXBuildFile; fileRef = D7C3AB472B683291008909B9 /* SetFeatureRequestModeView.swift */; };
		D7C3AB4D2B6832B7008909B9 /* SetFeatureRequestModeView.swift in Copy Source Code Files */ = {isa = PBXBuildFile; fileRef = D7C3AB472B683291008909B9 /* SetFeatureRequestModeView.swift */; };
		D7C523402BED9BBF00E8221A /* SanFrancisco.tpkx in Resources */ = {isa = PBXBuildFile; fileRef = D7C5233E2BED9BBF00E8221A /* SanFrancisco.tpkx */; settings = {ASSET_TAGS = (AddTiledLayerAsBasemap, EditAndSyncFeaturesWithFeatureService, ); }; };
		D7C6420C2B4F47E10042B8F7 /* SearchForWebMapView.Model.swift in Sources */ = {isa = PBXBuildFile; fileRef = D7C6420B2B4F47E10042B8F7 /* SearchForWebMapView.Model.swift */; };
		D7C6420D2B4F5DDB0042B8F7 /* SearchForWebMapView.Model.swift in Copy Source Code Files */ = {isa = PBXBuildFile; fileRef = D7C6420B2B4F47E10042B8F7 /* SearchForWebMapView.Model.swift */; };
		D7C97B562B75C10C0097CDA1 /* ValidateUtilityNetworkTopologyView.Views.swift in Sources */ = {isa = PBXBuildFile; fileRef = D7C97B552B75C10C0097CDA1 /* ValidateUtilityNetworkTopologyView.Views.swift */; };
		D7CC33FF2A31475C00198EDF /* ShowLineOfSightBetweenPointsView.swift in Sources */ = {isa = PBXBuildFile; fileRef = D7CC33FD2A31475C00198EDF /* ShowLineOfSightBetweenPointsView.swift */; };
		D7CC34002A3147FF00198EDF /* ShowLineOfSightBetweenPointsView.swift in Copy Source Code Files */ = {isa = PBXBuildFile; fileRef = D7CC33FD2A31475C00198EDF /* ShowLineOfSightBetweenPointsView.swift */; };
		D7CDD38B2CB86F0A00DE9766 /* AddPointCloudLayerFromFileView.swift in Sources */ = {isa = PBXBuildFile; fileRef = D7CDD3852CB86F0A00DE9766 /* AddPointCloudLayerFromFileView.swift */; };
		D7CDD38C2CB86F4A00DE9766 /* AddPointCloudLayerFromFileView.swift in Copy Source Code Files */ = {isa = PBXBuildFile; fileRef = D7CDD3852CB86F0A00DE9766 /* AddPointCloudLayerFromFileView.swift */; };
		D7CDD38F2CB872EA00DE9766 /* sandiego-north-balboa-pointcloud.slpk in Resources */ = {isa = PBXBuildFile; fileRef = D7CDD38D2CB872EA00DE9766 /* sandiego-north-balboa-pointcloud.slpk */; settings = {ASSET_TAGS = (AddPointCloudLayerFromFile, ); }; };
		D7CE9F9B2AE2F575008F7A5F /* streetmap_SD.tpkx in Resources */ = {isa = PBXBuildFile; fileRef = D7CE9F9A2AE2F575008F7A5F /* streetmap_SD.tpkx */; settings = {ASSET_TAGS = (GeocodeOffline, ); }; };
		D7CE9FA32AE2F595008F7A5F /* san-diego-eagle-locator in Resources */ = {isa = PBXBuildFile; fileRef = D7CE9FA22AE2F595008F7A5F /* san-diego-eagle-locator */; settings = {ASSET_TAGS = (GeocodeOffline, ); }; };
		D7D1F3532ADDBE5D009CE2DA /* philadelphia.mspk in Resources */ = {isa = PBXBuildFile; fileRef = D7D1F3522ADDBE5D009CE2DA /* philadelphia.mspk */; settings = {ASSET_TAGS = (AugmentRealityToShowTabletopScene, DisplaySceneFromMobileScenePackage, ); }; };
		D7D9FCF62BF2CC8600F972A2 /* FilterByDefinitionExpressionOrDisplayFilterView.swift in Sources */ = {isa = PBXBuildFile; fileRef = D7D9FCF22BF2CC8600F972A2 /* FilterByDefinitionExpressionOrDisplayFilterView.swift */; };
		D7D9FCF92BF2CCA300F972A2 /* FilterByDefinitionExpressionOrDisplayFilterView.swift in Copy Source Code Files */ = {isa = PBXBuildFile; fileRef = D7D9FCF22BF2CC8600F972A2 /* FilterByDefinitionExpressionOrDisplayFilterView.swift */; };
		D7DDF84E2AF43AA2004352D9 /* GeocodeOfflineView.Model.swift in Copy Source Code Files */ = {isa = PBXBuildFile; fileRef = D72C43F22AEB066D00B6157B /* GeocodeOfflineView.Model.swift */; };
		D7DDF8532AF47C6C004352D9 /* FindRouteAroundBarriersView.swift in Sources */ = {isa = PBXBuildFile; fileRef = D7DDF8502AF47C6C004352D9 /* FindRouteAroundBarriersView.swift */; };
		D7DDF8562AF47C86004352D9 /* FindRouteAroundBarriersView.swift in Copy Source Code Files */ = {isa = PBXBuildFile; fileRef = D7DDF8502AF47C6C004352D9 /* FindRouteAroundBarriersView.swift */; };
		D7DFA0EA2CBA0242007C31F2 /* AddMapImageLayerView.swift in Sources */ = {isa = PBXBuildFile; fileRef = D7DFA0E62CBA0242007C31F2 /* AddMapImageLayerView.swift */; };
		D7DFA0ED2CBA0260007C31F2 /* AddMapImageLayerView.swift in Copy Source Code Files */ = {isa = PBXBuildFile; fileRef = D7DFA0E62CBA0242007C31F2 /* AddMapImageLayerView.swift */; };
		D7E440D72A1ECE7D005D74DE /* CreateBuffersAroundPointsView.swift in Sources */ = {isa = PBXBuildFile; fileRef = D7E440D62A1ECE7D005D74DE /* CreateBuffersAroundPointsView.swift */; };
		D7E440D82A1ECEB3005D74DE /* CreateBuffersAroundPointsView.swift in Copy Source Code Files */ = {isa = PBXBuildFile; fileRef = D7E440D62A1ECE7D005D74DE /* CreateBuffersAroundPointsView.swift */; };
		D7E557682A1D768800B9FB09 /* AddWMSLayerView.swift in Sources */ = {isa = PBXBuildFile; fileRef = D7E557672A1D768800B9FB09 /* AddWMSLayerView.swift */; };
		D7E7D0812AEB39D5003AAD02 /* FindRouteInTransportNetworkView.swift in Sources */ = {isa = PBXBuildFile; fileRef = D7E7D0802AEB39D5003AAD02 /* FindRouteInTransportNetworkView.swift */; };
		D7E7D0822AEB3A1D003AAD02 /* FindRouteInTransportNetworkView.swift in Copy Source Code Files */ = {isa = PBXBuildFile; fileRef = D7E7D0802AEB39D5003AAD02 /* FindRouteInTransportNetworkView.swift */; };
		D7E7D09A2AEB3C47003AAD02 /* san_diego_offline_routing in Resources */ = {isa = PBXBuildFile; fileRef = D7E7D0992AEB3C47003AAD02 /* san_diego_offline_routing */; settings = {ASSET_TAGS = (FindRouteInTransportNetwork, NavigateRouteWithRerouting, ); }; };
		D7E9EF292A1D2219000C4865 /* SetMinAndMaxScaleView.swift in Copy Source Code Files */ = {isa = PBXBuildFile; fileRef = D7EAF3592A1C023800D822C4 /* SetMinAndMaxScaleView.swift */; };
		D7E9EF2A2A1D29F2000C4865 /* SetMaxExtentView.swift in Copy Source Code Files */ = {isa = PBXBuildFile; fileRef = D734FA092A183A5B00246D7E /* SetMaxExtentView.swift */; };
		D7EAF35A2A1C023800D822C4 /* SetMinAndMaxScaleView.swift in Sources */ = {isa = PBXBuildFile; fileRef = D7EAF3592A1C023800D822C4 /* SetMinAndMaxScaleView.swift */; };
		D7ECF5982AB8BE63003FB2BE /* RenderMultilayerSymbolsView.swift in Sources */ = {isa = PBXBuildFile; fileRef = D7ECF5972AB8BE63003FB2BE /* RenderMultilayerSymbolsView.swift */; };
		D7ECF5992AB8BF5A003FB2BE /* RenderMultilayerSymbolsView.swift in Copy Source Code Files */ = {isa = PBXBuildFile; fileRef = D7ECF5972AB8BE63003FB2BE /* RenderMultilayerSymbolsView.swift */; };
		D7EF5D752A26A03A00FEBDE5 /* ShowCoordinatesInMultipleFormatsView.swift in Sources */ = {isa = PBXBuildFile; fileRef = D7EF5D742A26A03A00FEBDE5 /* ShowCoordinatesInMultipleFormatsView.swift */; };
		D7EF5D762A26A1EE00FEBDE5 /* ShowCoordinatesInMultipleFormatsView.swift in Copy Source Code Files */ = {isa = PBXBuildFile; fileRef = D7EF5D742A26A03A00FEBDE5 /* ShowCoordinatesInMultipleFormatsView.swift */; };
		D7F2784C2A1D76F5002E4567 /* AddWMSLayerView.swift in Copy Source Code Files */ = {isa = PBXBuildFile; fileRef = D7E557672A1D768800B9FB09 /* AddWMSLayerView.swift */; };
		D7F2A02F2CD00F1C0008D981 /* ApplyDictionaryRendererToFeatureLayerView.swift in Sources */ = {isa = PBXBuildFile; fileRef = D7F2A0292CD00F1C0008D981 /* ApplyDictionaryRendererToFeatureLayerView.swift */; };
		D7F2A0302CD00F400008D981 /* ApplyDictionaryRendererToFeatureLayerView.swift in Copy Source Code Files */ = {isa = PBXBuildFile; fileRef = D7F2A0292CD00F1C0008D981 /* ApplyDictionaryRendererToFeatureLayerView.swift */; };
		D7F850042B7C427A00680D7C /* ValidateUtilityNetworkTopologyView.Views.swift in Copy Source Code Files */ = {isa = PBXBuildFile; fileRef = D7C97B552B75C10C0097CDA1 /* ValidateUtilityNetworkTopologyView.Views.swift */; };
		D7F8C0392B60564D0072BFA7 /* AddFeaturesWithContingentValuesView.swift in Sources */ = {isa = PBXBuildFile; fileRef = D7F8C0362B60564D0072BFA7 /* AddFeaturesWithContingentValuesView.swift */; };
		D7F8C03B2B6056790072BFA7 /* AddFeaturesWithContingentValuesView.swift in Copy Source Code Files */ = {isa = PBXBuildFile; fileRef = D7F8C0362B60564D0072BFA7 /* AddFeaturesWithContingentValuesView.swift */; };
		D7F8C03E2B605AF60072BFA7 /* ContingentValuesBirdNests.geodatabase in Resources */ = {isa = PBXBuildFile; fileRef = D7F8C03D2B605AF60072BFA7 /* ContingentValuesBirdNests.geodatabase */; settings = {ASSET_TAGS = (AddFeaturesWithContingentValues, ); }; };
		D7F8C0412B605E720072BFA7 /* FillmoreTopographicMap.vtpk in Resources */ = {isa = PBXBuildFile; fileRef = D7F8C0402B605E720072BFA7 /* FillmoreTopographicMap.vtpk */; settings = {ASSET_TAGS = (AddFeaturesWithContingentValues, ); }; };
		D7F8C0432B608F120072BFA7 /* AddFeaturesWithContingentValuesView.AddFeatureView.swift in Sources */ = {isa = PBXBuildFile; fileRef = D7F8C0422B608F120072BFA7 /* AddFeaturesWithContingentValuesView.AddFeatureView.swift */; };
		E000E7602869E33D005D87C5 /* ClipGeometryView.swift in Sources */ = {isa = PBXBuildFile; fileRef = E000E75F2869E33D005D87C5 /* ClipGeometryView.swift */; };
		E000E763286A0B18005D87C5 /* CutGeometryView.swift in Sources */ = {isa = PBXBuildFile; fileRef = E000E762286A0B18005D87C5 /* CutGeometryView.swift */; };
		E004A6C128414332002A1FE6 /* SetViewpointRotationView.swift in Sources */ = {isa = PBXBuildFile; fileRef = E004A6BD28414332002A1FE6 /* SetViewpointRotationView.swift */; };
		E004A6DC28465C70002A1FE6 /* DisplaySceneView.swift in Sources */ = {isa = PBXBuildFile; fileRef = E004A6D828465C70002A1FE6 /* DisplaySceneView.swift */; };
		E004A6E028466279002A1FE6 /* ShowCalloutView.swift in Sources */ = {isa = PBXBuildFile; fileRef = E004A6DF28466279002A1FE6 /* ShowCalloutView.swift */; };
		E004A6E62846A61F002A1FE6 /* StyleGraphicsWithSymbolsView.swift in Sources */ = {isa = PBXBuildFile; fileRef = E004A6E52846A61F002A1FE6 /* StyleGraphicsWithSymbolsView.swift */; };
		E004A6E928493BCE002A1FE6 /* ShowDeviceLocationView.swift in Sources */ = {isa = PBXBuildFile; fileRef = E004A6E828493BCE002A1FE6 /* ShowDeviceLocationView.swift */; };
		E004A6ED2849556E002A1FE6 /* CreatePlanarAndGeodeticBuffersView.swift in Sources */ = {isa = PBXBuildFile; fileRef = E004A6EC2849556E002A1FE6 /* CreatePlanarAndGeodeticBuffersView.swift */; };
		E004A6F0284E4B9B002A1FE6 /* DownloadVectorTilesToLocalCacheView.swift in Sources */ = {isa = PBXBuildFile; fileRef = E004A6EF284E4B9B002A1FE6 /* DownloadVectorTilesToLocalCacheView.swift */; };
		E004A6F3284E4FEB002A1FE6 /* ShowResultOfSpatialOperationsView.swift in Sources */ = {isa = PBXBuildFile; fileRef = E004A6F2284E4FEB002A1FE6 /* ShowResultOfSpatialOperationsView.swift */; };
		E004A6F6284FA42A002A1FE6 /* SelectFeaturesInFeatureLayerView.swift in Sources */ = {isa = PBXBuildFile; fileRef = E004A6F5284FA42A002A1FE6 /* SelectFeaturesInFeatureLayerView.swift */; };
		E03CB0692888944D002B27D9 /* GenerateOfflineMapView.swift in Copy Source Code Files */ = {isa = PBXBuildFile; fileRef = E088E1732863B5F800413100 /* GenerateOfflineMapView.swift */; };
		E03CB06A288894C4002B27D9 /* FindRouteView.swift in Copy Source Code Files */ = {isa = PBXBuildFile; fileRef = E066DD34285CF3B3004D3D5B /* FindRouteView.swift */; };
		E03CB06B2889879D002B27D9 /* DownloadVectorTilesToLocalCacheView.swift in Copy Source Code Files */ = {isa = PBXBuildFile; fileRef = E004A6EF284E4B9B002A1FE6 /* DownloadVectorTilesToLocalCacheView.swift */; };
		E041ABC0287CA9F00056009B /* WebView.swift in Sources */ = {isa = PBXBuildFile; fileRef = E041ABBF287CA9F00056009B /* WebView.swift */; };
		E041ABD7287DB04D0056009B /* SampleInfoView.swift in Sources */ = {isa = PBXBuildFile; fileRef = E041ABD6287DB04D0056009B /* SampleInfoView.swift */; };
		E041AC1A287F54580056009B /* highlight.min.js in Resources */ = {isa = PBXBuildFile; fileRef = E041AC15287F54580056009B /* highlight.min.js */; };
		E041AC1E288076A60056009B /* info.css in Resources */ = {isa = PBXBuildFile; fileRef = E041AC1D288076A60056009B /* info.css */; };
		E041AC20288077B90056009B /* xcode.css in Resources */ = {isa = PBXBuildFile; fileRef = E041AC1F288077B90056009B /* xcode.css */; };
		E066DD35285CF3B3004D3D5B /* FindRouteView.swift in Sources */ = {isa = PBXBuildFile; fileRef = E066DD34285CF3B3004D3D5B /* FindRouteView.swift */; };
		E066DD382860AB28004D3D5B /* StyleGraphicsWithRendererView.swift in Sources */ = {isa = PBXBuildFile; fileRef = E066DD372860AB28004D3D5B /* StyleGraphicsWithRendererView.swift */; };
		E066DD3B2860CA08004D3D5B /* ShowResultOfSpatialRelationshipsView.swift in Sources */ = {isa = PBXBuildFile; fileRef = E066DD3A2860CA08004D3D5B /* ShowResultOfSpatialRelationshipsView.swift */; };
		E066DD4028610F55004D3D5B /* AddSceneLayerFromServiceView.swift in Sources */ = {isa = PBXBuildFile; fileRef = E066DD3F28610F55004D3D5B /* AddSceneLayerFromServiceView.swift */; };
		E070A0A3286F3B6000F2B606 /* DownloadPreplannedMapAreaView.swift in Sources */ = {isa = PBXBuildFile; fileRef = E070A0A2286F3B6000F2B606 /* DownloadPreplannedMapAreaView.swift */; };
		E088E1572862579D00413100 /* SetSurfacePlacementModeView.swift in Sources */ = {isa = PBXBuildFile; fileRef = E088E1562862579D00413100 /* SetSurfacePlacementModeView.swift */; };
		E088E1742863B5F800413100 /* GenerateOfflineMapView.swift in Sources */ = {isa = PBXBuildFile; fileRef = E088E1732863B5F800413100 /* GenerateOfflineMapView.swift */; };
		E0A1AEE328874590003C797D /* AddFeatureLayersView.swift in Copy Source Code Files */ = {isa = PBXBuildFile; fileRef = 00D4EF7F2863842100B9CC30 /* AddFeatureLayersView.swift */; };
		E0D04FF228A5390000747989 /* DownloadPreplannedMapAreaView.Model.swift in Sources */ = {isa = PBXBuildFile; fileRef = E0D04FF128A5390000747989 /* DownloadPreplannedMapAreaView.Model.swift */; };
		E0EA0B772866390E00C9621D /* ProjectGeometryView.swift in Sources */ = {isa = PBXBuildFile; fileRef = E0EA0B762866390E00C9621D /* ProjectGeometryView.swift */; };
		E0FE32E728747778002C6ACA /* BrowseBuildingFloorsView.swift in Sources */ = {isa = PBXBuildFile; fileRef = E0FE32E628747778002C6ACA /* BrowseBuildingFloorsView.swift */; };
		F111CCC1288B5D5600205358 /* DisplayMapFromMobileMapPackageView.swift in Sources */ = {isa = PBXBuildFile; fileRef = F111CCC0288B5D5600205358 /* DisplayMapFromMobileMapPackageView.swift */; };
		F111CCC4288B641900205358 /* Yellowstone.mmpk in Resources */ = {isa = PBXBuildFile; fileRef = F111CCC3288B641900205358 /* Yellowstone.mmpk */; settings = {ASSET_TAGS = (DisplayMapFromMobileMapPackage, ); }; };
		F1E71BF1289473760064C33F /* AddRasterFromFileView.swift in Sources */ = {isa = PBXBuildFile; fileRef = F1E71BF0289473760064C33F /* AddRasterFromFileView.swift */; };
		F1E71BFA28A479C70064C33F /* AddRasterFromFileView.swift in Copy Source Code Files */ = {isa = PBXBuildFile; fileRef = F1E71BF0289473760064C33F /* AddRasterFromFileView.swift */; };
/* End PBXBuildFile section */

/* Begin PBXBuildRule section */
		0074ABCC2817B8E60037244A /* PBXBuildRule */ = {
			isa = PBXBuildRule;
			compilerSpec = com.apple.compilers.proxy.script;
			filePatterns = "*.tache";
			fileType = pattern.proxy;
			inputFiles = (
				"$(SRCROOT)/Shared/Samples/",
			);
			isEditable = 1;
			name = "Generate Sample Initializers from Source Code Files";
			outputFiles = (
				"$(DERIVED_FILE_DIR)/$(INPUT_FILE_BASE)",
			);
			runOncePerArchitecture = 0;
			script = "xcrun --sdk macosx swift \"${SRCROOT}/Scripts/GenerateSampleViewSourceCode.swift\" \"${SCRIPT_INPUT_FILE_0}\" \"${INPUT_FILE_PATH}\" \"${SCRIPT_OUTPUT_FILE_0}\" \n";
		};
		0083586F27FE3BCF00192A15 /* PBXBuildRule */ = {
			isa = PBXBuildRule;
			compilerSpec = com.apple.compilers.proxy.script;
			filePatterns = "*.masque";
			fileType = pattern.proxy;
			inputFiles = (
				"$(SRCROOT)/.secrets",
			);
			isEditable = 1;
			name = "Generate Swift Code from Secrets";
			outputFiles = (
				"$(DERIVED_FILE_DIR)/$(INPUT_FILE_BASE)",
			);
			runOncePerArchitecture = 0;
			script = "\"${SRCROOT}/Scripts/masquerade\" -i \"${INPUT_FILE_PATH}\" -o \"${SCRIPT_OUTPUT_FILE_0}\" -s \"${SCRIPT_INPUT_FILE_0}\" -f\n";
		};
/* End PBXBuildRule section */

/* Begin PBXCopyFilesBuildPhase section */
		00144B5E280634840090DD5D /* Embed Frameworks */ = {
			isa = PBXCopyFilesBuildPhase;
			buildActionMask = 2147483647;
			dstPath = "";
			dstSubfolderSpec = 10;
			files = (
			);
			name = "Embed Frameworks";
			runOnlyForDeploymentPostprocessing = 0;
		};
		0039A4E82885C4E300592C86 /* Copy Source Code Files */ = {
			isa = PBXCopyFilesBuildPhase;
			buildActionMask = 2147483647;
			dstPath = "";
			dstSubfolderSpec = 7;
			files = (
<<<<<<< HEAD
				88129D7B2DD50899001599A5 /* ShowGeodesicPathBetweenTwoPointsView.swift in Copy Source Code Files */,
=======
				00FA4E522DBC08AA008A34CF /* AddItemsToPortalView.swift in Copy Source Code Files */,
>>>>>>> 3868f3ad
				88FB70D52DD3C2E000EB76E3 /* AuthenticateWithIntegratedWindowsAuthenticationView.swift in Copy Source Code Files */,
				88FB703C2DCC22E900EB76E3 /* ApplySymbologyToShapefileView.swift in Copy Source Code Files */,
				88C5E0EC2DCBC3F30091D271 /* ApplyScenePropertyExpressionsView.swift in Copy Source Code Files */,
				00FA4E8D2DCD7536008A34CF /* ApplySimpleRendererToGraphicsOverlayView.swift in Copy Source Code Files */,
				00FA4E692DCAD4E3008A34CF /* ApplyRGBRendererView.swift in Copy Source Code Files */,
				00FA4E6A2DCAD4E3008A34CF /* ApplyRGBRendererView.RangeSlider.swift in Copy Source Code Files */,
				00FA4E6B2DCAD4E3008A34CF /* ApplyRGBRendererView.SettingsView.swift in Copy Source Code Files */,
				D71D9B162DC4311A00FF2D5A /* ApplyTerrainExaggerationView.swift in Copy Source Code Files */,
				0072C7F52DBAB714001502CA /* AddFeatureCollectionLayerFromTableView.swift in Copy Source Code Files */,
				00FA4E732DCBDA58008A34CF /* ApplySimpleRendererToFeatureLayerView.swift in Copy Source Code Files */,
				88C5E0ED2DCBC4170091D271 /* ApplyHillshadeRendererToRasterView.SettingsView.swift in Copy Source Code Files */,
				88E52E702DC970A800F48409 /* ApplyHillshadeRendererToRasterView.swift in Copy Source Code Files */,
				1C293D012DCA7C99000B0822 /* ApplyBlendRendererToHillshadeView.swift in Copy Source Code Files */,
				1C293D032DCA7C99000B0822 /* ApplyBlendRendererToHillshadeView.SettingsView.swift in Copy Source Code Files */,
				88E52E6C2DC960EA00F48409 /* ApplyFunctionToRasterFromServiceView.swift in Copy Source Code Files */,
				4C8127682DCD4F18006EF7D2 /* ApplyStretchRendererView.swift in Copy Source Code Files */,
				00FA4E5F2DC568DF008A34CF /* AddRastersAndFeatureTablesFromGeopackageView.swift in Copy Source Code Files */,
				0072C7FB2DBAC1A0001502CA /* AddIntegratedMeshLayerView.swift in Copy Source Code Files */,
				10CFF54C2DCD4DFA0027F144 /* ApplyClassBreaksRendererToSublayerView.swift in Copy Source Code Files */,
				1C38915E2DBC3EDC00ADFDDC /* AddWFSLayerView.swift in Copy Source Code Files */,
				1C29C95A2DBAE5770074028F /* AddWMTSLayerView.swift in Copy Source Code Files */,
				004421912DB96A7800249FEE /* AddFeatureCollectionLayerFromQueryView.swift in Copy Source Code Files */,
				10CFF5082DC1A3850027F144 /* AddFeatureLayerWithTimeOffsetView.swift in Copy Source Code Files */,
				0044218B2DB9575600249FEE /* AddFeatureCollectionLayerFromPortalItemView.swift in Copy Source Code Files */,
				4C8127302DC58E53006EF7D2 /* AnalyzeHotspotsView.swift in Copy Source Code Files */,
				4C81275E2DCBDD5A006EF7D2 /* ApplyColormapRendererToRasterView.swift in Copy Source Code Files */,
				4C8126E22DBFD9EF006EF7D2 /* ApplyStyleToWMSLayerView.swift in Copy Source Code Files */,
				D703F04E2D9334BD0077E3A8 /* SnapGeometryEditsWithUtilityNetworkRulesView.Model.swift in Copy Source Code Files */,
				D71A9DE52D8CC8B500CA03CB /* SnapGeometryEditsWithUtilityNetworkRulesView.swift in Copy Source Code Files */,
				D789AAAE2D66C737007A8E0E /* CreateKMLMultiTrackView.Model.swift in Copy Source Code Files */,
				D71563EA2D5AC2D500D2E948 /* CreateKMLMultiTrackView.swift in Copy Source Code Files */,
				D74F6C452D0CD54200D4FB15 /* ConfigureElectronicNavigationalChartsView.swift in Copy Source Code Files */,
				D7A85A092CD5AC0B009DC68A /* QueryWithCQLFiltersView.swift in Copy Source Code Files */,
				D771D0C92CD5522A004C13CB /* ApplyRasterRenderingRuleView.swift in Copy Source Code Files */,
				D751B4CB2CD3E598005CE750 /* AddKMLLayerWithNetworkLinksView.swift in Copy Source Code Files */,
				D70789952CD1611E000DF215 /* ApplyDictionaryRendererToGraphicsOverlayView.swift in Copy Source Code Files */,
				D7F2A0302CD00F400008D981 /* ApplyDictionaryRendererToFeatureLayerView.swift in Copy Source Code Files */,
				D75E5EF42CC04A0C00252595 /* EditFeaturesUsingFeatureFormsView.swift in Copy Source Code Files */,
				D7201D072CC6D3D3004BDB7D /* AddVectorTiledLayerFromCustomStyleView.swift in Copy Source Code Files */,
				D75E5EE92CC0342700252595 /* ListContentsOfKMLFileView.swift in Copy Source Code Files */,
				D7201CDB2CC6B72A004BDB7D /* AddTiledLayerAsBasemapView.swift in Copy Source Code Files */,
				D7BE7E722CC19CE5006DDB0C /* AddTiledLayerView.swift in Copy Source Code Files */,
				D7BEBAD52CBDFE3900F882E7 /* DisplayAlternateSymbolsAtDifferentScalesView.swift in Copy Source Code Files */,
				D7BEBAC62CBDC11600F882E7 /* AddElevationSourceFromTilePackageView.swift in Copy Source Code Files */,
				D7848F012CBD987B00F6F546 /* AddElevationSourceFromRasterView.swift in Copy Source Code Files */,
				D7848EDB2CBD85D100F6F546 /* AddPointSceneLayerView.swift in Copy Source Code Files */,
				D7DFA0ED2CBA0260007C31F2 /* AddMapImageLayerView.swift in Copy Source Code Files */,
				D7CDD38C2CB86F4A00DE9766 /* AddPointCloudLayerFromFileView.swift in Copy Source Code Files */,
				D713C6D82CB990800073AA72 /* AddKMLLayerView.swift in Copy Source Code Files */,
				95E0DBCA2C503E2500224A82 /* ShowDeviceLocationUsingIndoorPositioningView.swift in Copy Source Code Files */,
				95E0DBCB2C503E2500224A82 /* ShowDeviceLocationUsingIndoorPositioningView.Model.swift in Copy Source Code Files */,
				D71C90A52C6C252F0018C63E /* StyleGeometryTypesWithSymbolsView.Views.swift in Copy Source Code Files */,
				D71C90A42C6C252B0018C63E /* StyleGeometryTypesWithSymbolsView.swift in Copy Source Code Files */,
				3E9F77742C6A6E670022CAB5 /* QueryFeatureCountAndExtentView.swift in Copy Source Code Files */,
				3E54CF232C66B00500DD2F18 /* AddWebTiledLayerView.swift in Copy Source Code Files */,
				3E30884A2C5D789A00ECEAC5 /* SetSpatialReferenceView.swift in Copy Source Code Files */,
				3E720F9E2C61A0B700E22A9E /* SetInitialViewpointView.swift in Copy Source Code Files */,
				D78FA4952C3C8E8A0079313E /* CreateDynamicBasemapGalleryView.Views.swift in Copy Source Code Files */,
				D79482D72C35D8A3006521CD /* CreateDynamicBasemapGalleryView.swift in Copy Source Code Files */,
				003B36F92C5042BA00A75F66 /* ShowServiceAreaView.swift in Copy Source Code Files */,
				95ADF34F2C3CBAE800566FF6 /* EditFeatureAttachmentsView.Model.swift in Copy Source Code Files */,
				9579FCEC2C33616B00FC8A1D /* EditFeatureAttachmentsView.swift in Copy Source Code Files */,
				95E980742C26189E00CB8912 /* BrowseOGCAPIFeatureServiceView.swift in Copy Source Code Files */,
				955AFAC62C110B8A009C8FE5 /* ApplyMosaicRuleToRastersView.swift in Copy Source Code Files */,
				95DEB9B82C127B5E009BEC35 /* ShowViewshedFromPointOnMapView.swift in Copy Source Code Files */,
				95A5721B2C0FDD34006E8B48 /* ShowScaleBarView.swift in Copy Source Code Files */,
				95A3773C2C0F93770044D1CC /* AddRasterFromServiceView.swift in Copy Source Code Files */,
				95F3A52D2C07F28700885DED /* SetSurfaceNavigationConstraintView.swift in Copy Source Code Files */,
				9529D1942C01676200B5C1A3 /* SelectFeaturesInSceneLayerView.swift in Copy Source Code Files */,
				D76CE8DA2BFD7063009A8686 /* SetReferenceScaleView.swift in Copy Source Code Files */,
				D7BA389A2BFBFC2E009954F5 /* QueryRelatedFeaturesView.swift in Copy Source Code Files */,
				00ABA94F2BF6D06200C0488C /* ShowGridView.swift in Copy Source Code Files */,
				D7BA38922BFBC4F0009954F5 /* EditFeaturesWithFeatureLinkedAnnotationView.Model.swift in Copy Source Code Files */,
				D762AF622BF6A7D100ECE3C7 /* EditFeaturesWithFeatureLinkedAnnotationView.swift in Copy Source Code Files */,
				1081B93D2C000E8B00C1BEB1 /* IdentifyFeaturesInWMSLayerView.swift in Copy Source Code Files */,
				D7D9FCF92BF2CCA300F972A2 /* FilterByDefinitionExpressionOrDisplayFilterView.swift in Copy Source Code Files */,
				D7044B972BE18D8D000F2C43 /* EditWithBranchVersioningView.Views.swift in Copy Source Code Files */,
				D7114A0F2BDC6AED00FA68CA /* EditWithBranchVersioningView.Model.swift in Copy Source Code Files */,
				D73E61A12BDB221B00457932 /* EditWithBranchVersioningView.swift in Copy Source Code Files */,
				D74ECD0E2BEEAE40007C0FA6 /* EditAndSyncFeaturesWithFeatureServiceView.Model.swift in Copy Source Code Files */,
				D733CA1C2BED982C00FBDE4C /* EditAndSyncFeaturesWithFeatureServiceView.swift in Copy Source Code Files */,
				10BD9EB52BF51F9000ABDBD5 /* GenerateOfflineMapWithCustomParametersView.Model.swift in Copy Source Code Files */,
				D769DF342BEC1A9E0062AE95 /* EditGeodatabaseWithTransactionsView.Model.swift in Copy Source Code Files */,
				D764B7E22BE2F8B8002E2F92 /* EditGeodatabaseWithTransactionsView.swift in Copy Source Code Files */,
				004A2BA52BED458C00C297CE /* ApplyScheduledUpdatesToPreplannedMapAreaView.swift in Copy Source Code Files */,
				104F55C72BF3E30A00204D04 /* GenerateOfflineMapWithCustomParametersView.swift in Copy Source Code Files */,
				104F55C82BF3E30A00204D04 /* GenerateOfflineMapWithCustomParametersView.CustomParameters.swift in Copy Source Code Files */,
				D73E61992BDAEEDD00457932 /* MatchViewpointOfGeoViewsView.swift in Copy Source Code Files */,
				D7352F912BD992E40013FFEF /* MonitorChangesToDrawStatusView.swift in Copy Source Code Files */,
				D713717C2BD88EF800EB2F86 /* MonitorChangesToLayerViewStateView.swift in Copy Source Code Files */,
				10D321972BDC3B4900B39B1B /* GenerateOfflineMapWithLocalBasemapView.swift in Copy Source Code Files */,
				00E1D9102BC0B4D8001AEB6A /* SnapGeometryEditsView.SnapSettingsView.swift in Copy Source Code Files */,
				00E1D9112BC0B4D8001AEB6A /* SnapGeometryEditsView.GeometryEditorModel.swift in Copy Source Code Files */,
				00E1D9122BC0B4D8001AEB6A /* SnapGeometryEditsView.GeometryEditorMenu.swift in Copy Source Code Files */,
				00E7C15D2BBF74D800B85D69 /* SnapGeometryEditsView.swift in Copy Source Code Files */,
				0000FB712BBDC01400845921 /* Add3DTilesLayerView.swift in Copy Source Code Files */,
				D77D9C012BB2439400B38A6C /* AugmentRealityToShowHiddenInfrastructureView.ARSceneView.swift in Copy Source Code Files */,
				D7A737E32BABBA2200B7C7FC /* AugmentRealityToShowHiddenInfrastructureView.swift in Copy Source Code Files */,
				1C2538542BABACB100337307 /* AugmentRealityToNavigateRouteView.ARSceneView.swift in Copy Source Code Files */,
				1C2538552BABACB100337307 /* AugmentRealityToNavigateRouteView.swift in Copy Source Code Files */,
				1C8EC74B2BAE28A9001A6929 /* AugmentRealityToCollectDataView.swift in Copy Source Code Files */,
				000D43182B993A030003D3C2 /* ConfigureBasemapStyleParametersView.swift in Copy Source Code Files */,
				D76360032B9296580044AB97 /* DisplayClustersView.swift in Copy Source Code Files */,
				D76360022B9296520044AB97 /* ConfigureClustersView.SettingsView.swift in Copy Source Code Files */,
				D76360012B92964A0044AB97 /* ConfigureClustersView.Model.swift in Copy Source Code Files */,
				D76360002B9296420044AB97 /* ConfigureClustersView.swift in Copy Source Code Files */,
				D7781D4C2B7ECCC800E53C51 /* NavigateRouteWithReroutingView.Model.swift in Copy Source Code Files */,
				D7588F622B7D8DED008B75E2 /* NavigateRouteWithReroutingView.swift in Copy Source Code Files */,
				D7F850042B7C427A00680D7C /* ValidateUtilityNetworkTopologyView.Views.swift in Copy Source Code Files */,
				D76495222B7468940042699E /* ValidateUtilityNetworkTopologyView.Model.swift in Copy Source Code Files */,
				D74EA7872B6DADCC008F6C7C /* ValidateUtilityNetworkTopologyView.swift in Copy Source Code Files */,
				D757D14C2B6C60170065F78F /* ListSpatialReferenceTransformationsView.Model.swift in Copy Source Code Files */,
				D77688152B69828E007C3860 /* ListSpatialReferenceTransformationsView.swift in Copy Source Code Files */,
				D7C3AB4D2B6832B7008909B9 /* SetFeatureRequestModeView.swift in Copy Source Code Files */,
				D73FC90C2B6312A5001AC486 /* AddFeaturesWithContingentValuesView.AddFeatureView.swift in Copy Source Code Files */,
				D73FC90B2B6312A0001AC486 /* AddFeaturesWithContingentValuesView.Model.swift in Copy Source Code Files */,
				D7F8C03B2B6056790072BFA7 /* AddFeaturesWithContingentValuesView.swift in Copy Source Code Files */,
				D73F066C2B5EE760000B574F /* QueryFeaturesWithArcadeExpressionView.swift in Copy Source Code Files */,
				D718A1F02B57602000447087 /* ManageBookmarksView.swift in Copy Source Code Files */,
				D77BC53C2B59A309007B49B6 /* StylePointWithDistanceCompositeSceneSymbolView.swift in Copy Source Code Files */,
				D718A1E82B571C9100447087 /* OrbitCameraAroundObjectView.Model.swift in Copy Source Code Files */,
				D76929FB2B4F795C0047205E /* OrbitCameraAroundObjectView.swift in Copy Source Code Files */,
				D7058B122B59E468000A888A /* StylePointWithSceneSymbolView.swift in Copy Source Code Files */,
				D71D516F2B51D87700B2A2BE /* SearchForWebMapView.Views.swift in Copy Source Code Files */,
				D7C6420D2B4F5DDB0042B8F7 /* SearchForWebMapView.Model.swift in Copy Source Code Files */,
				D75F66392B48EB1800434974 /* SearchForWebMapView.swift in Copy Source Code Files */,
				D73FCFFA2B02A3C50006360D /* FindAddressWithReverseGeocodeView.swift in Copy Source Code Files */,
				D742E4952B04134C00690098 /* DisplayWebSceneFromPortalItemView.swift in Copy Source Code Files */,
				D7010EC12B05618400D43F55 /* DisplaySceneFromMobileScenePackageView.swift in Copy Source Code Files */,
				D737237B2AF5AE1A00846884 /* FindRouteInMobileMapPackageView.Models.swift in Copy Source Code Files */,
				D737237A2AF5AE1600846884 /* FindRouteInMobileMapPackageView.MobileMapView.swift in Copy Source Code Files */,
				D76000B12AF19C4600B3084D /* FindRouteInMobileMapPackageView.swift in Copy Source Code Files */,
				D7705D662AFC575000CC0335 /* FindClosestFacilityFromPointView.swift in Copy Source Code Files */,
				D73FD0002B02C9610006360D /* FindRouteAroundBarriersView.Views.swift in Copy Source Code Files */,
				D76EE6082AF9AFEC00DA0325 /* FindRouteAroundBarriersView.Model.swift in Copy Source Code Files */,
				D7DDF8562AF47C86004352D9 /* FindRouteAroundBarriersView.swift in Copy Source Code Files */,
				D7DDF84E2AF43AA2004352D9 /* GeocodeOfflineView.Model.swift in Copy Source Code Files */,
				D7705D5B2AFC246A00CC0335 /* FindClosestFacilityToMultiplePointsView.swift in Copy Source Code Files */,
				00F279D72AF4364700CECAF8 /* AddDynamicEntityLayerView.VehicleCallout.swift in Copy Source Code Files */,
				D76000A22AF18BAB00B3084D /* FindRouteInTransportNetworkView.Model.swift in Copy Source Code Files */,
				D7E7D0822AEB3A1D003AAD02 /* FindRouteInTransportNetworkView.swift in Copy Source Code Files */,
				D7553CDD2AE2E00E00DC2A70 /* GeocodeOfflineView.swift in Copy Source Code Files */,
				4DD058102A0D3F6B00A59B34 /* ShowDeviceLocationWithNMEADataSourcesView.Model.swift in Copy Source Code Files */,
				4D126D7329CA1EFD00CFB7A7 /* ShowDeviceLocationWithNMEADataSourcesView.swift in Copy Source Code Files */,
				4D126D7429CA1EFD00CFB7A7 /* FileNMEASentenceReader.swift in Copy Source Code Files */,
				D7084FAB2AD771F600EC7F4F /* AugmentRealityToFlyOverSceneView.swift in Copy Source Code Files */,
				D72F27302ADA1E9900F906DA /* AugmentRealityToShowTabletopSceneView.swift in Copy Source Code Files */,
				D71FCB8B2AD628B9000E517C /* CreateMobileGeodatabaseView.Model.swift in Copy Source Code Files */,
				D73FC0FE2AD4A19A0067A19B /* CreateMobileGeodatabaseView.swift in Copy Source Code Files */,
				D7464F1F2ACE04C2007FEE88 /* IdentifyRasterCellView.swift in Copy Source Code Files */,
				D731F3C22AD0D2BB00A8431E /* IdentifyGraphicsView.swift in Copy Source Code Files */,
				D70082EC2ACF901600E0C3C2 /* IdentifyKMLFeaturesView.swift in Copy Source Code Files */,
				D7054AEA2ACCCC34007235BA /* Animate3DGraphicView.SettingsView.swift in Copy Source Code Files */,
				D7058FB22ACB424E00A40F14 /* Animate3DGraphicView.Model.swift in Copy Source Code Files */,
				D7C16D1C2AC5F96900689E89 /* Animate3DGraphicView.swift in Copy Source Code Files */,
				D7497F3D2AC4B4CF00167AD2 /* DisplayDimensionsView.swift in Copy Source Code Files */,
				D7232EE22AC1E6DC0079ABFF /* PlayKMLTourView.swift in Copy Source Code Files */,
				D7AE861F2AC39E7F0049B626 /* DisplayAnnotationView.swift in Copy Source Code Files */,
				D7337C5B2ABCFDE400A5D865 /* StyleSymbolsFromMobileStyleFileView.SymbolOptionsListView.swift in Copy Source Code Files */,
				D74C8BFF2ABA56C0007C76B8 /* StyleSymbolsFromMobileStyleFileView.swift in Copy Source Code Files */,
				D7AE86212AC3A10A0049B626 /* GroupLayersTogetherView.GroupLayerListView.swift in Copy Source Code Files */,
				D7AE86202AC3A1050049B626 /* AddCustomDynamicEntityDataSourceView.Vessel.swift in Copy Source Code Files */,
				D7ECF5992AB8BF5A003FB2BE /* RenderMultilayerSymbolsView.swift in Copy Source Code Files */,
				D7337C612ABD166A00A5D865 /* ShowMobileMapPackageExpirationDateView.swift in Copy Source Code Files */,
				D704AA5B2AB22D8400A3BB63 /* GroupLayersTogetherView.swift in Copy Source Code Files */,
				D75B58522AAFB37C0038B3B4 /* StyleFeaturesWithCustomDictionaryView.swift in Copy Source Code Files */,
				D71C5F652AAA83D2006599FD /* CreateSymbolStylesFromWebStylesView.swift in Copy Source Code Files */,
				79D84D152A81718F00F45262 /* AddCustomDynamicEntityDataSourceView.swift in Copy Source Code Files */,
				1C26ED202A8BEC63009B7721 /* FilterFeaturesInSceneView.swift in Copy Source Code Files */,
				D7ABA3002A3288970021822B /* ShowViewshedFromGeoelementInSceneView.swift in Copy Source Code Files */,
				1C3B7DCD2A5F652500907443 /* AnalyzeNetworkWithSubnetworkTraceView.Model.swift in Copy Source Code Files */,
				1C3B7DCE2A5F652500907443 /* AnalyzeNetworkWithSubnetworkTraceView.swift in Copy Source Code Files */,
				D79EE76F2A4CEA7F005A52AE /* SetUpLocationDrivenGeotriggersView.Model.swift in Copy Source Code Files */,
				D769C2132A29057200030F61 /* SetUpLocationDrivenGeotriggersView.swift in Copy Source Code Files */,
				1C19B4F72A578E69001D2506 /* CreateLoadReportView.Model.swift in Copy Source Code Files */,
				1C19B4F82A578E69001D2506 /* CreateLoadReportView.swift in Copy Source Code Files */,
				1C19B4F92A578E69001D2506 /* CreateLoadReportView.Views.swift in Copy Source Code Files */,
				D752D9412A39162F003EB25E /* ManageOperationalLayersView.swift in Copy Source Code Files */,
				D77570C12A2943D900F490CD /* AnimateImagesWithImageOverlayView.swift in Copy Source Code Files */,
				D7634FB02A43B8B000F8AEFB /* CreateConvexHullAroundGeometriesView.swift in Copy Source Code Files */,
				D7ABA2FA2A32760D0021822B /* MeasureDistanceInSceneView.swift in Copy Source Code Files */,
				D722BD232A420DEC002C2087 /* ShowExtrudedFeaturesView.swift in Copy Source Code Files */,
				D752D9602A3BCE63003EB25E /* DisplayMapFromPortalItemView.swift in Copy Source Code Files */,
				1C43BC852A43783900509BF8 /* SetVisibilityOfSubtypeSublayerView.Model.swift in Copy Source Code Files */,
				1C43BC862A43783900509BF8 /* SetVisibilityOfSubtypeSublayerView.swift in Copy Source Code Files */,
				1C43BC872A43783900509BF8 /* SetVisibilityOfSubtypeSublayerView.Views.swift in Copy Source Code Files */,
				00EB803A2A31506F00AC2B07 /* DisplayContentOfUtilityNetworkContainerView.swift in Copy Source Code Files */,
				00EB803B2A31506F00AC2B07 /* DisplayContentOfUtilityNetworkContainerView.Model.swift in Copy Source Code Files */,
				D751018F2A2E966C00B8FA48 /* IdentifyLayerFeaturesView.swift in Copy Source Code Files */,
				D752D9472A3A6FC0003EB25E /* MonitorChangesToMapLoadStatusView.swift in Copy Source Code Files */,
				D7CC34002A3147FF00198EDF /* ShowLineOfSightBetweenPointsView.swift in Copy Source Code Files */,
				1CAB8D502A3CEB43002AA649 /* RunValveIsolationTraceView.Model.swift in Copy Source Code Files */,
				1CAB8D512A3CEB43002AA649 /* RunValveIsolationTraceView.swift in Copy Source Code Files */,
				D71099712A280D830065A1C1 /* DensifyAndGeneralizeGeometryView.SettingsView.swift in Copy Source Code Files */,
				D710996E2A27D9B30065A1C1 /* DensifyAndGeneralizeGeometryView.swift in Copy Source Code Files */,
				D75101822A2E497F00B8FA48 /* ShowLabelsOnLayerView.swift in Copy Source Code Files */,
				D7EF5D762A26A1EE00FEBDE5 /* ShowCoordinatesInMultipleFormatsView.swift in Copy Source Code Files */,
				79A47DFB2A20286800D7C5B9 /* CreateAndSaveKMLView.Model.swift in Copy Source Code Files */,
				79A47DFC2A20286800D7C5B9 /* CreateAndSaveKMLView.Views.swift in Copy Source Code Files */,
				79B7B80B2A1BFDE700F57C27 /* CreateAndSaveKMLView.swift in Copy Source Code Files */,
				D78666AE2A21629200C60110 /* FindNearestVertexView.swift in Copy Source Code Files */,
				D7E440D82A1ECEB3005D74DE /* CreateBuffersAroundPointsView.swift in Copy Source Code Files */,
				D744FD182A2113C70084A66C /* CreateConvexHullAroundPointsView.swift in Copy Source Code Files */,
				D7F2784C2A1D76F5002E4567 /* AddWMSLayerView.swift in Copy Source Code Files */,
				D75362D32A1E8C8800D83028 /* ApplyUniqueValueRendererView.swift in Copy Source Code Files */,
				1C929F092A27B86800134252 /* ShowUtilityAssociationsView.swift in Copy Source Code Files */,
				D7E9EF2A2A1D29F2000C4865 /* SetMaxExtentView.swift in Copy Source Code Files */,
				D7E9EF292A1D2219000C4865 /* SetMinAndMaxScaleView.swift in Copy Source Code Files */,
				1C9B74DE29DB56860038B06F /* ChangeCameraControllerView.swift in Copy Source Code Files */,
				1C965C3929DB9176002F8536 /* ShowRealisticLightAndShadowsView.swift in Copy Source Code Files */,
				883C121729C914E100062FF9 /* DownloadPreplannedMapAreaView.MapPicker.swift in Copy Source Code Files */,
				883C121829C914E100062FF9 /* DownloadPreplannedMapAreaView.Model.swift in Copy Source Code Files */,
				883C121929C914E100062FF9 /* DownloadPreplannedMapAreaView.swift in Copy Source Code Files */,
				1C0C1C3D29D34DDD005C8B24 /* ChangeViewpointView.swift in Copy Source Code Files */,
				1C42E04A29D239D2004FC4BE /* ShowPopupView.swift in Copy Source Code Files */,
				108EC04229D25B55000F35D0 /* QueryFeatureTableView.swift in Copy Source Code Files */,
				88F93CC229C4D3480006B28E /* CreateAndEditGeometriesView.swift in Copy Source Code Files */,
				0044289329C9234300160767 /* GetElevationAtPointOnSurfaceView.swift in Copy Source Code Files */,
				4D2ADC6A29C50D91003B367F /* AddDynamicEntityLayerView.Model.swift in Copy Source Code Files */,
				4D2ADC6B29C50D91003B367F /* AddDynamicEntityLayerView.SettingsView.swift in Copy Source Code Files */,
				4D2ADC4729C26D2C003B367F /* AddDynamicEntityLayerView.swift in Copy Source Code Files */,
				218F35C229C290BF00502022 /* AuthenticateWithOAuthView.swift in Copy Source Code Files */,
				0044CDE02995D4DD004618CE /* ShowDeviceLocationHistoryView.swift in Copy Source Code Files */,
				0042E24628E50EE4001F33D6 /* ShowViewshedFromPointInSceneView.swift in Copy Source Code Files */,
				0042E24728E50EE4001F33D6 /* ShowViewshedFromPointInSceneView.Model.swift in Copy Source Code Files */,
				0042E24828E50EE4001F33D6 /* ShowViewshedFromPointInSceneView.ViewshedSettingsView.swift in Copy Source Code Files */,
				006C835528B40682004AEB7F /* BrowseBuildingFloorsView.swift in Copy Source Code Files */,
				006C835628B40682004AEB7F /* DisplayMapFromMobileMapPackageView.swift in Copy Source Code Files */,
				F1E71BFA28A479C70064C33F /* AddRasterFromFileView.swift in Copy Source Code Files */,
				0039A4E92885C50300592C86 /* AddSceneLayerFromServiceView.swift in Copy Source Code Files */,
				75DD736729D35FF40010229D /* ChangeMapViewBackgroundView.swift in Copy Source Code Files */,
				75DD736829D35FF40010229D /* ChangeMapViewBackgroundView.SettingsView.swift in Copy Source Code Files */,
				75DD736929D35FF40010229D /* ChangeMapViewBackgroundView.Model.swift in Copy Source Code Files */,
				0039A4EA2885C50300592C86 /* ClipGeometryView.swift in Copy Source Code Files */,
				0039A4EB2885C50300592C86 /* CreatePlanarAndGeodeticBuffersView.swift in Copy Source Code Files */,
				0039A4EC2885C50300592C86 /* CutGeometryView.swift in Copy Source Code Files */,
				E0A1AEE328874590003C797D /* AddFeatureLayersView.swift in Copy Source Code Files */,
				0039A4ED2885C50300592C86 /* DisplayMapView.swift in Copy Source Code Files */,
				0039A4EE2885C50300592C86 /* DisplayOverviewMapView.swift in Copy Source Code Files */,
				0039A4EF2885C50300592C86 /* DisplaySceneView.swift in Copy Source Code Files */,
				E03CB06B2889879D002B27D9 /* DownloadVectorTilesToLocalCacheView.swift in Copy Source Code Files */,
				E03CB06A288894C4002B27D9 /* FindRouteView.swift in Copy Source Code Files */,
				E03CB0692888944D002B27D9 /* GenerateOfflineMapView.swift in Copy Source Code Files */,
				75DD739929D38B420010229D /* NavigateRouteView.swift in Copy Source Code Files */,
				0039A4F02885C50300592C86 /* ProjectGeometryView.swift in Copy Source Code Files */,
				0039A4F12885C50300592C86 /* SearchWithGeocodeView.swift in Copy Source Code Files */,
				0039A4F22885C50300592C86 /* SelectFeaturesInFeatureLayerView.swift in Copy Source Code Files */,
				0039A4F32885C50300592C86 /* SetBasemapView.swift in Copy Source Code Files */,
				0039A4F42885C50300592C86 /* SetSurfacePlacementModeView.swift in Copy Source Code Files */,
				0039A4F52885C50300592C86 /* SetViewpointRotationView.swift in Copy Source Code Files */,
				0039A4F62885C50300592C86 /* ShowCalloutView.swift in Copy Source Code Files */,
				0039A4F72885C50300592C86 /* ShowDeviceLocationView.swift in Copy Source Code Files */,
				0039A4F82885C50300592C86 /* ShowResultOfSpatialRelationshipsView.swift in Copy Source Code Files */,
				0039A4F92885C50300592C86 /* ShowResultOfSpatialOperationsView.swift in Copy Source Code Files */,
				0039A4FA2885C50300592C86 /* StyleGraphicsWithRendererView.swift in Copy Source Code Files */,
				0039A4FB2885C50300592C86 /* StyleGraphicsWithSymbolsView.swift in Copy Source Code Files */,
				7573E82129D6136C00BEED9C /* TraceUtilityNetworkView.Model.swift in Copy Source Code Files */,
				7573E82229D6136C00BEED9C /* TraceUtilityNetworkView.Enums.swift in Copy Source Code Files */,
				7573E82329D6136C00BEED9C /* TraceUtilityNetworkView.Views.swift in Copy Source Code Files */,
				7573E82429D6136C00BEED9C /* TraceUtilityNetworkView.swift in Copy Source Code Files */,
			);
			name = "Copy Source Code Files";
			runOnlyForDeploymentPostprocessing = 0;
		};
/* End PBXCopyFilesBuildPhase section */

/* Begin PBXFileReference section */
		0000FB6B2BBDB17600845921 /* Add3DTilesLayerView.swift */ = {isa = PBXFileReference; fileEncoding = 4; lastKnownFileType = sourcecode.swift; path = Add3DTilesLayerView.swift; sourceTree = "<group>"; };
		000558092817C51E00224BC6 /* SampleDetailView.swift */ = {isa = PBXFileReference; lastKnownFileType = sourcecode.swift; path = SampleDetailView.swift; sourceTree = "<group>"; };
		000D43132B9918420003D3C2 /* ConfigureBasemapStyleParametersView.swift */ = {isa = PBXFileReference; fileEncoding = 4; lastKnownFileType = sourcecode.swift; path = ConfigureBasemapStyleParametersView.swift; sourceTree = "<group>"; };
		00181B452846AD7100654571 /* View+ErrorAlert.swift */ = {isa = PBXFileReference; lastKnownFileType = sourcecode.swift; path = "View+ErrorAlert.swift"; sourceTree = "<group>"; };
		001C6DD827FE585A00D472C2 /* AppSecrets.swift.masque */ = {isa = PBXFileReference; fileEncoding = 4; lastKnownFileType = text; path = AppSecrets.swift.masque; sourceTree = "<group>"; };
		00273CF32A82AB5900A7A77D /* SamplesSearchView.swift */ = {isa = PBXFileReference; lastKnownFileType = sourcecode.swift; path = SamplesSearchView.swift; sourceTree = "<group>"; };
		00273CF52A82AB8700A7A77D /* SampleLink.swift */ = {isa = PBXFileReference; lastKnownFileType = sourcecode.swift; path = SampleLink.swift; sourceTree = "<group>"; };
		003D7C342821EBCC009DDFD2 /* masquerade */ = {isa = PBXFileReference; lastKnownFileType = text; path = masquerade; sourceTree = "<group>"; };
		003D7C352821EBCC009DDFD2 /* GenerateSampleViewSourceCode.swift */ = {isa = PBXFileReference; lastKnownFileType = sourcecode.swift; path = GenerateSampleViewSourceCode.swift; sourceTree = "<group>"; };
		0042E24228E4BF8F001F33D6 /* ShowViewshedFromPointInSceneView.Model.swift */ = {isa = PBXFileReference; lastKnownFileType = sourcecode.swift; path = ShowViewshedFromPointInSceneView.Model.swift; sourceTree = "<group>"; };
		0042E24428E4F82B001F33D6 /* ShowViewshedFromPointInSceneView.ViewshedSettingsView.swift */ = {isa = PBXFileReference; lastKnownFileType = sourcecode.swift; path = ShowViewshedFromPointInSceneView.ViewshedSettingsView.swift; sourceTree = "<group>"; };
		004421892DB9532D00249FEE /* AddFeatureCollectionLayerFromPortalItemView.swift */ = {isa = PBXFileReference; lastKnownFileType = sourcecode.swift; path = AddFeatureCollectionLayerFromPortalItemView.swift; sourceTree = "<group>"; };
		0044218F2DB961FE00249FEE /* AddFeatureCollectionLayerFromQueryView.swift */ = {isa = PBXFileReference; lastKnownFileType = sourcecode.swift; path = AddFeatureCollectionLayerFromQueryView.swift; sourceTree = "<group>"; };
		0044289129C90C0B00160767 /* GetElevationAtPointOnSurfaceView.swift */ = {isa = PBXFileReference; lastKnownFileType = sourcecode.swift; path = GetElevationAtPointOnSurfaceView.swift; sourceTree = "<group>"; };
		0044CDDE2995C39E004618CE /* ShowDeviceLocationHistoryView.swift */ = {isa = PBXFileReference; lastKnownFileType = sourcecode.swift; path = ShowDeviceLocationHistoryView.swift; sourceTree = "<group>"; };
		004A2B9C2BED455B00C297CE /* canyonlands */ = {isa = PBXFileReference; lastKnownFileType = folder; path = canyonlands; sourceTree = "<group>"; };
		004A2B9E2BED456500C297CE /* ApplyScheduledUpdatesToPreplannedMapAreaView.swift */ = {isa = PBXFileReference; fileEncoding = 4; lastKnownFileType = sourcecode.swift; path = ApplyScheduledUpdatesToPreplannedMapAreaView.swift; sourceTree = "<group>"; };
		004FE87029DF5D8700075217 /* Bristol */ = {isa = PBXFileReference; lastKnownFileType = folder; path = Bristol; sourceTree = "<group>"; };
		0072C7F32DBAA65B001502CA /* AddFeatureCollectionLayerFromTableView.swift */ = {isa = PBXFileReference; lastKnownFileType = sourcecode.swift; path = AddFeatureCollectionLayerFromTableView.swift; sourceTree = "<group>"; };
		0072C7F92DBABEA9001502CA /* AddIntegratedMeshLayerView.swift */ = {isa = PBXFileReference; lastKnownFileType = sourcecode.swift; path = AddIntegratedMeshLayerView.swift; sourceTree = "<group>"; };
		0072C7FF2DBAF08B001502CA /* AddItemsToPortalView.swift */ = {isa = PBXFileReference; lastKnownFileType = sourcecode.swift; path = AddItemsToPortalView.swift; sourceTree = "<group>"; };
		0074ABBE28174BCF0037244A /* DisplayMapView.swift */ = {isa = PBXFileReference; lastKnownFileType = sourcecode.swift; path = DisplayMapView.swift; sourceTree = "<group>"; };
		0074ABC128174F430037244A /* Sample.swift */ = {isa = PBXFileReference; fileEncoding = 4; lastKnownFileType = sourcecode.swift; path = Sample.swift; sourceTree = "<group>"; };
		0074ABCA2817B8DB0037244A /* SamplesApp+Samples.swift.tache */ = {isa = PBXFileReference; fileEncoding = 4; lastKnownFileType = text; path = "SamplesApp+Samples.swift.tache"; sourceTree = "<group>"; };
		0086F3FD28E3770900974721 /* ShowViewshedFromPointInSceneView.swift */ = {isa = PBXFileReference; fileEncoding = 4; lastKnownFileType = sourcecode.swift; path = ShowViewshedFromPointInSceneView.swift; sourceTree = "<group>"; };
		00A7A1432A2FC58300F035F7 /* DisplayContentOfUtilityNetworkContainerView.swift */ = {isa = PBXFileReference; fileEncoding = 4; lastKnownFileType = sourcecode.swift; path = DisplayContentOfUtilityNetworkContainerView.swift; sourceTree = "<group>"; };
		00A7A1492A2FC5B700F035F7 /* DisplayContentOfUtilityNetworkContainerView.Model.swift */ = {isa = PBXFileReference; lastKnownFileType = sourcecode.swift; path = DisplayContentOfUtilityNetworkContainerView.Model.swift; sourceTree = "<group>"; };
		00ABA94D2BF6721700C0488C /* ShowGridView.swift */ = {isa = PBXFileReference; lastKnownFileType = sourcecode.swift; path = ShowGridView.swift; sourceTree = "<group>"; };
		00ACF554293E6C6A0059B2A9 /* Samples.entitlements */ = {isa = PBXFileReference; lastKnownFileType = text.plist.entitlements; path = Samples.entitlements; sourceTree = "<group>"; };
		00B04272282EC59E0072E1B4 /* AboutView.swift */ = {isa = PBXFileReference; fileEncoding = 4; lastKnownFileType = sourcecode.swift; path = AboutView.swift; sourceTree = "<group>"; };
		00B042E5282EDC690072E1B4 /* SetBasemapView.swift */ = {isa = PBXFileReference; fileEncoding = 4; lastKnownFileType = sourcecode.swift; path = SetBasemapView.swift; sourceTree = "<group>"; };
		00B04FB4283EEBA80026C882 /* DisplayOverviewMapView.swift */ = {isa = PBXFileReference; lastKnownFileType = sourcecode.swift; path = DisplayOverviewMapView.swift; sourceTree = "<group>"; };
		00C94A0C28B53DE1004E42D9 /* raster-file */ = {isa = PBXFileReference; lastKnownFileType = folder; path = "raster-file"; sourceTree = "<group>"; };
		00CB9137284814A4005C2C5D /* SearchWithGeocodeView.swift */ = {isa = PBXFileReference; lastKnownFileType = sourcecode.swift; path = SearchWithGeocodeView.swift; sourceTree = "<group>"; };
		00CCB8A4285BAF8700BBAB70 /* OnDemandResource.swift */ = {isa = PBXFileReference; lastKnownFileType = sourcecode.swift; path = OnDemandResource.swift; sourceTree = "<group>"; };
		00D4EF7F2863842100B9CC30 /* AddFeatureLayersView.swift */ = {isa = PBXFileReference; lastKnownFileType = sourcecode.swift; path = AddFeatureLayersView.swift; sourceTree = "<group>"; };
		00D4EF8228638BF100B9CC30 /* LA_Trails.geodatabase */ = {isa = PBXFileReference; lastKnownFileType = file; path = LA_Trails.geodatabase; sourceTree = "<group>"; };
		00D4EF8F28638BF100B9CC30 /* AuroraCO.gpkg */ = {isa = PBXFileReference; lastKnownFileType = file; path = AuroraCO.gpkg; sourceTree = "<group>"; };
		00D4EFB02863CE6300B9CC30 /* ScottishWildlifeTrust_reserves */ = {isa = PBXFileReference; lastKnownFileType = folder; path = ScottishWildlifeTrust_reserves; sourceTree = "<group>"; };
		00E1D90A2BC0AF97001AEB6A /* SnapGeometryEditsView.SnapSettingsView.swift */ = {isa = PBXFileReference; lastKnownFileType = sourcecode.swift; path = SnapGeometryEditsView.SnapSettingsView.swift; sourceTree = "<group>"; };
		00E1D90C2BC0B125001AEB6A /* SnapGeometryEditsView.GeometryEditorModel.swift */ = {isa = PBXFileReference; lastKnownFileType = sourcecode.swift; path = SnapGeometryEditsView.GeometryEditorModel.swift; sourceTree = "<group>"; };
		00E1D90E2BC0B1E8001AEB6A /* SnapGeometryEditsView.GeometryEditorMenu.swift */ = {isa = PBXFileReference; lastKnownFileType = sourcecode.swift; path = SnapGeometryEditsView.GeometryEditorMenu.swift; sourceTree = "<group>"; };
		00E5400C27F3CCA100CF66D5 /* SamplesApp.swift */ = {isa = PBXFileReference; lastKnownFileType = sourcecode.swift; path = SamplesApp.swift; sourceTree = "<group>"; };
		00E5400D27F3CCA100CF66D5 /* ContentView.swift */ = {isa = PBXFileReference; lastKnownFileType = sourcecode.swift; path = ContentView.swift; sourceTree = "<group>"; };
		00E5400E27F3CCA200CF66D5 /* Assets.xcassets */ = {isa = PBXFileReference; lastKnownFileType = folder.assetcatalog; path = Assets.xcassets; sourceTree = "<group>"; };
		00E5401327F3CCA200CF66D5 /* ArcGIS Maps SDK Samples.app */ = {isa = PBXFileReference; explicitFileType = wrapper.application; includeInIndex = 0; path = "ArcGIS Maps SDK Samples.app"; sourceTree = BUILT_PRODUCTS_DIR; };
		00E5402A27F775EA00CF66D5 /* Info.plist */ = {isa = PBXFileReference; lastKnownFileType = text.plist.xml; path = Info.plist; sourceTree = "<group>"; };
		00E7C1592BBE1BF000B85D69 /* SnapGeometryEditsView.swift */ = {isa = PBXFileReference; fileEncoding = 4; lastKnownFileType = sourcecode.swift; path = SnapGeometryEditsView.swift; sourceTree = "<group>"; };
		00F279D52AF418DC00CECAF8 /* AddDynamicEntityLayerView.VehicleCallout.swift */ = {isa = PBXFileReference; lastKnownFileType = sourcecode.swift; path = AddDynamicEntityLayerView.VehicleCallout.swift; sourceTree = "<group>"; };
		00FA4E562DBC139B008A34CF /* AddRastersAndFeatureTablesFromGeopackageView.swift */ = {isa = PBXFileReference; lastKnownFileType = sourcecode.swift; path = AddRastersAndFeatureTablesFromGeopackageView.swift; sourceTree = "<group>"; };
		00FA4E632DCA72E6008A34CF /* ApplyRGBRendererView.swift */ = {isa = PBXFileReference; lastKnownFileType = sourcecode.swift; path = ApplyRGBRendererView.swift; sourceTree = "<group>"; };
		00FA4E652DCA7386008A34CF /* ApplyRGBRendererView.SettingsView.swift */ = {isa = PBXFileReference; lastKnownFileType = sourcecode.swift; path = ApplyRGBRendererView.SettingsView.swift; sourceTree = "<group>"; };
		00FA4E672DCA87A5008A34CF /* ApplyRGBRendererView.RangeSlider.swift */ = {isa = PBXFileReference; lastKnownFileType = sourcecode.swift; path = ApplyRGBRendererView.RangeSlider.swift; sourceTree = "<group>"; };
		00FA4E712DCBD7A6008A34CF /* ApplySimpleRendererToFeatureLayerView.swift */ = {isa = PBXFileReference; lastKnownFileType = sourcecode.swift; path = ApplySimpleRendererToFeatureLayerView.swift; sourceTree = "<group>"; };
		00FA4E812DCD5AD0008A34CF /* srtm */ = {isa = PBXFileReference; lastKnownFileType = folder; path = srtm; sourceTree = "<group>"; };
		00FA4E882DCD7233008A34CF /* ApplySimpleRendererToGraphicsOverlayView.swift */ = {isa = PBXFileReference; lastKnownFileType = sourcecode.swift; path = ApplySimpleRendererToGraphicsOverlayView.swift; sourceTree = "<group>"; };
		102B6A362BFD5B55009F763C /* IdentifyFeaturesInWMSLayerView.swift */ = {isa = PBXFileReference; lastKnownFileType = sourcecode.swift; path = IdentifyFeaturesInWMSLayerView.swift; sourceTree = "<group>"; };
		108EC04029D25B2C000F35D0 /* QueryFeatureTableView.swift */ = {isa = PBXFileReference; fileEncoding = 4; lastKnownFileType = sourcecode.swift; path = QueryFeatureTableView.swift; sourceTree = "<group>"; };
		10B782042BE55D7E007EAE6C /* GenerateOfflineMapWithCustomParametersView.swift */ = {isa = PBXFileReference; lastKnownFileType = sourcecode.swift; path = GenerateOfflineMapWithCustomParametersView.swift; sourceTree = "<group>"; };
		10B782072BE5A058007EAE6C /* GenerateOfflineMapWithCustomParametersView.CustomParameters.swift */ = {isa = PBXFileReference; lastKnownFileType = sourcecode.swift; path = GenerateOfflineMapWithCustomParametersView.CustomParameters.swift; sourceTree = "<group>"; };
		10BD9EB32BF51B4B00ABDBD5 /* GenerateOfflineMapWithCustomParametersView.Model.swift */ = {isa = PBXFileReference; lastKnownFileType = sourcecode.swift; path = GenerateOfflineMapWithCustomParametersView.Model.swift; sourceTree = "<group>"; };
		10CFF4C92DBAAFAC0027F144 /* AddFeatureLayerWithTimeOffsetView.swift */ = {isa = PBXFileReference; lastKnownFileType = sourcecode.swift; path = AddFeatureLayerWithTimeOffsetView.swift; sourceTree = "<group>"; };
		10CFF50A2DC2EC990027F144 /* ApplyClassBreaksRendererToSublayerView.swift */ = {isa = PBXFileReference; lastKnownFileType = sourcecode.swift; path = ApplyClassBreaksRendererToSublayerView.swift; sourceTree = "<group>"; };
		10D321922BDB187400B39B1B /* naperville_imagery.tpkx */ = {isa = PBXFileReference; lastKnownFileType = file; path = naperville_imagery.tpkx; sourceTree = "<group>"; };
		10D321952BDB1CB500B39B1B /* GenerateOfflineMapWithLocalBasemapView.swift */ = {isa = PBXFileReference; lastKnownFileType = sourcecode.swift; path = GenerateOfflineMapWithLocalBasemapView.swift; sourceTree = "<group>"; };
		1C0C1C3429D34DAE005C8B24 /* ChangeViewpointView.swift */ = {isa = PBXFileReference; fileEncoding = 4; lastKnownFileType = sourcecode.swift; path = ChangeViewpointView.swift; sourceTree = "<group>"; };
		1C19B4EB2A578E46001D2506 /* CreateLoadReportView.Views.swift */ = {isa = PBXFileReference; fileEncoding = 4; lastKnownFileType = sourcecode.swift; path = CreateLoadReportView.Views.swift; sourceTree = "<group>"; };
		1C19B4ED2A578E46001D2506 /* CreateLoadReportView.swift */ = {isa = PBXFileReference; fileEncoding = 4; lastKnownFileType = sourcecode.swift; path = CreateLoadReportView.swift; sourceTree = "<group>"; };
		1C19B4EF2A578E46001D2506 /* CreateLoadReportView.Model.swift */ = {isa = PBXFileReference; fileEncoding = 4; lastKnownFileType = sourcecode.swift; path = CreateLoadReportView.Model.swift; sourceTree = "<group>"; };
		1C2538522BABACB100337307 /* AugmentRealityToNavigateRouteView.ARSceneView.swift */ = {isa = PBXFileReference; lastKnownFileType = sourcecode.swift; path = AugmentRealityToNavigateRouteView.ARSceneView.swift; sourceTree = "<group>"; };
		1C2538532BABACB100337307 /* AugmentRealityToNavigateRouteView.swift */ = {isa = PBXFileReference; lastKnownFileType = sourcecode.swift; path = AugmentRealityToNavigateRouteView.swift; sourceTree = "<group>"; };
		1C26ED152A859525009B7721 /* FilterFeaturesInSceneView.swift */ = {isa = PBXFileReference; fileEncoding = 4; lastKnownFileType = sourcecode.swift; path = FilterFeaturesInSceneView.swift; sourceTree = "<group>"; };
		1C29C9532DBAE50D0074028F /* AddWMTSLayerView.swift */ = {isa = PBXFileReference; lastKnownFileType = sourcecode.swift; path = AddWMTSLayerView.swift; sourceTree = "<group>"; };
		1C38915C2DBC36C700ADFDDC /* AddWFSLayerView.swift */ = {isa = PBXFileReference; lastKnownFileType = sourcecode.swift; path = AddWFSLayerView.swift; sourceTree = "<group>"; };
		1C3891602DC02F1100ADFDDC /* ApplyBlendRendererToHillshadeView.swift */ = {isa = PBXFileReference; lastKnownFileType = sourcecode.swift; path = ApplyBlendRendererToHillshadeView.swift; sourceTree = "<group>"; };
		1C3892302DC59E5D00ADFDDC /* ApplyBlendRendererToHillshadeView.SettingsView.swift */ = {isa = PBXFileReference; lastKnownFileType = sourcecode.swift; path = ApplyBlendRendererToHillshadeView.SettingsView.swift; sourceTree = "<group>"; };
		1C3B7DC32A5F64FC00907443 /* AnalyzeNetworkWithSubnetworkTraceView.Model.swift */ = {isa = PBXFileReference; fileEncoding = 4; lastKnownFileType = sourcecode.swift; path = AnalyzeNetworkWithSubnetworkTraceView.Model.swift; sourceTree = "<group>"; };
		1C3B7DC62A5F64FC00907443 /* AnalyzeNetworkWithSubnetworkTraceView.swift */ = {isa = PBXFileReference; fileEncoding = 4; lastKnownFileType = sourcecode.swift; path = AnalyzeNetworkWithSubnetworkTraceView.swift; sourceTree = "<group>"; };
		1C42E04329D2396B004FC4BE /* ShowPopupView.swift */ = {isa = PBXFileReference; fileEncoding = 4; lastKnownFileType = sourcecode.swift; path = ShowPopupView.swift; sourceTree = "<group>"; };
		1C43BC792A43781100509BF8 /* SetVisibilityOfSubtypeSublayerView.Views.swift */ = {isa = PBXFileReference; fileEncoding = 4; lastKnownFileType = sourcecode.swift; path = SetVisibilityOfSubtypeSublayerView.Views.swift; sourceTree = "<group>"; };
		1C43BC7C2A43781100509BF8 /* SetVisibilityOfSubtypeSublayerView.Model.swift */ = {isa = PBXFileReference; fileEncoding = 4; lastKnownFileType = sourcecode.swift; path = SetVisibilityOfSubtypeSublayerView.Model.swift; sourceTree = "<group>"; };
		1C43BC7E2A43781100509BF8 /* SetVisibilityOfSubtypeSublayerView.swift */ = {isa = PBXFileReference; fileEncoding = 4; lastKnownFileType = sourcecode.swift; path = SetVisibilityOfSubtypeSublayerView.swift; sourceTree = "<group>"; };
		1C8EC7432BAE2891001A6929 /* AugmentRealityToCollectDataView.swift */ = {isa = PBXFileReference; fileEncoding = 4; lastKnownFileType = sourcecode.swift; path = AugmentRealityToCollectDataView.swift; sourceTree = "<group>"; };
		1C9B74C529DB43580038B06F /* ShowRealisticLightAndShadowsView.swift */ = {isa = PBXFileReference; fileEncoding = 4; lastKnownFileType = sourcecode.swift; path = ShowRealisticLightAndShadowsView.swift; sourceTree = "<group>"; };
		1C9B74D529DB54560038B06F /* ChangeCameraControllerView.swift */ = {isa = PBXFileReference; fileEncoding = 4; lastKnownFileType = sourcecode.swift; path = ChangeCameraControllerView.swift; sourceTree = "<group>"; };
		1CAB8D442A3CEAB0002AA649 /* RunValveIsolationTraceView.Model.swift */ = {isa = PBXFileReference; fileEncoding = 4; lastKnownFileType = sourcecode.swift; path = RunValveIsolationTraceView.Model.swift; sourceTree = "<group>"; };
		1CAB8D472A3CEAB0002AA649 /* RunValveIsolationTraceView.swift */ = {isa = PBXFileReference; fileEncoding = 4; lastKnownFileType = sourcecode.swift; path = RunValveIsolationTraceView.swift; sourceTree = "<group>"; };
		1CAF831B2A20305F000E1E60 /* ShowUtilityAssociationsView.swift */ = {isa = PBXFileReference; fileEncoding = 4; lastKnownFileType = sourcecode.swift; path = ShowUtilityAssociationsView.swift; sourceTree = "<group>"; };
		1CC755E02DC5A6A7004B346F /* Shasta_Elevation */ = {isa = PBXFileReference; lastKnownFileType = folder; path = Shasta_Elevation; sourceTree = "<group>"; };
		218F35B329C28F4A00502022 /* AuthenticateWithOAuthView.swift */ = {isa = PBXFileReference; fileEncoding = 4; lastKnownFileType = sourcecode.swift; path = AuthenticateWithOAuthView.swift; sourceTree = "<group>"; };
		3E54CF212C66AFBE00DD2F18 /* AddWebTiledLayerView.swift */ = {isa = PBXFileReference; lastKnownFileType = sourcecode.swift; path = AddWebTiledLayerView.swift; sourceTree = "<group>"; };
		3E720F9C2C619B1700E22A9E /* SetInitialViewpointView.swift */ = {isa = PBXFileReference; lastKnownFileType = sourcecode.swift; path = SetInitialViewpointView.swift; sourceTree = "<group>"; };
		3E9F77722C6A60FA0022CAB5 /* QueryFeatureCountAndExtentView.swift */ = {isa = PBXFileReference; lastKnownFileType = sourcecode.swift; path = QueryFeatureCountAndExtentView.swift; sourceTree = "<group>"; };
		3EEDE7CD2C5D73F700510104 /* SetSpatialReferenceView.swift */ = {isa = PBXFileReference; lastKnownFileType = sourcecode.swift; path = SetSpatialReferenceView.swift; sourceTree = "<group>"; };
		4C8126DC2DBBCEFE006EF7D2 /* ApplyStyleToWMSLayerView.swift */ = {isa = PBXFileReference; lastKnownFileType = sourcecode.swift; path = ApplyStyleToWMSLayerView.swift; sourceTree = "<group>"; };
		4C8126E62DC02525006EF7D2 /* AnalyzeHotspotsView.swift */ = {isa = PBXFileReference; lastKnownFileType = sourcecode.swift; path = AnalyzeHotspotsView.swift; sourceTree = "<group>"; };
		4C81273D2DCA9E31006EF7D2 /* ApplyColormapRendererToRasterView.swift */ = {isa = PBXFileReference; lastKnownFileType = sourcecode.swift; path = ApplyColormapRendererToRasterView.swift; sourceTree = "<group>"; };
		4C81275C2DCBB72C006EF7D2 /* ShastaBW */ = {isa = PBXFileReference; lastKnownFileType = folder; path = ShastaBW; sourceTree = "<group>"; };
		4C8127602DCBED62006EF7D2 /* ApplyStretchRendererView.swift */ = {isa = PBXFileReference; lastKnownFileType = sourcecode.swift; path = ApplyStretchRendererView.swift; sourceTree = "<group>"; };
		4D126D6929CA1B6000CFB7A7 /* ShowDeviceLocationWithNMEADataSourcesView.swift */ = {isa = PBXFileReference; fileEncoding = 4; lastKnownFileType = sourcecode.swift; path = ShowDeviceLocationWithNMEADataSourcesView.swift; sourceTree = "<group>"; };
		4D126D7129CA1E1800CFB7A7 /* FileNMEASentenceReader.swift */ = {isa = PBXFileReference; lastKnownFileType = sourcecode.swift; path = FileNMEASentenceReader.swift; sourceTree = "<group>"; };
		4D126D7B29CA3E6000CFB7A7 /* Redlands.nmea */ = {isa = PBXFileReference; fileEncoding = 4; lastKnownFileType = text; path = Redlands.nmea; sourceTree = "<group>"; };
		4D126D7D29CA43D200CFB7A7 /* ShowDeviceLocationWithNMEADataSourcesView.Model.swift */ = {isa = PBXFileReference; lastKnownFileType = sourcecode.swift; path = ShowDeviceLocationWithNMEADataSourcesView.Model.swift; sourceTree = "<group>"; };
		4D2ADC3F29C26D05003B367F /* AddDynamicEntityLayerView.swift */ = {isa = PBXFileReference; fileEncoding = 4; lastKnownFileType = sourcecode.swift; path = AddDynamicEntityLayerView.swift; sourceTree = "<group>"; };
		4D2ADC5529C4F612003B367F /* ChangeMapViewBackgroundView.swift */ = {isa = PBXFileReference; fileEncoding = 4; lastKnownFileType = sourcecode.swift; path = ChangeMapViewBackgroundView.swift; sourceTree = "<group>"; };
		4D2ADC5829C4F612003B367F /* ChangeMapViewBackgroundView.SettingsView.swift */ = {isa = PBXFileReference; fileEncoding = 4; lastKnownFileType = sourcecode.swift; path = ChangeMapViewBackgroundView.SettingsView.swift; sourceTree = "<group>"; };
		4D2ADC6129C5071C003B367F /* ChangeMapViewBackgroundView.Model.swift */ = {isa = PBXFileReference; lastKnownFileType = sourcecode.swift; path = ChangeMapViewBackgroundView.Model.swift; sourceTree = "<group>"; };
		4D2ADC6629C50BD6003B367F /* AddDynamicEntityLayerView.Model.swift */ = {isa = PBXFileReference; lastKnownFileType = sourcecode.swift; path = AddDynamicEntityLayerView.Model.swift; sourceTree = "<group>"; };
		4D2ADC6829C50C4C003B367F /* AddDynamicEntityLayerView.SettingsView.swift */ = {isa = PBXFileReference; lastKnownFileType = sourcecode.swift; path = AddDynamicEntityLayerView.SettingsView.swift; sourceTree = "<group>"; };
		7573E81329D6134C00BEED9C /* TraceUtilityNetworkView.Model.swift */ = {isa = PBXFileReference; fileEncoding = 4; lastKnownFileType = sourcecode.swift; path = TraceUtilityNetworkView.Model.swift; sourceTree = "<group>"; };
		7573E81529D6134C00BEED9C /* TraceUtilityNetworkView.Enums.swift */ = {isa = PBXFileReference; fileEncoding = 4; lastKnownFileType = sourcecode.swift; path = TraceUtilityNetworkView.Enums.swift; sourceTree = "<group>"; };
		7573E81729D6134C00BEED9C /* TraceUtilityNetworkView.Views.swift */ = {isa = PBXFileReference; fileEncoding = 4; lastKnownFileType = sourcecode.swift; path = TraceUtilityNetworkView.Views.swift; sourceTree = "<group>"; };
		7573E81829D6134C00BEED9C /* TraceUtilityNetworkView.swift */ = {isa = PBXFileReference; fileEncoding = 4; lastKnownFileType = sourcecode.swift; path = TraceUtilityNetworkView.swift; sourceTree = "<group>"; };
		75DD739129D38B1B0010229D /* NavigateRouteView.swift */ = {isa = PBXFileReference; fileEncoding = 4; lastKnownFileType = sourcecode.swift; path = NavigateRouteView.swift; sourceTree = "<group>"; };
		7900C5F52A83FC3F002D430F /* AddCustomDynamicEntityDataSourceView.Vessel.swift */ = {isa = PBXFileReference; lastKnownFileType = sourcecode.swift; path = AddCustomDynamicEntityDataSourceView.Vessel.swift; sourceTree = "<group>"; };
		792222DC2A81AA5D00619FFE /* AIS_MarineCadastre_SelectedVessels_CustomDataSource.jsonl */ = {isa = PBXFileReference; fileEncoding = 4; lastKnownFileType = text; path = AIS_MarineCadastre_SelectedVessels_CustomDataSource.jsonl; sourceTree = "<group>"; };
		79302F842A1ED4E30002336A /* CreateAndSaveKMLView.Model.swift */ = {isa = PBXFileReference; lastKnownFileType = sourcecode.swift; path = CreateAndSaveKMLView.Model.swift; sourceTree = "<group>"; };
		79302F862A1ED71B0002336A /* CreateAndSaveKMLView.Views.swift */ = {isa = PBXFileReference; lastKnownFileType = sourcecode.swift; path = CreateAndSaveKMLView.Views.swift; sourceTree = "<group>"; };
		798C2DA62AFC505600EE7E97 /* PrivacyInfo.xcprivacy */ = {isa = PBXFileReference; lastKnownFileType = text.xml; path = PrivacyInfo.xcprivacy; sourceTree = "<group>"; };
		79B7B8092A1BF8EC00F57C27 /* CreateAndSaveKMLView.swift */ = {isa = PBXFileReference; lastKnownFileType = sourcecode.swift; path = CreateAndSaveKMLView.swift; sourceTree = "<group>"; };
		79D84D0D2A815C5B00F45262 /* AddCustomDynamicEntityDataSourceView.swift */ = {isa = PBXFileReference; lastKnownFileType = sourcecode.swift; path = AddCustomDynamicEntityDataSourceView.swift; sourceTree = "<group>"; };
		8810FB582DC94A6600874936 /* ApplyFunctionToRasterFromServiceView.swift */ = {isa = PBXFileReference; lastKnownFileType = sourcecode.swift; path = ApplyFunctionToRasterFromServiceView.swift; sourceTree = "<group>"; };
		88129D792DD5035A001599A5 /* ShowGeodesicPathBetweenTwoPointsView.swift */ = {isa = PBXFileReference; lastKnownFileType = sourcecode.swift; path = ShowGeodesicPathBetweenTwoPointsView.swift; sourceTree = "<group>"; };
		883C121429C9136600062FF9 /* DownloadPreplannedMapAreaView.MapPicker.swift */ = {isa = PBXFileReference; fileEncoding = 4; lastKnownFileType = sourcecode.swift; path = DownloadPreplannedMapAreaView.MapPicker.swift; sourceTree = "<group>"; };
		88C5E0EA2DCBC1E20091D271 /* ApplyScenePropertyExpressionsView.swift */ = {isa = PBXFileReference; lastKnownFileType = sourcecode.swift; path = ApplyScenePropertyExpressionsView.swift; sourceTree = "<group>"; };
		88E52E6E2DC96C3F00F48409 /* ApplyHillshadeRendererToRasterView.swift */ = {isa = PBXFileReference; lastKnownFileType = sourcecode.swift; path = ApplyHillshadeRendererToRasterView.swift; sourceTree = "<group>"; };
		88E52E802DCA703B00F48409 /* ApplyHillshadeRendererToRasterView.SettingsView.swift */ = {isa = PBXFileReference; lastKnownFileType = sourcecode.swift; path = ApplyHillshadeRendererToRasterView.SettingsView.swift; sourceTree = "<group>"; };
		88F93CC029C3D59C0006B28E /* CreateAndEditGeometriesView.swift */ = {isa = PBXFileReference; lastKnownFileType = sourcecode.swift; path = CreateAndEditGeometriesView.swift; sourceTree = "<group>"; };
		88FB70382DCC207B00EB76E3 /* ApplySymbologyToShapefileView.swift */ = {isa = PBXFileReference; lastKnownFileType = sourcecode.swift; path = ApplySymbologyToShapefileView.swift; sourceTree = "<group>"; };
		88FB70D02DCC247B00EB76E3 /* Aurora_CO_shp */ = {isa = PBXFileReference; lastKnownFileType = folder; path = Aurora_CO_shp; sourceTree = "<group>"; };
		88FB70D32DCD10B600EB76E3 /* AuthenticateWithIntegratedWindowsAuthenticationView.swift */ = {isa = PBXFileReference; lastKnownFileType = sourcecode.swift; path = AuthenticateWithIntegratedWindowsAuthenticationView.swift; sourceTree = "<group>"; };
		9503056D2C46ECB70091B32D /* ShowDeviceLocationUsingIndoorPositioningView.Model.swift */ = {isa = PBXFileReference; lastKnownFileType = sourcecode.swift; path = ShowDeviceLocationUsingIndoorPositioningView.Model.swift; sourceTree = "<group>"; };
		9537AFD62C220EF0000923C5 /* ExchangeSetwithoutUpdates */ = {isa = PBXFileReference; lastKnownFileType = folder; path = ExchangeSetwithoutUpdates; sourceTree = "<group>"; };
		9547085B2C3C719800CA8579 /* EditFeatureAttachmentsView.Model.swift */ = {isa = PBXFileReference; lastKnownFileType = sourcecode.swift; path = EditFeatureAttachmentsView.Model.swift; sourceTree = "<group>"; };
		954AEDED2C01332600265114 /* SelectFeaturesInSceneLayerView.swift */ = {isa = PBXFileReference; lastKnownFileType = sourcecode.swift; path = SelectFeaturesInSceneLayerView.swift; sourceTree = "<group>"; };
		955271602C0E6749009B1ED4 /* AddRasterFromServiceView.swift */ = {isa = PBXFileReference; lastKnownFileType = sourcecode.swift; path = AddRasterFromServiceView.swift; sourceTree = "<group>"; };
		955AFAC32C10FD6F009C8FE5 /* ApplyMosaicRuleToRastersView.swift */ = {isa = PBXFileReference; lastKnownFileType = sourcecode.swift; path = ApplyMosaicRuleToRastersView.swift; sourceTree = "<group>"; };
		9579FCE92C3360BB00FC8A1D /* EditFeatureAttachmentsView.swift */ = {isa = PBXFileReference; lastKnownFileType = sourcecode.swift; path = EditFeatureAttachmentsView.swift; sourceTree = "<group>"; };
		95A572182C0FDCC9006E8B48 /* ShowScaleBarView.swift */ = {isa = PBXFileReference; lastKnownFileType = sourcecode.swift; path = ShowScaleBarView.swift; sourceTree = "<group>"; };
		95D2EE0E2C334D1600683D53 /* ShowServiceAreaView.swift */ = {isa = PBXFileReference; lastKnownFileType = sourcecode.swift; path = ShowServiceAreaView.swift; sourceTree = "<group>"; };
		95DEB9B52C127A92009BEC35 /* ShowViewshedFromPointOnMapView.swift */ = {isa = PBXFileReference; lastKnownFileType = sourcecode.swift; path = ShowViewshedFromPointOnMapView.swift; sourceTree = "<group>"; };
		95E980702C26183000CB8912 /* BrowseOGCAPIFeatureServiceView.swift */ = {isa = PBXFileReference; lastKnownFileType = sourcecode.swift; path = BrowseOGCAPIFeatureServiceView.swift; sourceTree = "<group>"; };
		95F3A52A2C07F09C00885DED /* SetSurfaceNavigationConstraintView.swift */ = {isa = PBXFileReference; lastKnownFileType = sourcecode.swift; path = SetSurfaceNavigationConstraintView.swift; sourceTree = "<group>"; };
		95F891282C46E9D60010EBED /* ShowDeviceLocationUsingIndoorPositioningView.swift */ = {isa = PBXFileReference; lastKnownFileType = sourcecode.swift; path = ShowDeviceLocationUsingIndoorPositioningView.swift; sourceTree = "<group>"; };
		D70082EA2ACF900100E0C3C2 /* IdentifyKMLFeaturesView.swift */ = {isa = PBXFileReference; fileEncoding = 4; lastKnownFileType = sourcecode.swift; path = IdentifyKMLFeaturesView.swift; sourceTree = "<group>"; };
		D7010EBC2B05616900D43F55 /* DisplaySceneFromMobileScenePackageView.swift */ = {isa = PBXFileReference; fileEncoding = 4; lastKnownFileType = sourcecode.swift; path = DisplaySceneFromMobileScenePackageView.swift; sourceTree = "<group>"; };
		D701D72B2A37C7F7006FF0C8 /* bradley_low_3ds */ = {isa = PBXFileReference; lastKnownFileType = folder; path = bradley_low_3ds; sourceTree = "<group>"; };
		D703F04C2D9334AC0077E3A8 /* SnapGeometryEditsWithUtilityNetworkRulesView.Model.swift */ = {isa = PBXFileReference; lastKnownFileType = sourcecode.swift; path = SnapGeometryEditsWithUtilityNetworkRulesView.Model.swift; sourceTree = "<group>"; };
		D7044B952BE18D73000F2C43 /* EditWithBranchVersioningView.Views.swift */ = {isa = PBXFileReference; fileEncoding = 4; lastKnownFileType = sourcecode.swift; path = EditWithBranchVersioningView.Views.swift; sourceTree = "<group>"; };
		D704AA592AB22C1A00A3BB63 /* GroupLayersTogetherView.swift */ = {isa = PBXFileReference; fileEncoding = 4; lastKnownFileType = sourcecode.swift; path = GroupLayersTogetherView.swift; sourceTree = "<group>"; };
		D70539032CD0122D00F63F4A /* mil2525d.stylx */ = {isa = PBXFileReference; lastKnownFileType = file; path = mil2525d.stylx; sourceTree = "<group>"; };
		D705390F2CD0127700F63F4A /* militaryoverlay.geodatabase */ = {isa = PBXFileReference; lastKnownFileType = folder; path = militaryoverlay.geodatabase; sourceTree = "<group>"; };
		D7054AE82ACCCB6C007235BA /* Animate3DGraphicView.SettingsView.swift */ = {isa = PBXFileReference; fileEncoding = 4; lastKnownFileType = sourcecode.swift; path = Animate3DGraphicView.SettingsView.swift; sourceTree = "<group>"; };
		D7058B0D2B59E44B000A888A /* StylePointWithSceneSymbolView.swift */ = {isa = PBXFileReference; fileEncoding = 4; lastKnownFileType = sourcecode.swift; path = StylePointWithSceneSymbolView.swift; sourceTree = "<group>"; };
		D7058FB02ACB423C00A40F14 /* Animate3DGraphicView.Model.swift */ = {isa = PBXFileReference; fileEncoding = 4; lastKnownFileType = sourcecode.swift; path = Animate3DGraphicView.Model.swift; sourceTree = "<group>"; };
		D707898E2CD160FD000DF215 /* ApplyDictionaryRendererToGraphicsOverlayView.swift */ = {isa = PBXFileReference; lastKnownFileType = sourcecode.swift; path = ApplyDictionaryRendererToGraphicsOverlayView.swift; sourceTree = "<group>"; };
		D70789992CD16324000DF215 /* Mil2525DMessages.xml */ = {isa = PBXFileReference; lastKnownFileType = text.xml; path = Mil2525DMessages.xml; sourceTree = "<group>"; };
		D7084FA62AD771AA00EC7F4F /* AugmentRealityToFlyOverSceneView.swift */ = {isa = PBXFileReference; fileEncoding = 4; lastKnownFileType = sourcecode.swift; path = AugmentRealityToFlyOverSceneView.swift; sourceTree = "<group>"; };
		D70BE5782A5624A80022CA02 /* CategoriesView.swift */ = {isa = PBXFileReference; lastKnownFileType = sourcecode.swift; path = CategoriesView.swift; sourceTree = "<group>"; };
		D710996C2A27D9210065A1C1 /* DensifyAndGeneralizeGeometryView.swift */ = {isa = PBXFileReference; fileEncoding = 4; lastKnownFileType = sourcecode.swift; path = DensifyAndGeneralizeGeometryView.swift; sourceTree = "<group>"; };
		D710996F2A2802FA0065A1C1 /* DensifyAndGeneralizeGeometryView.SettingsView.swift */ = {isa = PBXFileReference; lastKnownFileType = sourcecode.swift; path = DensifyAndGeneralizeGeometryView.SettingsView.swift; sourceTree = "<group>"; };
		D7114A0C2BDC6A3300FA68CA /* EditWithBranchVersioningView.Model.swift */ = {isa = PBXFileReference; fileEncoding = 4; lastKnownFileType = sourcecode.swift; path = EditWithBranchVersioningView.Model.swift; sourceTree = "<group>"; };
		D71371752BD88ECC00EB2F86 /* MonitorChangesToLayerViewStateView.swift */ = {isa = PBXFileReference; fileEncoding = 4; lastKnownFileType = sourcecode.swift; path = MonitorChangesToLayerViewStateView.swift; sourceTree = "<group>"; };
		D713C6D12CB990600073AA72 /* AddKMLLayerView.swift */ = {isa = PBXFileReference; lastKnownFileType = sourcecode.swift; path = AddKMLLayerView.swift; sourceTree = "<group>"; };
		D713C6F52CB9B9A60073AA72 /* US_State_Capitals.kml */ = {isa = PBXFileReference; lastKnownFileType = text.xml; path = US_State_Capitals.kml; sourceTree = "<group>"; };
		D7142BC32DB71082004F87B7 /* View+PagePresentation.swift */ = {isa = PBXFileReference; lastKnownFileType = sourcecode.swift; path = "View+PagePresentation.swift"; sourceTree = "<group>"; };
		D71563E32D5AC2B600D2E948 /* CreateKMLMultiTrackView.swift */ = {isa = PBXFileReference; lastKnownFileType = sourcecode.swift; path = CreateKMLMultiTrackView.swift; sourceTree = "<group>"; };
		D718A1E62B570F7500447087 /* OrbitCameraAroundObjectView.Model.swift */ = {isa = PBXFileReference; fileEncoding = 4; lastKnownFileType = sourcecode.swift; path = OrbitCameraAroundObjectView.Model.swift; sourceTree = "<group>"; };
		D718A1EA2B575FD900447087 /* ManageBookmarksView.swift */ = {isa = PBXFileReference; fileEncoding = 4; lastKnownFileType = sourcecode.swift; path = ManageBookmarksView.swift; sourceTree = "<group>"; };
		D71A9DE02D8CC88D00CA03CB /* SnapGeometryEditsWithUtilityNetworkRulesView.swift */ = {isa = PBXFileReference; lastKnownFileType = sourcecode.swift; path = SnapGeometryEditsWithUtilityNetworkRulesView.swift; sourceTree = "<group>"; };
		D71C5F632AAA7A88006599FD /* CreateSymbolStylesFromWebStylesView.swift */ = {isa = PBXFileReference; fileEncoding = 4; lastKnownFileType = sourcecode.swift; path = CreateSymbolStylesFromWebStylesView.swift; sourceTree = "<group>"; };
		D71C909C2C6C249B0018C63E /* StyleGeometryTypesWithSymbolsView.swift */ = {isa = PBXFileReference; fileEncoding = 4; lastKnownFileType = sourcecode.swift; path = StyleGeometryTypesWithSymbolsView.swift; sourceTree = "<group>"; };
		D71C909D2C6C249B0018C63E /* StyleGeometryTypesWithSymbolsView.Views.swift */ = {isa = PBXFileReference; fileEncoding = 4; lastKnownFileType = sourcecode.swift; path = StyleGeometryTypesWithSymbolsView.Views.swift; sourceTree = "<group>"; };
		D71D516D2B51D7B600B2A2BE /* SearchForWebMapView.Views.swift */ = {isa = PBXFileReference; fileEncoding = 4; lastKnownFileType = sourcecode.swift; path = SearchForWebMapView.Views.swift; sourceTree = "<group>"; };
		D71D9B0F2DC430F800FF2D5A /* ApplyTerrainExaggerationView.swift */ = {isa = PBXFileReference; lastKnownFileType = sourcecode.swift; path = ApplyTerrainExaggerationView.swift; sourceTree = "<group>"; };
		D71FCB892AD6277E000E517C /* CreateMobileGeodatabaseView.Model.swift */ = {isa = PBXFileReference; fileEncoding = 4; lastKnownFileType = sourcecode.swift; path = CreateMobileGeodatabaseView.Model.swift; sourceTree = "<group>"; };
		D7201CD42CC6B710004BDB7D /* AddTiledLayerAsBasemapView.swift */ = {isa = PBXFileReference; lastKnownFileType = sourcecode.swift; path = AddTiledLayerAsBasemapView.swift; sourceTree = "<group>"; };
		D7201D002CC6D3B5004BDB7D /* AddVectorTiledLayerFromCustomStyleView.swift */ = {isa = PBXFileReference; lastKnownFileType = sourcecode.swift; path = AddVectorTiledLayerFromCustomStyleView.swift; sourceTree = "<group>"; };
		D7201D292CC6D829004BDB7D /* dodge_city.vtpk */ = {isa = PBXFileReference; lastKnownFileType = file; path = dodge_city.vtpk; sourceTree = "<group>"; };
		D721EEA72ABDFF550040BE46 /* LothianRiversAnno.mmpk */ = {isa = PBXFileReference; lastKnownFileType = file; path = LothianRiversAnno.mmpk; sourceTree = "<group>"; };
		D722BD212A420DAD002C2087 /* ShowExtrudedFeaturesView.swift */ = {isa = PBXFileReference; fileEncoding = 4; lastKnownFileType = sourcecode.swift; path = ShowExtrudedFeaturesView.swift; sourceTree = "<group>"; };
		D7232EE02AC1E5AA0079ABFF /* PlayKMLTourView.swift */ = {isa = PBXFileReference; fileEncoding = 4; lastKnownFileType = sourcecode.swift; path = PlayKMLTourView.swift; sourceTree = "<group>"; };
		D72C43F22AEB066D00B6157B /* GeocodeOfflineView.Model.swift */ = {isa = PBXFileReference; fileEncoding = 4; lastKnownFileType = sourcecode.swift; path = GeocodeOfflineView.Model.swift; sourceTree = "<group>"; };
		D72F272B2ADA1E4400F906DA /* AugmentRealityToShowTabletopSceneView.swift */ = {isa = PBXFileReference; fileEncoding = 4; lastKnownFileType = sourcecode.swift; path = AugmentRealityToShowTabletopSceneView.swift; sourceTree = "<group>"; };
		D72FE7022CE6D05600BBC0FE /* AppFavorites.swift */ = {isa = PBXFileReference; lastKnownFileType = sourcecode.swift; path = AppFavorites.swift; sourceTree = "<group>"; };
		D72FE7072CE6DA1900BBC0FE /* SampleMenuButtons.swift */ = {isa = PBXFileReference; lastKnownFileType = sourcecode.swift; path = SampleMenuButtons.swift; sourceTree = "<group>"; };
		D731F3C02AD0D2AC00A8431E /* IdentifyGraphicsView.swift */ = {isa = PBXFileReference; fileEncoding = 4; lastKnownFileType = sourcecode.swift; path = IdentifyGraphicsView.swift; sourceTree = "<group>"; };
		D7337C592ABCFDB100A5D865 /* StyleSymbolsFromMobileStyleFileView.SymbolOptionsListView.swift */ = {isa = PBXFileReference; fileEncoding = 4; lastKnownFileType = sourcecode.swift; path = StyleSymbolsFromMobileStyleFileView.SymbolOptionsListView.swift; sourceTree = "<group>"; };
		D7337C5F2ABD142D00A5D865 /* ShowMobileMapPackageExpirationDateView.swift */ = {isa = PBXFileReference; fileEncoding = 4; lastKnownFileType = sourcecode.swift; path = ShowMobileMapPackageExpirationDateView.swift; sourceTree = "<group>"; };
		D733CA152BED980D00FBDE4C /* EditAndSyncFeaturesWithFeatureServiceView.swift */ = {isa = PBXFileReference; fileEncoding = 4; lastKnownFileType = sourcecode.swift; path = EditAndSyncFeaturesWithFeatureServiceView.swift; sourceTree = "<group>"; };
		D734FA092A183A5B00246D7E /* SetMaxExtentView.swift */ = {isa = PBXFileReference; fileEncoding = 4; lastKnownFileType = sourcecode.swift; path = SetMaxExtentView.swift; sourceTree = "<group>"; };
		D7352F8A2BD992C40013FFEF /* MonitorChangesToDrawStatusView.swift */ = {isa = PBXFileReference; fileEncoding = 4; lastKnownFileType = sourcecode.swift; path = MonitorChangesToDrawStatusView.swift; sourceTree = "<group>"; };
		D73571D62CB6131E0046A433 /* hydrography */ = {isa = PBXFileReference; lastKnownFileType = folder; path = hydrography; sourceTree = "<group>"; };
		D73723742AF5877500846884 /* FindRouteInMobileMapPackageView.Models.swift */ = {isa = PBXFileReference; fileEncoding = 4; lastKnownFileType = sourcecode.swift; path = FindRouteInMobileMapPackageView.Models.swift; sourceTree = "<group>"; };
		D73723782AF5ADD700846884 /* FindRouteInMobileMapPackageView.MobileMapView.swift */ = {isa = PBXFileReference; fileEncoding = 4; lastKnownFileType = sourcecode.swift; path = FindRouteInMobileMapPackageView.MobileMapView.swift; sourceTree = "<group>"; };
		D73E61922BDAEE6600457932 /* MatchViewpointOfGeoViewsView.swift */ = {isa = PBXFileReference; fileEncoding = 4; lastKnownFileType = sourcecode.swift; path = MatchViewpointOfGeoViewsView.swift; sourceTree = "<group>"; };
		D73E619A2BDB21F400457932 /* EditWithBranchVersioningView.swift */ = {isa = PBXFileReference; fileEncoding = 4; lastKnownFileType = sourcecode.swift; path = EditWithBranchVersioningView.swift; sourceTree = "<group>"; };
		D73F06662B5EE73D000B574F /* QueryFeaturesWithArcadeExpressionView.swift */ = {isa = PBXFileReference; fileEncoding = 4; lastKnownFileType = sourcecode.swift; path = QueryFeaturesWithArcadeExpressionView.swift; sourceTree = "<group>"; };
		D73F8CF32AB1089900CD39DA /* Restaurant.stylx */ = {isa = PBXFileReference; lastKnownFileType = file; path = Restaurant.stylx; sourceTree = "<group>"; };
		D73FC0FC2AD4A18D0067A19B /* CreateMobileGeodatabaseView.swift */ = {isa = PBXFileReference; fileEncoding = 4; lastKnownFileType = sourcecode.swift; path = CreateMobileGeodatabaseView.swift; sourceTree = "<group>"; };
		D73FCFF42B02A3AA0006360D /* FindAddressWithReverseGeocodeView.swift */ = {isa = PBXFileReference; fileEncoding = 4; lastKnownFileType = sourcecode.swift; path = FindAddressWithReverseGeocodeView.swift; sourceTree = "<group>"; };
		D73FCFFE2B02C7630006360D /* FindRouteAroundBarriersView.Views.swift */ = {isa = PBXFileReference; fileEncoding = 4; lastKnownFileType = sourcecode.swift; path = FindRouteAroundBarriersView.Views.swift; sourceTree = "<group>"; };
		D742B6812D0A5FA100BA944F /* DownloadPortalItemData.swift */ = {isa = PBXFileReference; lastKnownFileType = sourcecode.swift; path = DownloadPortalItemData.swift; sourceTree = "<group>"; };
		D742E48F2B04132B00690098 /* DisplayWebSceneFromPortalItemView.swift */ = {isa = PBXFileReference; fileEncoding = 4; lastKnownFileType = sourcecode.swift; path = DisplayWebSceneFromPortalItemView.swift; sourceTree = "<group>"; };
		D744FD162A2112D90084A66C /* CreateConvexHullAroundPointsView.swift */ = {isa = PBXFileReference; fileEncoding = 4; lastKnownFileType = sourcecode.swift; path = CreateConvexHullAroundPointsView.swift; sourceTree = "<group>"; };
		D7464F1D2ACE04B3007FEE88 /* IdentifyRasterCellView.swift */ = {isa = PBXFileReference; fileEncoding = 4; lastKnownFileType = sourcecode.swift; path = IdentifyRasterCellView.swift; sourceTree = "<group>"; };
		D7464F2A2ACE0964007FEE88 /* SA_EVI_8Day_03May20 */ = {isa = PBXFileReference; lastKnownFileType = folder; path = SA_EVI_8Day_03May20; sourceTree = "<group>"; };
		D7497F3B2AC4B4C100167AD2 /* DisplayDimensionsView.swift */ = {isa = PBXFileReference; fileEncoding = 4; lastKnownFileType = sourcecode.swift; path = DisplayDimensionsView.swift; sourceTree = "<group>"; };
		D7497F3F2AC4BA4100167AD2 /* Edinburgh_Pylon_Dimensions.mmpk */ = {isa = PBXFileReference; lastKnownFileType = file; path = Edinburgh_Pylon_Dimensions.mmpk; sourceTree = "<group>"; };
		D74C8BFD2ABA5605007C76B8 /* StyleSymbolsFromMobileStyleFileView.swift */ = {isa = PBXFileReference; fileEncoding = 4; lastKnownFileType = sourcecode.swift; path = StyleSymbolsFromMobileStyleFileView.swift; sourceTree = "<group>"; };
		D74C8C012ABA6202007C76B8 /* emoji-mobile.stylx */ = {isa = PBXFileReference; lastKnownFileType = file; path = "emoji-mobile.stylx"; sourceTree = "<group>"; };
		D74EA7812B6DADA5008F6C7C /* ValidateUtilityNetworkTopologyView.swift */ = {isa = PBXFileReference; fileEncoding = 4; lastKnownFileType = sourcecode.swift; path = ValidateUtilityNetworkTopologyView.swift; sourceTree = "<group>"; };
		D74ECD0C2BEEAE2F007C0FA6 /* EditAndSyncFeaturesWithFeatureServiceView.Model.swift */ = {isa = PBXFileReference; fileEncoding = 4; lastKnownFileType = sourcecode.swift; path = EditAndSyncFeaturesWithFeatureServiceView.Model.swift; sourceTree = "<group>"; };
		D74F03EF2B609A7D00E83688 /* AddFeaturesWithContingentValuesView.Model.swift */ = {isa = PBXFileReference; fileEncoding = 4; lastKnownFileType = sourcecode.swift; path = AddFeaturesWithContingentValuesView.Model.swift; sourceTree = "<group>"; };
		D74F6C3E2D0CD51B00D4FB15 /* ConfigureElectronicNavigationalChartsView.swift */ = {isa = PBXFileReference; lastKnownFileType = sourcecode.swift; path = ConfigureElectronicNavigationalChartsView.swift; sourceTree = "<group>"; };
		D75101802A2E493600B8FA48 /* ShowLabelsOnLayerView.swift */ = {isa = PBXFileReference; fileEncoding = 4; lastKnownFileType = sourcecode.swift; path = ShowLabelsOnLayerView.swift; sourceTree = "<group>"; };
		D751018D2A2E962D00B8FA48 /* IdentifyLayerFeaturesView.swift */ = {isa = PBXFileReference; fileEncoding = 4; lastKnownFileType = sourcecode.swift; path = IdentifyLayerFeaturesView.swift; sourceTree = "<group>"; };
		D751B4C42CD3E572005CE750 /* AddKMLLayerWithNetworkLinksView.swift */ = {isa = PBXFileReference; lastKnownFileType = sourcecode.swift; path = AddKMLLayerWithNetworkLinksView.swift; sourceTree = "<group>"; };
		D752D93F2A39154C003EB25E /* ManageOperationalLayersView.swift */ = {isa = PBXFileReference; fileEncoding = 4; lastKnownFileType = sourcecode.swift; path = ManageOperationalLayersView.swift; sourceTree = "<group>"; };
		D752D9452A3A6F7F003EB25E /* MonitorChangesToMapLoadStatusView.swift */ = {isa = PBXFileReference; fileEncoding = 4; lastKnownFileType = sourcecode.swift; path = MonitorChangesToMapLoadStatusView.swift; sourceTree = "<group>"; };
		D752D95E2A3BCE06003EB25E /* DisplayMapFromPortalItemView.swift */ = {isa = PBXFileReference; fileEncoding = 4; lastKnownFileType = sourcecode.swift; path = DisplayMapFromPortalItemView.swift; sourceTree = "<group>"; };
		D75362D12A1E886700D83028 /* ApplyUniqueValueRendererView.swift */ = {isa = PBXFileReference; fileEncoding = 4; lastKnownFileType = sourcecode.swift; path = ApplyUniqueValueRendererView.swift; sourceTree = "<group>"; };
		D7553CD82AE2DFEC00DC2A70 /* GeocodeOfflineView.swift */ = {isa = PBXFileReference; fileEncoding = 4; lastKnownFileType = sourcecode.swift; path = GeocodeOfflineView.swift; sourceTree = "<group>"; };
		D757D14A2B6C46E50065F78F /* ListSpatialReferenceTransformationsView.Model.swift */ = {isa = PBXFileReference; fileEncoding = 4; lastKnownFileType = sourcecode.swift; path = ListSpatialReferenceTransformationsView.Model.swift; sourceTree = "<group>"; };
		D7588F5C2B7D8DAA008B75E2 /* NavigateRouteWithReroutingView.swift */ = {isa = PBXFileReference; fileEncoding = 4; lastKnownFileType = sourcecode.swift; path = NavigateRouteWithReroutingView.swift; sourceTree = "<group>"; };
		D75B58502AAFB3030038B3B4 /* StyleFeaturesWithCustomDictionaryView.swift */ = {isa = PBXFileReference; fileEncoding = 4; lastKnownFileType = sourcecode.swift; path = StyleFeaturesWithCustomDictionaryView.swift; sourceTree = "<group>"; };
		D75C35662AB50338003CD55F /* GroupLayersTogetherView.GroupLayerListView.swift */ = {isa = PBXFileReference; fileEncoding = 4; lastKnownFileType = sourcecode.swift; path = GroupLayersTogetherView.GroupLayerListView.swift; sourceTree = "<group>"; };
		D75E5EE22CC0340100252595 /* ListContentsOfKMLFileView.swift */ = {isa = PBXFileReference; lastKnownFileType = sourcecode.swift; path = ListContentsOfKMLFileView.swift; sourceTree = "<group>"; };
		D75E5EEA2CC0466900252595 /* esri_test_data.kmz */ = {isa = PBXFileReference; lastKnownFileType = file; path = esri_test_data.kmz; sourceTree = "<group>"; };
		D75E5EED2CC049D500252595 /* EditFeaturesUsingFeatureFormsView.swift */ = {isa = PBXFileReference; lastKnownFileType = sourcecode.swift; path = EditFeaturesUsingFeatureFormsView.swift; sourceTree = "<group>"; };
		D75F66332B48EABC00434974 /* SearchForWebMapView.swift */ = {isa = PBXFileReference; fileEncoding = 4; lastKnownFileType = sourcecode.swift; path = SearchForWebMapView.swift; sourceTree = "<group>"; };
		D76000AB2AF19C2300B3084D /* FindRouteInMobileMapPackageView.swift */ = {isa = PBXFileReference; fileEncoding = 4; lastKnownFileType = sourcecode.swift; path = FindRouteInMobileMapPackageView.swift; sourceTree = "<group>"; };
		D76000B62AF19FCA00B3084D /* SanFrancisco.mmpk */ = {isa = PBXFileReference; lastKnownFileType = file; path = SanFrancisco.mmpk; sourceTree = "<group>"; };
		D762AF5B2BF6A7B900ECE3C7 /* EditFeaturesWithFeatureLinkedAnnotationView.swift */ = {isa = PBXFileReference; fileEncoding = 4; lastKnownFileType = sourcecode.swift; path = EditFeaturesWithFeatureLinkedAnnotationView.swift; sourceTree = "<group>"; };
		D762AF632BF6A96100ECE3C7 /* loudoun_anno.geodatabase */ = {isa = PBXFileReference; lastKnownFileType = file; path = loudoun_anno.geodatabase; sourceTree = "<group>"; };
		D762DA0C2D94C750001052DD /* NapervilleGasUtilities.geodatabase */ = {isa = PBXFileReference; lastKnownFileType = file; path = NapervilleGasUtilities.geodatabase; sourceTree = "<group>"; };
		D7634FAE2A43B7AC00F8AEFB /* CreateConvexHullAroundGeometriesView.swift */ = {isa = PBXFileReference; fileEncoding = 4; lastKnownFileType = sourcecode.swift; path = CreateConvexHullAroundGeometriesView.swift; sourceTree = "<group>"; };
		D7635FED2B9272CB0044AB97 /* DisplayClustersView.swift */ = {isa = PBXFileReference; fileEncoding = 4; lastKnownFileType = sourcecode.swift; path = DisplayClustersView.swift; sourceTree = "<group>"; };
		D7635FF52B9277DC0044AB97 /* ConfigureClustersView.Model.swift */ = {isa = PBXFileReference; fileEncoding = 4; lastKnownFileType = sourcecode.swift; path = ConfigureClustersView.Model.swift; sourceTree = "<group>"; };
		D7635FF72B9277DC0044AB97 /* ConfigureClustersView.SettingsView.swift */ = {isa = PBXFileReference; fileEncoding = 4; lastKnownFileType = sourcecode.swift; path = ConfigureClustersView.SettingsView.swift; sourceTree = "<group>"; };
		D7635FF82B9277DC0044AB97 /* ConfigureClustersView.swift */ = {isa = PBXFileReference; fileEncoding = 4; lastKnownFileType = sourcecode.swift; path = ConfigureClustersView.swift; sourceTree = "<group>"; };
		D76495202B74687E0042699E /* ValidateUtilityNetworkTopologyView.Model.swift */ = {isa = PBXFileReference; fileEncoding = 4; lastKnownFileType = sourcecode.swift; path = ValidateUtilityNetworkTopologyView.Model.swift; sourceTree = "<group>"; };
		D764B7DB2BE2F89D002E2F92 /* EditGeodatabaseWithTransactionsView.swift */ = {isa = PBXFileReference; fileEncoding = 4; lastKnownFileType = sourcecode.swift; path = EditGeodatabaseWithTransactionsView.swift; sourceTree = "<group>"; };
		D76929F52B4F78340047205E /* OrbitCameraAroundObjectView.swift */ = {isa = PBXFileReference; fileEncoding = 4; lastKnownFileType = sourcecode.swift; path = OrbitCameraAroundObjectView.swift; sourceTree = "<group>"; };
		D769C2112A29019B00030F61 /* SetUpLocationDrivenGeotriggersView.swift */ = {isa = PBXFileReference; fileEncoding = 4; lastKnownFileType = sourcecode.swift; path = SetUpLocationDrivenGeotriggersView.swift; sourceTree = "<group>"; };
		D769DF322BEC1A1C0062AE95 /* EditGeodatabaseWithTransactionsView.Model.swift */ = {isa = PBXFileReference; fileEncoding = 4; lastKnownFileType = sourcecode.swift; path = EditGeodatabaseWithTransactionsView.Model.swift; sourceTree = "<group>"; };
		D76CE8D52BFD7047009A8686 /* SetReferenceScaleView.swift */ = {isa = PBXFileReference; fileEncoding = 4; lastKnownFileType = sourcecode.swift; path = SetReferenceScaleView.swift; sourceTree = "<group>"; };
		D76EE6062AF9AFE100DA0325 /* FindRouteAroundBarriersView.Model.swift */ = {isa = PBXFileReference; fileEncoding = 4; lastKnownFileType = sourcecode.swift; path = FindRouteAroundBarriersView.Model.swift; sourceTree = "<group>"; };
		D7705D552AFC244E00CC0335 /* FindClosestFacilityToMultiplePointsView.swift */ = {isa = PBXFileReference; fileEncoding = 4; lastKnownFileType = sourcecode.swift; path = FindClosestFacilityToMultiplePointsView.swift; sourceTree = "<group>"; };
		D7705D612AFC570700CC0335 /* FindClosestFacilityFromPointView.swift */ = {isa = PBXFileReference; fileEncoding = 4; lastKnownFileType = sourcecode.swift; path = FindClosestFacilityFromPointView.swift; sourceTree = "<group>"; };
		D771D0C22CD55211004C13CB /* ApplyRasterRenderingRuleView.swift */ = {isa = PBXFileReference; lastKnownFileType = sourcecode.swift; path = ApplyRasterRenderingRuleView.swift; sourceTree = "<group>"; };
		D7749AD52AF08BF50086632F /* FindRouteInTransportNetworkView.Model.swift */ = {isa = PBXFileReference; fileEncoding = 4; lastKnownFileType = sourcecode.swift; path = FindRouteInTransportNetworkView.Model.swift; sourceTree = "<group>"; };
		D77570BF2A2942F800F490CD /* AnimateImagesWithImageOverlayView.swift */ = {isa = PBXFileReference; fileEncoding = 4; lastKnownFileType = sourcecode.swift; path = AnimateImagesWithImageOverlayView.swift; sourceTree = "<group>"; };
		D77572AD2A295DDD00F490CD /* PacificSouthWest2 */ = {isa = PBXFileReference; lastKnownFileType = folder; path = PacificSouthWest2; sourceTree = "<group>"; };
		D77688102B69826B007C3860 /* ListSpatialReferenceTransformationsView.swift */ = {isa = PBXFileReference; fileEncoding = 4; lastKnownFileType = sourcecode.swift; path = ListSpatialReferenceTransformationsView.swift; sourceTree = "<group>"; };
		D7781D482B7EB03400E53C51 /* SanDiegoTourPath.json */ = {isa = PBXFileReference; fileEncoding = 4; lastKnownFileType = text.json; path = SanDiegoTourPath.json; sourceTree = "<group>"; };
		D7781D4A2B7ECCB700E53C51 /* NavigateRouteWithReroutingView.Model.swift */ = {isa = PBXFileReference; fileEncoding = 4; lastKnownFileType = sourcecode.swift; path = NavigateRouteWithReroutingView.Model.swift; sourceTree = "<group>"; };
		D77BC5362B59A2D3007B49B6 /* StylePointWithDistanceCompositeSceneSymbolView.swift */ = {isa = PBXFileReference; fileEncoding = 4; lastKnownFileType = sourcecode.swift; path = StylePointWithDistanceCompositeSceneSymbolView.swift; sourceTree = "<group>"; };
		D77D9BFF2BB2438200B38A6C /* AugmentRealityToShowHiddenInfrastructureView.ARSceneView.swift */ = {isa = PBXFileReference; fileEncoding = 4; lastKnownFileType = sourcecode.swift; path = AugmentRealityToShowHiddenInfrastructureView.ARSceneView.swift; sourceTree = "<group>"; };
		D7848ED42CBD85A300F6F546 /* AddPointSceneLayerView.swift */ = {isa = PBXFileReference; lastKnownFileType = sourcecode.swift; path = AddPointSceneLayerView.swift; sourceTree = "<group>"; };
		D7848EFA2CBD986400F6F546 /* AddElevationSourceFromRasterView.swift */ = {isa = PBXFileReference; lastKnownFileType = sourcecode.swift; path = AddElevationSourceFromRasterView.swift; sourceTree = "<group>"; };
		D78666AC2A2161F100C60110 /* FindNearestVertexView.swift */ = {isa = PBXFileReference; fileEncoding = 4; lastKnownFileType = sourcecode.swift; path = FindNearestVertexView.swift; sourceTree = "<group>"; };
		D789AAAC2D66C718007A8E0E /* CreateKMLMultiTrackView.Model.swift */ = {isa = PBXFileReference; lastKnownFileType = sourcecode.swift; path = CreateKMLMultiTrackView.Model.swift; sourceTree = "<group>"; };
		D78FA4932C3C88880079313E /* CreateDynamicBasemapGalleryView.Views.swift */ = {isa = PBXFileReference; lastKnownFileType = sourcecode.swift; path = CreateDynamicBasemapGalleryView.Views.swift; sourceTree = "<group>"; };
		D79482D02C35D872006521CD /* CreateDynamicBasemapGalleryView.swift */ = {isa = PBXFileReference; fileEncoding = 4; lastKnownFileType = sourcecode.swift; path = CreateDynamicBasemapGalleryView.swift; sourceTree = "<group>"; };
		D79EE76D2A4CEA5D005A52AE /* SetUpLocationDrivenGeotriggersView.Model.swift */ = {isa = PBXFileReference; fileEncoding = 4; lastKnownFileType = sourcecode.swift; path = SetUpLocationDrivenGeotriggersView.Model.swift; sourceTree = "<group>"; };
		D7A670D42DADB9630060E327 /* Bundle.swift */ = {isa = PBXFileReference; lastKnownFileType = sourcecode.swift; path = Bundle.swift; sourceTree = "<group>"; };
		D7A670D62DADBC770060E327 /* EnvironmentValues+RequestReviewModel.swift */ = {isa = PBXFileReference; lastKnownFileType = sourcecode.swift; path = "EnvironmentValues+RequestReviewModel.swift"; sourceTree = "<group>"; };
		D7A737DC2BABB9FE00B7C7FC /* AugmentRealityToShowHiddenInfrastructureView.swift */ = {isa = PBXFileReference; fileEncoding = 4; lastKnownFileType = sourcecode.swift; path = AugmentRealityToShowHiddenInfrastructureView.swift; sourceTree = "<group>"; };
		D7A85A022CD5ABF5009DC68A /* QueryWithCQLFiltersView.swift */ = {isa = PBXFileReference; lastKnownFileType = sourcecode.swift; path = QueryWithCQLFiltersView.swift; sourceTree = "<group>"; };
		D7ABA2F82A32579C0021822B /* MeasureDistanceInSceneView.swift */ = {isa = PBXFileReference; fileEncoding = 4; lastKnownFileType = sourcecode.swift; path = MeasureDistanceInSceneView.swift; sourceTree = "<group>"; };
		D7ABA2FE2A32881C0021822B /* ShowViewshedFromGeoelementInSceneView.swift */ = {isa = PBXFileReference; fileEncoding = 4; lastKnownFileType = sourcecode.swift; path = ShowViewshedFromGeoelementInSceneView.swift; sourceTree = "<group>"; };
		D7AE861D2AC39DC50049B626 /* DisplayAnnotationView.swift */ = {isa = PBXFileReference; fileEncoding = 4; lastKnownFileType = sourcecode.swift; path = DisplayAnnotationView.swift; sourceTree = "<group>"; };
		D7B759B22B1FFBE300017FDD /* FavoritesView.swift */ = {isa = PBXFileReference; lastKnownFileType = sourcecode.swift; path = FavoritesView.swift; sourceTree = "<group>"; };
		D7BA38902BFBC476009954F5 /* EditFeaturesWithFeatureLinkedAnnotationView.Model.swift */ = {isa = PBXFileReference; fileEncoding = 4; lastKnownFileType = sourcecode.swift; path = EditFeaturesWithFeatureLinkedAnnotationView.Model.swift; sourceTree = "<group>"; };
		D7BA38932BFBFC0F009954F5 /* QueryRelatedFeaturesView.swift */ = {isa = PBXFileReference; fileEncoding = 4; lastKnownFileType = sourcecode.swift; path = QueryRelatedFeaturesView.swift; sourceTree = "<group>"; };
		D7BB3DD02C5D781800FFCD56 /* SaveTheBay.geodatabase */ = {isa = PBXFileReference; lastKnownFileType = file; path = SaveTheBay.geodatabase; sourceTree = "<group>"; };
		D7BE7E6B2CC19CC3006DDB0C /* AddTiledLayerView.swift */ = {isa = PBXFileReference; lastKnownFileType = sourcecode.swift; path = AddTiledLayerView.swift; sourceTree = "<group>"; };
		D7BEBA9E2CBD9CCA00F882E7 /* MontereyElevation.dt2 */ = {isa = PBXFileReference; lastKnownFileType = text; path = MontereyElevation.dt2; sourceTree = "<group>"; };
		D7BEBABF2CBDC0F800F882E7 /* AddElevationSourceFromTilePackageView.swift */ = {isa = PBXFileReference; lastKnownFileType = sourcecode.swift; path = AddElevationSourceFromTilePackageView.swift; sourceTree = "<group>"; };
		D7BEBAC72CBDC81200F882E7 /* MontereyElevation.tpkx */ = {isa = PBXFileReference; lastKnownFileType = file; path = MontereyElevation.tpkx; sourceTree = "<group>"; };
		D7BEBACE2CBDFE1C00F882E7 /* DisplayAlternateSymbolsAtDifferentScalesView.swift */ = {isa = PBXFileReference; lastKnownFileType = sourcecode.swift; path = DisplayAlternateSymbolsAtDifferentScalesView.swift; sourceTree = "<group>"; };
		D7C16D1A2AC5F95300689E89 /* Animate3DGraphicView.swift */ = {isa = PBXFileReference; fileEncoding = 4; lastKnownFileType = sourcecode.swift; path = Animate3DGraphicView.swift; sourceTree = "<group>"; };
		D7C16D1E2AC5FE8200689E89 /* Pyrenees.csv */ = {isa = PBXFileReference; fileEncoding = 4; lastKnownFileType = text; path = Pyrenees.csv; sourceTree = "<group>"; };
		D7C16D212AC5FE9800689E89 /* GrandCanyon.csv */ = {isa = PBXFileReference; fileEncoding = 4; lastKnownFileType = text; path = GrandCanyon.csv; sourceTree = "<group>"; };
		D7C16D242AC5FEA600689E89 /* Snowdon.csv */ = {isa = PBXFileReference; fileEncoding = 4; lastKnownFileType = text; path = Snowdon.csv; sourceTree = "<group>"; };
		D7C16D272AC5FEB600689E89 /* Hawaii.csv */ = {isa = PBXFileReference; fileEncoding = 4; lastKnownFileType = text; path = Hawaii.csv; sourceTree = "<group>"; };
		D7C3AB472B683291008909B9 /* SetFeatureRequestModeView.swift */ = {isa = PBXFileReference; fileEncoding = 4; lastKnownFileType = sourcecode.swift; path = SetFeatureRequestModeView.swift; sourceTree = "<group>"; };
		D7C5233E2BED9BBF00E8221A /* SanFrancisco.tpkx */ = {isa = PBXFileReference; lastKnownFileType = file; path = SanFrancisco.tpkx; sourceTree = "<group>"; };
		D7C6420B2B4F47E10042B8F7 /* SearchForWebMapView.Model.swift */ = {isa = PBXFileReference; fileEncoding = 4; lastKnownFileType = sourcecode.swift; path = SearchForWebMapView.Model.swift; sourceTree = "<group>"; };
		D7C97B552B75C10C0097CDA1 /* ValidateUtilityNetworkTopologyView.Views.swift */ = {isa = PBXFileReference; fileEncoding = 4; lastKnownFileType = sourcecode.swift; path = ValidateUtilityNetworkTopologyView.Views.swift; sourceTree = "<group>"; };
		D7CC33FD2A31475C00198EDF /* ShowLineOfSightBetweenPointsView.swift */ = {isa = PBXFileReference; fileEncoding = 4; lastKnownFileType = sourcecode.swift; path = ShowLineOfSightBetweenPointsView.swift; sourceTree = "<group>"; };
		D7CDD3852CB86F0A00DE9766 /* AddPointCloudLayerFromFileView.swift */ = {isa = PBXFileReference; lastKnownFileType = sourcecode.swift; path = AddPointCloudLayerFromFileView.swift; sourceTree = "<group>"; };
		D7CDD38D2CB872EA00DE9766 /* sandiego-north-balboa-pointcloud.slpk */ = {isa = PBXFileReference; lastKnownFileType = file; path = "sandiego-north-balboa-pointcloud.slpk"; sourceTree = "<group>"; };
		D7CE9F9A2AE2F575008F7A5F /* streetmap_SD.tpkx */ = {isa = PBXFileReference; lastKnownFileType = file; path = streetmap_SD.tpkx; sourceTree = "<group>"; };
		D7CE9FA22AE2F595008F7A5F /* san-diego-eagle-locator */ = {isa = PBXFileReference; lastKnownFileType = folder; path = "san-diego-eagle-locator"; sourceTree = "<group>"; };
		D7D1F3522ADDBE5D009CE2DA /* philadelphia.mspk */ = {isa = PBXFileReference; lastKnownFileType = file; path = philadelphia.mspk; sourceTree = "<group>"; };
		D7D9FCF22BF2CC8600F972A2 /* FilterByDefinitionExpressionOrDisplayFilterView.swift */ = {isa = PBXFileReference; fileEncoding = 4; lastKnownFileType = sourcecode.swift; path = FilterByDefinitionExpressionOrDisplayFilterView.swift; sourceTree = "<group>"; };
		D7DDF8502AF47C6C004352D9 /* FindRouteAroundBarriersView.swift */ = {isa = PBXFileReference; fileEncoding = 4; lastKnownFileType = sourcecode.swift; path = FindRouteAroundBarriersView.swift; sourceTree = "<group>"; };
		D7DFA0E62CBA0242007C31F2 /* AddMapImageLayerView.swift */ = {isa = PBXFileReference; lastKnownFileType = sourcecode.swift; path = AddMapImageLayerView.swift; sourceTree = "<group>"; };
		D7E440D62A1ECE7D005D74DE /* CreateBuffersAroundPointsView.swift */ = {isa = PBXFileReference; fileEncoding = 4; lastKnownFileType = sourcecode.swift; path = CreateBuffersAroundPointsView.swift; sourceTree = "<group>"; };
		D7E557672A1D768800B9FB09 /* AddWMSLayerView.swift */ = {isa = PBXFileReference; fileEncoding = 4; lastKnownFileType = sourcecode.swift; path = AddWMSLayerView.swift; sourceTree = "<group>"; };
		D7E7D0802AEB39D5003AAD02 /* FindRouteInTransportNetworkView.swift */ = {isa = PBXFileReference; fileEncoding = 4; lastKnownFileType = sourcecode.swift; path = FindRouteInTransportNetworkView.swift; sourceTree = "<group>"; };
		D7E7D0992AEB3C47003AAD02 /* san_diego_offline_routing */ = {isa = PBXFileReference; lastKnownFileType = folder; path = san_diego_offline_routing; sourceTree = "<group>"; };
		D7EAF3592A1C023800D822C4 /* SetMinAndMaxScaleView.swift */ = {isa = PBXFileReference; fileEncoding = 4; lastKnownFileType = sourcecode.swift; path = SetMinAndMaxScaleView.swift; sourceTree = "<group>"; };
		D7ECF5972AB8BE63003FB2BE /* RenderMultilayerSymbolsView.swift */ = {isa = PBXFileReference; fileEncoding = 4; lastKnownFileType = sourcecode.swift; path = RenderMultilayerSymbolsView.swift; sourceTree = "<group>"; };
		D7EF5D742A26A03A00FEBDE5 /* ShowCoordinatesInMultipleFormatsView.swift */ = {isa = PBXFileReference; fileEncoding = 4; lastKnownFileType = sourcecode.swift; path = ShowCoordinatesInMultipleFormatsView.swift; sourceTree = "<group>"; };
		D7F2A0292CD00F1C0008D981 /* ApplyDictionaryRendererToFeatureLayerView.swift */ = {isa = PBXFileReference; lastKnownFileType = sourcecode.swift; path = ApplyDictionaryRendererToFeatureLayerView.swift; sourceTree = "<group>"; };
		D7F8C0362B60564D0072BFA7 /* AddFeaturesWithContingentValuesView.swift */ = {isa = PBXFileReference; fileEncoding = 4; lastKnownFileType = sourcecode.swift; path = AddFeaturesWithContingentValuesView.swift; sourceTree = "<group>"; };
		D7F8C03D2B605AF60072BFA7 /* ContingentValuesBirdNests.geodatabase */ = {isa = PBXFileReference; lastKnownFileType = file; path = ContingentValuesBirdNests.geodatabase; sourceTree = "<group>"; };
		D7F8C0402B605E720072BFA7 /* FillmoreTopographicMap.vtpk */ = {isa = PBXFileReference; lastKnownFileType = file; path = FillmoreTopographicMap.vtpk; sourceTree = "<group>"; };
		D7F8C0422B608F120072BFA7 /* AddFeaturesWithContingentValuesView.AddFeatureView.swift */ = {isa = PBXFileReference; fileEncoding = 4; lastKnownFileType = sourcecode.swift; path = AddFeaturesWithContingentValuesView.AddFeatureView.swift; sourceTree = "<group>"; };
		E000E75F2869E33D005D87C5 /* ClipGeometryView.swift */ = {isa = PBXFileReference; lastKnownFileType = sourcecode.swift; path = ClipGeometryView.swift; sourceTree = "<group>"; };
		E000E762286A0B18005D87C5 /* CutGeometryView.swift */ = {isa = PBXFileReference; lastKnownFileType = sourcecode.swift; path = CutGeometryView.swift; sourceTree = "<group>"; };
		E004A6BD28414332002A1FE6 /* SetViewpointRotationView.swift */ = {isa = PBXFileReference; fileEncoding = 4; lastKnownFileType = sourcecode.swift; path = SetViewpointRotationView.swift; sourceTree = "<group>"; };
		E004A6D828465C70002A1FE6 /* DisplaySceneView.swift */ = {isa = PBXFileReference; fileEncoding = 4; lastKnownFileType = sourcecode.swift; path = DisplaySceneView.swift; sourceTree = "<group>"; };
		E004A6DF28466279002A1FE6 /* ShowCalloutView.swift */ = {isa = PBXFileReference; lastKnownFileType = sourcecode.swift; path = ShowCalloutView.swift; sourceTree = "<group>"; };
		E004A6E52846A61F002A1FE6 /* StyleGraphicsWithSymbolsView.swift */ = {isa = PBXFileReference; lastKnownFileType = sourcecode.swift; path = StyleGraphicsWithSymbolsView.swift; sourceTree = "<group>"; };
		E004A6E828493BCE002A1FE6 /* ShowDeviceLocationView.swift */ = {isa = PBXFileReference; lastKnownFileType = sourcecode.swift; path = ShowDeviceLocationView.swift; sourceTree = "<group>"; };
		E004A6EC2849556E002A1FE6 /* CreatePlanarAndGeodeticBuffersView.swift */ = {isa = PBXFileReference; lastKnownFileType = sourcecode.swift; path = CreatePlanarAndGeodeticBuffersView.swift; sourceTree = "<group>"; };
		E004A6EF284E4B9B002A1FE6 /* DownloadVectorTilesToLocalCacheView.swift */ = {isa = PBXFileReference; lastKnownFileType = sourcecode.swift; path = DownloadVectorTilesToLocalCacheView.swift; sourceTree = "<group>"; };
		E004A6F2284E4FEB002A1FE6 /* ShowResultOfSpatialOperationsView.swift */ = {isa = PBXFileReference; lastKnownFileType = sourcecode.swift; path = ShowResultOfSpatialOperationsView.swift; sourceTree = "<group>"; };
		E004A6F5284FA42A002A1FE6 /* SelectFeaturesInFeatureLayerView.swift */ = {isa = PBXFileReference; lastKnownFileType = sourcecode.swift; path = SelectFeaturesInFeatureLayerView.swift; sourceTree = "<group>"; };
		E041ABBF287CA9F00056009B /* WebView.swift */ = {isa = PBXFileReference; lastKnownFileType = sourcecode.swift; path = WebView.swift; sourceTree = "<group>"; };
		E041ABD6287DB04D0056009B /* SampleInfoView.swift */ = {isa = PBXFileReference; lastKnownFileType = sourcecode.swift; path = SampleInfoView.swift; sourceTree = "<group>"; };
		E041AC15287F54580056009B /* highlight.min.js */ = {isa = PBXFileReference; fileEncoding = 4; lastKnownFileType = sourcecode.javascript; path = highlight.min.js; sourceTree = "<group>"; };
		E041AC1D288076A60056009B /* info.css */ = {isa = PBXFileReference; fileEncoding = 4; lastKnownFileType = text.css; path = info.css; sourceTree = "<group>"; };
		E041AC1F288077B90056009B /* xcode.css */ = {isa = PBXFileReference; fileEncoding = 4; lastKnownFileType = text.css; path = xcode.css; sourceTree = "<group>"; };
		E066DD34285CF3B3004D3D5B /* FindRouteView.swift */ = {isa = PBXFileReference; lastKnownFileType = sourcecode.swift; path = FindRouteView.swift; sourceTree = "<group>"; };
		E066DD372860AB28004D3D5B /* StyleGraphicsWithRendererView.swift */ = {isa = PBXFileReference; lastKnownFileType = sourcecode.swift; path = StyleGraphicsWithRendererView.swift; sourceTree = "<group>"; };
		E066DD3A2860CA08004D3D5B /* ShowResultOfSpatialRelationshipsView.swift */ = {isa = PBXFileReference; lastKnownFileType = sourcecode.swift; path = ShowResultOfSpatialRelationshipsView.swift; sourceTree = "<group>"; };
		E066DD3F28610F55004D3D5B /* AddSceneLayerFromServiceView.swift */ = {isa = PBXFileReference; lastKnownFileType = sourcecode.swift; path = AddSceneLayerFromServiceView.swift; sourceTree = "<group>"; };
		E070A0A2286F3B6000F2B606 /* DownloadPreplannedMapAreaView.swift */ = {isa = PBXFileReference; lastKnownFileType = sourcecode.swift; path = DownloadPreplannedMapAreaView.swift; sourceTree = "<group>"; };
		E088E1562862579D00413100 /* SetSurfacePlacementModeView.swift */ = {isa = PBXFileReference; lastKnownFileType = sourcecode.swift; path = SetSurfacePlacementModeView.swift; sourceTree = "<group>"; };
		E088E1732863B5F800413100 /* GenerateOfflineMapView.swift */ = {isa = PBXFileReference; lastKnownFileType = sourcecode.swift; path = GenerateOfflineMapView.swift; sourceTree = "<group>"; };
		E0D04FF128A5390000747989 /* DownloadPreplannedMapAreaView.Model.swift */ = {isa = PBXFileReference; lastKnownFileType = sourcecode.swift; path = DownloadPreplannedMapAreaView.Model.swift; sourceTree = "<group>"; };
		E0EA0B762866390E00C9621D /* ProjectGeometryView.swift */ = {isa = PBXFileReference; lastKnownFileType = sourcecode.swift; path = ProjectGeometryView.swift; sourceTree = "<group>"; };
		E0FE32E628747778002C6ACA /* BrowseBuildingFloorsView.swift */ = {isa = PBXFileReference; lastKnownFileType = sourcecode.swift; path = BrowseBuildingFloorsView.swift; sourceTree = "<group>"; };
		F111CCC0288B5D5600205358 /* DisplayMapFromMobileMapPackageView.swift */ = {isa = PBXFileReference; lastKnownFileType = sourcecode.swift; path = DisplayMapFromMobileMapPackageView.swift; sourceTree = "<group>"; };
		F111CCC3288B641900205358 /* Yellowstone.mmpk */ = {isa = PBXFileReference; lastKnownFileType = file; path = Yellowstone.mmpk; sourceTree = "<group>"; };
		F1E71BF0289473760064C33F /* AddRasterFromFileView.swift */ = {isa = PBXFileReference; lastKnownFileType = sourcecode.swift; path = AddRasterFromFileView.swift; sourceTree = "<group>"; };
/* End PBXFileReference section */

/* Begin PBXFrameworksBuildPhase section */
		00E5401027F3CCA200CF66D5 /* Frameworks */ = {
			isa = PBXFrameworksBuildPhase;
			buildActionMask = 2147483647;
			files = (
				00C43AED2947DC350099AE34 /* ArcGISToolkit in Frameworks */,
			);
			runOnlyForDeploymentPostprocessing = 0;
		};
/* End PBXFrameworksBuildPhase section */

/* Begin PBXGroup section */
		0000FB6D2BBDB17600845921 /* Add 3D tiles layer */ = {
			isa = PBXGroup;
			children = (
				0000FB6B2BBDB17600845921 /* Add3DTilesLayerView.swift */,
			);
			path = "Add 3D tiles layer";
			sourceTree = "<group>";
		};
		0005580D281872BE00224BC6 /* Views */ = {
			isa = PBXGroup;
			children = (
				00B04272282EC59E0072E1B4 /* AboutView.swift */,
				D70BE5782A5624A80022CA02 /* CategoriesView.swift */,
				00E5400D27F3CCA100CF66D5 /* ContentView.swift */,
				D7B759B22B1FFBE300017FDD /* FavoritesView.swift */,
				000558092817C51E00224BC6 /* SampleDetailView.swift */,
				E041ABD6287DB04D0056009B /* SampleInfoView.swift */,
				00273CF52A82AB8700A7A77D /* SampleLink.swift */,
				D72FE7072CE6DA1900BBC0FE /* SampleMenuButtons.swift */,
				00273CF32A82AB5900A7A77D /* SamplesSearchView.swift */,
				E041ABBF287CA9F00056009B /* WebView.swift */,
			);
			path = Views;
			sourceTree = "<group>";
		};
		000D43152B9918420003D3C2 /* Configure basemap style parameters */ = {
			isa = PBXGroup;
			children = (
				000D43132B9918420003D3C2 /* ConfigureBasemapStyleParametersView.swift */,
			);
			path = "Configure basemap style parameters";
			sourceTree = "<group>";
		};
		00181B442846AD3900654571 /* Extensions */ = {
			isa = PBXGroup;
			children = (
				D7A670D42DADB9630060E327 /* Bundle.swift */,
				D7A670D62DADBC770060E327 /* EnvironmentValues+RequestReviewModel.swift */,
				00181B452846AD7100654571 /* View+ErrorAlert.swift */,
				D7142BC32DB71082004F87B7 /* View+PagePresentation.swift */,
			);
			path = Extensions;
			sourceTree = "<group>";
		};
		0023DE5029D648FA0098243A /* macOS */ = {
			isa = PBXGroup;
			children = (
				00ACF554293E6C6A0059B2A9 /* Samples.entitlements */,
			);
			path = macOS;
			sourceTree = "<group>";
		};
		003D7C332821EBCC009DDFD2 /* Scripts */ = {
			isa = PBXGroup;
			children = (
				D742B6812D0A5FA100BA944F /* DownloadPortalItemData.swift */,
				003D7C352821EBCC009DDFD2 /* GenerateSampleViewSourceCode.swift */,
				003D7C342821EBCC009DDFD2 /* masquerade */,
			);
			path = Scripts;
			sourceTree = "<group>";
		};
		004421872DB9532400249FEE /* Add feature collection layer from portal item */ = {
			isa = PBXGroup;
			children = (
				004421892DB9532D00249FEE /* AddFeatureCollectionLayerFromPortalItemView.swift */,
			);
			path = "Add feature collection layer from portal item";
			sourceTree = "<group>";
		};
		0044218D2DB961F500249FEE /* Add feature collection layer from query */ = {
			isa = PBXGroup;
			children = (
				0044218F2DB961FE00249FEE /* AddFeatureCollectionLayerFromQueryView.swift */,
			);
			path = "Add feature collection layer from query";
			sourceTree = "<group>";
		};
		0044288C29C90BD500160767 /* Get elevation at point on surface */ = {
			isa = PBXGroup;
			children = (
				0044289129C90C0B00160767 /* GetElevationAtPointOnSurfaceView.swift */,
			);
			path = "Get elevation at point on surface";
			sourceTree = "<group>";
		};
		0044CDD72995C352004618CE /* Show device location history */ = {
			isa = PBXGroup;
			children = (
				0044CDDE2995C39E004618CE /* ShowDeviceLocationHistoryView.swift */,
			);
			path = "Show device location history";
			sourceTree = "<group>";
		};
		004A2B962BED454300C297CE /* 740b663bff5e4198b9b6674af93f638a */ = {
			isa = PBXGroup;
			children = (
				004A2B9C2BED455B00C297CE /* canyonlands */,
			);
			path = 740b663bff5e4198b9b6674af93f638a;
			sourceTree = "<group>";
		};
		004A2BA12BED456500C297CE /* Apply scheduled updates to preplanned map area */ = {
			isa = PBXGroup;
			children = (
				004A2B9E2BED456500C297CE /* ApplyScheduledUpdatesToPreplannedMapAreaView.swift */,
			);
			path = "Apply scheduled updates to preplanned map area";
			sourceTree = "<group>";
		};
		0072C7F12DBAA64C001502CA /* Add feature collection layer from table */ = {
			isa = PBXGroup;
			children = (
				0072C7F32DBAA65B001502CA /* AddFeatureCollectionLayerFromTableView.swift */,
			);
			path = "Add feature collection layer from table";
			sourceTree = "<group>";
		};
		0072C7F72DBABE9A001502CA /* Add integrated mesh layer */ = {
			isa = PBXGroup;
			children = (
				0072C7F92DBABEA9001502CA /* AddIntegratedMeshLayerView.swift */,
			);
			path = "Add integrated mesh layer";
			sourceTree = "<group>";
		};
		0072C7FD2DBAF07A001502CA /* Add items to portal */ = {
			isa = PBXGroup;
			children = (
				0072C7FF2DBAF08B001502CA /* AddItemsToPortalView.swift */,
			);
			path = "Add items to portal";
			sourceTree = "<group>";
		};
		0074ABAF281742420037244A /* Supporting Files */ = {
			isa = PBXGroup;
			children = (
				00181B442846AD3900654571 /* Extensions */,
				0074ABC028174F430037244A /* Models */,
				0005580D281872BE00224BC6 /* Views */,
				E041ABC3287CAFEB0056009B /* Web */,
			);
			path = "Supporting Files";
			sourceTree = "<group>";
		};
		0074ABB228174B830037244A /* Samples */ = {
			isa = PBXGroup;
			children = (
				0000FB6D2BBDB17600845921 /* Add 3D tiles layer */,
				79D84D0C2A815BED00F45262 /* Add custom dynamic entity data source */,
				4D2ADC3E29C26D05003B367F /* Add dynamic entity layer */,
				D7848EFD2CBD986400F6F546 /* Add elevation source from raster */,
				D7BEBAC22CBDC0F800F882E7 /* Add elevation source from tile package */,
				004421872DB9532400249FEE /* Add feature collection layer from portal item */,
				0044218D2DB961F500249FEE /* Add feature collection layer from query */,
				0072C7F12DBAA64C001502CA /* Add feature collection layer from table */,
				10CFF4C82DBAAEE10027F144 /* Add feature layer with time offset */,
				00D4EF7E2863840D00B9CC30 /* Add feature layers */,
				D7F8C0342B60564D0072BFA7 /* Add features with contingent values */,
				0072C7F72DBABE9A001502CA /* Add integrated mesh layer */,
				0072C7FD2DBAF07A001502CA /* Add items to portal */,
				D713C6D42CB990600073AA72 /* Add KML layer */,
				D751B4C72CD3E572005CE750 /* Add KML layer with network links */,
				D7DFA0E92CBA0242007C31F2 /* Add map image layer */,
				D7CDD3882CB86F0A00DE9766 /* Add point cloud layer from file */,
				D7848ED72CBD85A300F6F546 /* Add point scene layer */,
				F19A316128906F0D003B7EF9 /* Add raster from file */,
				955271622C0E6750009B1ED4 /* Add raster from service */,
				00FA4E542DBC1383008A34CF /* Add rasters and feature tables from geopackage */,
				E066DD3E28610F3F004D3D5B /* Add scene layer from service */,
				D7BE7E6E2CC19CC3006DDB0C /* Add tiled layer */,
				D7201CD72CC6B710004BDB7D /* Add tiled layer as basemap */,
				D7201D032CC6D3B5004BDB7D /* Add vector tiled layer from custom style */,
				3E54CF202C66AFA400DD2F18 /* Add web tiled layer */,
				1C38915B2DBC36B000ADFDDC /* Add WFS layer */,
				D7E557602A1D743100B9FB09 /* Add WMS layer */,
				1C29C9622DBAE5D10074028F /* Add WMTS layer */,
				4C8126E32DC0249D006EF7D2 /* Analyze hotspots */,
				1C3B7DC22A5F64FC00907443 /* Analyze network with subnetwork trace */,
				D7C16D172AC5F6C100689E89 /* Animate 3D graphic */,
				D77570BC2A29427200F490CD /* Animate images with image overlay */,
				1C38915F2DC02F0800ADFDDC /* Apply blend renderer to hillshade */,
				10CFF5092DC2EC3E0027F144 /* Apply class breaks renderer to sublayer */,
				4C81273A2DCA9E03006EF7D2 /* Apply colormap renderer to raster */,
				D7F2A02C2CD00F1C0008D981 /* Apply dictionary renderer to feature layer */,
				D70789912CD160FD000DF215 /* Apply dictionary renderer to graphics overlay */,
				8810FB572DC94A5600874936 /* Apply function to raster from service */,
				88E52E6D2DC969CF00F48409 /* Apply hillshade renderer to raster */,
				955AFAC52C10FD74009C8FE5 /* Apply mosaic rule to rasters */,
				D771D0C52CD55211004C13CB /* Apply raster rendering rule */,
				00FA4E612DCA72DA008A34CF /* Apply RGB renderer */,
				88C5E0E92DCBC1B20091D271 /* Apply scene property expressions */,
				004A2BA12BED456500C297CE /* Apply scheduled updates to preplanned map area */,
				00FA4E6F2DCBD795008A34CF /* Apply simple renderer to feature layer */,
				00FA4E8A2DCD7233008A34CF /* Apply simple renderer to graphics overlay */,
				4C81275F2DCBED40006EF7D2 /* Apply stretch renderer */,
				4C8126DB2DBBCED7006EF7D2 /* Apply style to WMS layer */,
				88FB70372DCC204800EB76E3 /* Apply symbology to shapefile */,
				D71D9B122DC430F800FF2D5A /* Apply terrain exaggeration */,
				D75362CC2A1E862B00D83028 /* Apply unique value renderer */,
				1C8EC7422BAE2891001A6929 /* Augment reality to collect data */,
				D7084FA42AD771AA00EC7F4F /* Augment reality to fly over scene */,
				1C2538472BABAC7B00337307 /* Augment reality to navigate route */,
				D7A737DF2BABB9FE00B7C7FC /* Augment reality to show hidden infrastructure */,
				D72F27292ADA1E4400F906DA /* Augment reality to show tabletop scene */,
				88FB70D22DCD10A500EB76E3 /* Authenticate with Integrated Windows Authentication */,
				218F35B229C28F4A00502022 /* Authenticate with OAuth */,
				E0FE32E528747762002C6ACA /* Browse building floors */,
				95E980732C26185000CB8912 /* Browse OGC API feature service */,
				1C9B74D229DB54560038B06F /* Change camera controller */,
				4D2ADC5329C4F612003B367F /* Change map view background */,
				1C0C1C3229D34DAE005C8B24 /* Change viewpoint */,
				E000E75E2869E325005D87C5 /* Clip geometry */,
				000D43152B9918420003D3C2 /* Configure basemap style parameters */,
				D7635FF32B9277DC0044AB97 /* Configure clusters */,
				D74F6C412D0CD51B00D4FB15 /* Configure electronic navigational charts */,
				88F93CBE29C3D4E30006B28E /* Create and edit geometries */,
				79B7B8082A1BF8B300F57C27 /* Create and save KML file */,
				D7E440D12A1ECBC2005D74DE /* Create buffers around points */,
				D7B3C5C02A43B71E001DA4D8 /* Create convex hull around geometries */,
				D744FD132A2112360084A66C /* Create convex hull around points */,
				D79482D32C35D872006521CD /* Create dynamic basemap gallery */,
				D71563E62D5AC2B600D2E948 /* Create KML multi-track */,
				1C19B4EA2A578E46001D2506 /* Create load report */,
				D73FABE82AD4A0370048EC70 /* Create mobile geodatabase */,
				E004A6EB28495538002A1FE6 /* Create planar and geodetic buffers */,
				D71C5F602AAA7854006599FD /* Create symbol styles from web styles */,
				E000E761286A0B07005D87C5 /* Cut geometry */,
				D71099692A27D8880065A1C1 /* Densify and generalize geometry */,
				D7BEBAD12CBDFE1C00F882E7 /* Display alternate symbols at different scales */,
				D7AE861A2AC39D750049B626 /* Display annotation */,
				D7635FEA2B9272CB0044AB97 /* Display clusters */,
				00A7A1422A2FC58300F035F7 /* Display content of utility network container */,
				D7497F382AC4B45300167AD2 /* Display dimensions */,
				0074ABB328174B830037244A /* Display map */,
				F111CCBD288B548400205358 /* Display map from mobile map package */,
				D752D95B2A3BCDD4003EB25E /* Display map from portal item */,
				00B04FB3283EEB830026C882 /* Display overview map */,
				E004A6D528465C70002A1FE6 /* Display scene */,
				D7010EBA2B05616900D43F55 /* Display scene from mobile scene package */,
				D742E48E2B04132B00690098 /* Display web scene from portal item */,
				E070A0A1286F3B3400F2B606 /* Download preplanned map area */,
				E004A6EE284E4B7A002A1FE6 /* Download vector tiles to local cache */,
				D733CA182BED980D00FBDE4C /* Edit and sync features with feature service */,
				9579FCEB2C3360CA00FC8A1D /* Edit feature attachments */,
				D75E5EF02CC049D500252595 /* Edit features using feature forms */,
				D762AF5E2BF6A7B900ECE3C7 /* Edit features with feature-linked annotation */,
				D764B7DE2BE2F89D002E2F92 /* Edit geodatabase with transactions */,
				D73E619D2BDB21F400457932 /* Edit with branch versioning */,
				D7D9FCF52BF2CC8600F972A2 /* Filter by definition expression or display filter */,
				1C26ED122A859525009B7721 /* Filter features in scene */,
				D73FCFF32B02A3AA0006360D /* Find address with reverse geocode */,
				D7705D5F2AFC570700CC0335 /* Find closest facility from point */,
				D7705D542AFC244E00CC0335 /* Find closest facility to multiple points */,
				D78666A92A21616D00C60110 /* Find nearest vertex */,
				E066DD33285CF3A0004D3D5B /* Find route */,
				D7DDF84F2AF47C6C004352D9 /* Find route around barriers */,
				D76000AA2AF19C2300B3084D /* Find route in mobile map package */,
				D7E7D0792AEB39BF003AAD02 /* Find route in transport network */,
				E088E1722863B5E600413100 /* Generate offline map */,
				10B782032BE55C52007EAE6C /* Generate offline map with custom parameters */,
				10D321942BDB1C2E00B39B1B /* Generate offline map with local basemap */,
				D7553CD62AE2DFEC00DC2A70 /* Geocode offline */,
				0044288C29C90BD500160767 /* Get elevation at point on surface */,
				D704AA562AB22B7A00A3BB63 /* Group layers together */,
				102B6A352BFD5AD1009F763C /* Identify features in WMS layer */,
				D731F3BD2AD0D22500A8431E /* Identify graphics */,
				D70082E72ACF8F6C00E0C3C2 /* Identify KML features */,
				D751018A2A2E960300B8FA48 /* Identify layer features */,
				D7464F182ACE0445007FEE88 /* Identify raster cell */,
				D75E5EE52CC0340100252595 /* List contents of KML file */,
				D776880E2B69826B007C3860 /* List spatial reference transformations */,
				D718A1E92B575FD900447087 /* Manage bookmarks */,
				D752D93C2A3914E5003EB25E /* Manage operational layers */,
				D73E61952BDAEE6600457932 /* Match viewpoint of geo views */,
				D7ABA2F52A3256610021822B /* Measure distance in scene */,
				D7352F8D2BD992C40013FFEF /* Monitor changes to draw status */,
				D71371782BD88ECC00EB2F86 /* Monitor changes to layer view state */,
				D752D9422A3A6EB8003EB25E /* Monitor changes to map load status */,
				75DD739029D38B1B0010229D /* Navigate route */,
				D7588F5B2B7D8DAA008B75E2 /* Navigate route with rerouting */,
				D76929F32B4F78340047205E /* Orbit camera around object */,
				D7232EDD2AC1E5410079ABFF /* Play KML tour */,
				E0EA0B75286638FD00C9621D /* Project geometry */,
				3E9F77712C6A609B0022CAB5 /* Query feature count and extent */,
				108EC03F29D25AE1000F35D0 /* Query feature table */,
				D73F06652B5EE73D000B574F /* Query features with Arcade expression */,
				D7BA38962BFBFC0F009954F5 /* Query related features */,
				D7A85A052CD5ABF5009DC68A /* Query with CQL filters */,
				D7ECF5942AB8BDCA003FB2BE /* Render multilayer symbols */,
				1CAB8D402A3CEAB0002AA649 /* Run valve isolation trace */,
				D75F66322B48EABC00434974 /* Search for web map */,
				00CB913628481475005C2C5D /* Search with geocode */,
				E004A6F4284FA3C5002A1FE6 /* Select features in feature layer */,
				954AEDEF2C01332F00265114 /* Select features in scene layer */,
				00B042E3282EDC690072E1B4 /* Set basemap */,
				D7C3AB462B683291008909B9 /* Set feature request mode */,
				3E720F9B2C619ACD00E22A9E /* Set initial viewpoint */,
				D734FA072A183A5A00246D7E /* Set max extent */,
				D7EAF34F2A1C011000D822C4 /* Set min and max scale */,
				D76CE8D62BFD7047009A8686 /* Set reference scale */,
				3EEDE7CC2C5D735E00510104 /* Set spatial reference */,
				95F3A52C2C07F0A600885DED /* Set surface navigation constraint */,
				E088E1552862578800413100 /* Set surface placement mode */,
				D769C20D2A28FF8600030F61 /* Set up location-driven geotriggers */,
				E004A6B928414332002A1FE6 /* Set viewpoint rotation */,
				1C43BC782A43781100509BF8 /* Set visibility of subtype sublayer */,
				E004A6DE2846626A002A1FE6 /* Show callout */,
				D7EF5D712A269E2D00FEBDE5 /* Show coordinates in multiple formats */,
				E004A6E728493BBB002A1FE6 /* Show device location */,
				0044CDD72995C352004618CE /* Show device location history */,
				95F8912A2C46E9F00010EBED /* Show device location using indoor positioning */,
				4D126D6829CA1B6000CFB7A7 /* Show device location with NMEA data sources */,
				D722BD1E2A420D7E002C2087 /* Show extruded features */,
				00ABA94B2BF671FC00C0488C /* Show grid */,
				D751017D2A2E490800B8FA48 /* Show labels on layer */,
				D7CC33FB2A31475C00198EDF /* Show line of sight between points */,
				D7337C5C2ABD137400A5D865 /* Show mobile map package expiration date */,
				1C42E04129D2396B004FC4BE /* Show popup */,
				1C9B74C429DB43580038B06F /* Show realistic light and shadows */,
				E004A6F1284E4F80002A1FE6 /* Show result of spatial operations */,
				E066DD392860C9EE004D3D5B /* Show result of spatial relationships */,
				95A5721A2C0FDCCE006E8B48 /* Show scale bar */,
				95D2EE102C334D1D00683D53 /* Show service area */,
				1CAF831A2A20305F000E1E60 /* Show utility associations */,
				D7ABA2FB2A3287C10021822B /* Show viewshed from geoelement in scene */,
				0086F3FC28E3770900974721 /* Show viewshed from point in scene */,
				95DEB9B72C127A97009BEC35 /* Show viewshed from point on map */,
				88129D782DD5034B001599A5 /* Show geodesic path between two points */,
				00E7C15A2BBE1BF000B85D69 /* Snap geometry edits */,
				D71A9DE12D8CC88D00CA03CB /* Snap geometry edits with utility network rules */,
				D75B584D2AAFB2C20038B3B4 /* Style features with custom dictionary */,
				D71C909E2C6C249B0018C63E /* Style geometry types with symbols */,
				E066DD362860AB0B004D3D5B /* Style graphics with renderer */,
				E004A6E42846A609002A1FE6 /* Style graphics with symbols */,
				D77BC5352B59A2D3007B49B6 /* Style point with distance composite scene symbol */,
				D7058B0B2B59E44B000A888A /* Style point with scene symbol */,
				D74C8BFA2ABA5572007C76B8 /* Style symbols from mobile style file */,
				7573E81229D6134C00BEED9C /* Trace utility network */,
				D74EA7802B6DADA5008F6C7C /* Validate utility network topology */,
			);
			path = Samples;
			sourceTree = "<group>";
		};
		0074ABB328174B830037244A /* Display map */ = {
			isa = PBXGroup;
			children = (
				0074ABBE28174BCF0037244A /* DisplayMapView.swift */,
			);
			path = "Display map";
			sourceTree = "<group>";
		};
		0074ABC028174F430037244A /* Models */ = {
			isa = PBXGroup;
			children = (
				D72FE7022CE6D05600BBC0FE /* AppFavorites.swift */,
				00CCB8A4285BAF8700BBAB70 /* OnDemandResource.swift */,
				0074ABC128174F430037244A /* Sample.swift */,
			);
			path = Models;
			sourceTree = "<group>";
		};
		0086F3FC28E3770900974721 /* Show viewshed from point in scene */ = {
			isa = PBXGroup;
			children = (
				0042E24228E4BF8F001F33D6 /* ShowViewshedFromPointInSceneView.Model.swift */,
				0086F3FD28E3770900974721 /* ShowViewshedFromPointInSceneView.swift */,
				0042E24428E4F82B001F33D6 /* ShowViewshedFromPointInSceneView.ViewshedSettingsView.swift */,
			);
			path = "Show viewshed from point in scene";
			sourceTree = "<group>";
		};
		00966EE62811F64D009D3DD7 /* iOS */ = {
			isa = PBXGroup;
			children = (
				00E5402A27F775EA00CF66D5 /* Info.plist */,
			);
			path = iOS;
			sourceTree = "<group>";
		};
		00A7A1422A2FC58300F035F7 /* Display content of utility network container */ = {
			isa = PBXGroup;
			children = (
				00A7A1432A2FC58300F035F7 /* DisplayContentOfUtilityNetworkContainerView.swift */,
				00A7A1492A2FC5B700F035F7 /* DisplayContentOfUtilityNetworkContainerView.Model.swift */,
			);
			path = "Display content of utility network container";
			sourceTree = "<group>";
		};
		00ABA94B2BF671FC00C0488C /* Show grid */ = {
			isa = PBXGroup;
			children = (
				00ABA94D2BF6721700C0488C /* ShowGridView.swift */,
			);
			path = "Show grid";
			sourceTree = "<group>";
		};
		00B042E3282EDC690072E1B4 /* Set basemap */ = {
			isa = PBXGroup;
			children = (
				00B042E5282EDC690072E1B4 /* SetBasemapView.swift */,
			);
			path = "Set basemap";
			sourceTree = "<group>";
		};
		00B04FB3283EEB830026C882 /* Display overview map */ = {
			isa = PBXGroup;
			children = (
				00B04FB4283EEBA80026C882 /* DisplayOverviewMapView.swift */,
			);
			path = "Display overview map";
			sourceTree = "<group>";
		};
		00C94A0228B53DCC004E42D9 /* 7c4c679ab06a4df19dc497f577f111bd */ = {
			isa = PBXGroup;
			children = (
				00C94A0C28B53DE1004E42D9 /* raster-file */,
			);
			path = 7c4c679ab06a4df19dc497f577f111bd;
			sourceTree = "<group>";
		};
		00CB913628481475005C2C5D /* Search with geocode */ = {
			isa = PBXGroup;
			children = (
				00CB9137284814A4005C2C5D /* SearchWithGeocodeView.swift */,
			);
			path = "Search with geocode";
			sourceTree = "<group>";
		};
		00CCB8A6285D059300BBAB70 /* Portal Data */ = {
			isa = PBXGroup;
			children = (
				D762DA0D2D94C750001052DD /* 0fd3a39660d54c12b05d5f81f207dffd */,
				D74C8C002ABA6202007C76B8 /* 1bd036f221f54a99abc9e46ff3511cbf */,
				D7781D472B7EB03400E53C51 /* 4caec8c55ea2463982f1af7d9611b8d5 */,
				D7C16D1D2AC5FE8200689E89 /* 5a9b60cee9ba41e79640a06bcdf8084d */,
				00C94A0228B53DCC004E42D9 /* 7c4c679ab06a4df19dc497f577f111bd */,
				D701D7242A37C7E4006FF0C8 /* 07d62a792ab6496d9b772a24efea45d0 */,
				D7D1F3512ADDBE5D009CE2DA /* 7dd2f97bb007466ea939160d0de96a9d */,
				00FA4E7C2DCD5959008A34CF /* 9c802ab0c93a4e45a16311c666fe81c1 */,
				9537AFC82C220ECB000923C5 /* 9d2987a825c646468b3ce7512fb76e2d */,
				00D4EF8328638BF100B9CC30 /* 15a7cbd3af1e47cfa5d2c6b93dc44fc2 */,
				D7CE9F992AE2F575008F7A5F /* 22c3083d4fa74e3e9b25adfc9f8c0496 */,
				D7CDD38E2CB872EA00DE9766 /* 34da965ca51d4c68aa9b3a38edb29e00 */,
				D7BEBAC82CBDC81200F882E7 /* 52ca74b4ba8042b78b3c653696f34a9c */,
				00D4EF8E28638BF100B9CC30 /* 68ec42517cdd439e81b036210483e8e7 */,
				D762AF642BF6A96100ECE3C7 /* 74c0c9fa80f4498c9739cc42531e9948 */,
				D76000B52AF19FC900B3084D /* 260eb6535c824209964cf281766ebe43 */,
				D7C16D202AC5FE9800689E89 /* 290f0c571c394461a8b58b6775d0bd63 */,
				D713C6F62CB9B9A60073AA72 /* 324e4742820e46cfbe5029ff2c32cb1f */,
				1C965C4629DBA879002F8536 /* 681d6f7694644709a7c830ec57a2d72b */,
				004A2B962BED454300C297CE /* 740b663bff5e4198b9b6674af93f638a */,
				D7CE9F9C2AE2F585008F7A5F /* 3424d442ebe54f3cbf34462382d3aebe */,
				D735717F2CB613100046A433 /* 5028bf3513ff4c38b28822d010a4937c */,
				D707899A2CD16324000DF215 /* 8776cfc26eed4485a03de6316826384c */,
				D7C16D232AC5FEA600689E89 /* 12509ffdc684437f8f2656b0129d2c13 */,
				D7BB3DD12C5D781800FFCD56 /* 43809fd639f242fd8045ecbafd61a579 */,
				10D321912BDB187400B39B1B /* 85282f2aaa2844d8935cdb8722e22a93 */,
				D73F8CF22AB1089900CD39DA /* 751138a2e0844e06853522d54103222a */,
				D7BEBA9F2CBD9CCA00F882E7 /* 98092369c4ae4d549bbbd45dba993ebc */,
				D721EEA62ABDFF550040BE46 /* 174150279af74a2ba6f8b87a567f480b */,
				792222DB2A81AA5D00619FFE /* a8a942c228af4fac96baa78ad60f511f */,
				D7464F202ACE0910007FEE88 /* b5f977c78ec74b3a8857ca86d1d9b318 */,
				1C38921E2DC1749700ADFDDC /* b051f5c3e01048f3bf11c59b41507896 */,
				D7F8C03F2B605E720072BFA7 /* b5106355f1634b8996e634c04b6a930a */,
				D70539042CD0122D00F63F4A /* c78b149a1d52414682c86a5feeb13d30 */,
				00D4EF8128638BF100B9CC30 /* cb1b20748a9f4d128dad8a87244e3e37 */,
				4C81274E2DCADC82006EF7D2 /* cc68728b5904403ba637e1f1cd2995ae */,
				4D126D7629CA3B3F00CFB7A7 /* d5bad9f4fee9483791e405880fb466da */,
				88FB703A2DCC211E00EB76E3 /* d98b3e5293834c5f852f13c569930caa */,
				D77572AC2A295DC100F490CD /* d1453556d91e46dea191c20c398b82cd */,
				D75E5EEB2CC0466900252595 /* da301cb122874d5497f8a8f6c81eb36e */,
				D7E7D0862AEB3C36003AAD02 /* df193653ed39449195af0c9725701dca */,
				D70539082CD0122D00F63F4A /* e0d41b4b409a49a5a7ba11939d8535dc */,
				F111CCC2288B63DB00205358 /* e1f3a7254cb845b09450f54937c16061 */,
				D7C5233F2BED9BBF00E8221A /* e4a398afe9a945f3b0f4dca1e4faccb5 */,
				D7F8C03C2B605AF60072BFA7 /* e12b54ea799f4606a2712157cf9f6e41 */,
				D7C16D262AC5FEB600689E89 /* e87c154fb9c2487f999143df5b08e9b1 */,
				D7201D2A2CC6D829004BDB7D /* f4b742a57af344988b02227e2824ca5f */,
				D7497F3E2AC4BA4100167AD2 /* f5ff6f5556a945bca87ca513b8729a1e */,
			);
			path = "Portal Data";
			sourceTree = SOURCE_ROOT;
		};
		00D4EF7E2863840D00B9CC30 /* Add feature layers */ = {
			isa = PBXGroup;
			children = (
				00D4EF7F2863842100B9CC30 /* AddFeatureLayersView.swift */,
			);
			path = "Add feature layers";
			sourceTree = "<group>";
		};
		00D4EF8128638BF100B9CC30 /* cb1b20748a9f4d128dad8a87244e3e37 */ = {
			isa = PBXGroup;
			children = (
				00D4EF8228638BF100B9CC30 /* LA_Trails.geodatabase */,
			);
			path = cb1b20748a9f4d128dad8a87244e3e37;
			sourceTree = "<group>";
		};
		00D4EF8328638BF100B9CC30 /* 15a7cbd3af1e47cfa5d2c6b93dc44fc2 */ = {
			isa = PBXGroup;
			children = (
				00D4EFB02863CE6300B9CC30 /* ScottishWildlifeTrust_reserves */,
			);
			path = 15a7cbd3af1e47cfa5d2c6b93dc44fc2;
			sourceTree = "<group>";
		};
		00D4EF8E28638BF100B9CC30 /* 68ec42517cdd439e81b036210483e8e7 */ = {
			isa = PBXGroup;
			children = (
				00D4EF8F28638BF100B9CC30 /* AuroraCO.gpkg */,
			);
			path = 68ec42517cdd439e81b036210483e8e7;
			sourceTree = "<group>";
		};
		00E5400627F3CCA100CF66D5 = {
			isa = PBXGroup;
			children = (
				00966EE62811F64D009D3DD7 /* iOS */,
				0023DE5029D648FA0098243A /* macOS */,
				00CCB8A6285D059300BBAB70 /* Portal Data */,
				00E5401427F3CCA200CF66D5 /* Products */,
				003D7C332821EBCC009DDFD2 /* Scripts */,
				00E5400B27F3CCA100CF66D5 /* Shared */,
			);
			sourceTree = "<group>";
		};
		00E5400B27F3CCA100CF66D5 /* Shared */ = {
			isa = PBXGroup;
			children = (
				0074ABAF281742420037244A /* Supporting Files */,
				0074ABB228174B830037244A /* Samples */,
				00E5400C27F3CCA100CF66D5 /* SamplesApp.swift */,
				00E5400E27F3CCA200CF66D5 /* Assets.xcassets */,
				798C2DA62AFC505600EE7E97 /* PrivacyInfo.xcprivacy */,
				001C6DD827FE585A00D472C2 /* AppSecrets.swift.masque */,
				0074ABCA2817B8DB0037244A /* SamplesApp+Samples.swift.tache */,
			);
			path = Shared;
			sourceTree = "<group>";
		};
		00E5401427F3CCA200CF66D5 /* Products */ = {
			isa = PBXGroup;
			children = (
				00E5401327F3CCA200CF66D5 /* ArcGIS Maps SDK Samples.app */,
			);
			name = Products;
			sourceTree = "<group>";
		};
		00E7C15A2BBE1BF000B85D69 /* Snap geometry edits */ = {
			isa = PBXGroup;
			children = (
				00E7C1592BBE1BF000B85D69 /* SnapGeometryEditsView.swift */,
				00E1D90A2BC0AF97001AEB6A /* SnapGeometryEditsView.SnapSettingsView.swift */,
				00E1D90C2BC0B125001AEB6A /* SnapGeometryEditsView.GeometryEditorModel.swift */,
				00E1D90E2BC0B1E8001AEB6A /* SnapGeometryEditsView.GeometryEditorMenu.swift */,
			);
			path = "Snap geometry edits";
			sourceTree = "<group>";
		};
		00FA4E542DBC1383008A34CF /* Add rasters and feature tables from geopackage */ = {
			isa = PBXGroup;
			children = (
				00FA4E562DBC139B008A34CF /* AddRastersAndFeatureTablesFromGeopackageView.swift */,
			);
			path = "Add rasters and feature tables from geopackage";
			sourceTree = "<group>";
		};
		00FA4E612DCA72DA008A34CF /* Apply RGB renderer */ = {
			isa = PBXGroup;
			children = (
				00FA4E632DCA72E6008A34CF /* ApplyRGBRendererView.swift */,
				00FA4E672DCA87A5008A34CF /* ApplyRGBRendererView.RangeSlider.swift */,
				00FA4E652DCA7386008A34CF /* ApplyRGBRendererView.SettingsView.swift */,
			);
			path = "Apply RGB renderer";
			sourceTree = "<group>";
		};
		00FA4E6F2DCBD795008A34CF /* Apply simple renderer to feature layer */ = {
			isa = PBXGroup;
			children = (
				00FA4E712DCBD7A6008A34CF /* ApplySimpleRendererToFeatureLayerView.swift */,
			);
			path = "Apply simple renderer to feature layer";
			sourceTree = "<group>";
		};
		00FA4E7C2DCD5959008A34CF /* 9c802ab0c93a4e45a16311c666fe81c1 */ = {
			isa = PBXGroup;
			children = (
				00FA4E812DCD5AD0008A34CF /* srtm */,
			);
			path = 9c802ab0c93a4e45a16311c666fe81c1;
			sourceTree = "<group>";
		};
		00FA4E8A2DCD7233008A34CF /* Apply simple renderer to graphics overlay */ = {
			isa = PBXGroup;
			children = (
				00FA4E882DCD7233008A34CF /* ApplySimpleRendererToGraphicsOverlayView.swift */,
			);
			path = "Apply simple renderer to graphics overlay";
			sourceTree = "<group>";
		};
		102B6A352BFD5AD1009F763C /* Identify features in WMS layer */ = {
			isa = PBXGroup;
			children = (
				102B6A362BFD5B55009F763C /* IdentifyFeaturesInWMSLayerView.swift */,
			);
			path = "Identify features in WMS layer";
			sourceTree = "<group>";
		};
		108EC03F29D25AE1000F35D0 /* Query feature table */ = {
			isa = PBXGroup;
			children = (
				108EC04029D25B2C000F35D0 /* QueryFeatureTableView.swift */,
			);
			path = "Query feature table";
			sourceTree = "<group>";
		};
		10B782032BE55C52007EAE6C /* Generate offline map with custom parameters */ = {
			isa = PBXGroup;
			children = (
				10B782042BE55D7E007EAE6C /* GenerateOfflineMapWithCustomParametersView.swift */,
				10B782072BE5A058007EAE6C /* GenerateOfflineMapWithCustomParametersView.CustomParameters.swift */,
				10BD9EB32BF51B4B00ABDBD5 /* GenerateOfflineMapWithCustomParametersView.Model.swift */,
			);
			path = "Generate offline map with custom parameters";
			sourceTree = "<group>";
		};
		10CFF4C82DBAAEE10027F144 /* Add feature layer with time offset */ = {
			isa = PBXGroup;
			children = (
				10CFF4C92DBAAFAC0027F144 /* AddFeatureLayerWithTimeOffsetView.swift */,
			);
			path = "Add feature layer with time offset";
			sourceTree = "<group>";
		};
		10CFF5092DC2EC3E0027F144 /* Apply class breaks renderer to sublayer */ = {
			isa = PBXGroup;
			children = (
				10CFF50A2DC2EC990027F144 /* ApplyClassBreaksRendererToSublayerView.swift */,
			);
			path = "Apply class breaks renderer to sublayer";
			sourceTree = "<group>";
		};
		10D321912BDB187400B39B1B /* 85282f2aaa2844d8935cdb8722e22a93 */ = {
			isa = PBXGroup;
			children = (
				10D321922BDB187400B39B1B /* naperville_imagery.tpkx */,
			);
			path = 85282f2aaa2844d8935cdb8722e22a93;
			sourceTree = "<group>";
		};
		10D321942BDB1C2E00B39B1B /* Generate offline map with local basemap */ = {
			isa = PBXGroup;
			children = (
				10D321952BDB1CB500B39B1B /* GenerateOfflineMapWithLocalBasemapView.swift */,
			);
			path = "Generate offline map with local basemap";
			sourceTree = "<group>";
		};
		1C0C1C3229D34DAE005C8B24 /* Change viewpoint */ = {
			isa = PBXGroup;
			children = (
				1C0C1C3429D34DAE005C8B24 /* ChangeViewpointView.swift */,
			);
			path = "Change viewpoint";
			sourceTree = "<group>";
		};
		1C19B4EA2A578E46001D2506 /* Create load report */ = {
			isa = PBXGroup;
			children = (
				1C19B4EF2A578E46001D2506 /* CreateLoadReportView.Model.swift */,
				1C19B4ED2A578E46001D2506 /* CreateLoadReportView.swift */,
				1C19B4EB2A578E46001D2506 /* CreateLoadReportView.Views.swift */,
			);
			path = "Create load report";
			sourceTree = "<group>";
		};
		1C2538472BABAC7B00337307 /* Augment reality to navigate route */ = {
			isa = PBXGroup;
			children = (
				1C2538532BABACB100337307 /* AugmentRealityToNavigateRouteView.swift */,
				1C2538522BABACB100337307 /* AugmentRealityToNavigateRouteView.ARSceneView.swift */,
			);
			path = "Augment reality to navigate route";
			sourceTree = "<group>";
		};
		1C26ED122A859525009B7721 /* Filter features in scene */ = {
			isa = PBXGroup;
			children = (
				1C26ED152A859525009B7721 /* FilterFeaturesInSceneView.swift */,
			);
			path = "Filter features in scene";
			sourceTree = "<group>";
		};
		1C29C9622DBAE5D10074028F /* Add WMTS layer */ = {
			isa = PBXGroup;
			children = (
				1C29C9532DBAE50D0074028F /* AddWMTSLayerView.swift */,
			);
			path = "Add WMTS layer";
			sourceTree = "<group>";
		};
		1C38915B2DBC36B000ADFDDC /* Add WFS layer */ = {
			isa = PBXGroup;
			children = (
				1C38915C2DBC36C700ADFDDC /* AddWFSLayerView.swift */,
			);
			path = "Add WFS layer";
			sourceTree = "<group>";
		};
		1C38915F2DC02F0800ADFDDC /* Apply blend renderer to hillshade */ = {
			isa = PBXGroup;
			children = (
				1C3891602DC02F1100ADFDDC /* ApplyBlendRendererToHillshadeView.swift */,
				1C3892302DC59E5D00ADFDDC /* ApplyBlendRendererToHillshadeView.SettingsView.swift */,
			);
			path = "Apply blend renderer to hillshade";
			sourceTree = "<group>";
		};
		1C38921E2DC1749700ADFDDC /* b051f5c3e01048f3bf11c59b41507896 */ = {
			isa = PBXGroup;
			children = (
				1CC755E02DC5A6A7004B346F /* Shasta_Elevation */,
			);
			path = b051f5c3e01048f3bf11c59b41507896;
			sourceTree = "<group>";
		};
		1C3B7DC22A5F64FC00907443 /* Analyze network with subnetwork trace */ = {
			isa = PBXGroup;
			children = (
				1C3B7DC32A5F64FC00907443 /* AnalyzeNetworkWithSubnetworkTraceView.Model.swift */,
				1C3B7DC62A5F64FC00907443 /* AnalyzeNetworkWithSubnetworkTraceView.swift */,
			);
			path = "Analyze network with subnetwork trace";
			sourceTree = "<group>";
		};
		1C42E04129D2396B004FC4BE /* Show popup */ = {
			isa = PBXGroup;
			children = (
				1C42E04329D2396B004FC4BE /* ShowPopupView.swift */,
			);
			path = "Show popup";
			sourceTree = "<group>";
		};
		1C43BC782A43781100509BF8 /* Set visibility of subtype sublayer */ = {
			isa = PBXGroup;
			children = (
				1C43BC7C2A43781100509BF8 /* SetVisibilityOfSubtypeSublayerView.Model.swift */,
				1C43BC7E2A43781100509BF8 /* SetVisibilityOfSubtypeSublayerView.swift */,
				1C43BC792A43781100509BF8 /* SetVisibilityOfSubtypeSublayerView.Views.swift */,
			);
			path = "Set visibility of subtype sublayer";
			sourceTree = "<group>";
		};
		1C8EC7422BAE2891001A6929 /* Augment reality to collect data */ = {
			isa = PBXGroup;
			children = (
				1C8EC7432BAE2891001A6929 /* AugmentRealityToCollectDataView.swift */,
			);
			path = "Augment reality to collect data";
			sourceTree = "<group>";
		};
		1C965C4629DBA879002F8536 /* 681d6f7694644709a7c830ec57a2d72b */ = {
			isa = PBXGroup;
			children = (
				004FE87029DF5D8700075217 /* Bristol */,
			);
			path = 681d6f7694644709a7c830ec57a2d72b;
			sourceTree = "<group>";
		};
		1C9B74C429DB43580038B06F /* Show realistic light and shadows */ = {
			isa = PBXGroup;
			children = (
				1C9B74C529DB43580038B06F /* ShowRealisticLightAndShadowsView.swift */,
			);
			path = "Show realistic light and shadows";
			sourceTree = "<group>";
		};
		1C9B74D229DB54560038B06F /* Change camera controller */ = {
			isa = PBXGroup;
			children = (
				1C9B74D529DB54560038B06F /* ChangeCameraControllerView.swift */,
			);
			path = "Change camera controller";
			sourceTree = "<group>";
		};
		1CAB8D402A3CEAB0002AA649 /* Run valve isolation trace */ = {
			isa = PBXGroup;
			children = (
				1CAB8D442A3CEAB0002AA649 /* RunValveIsolationTraceView.Model.swift */,
				1CAB8D472A3CEAB0002AA649 /* RunValveIsolationTraceView.swift */,
			);
			path = "Run valve isolation trace";
			sourceTree = "<group>";
		};
		1CAF831A2A20305F000E1E60 /* Show utility associations */ = {
			isa = PBXGroup;
			children = (
				1CAF831B2A20305F000E1E60 /* ShowUtilityAssociationsView.swift */,
			);
			path = "Show utility associations";
			sourceTree = "<group>";
		};
		218F35B229C28F4A00502022 /* Authenticate with OAuth */ = {
			isa = PBXGroup;
			children = (
				218F35B329C28F4A00502022 /* AuthenticateWithOAuthView.swift */,
			);
			path = "Authenticate with OAuth";
			sourceTree = "<group>";
		};
		3E54CF202C66AFA400DD2F18 /* Add web tiled layer */ = {
			isa = PBXGroup;
			children = (
				3E54CF212C66AFBE00DD2F18 /* AddWebTiledLayerView.swift */,
			);
			path = "Add web tiled layer";
			sourceTree = "<group>";
		};
		3E720F9B2C619ACD00E22A9E /* Set initial viewpoint */ = {
			isa = PBXGroup;
			children = (
				3E720F9C2C619B1700E22A9E /* SetInitialViewpointView.swift */,
			);
			path = "Set initial viewpoint";
			sourceTree = "<group>";
		};
		3E9F77712C6A609B0022CAB5 /* Query feature count and extent */ = {
			isa = PBXGroup;
			children = (
				3E9F77722C6A60FA0022CAB5 /* QueryFeatureCountAndExtentView.swift */,
			);
			path = "Query feature count and extent";
			sourceTree = "<group>";
		};
		3EEDE7CC2C5D735E00510104 /* Set spatial reference */ = {
			isa = PBXGroup;
			children = (
				3EEDE7CD2C5D73F700510104 /* SetSpatialReferenceView.swift */,
			);
			path = "Set spatial reference";
			sourceTree = "<group>";
		};
		4C8126DB2DBBCED7006EF7D2 /* Apply style to WMS layer */ = {
			isa = PBXGroup;
			children = (
				4C8126DC2DBBCEFE006EF7D2 /* ApplyStyleToWMSLayerView.swift */,
			);
			path = "Apply style to WMS layer";
			sourceTree = "<group>";
		};
		4C8126E32DC0249D006EF7D2 /* Analyze hotspots */ = {
			isa = PBXGroup;
			children = (
				4C8126E62DC02525006EF7D2 /* AnalyzeHotspotsView.swift */,
			);
			path = "Analyze hotspots";
			sourceTree = "<group>";
		};
		4C81273A2DCA9E03006EF7D2 /* Apply colormap renderer to raster */ = {
			isa = PBXGroup;
			children = (
				4C81273D2DCA9E31006EF7D2 /* ApplyColormapRendererToRasterView.swift */,
			);
			path = "Apply colormap renderer to raster";
			sourceTree = "<group>";
		};
		4C81274E2DCADC82006EF7D2 /* cc68728b5904403ba637e1f1cd2995ae */ = {
			isa = PBXGroup;
			children = (
				4C81275C2DCBB72C006EF7D2 /* ShastaBW */,
			);
			path = cc68728b5904403ba637e1f1cd2995ae;
			sourceTree = "<group>";
		};
		4C81275F2DCBED40006EF7D2 /* Apply stretch renderer */ = {
			isa = PBXGroup;
			children = (
				4C8127602DCBED62006EF7D2 /* ApplyStretchRendererView.swift */,
			);
			path = "Apply stretch renderer";
			sourceTree = "<group>";
		};
		4D126D6829CA1B6000CFB7A7 /* Show device location with NMEA data sources */ = {
			isa = PBXGroup;
			children = (
				4D126D6929CA1B6000CFB7A7 /* ShowDeviceLocationWithNMEADataSourcesView.swift */,
				4D126D7D29CA43D200CFB7A7 /* ShowDeviceLocationWithNMEADataSourcesView.Model.swift */,
				4D126D7129CA1E1800CFB7A7 /* FileNMEASentenceReader.swift */,
			);
			path = "Show device location with NMEA data sources";
			sourceTree = "<group>";
		};
		4D126D7629CA3B3F00CFB7A7 /* d5bad9f4fee9483791e405880fb466da */ = {
			isa = PBXGroup;
			children = (
				4D126D7B29CA3E6000CFB7A7 /* Redlands.nmea */,
			);
			path = d5bad9f4fee9483791e405880fb466da;
			sourceTree = "<group>";
		};
		4D2ADC3E29C26D05003B367F /* Add dynamic entity layer */ = {
			isa = PBXGroup;
			children = (
				4D2ADC3F29C26D05003B367F /* AddDynamicEntityLayerView.swift */,
				4D2ADC6629C50BD6003B367F /* AddDynamicEntityLayerView.Model.swift */,
				4D2ADC6829C50C4C003B367F /* AddDynamicEntityLayerView.SettingsView.swift */,
				00F279D52AF418DC00CECAF8 /* AddDynamicEntityLayerView.VehicleCallout.swift */,
			);
			path = "Add dynamic entity layer";
			sourceTree = "<group>";
		};
		4D2ADC5329C4F612003B367F /* Change map view background */ = {
			isa = PBXGroup;
			children = (
				4D2ADC5529C4F612003B367F /* ChangeMapViewBackgroundView.swift */,
				4D2ADC5829C4F612003B367F /* ChangeMapViewBackgroundView.SettingsView.swift */,
				4D2ADC6129C5071C003B367F /* ChangeMapViewBackgroundView.Model.swift */,
			);
			path = "Change map view background";
			sourceTree = "<group>";
		};
		7573E81229D6134C00BEED9C /* Trace utility network */ = {
			isa = PBXGroup;
			children = (
				7573E81329D6134C00BEED9C /* TraceUtilityNetworkView.Model.swift */,
				7573E81529D6134C00BEED9C /* TraceUtilityNetworkView.Enums.swift */,
				7573E81729D6134C00BEED9C /* TraceUtilityNetworkView.Views.swift */,
				7573E81829D6134C00BEED9C /* TraceUtilityNetworkView.swift */,
			);
			path = "Trace utility network";
			sourceTree = "<group>";
		};
		75DD739029D38B1B0010229D /* Navigate route */ = {
			isa = PBXGroup;
			children = (
				75DD739129D38B1B0010229D /* NavigateRouteView.swift */,
			);
			path = "Navigate route";
			sourceTree = "<group>";
		};
		792222DB2A81AA5D00619FFE /* a8a942c228af4fac96baa78ad60f511f */ = {
			isa = PBXGroup;
			children = (
				792222DC2A81AA5D00619FFE /* AIS_MarineCadastre_SelectedVessels_CustomDataSource.jsonl */,
			);
			path = a8a942c228af4fac96baa78ad60f511f;
			sourceTree = "<group>";
		};
		79B7B8082A1BF8B300F57C27 /* Create and save KML file */ = {
			isa = PBXGroup;
			children = (
				79302F842A1ED4E30002336A /* CreateAndSaveKMLView.Model.swift */,
				79B7B8092A1BF8EC00F57C27 /* CreateAndSaveKMLView.swift */,
				79302F862A1ED71B0002336A /* CreateAndSaveKMLView.Views.swift */,
			);
			path = "Create and save KML file";
			sourceTree = "<group>";
		};
		79D84D0C2A815BED00F45262 /* Add custom dynamic entity data source */ = {
			isa = PBXGroup;
			children = (
				79D84D0D2A815C5B00F45262 /* AddCustomDynamicEntityDataSourceView.swift */,
				7900C5F52A83FC3F002D430F /* AddCustomDynamicEntityDataSourceView.Vessel.swift */,
			);
			path = "Add custom dynamic entity data source";
			sourceTree = "<group>";
		};
		8810FB572DC94A5600874936 /* Apply function to raster from service */ = {
			isa = PBXGroup;
			children = (
				8810FB582DC94A6600874936 /* ApplyFunctionToRasterFromServiceView.swift */,
			);
			path = "Apply function to raster from service";
			sourceTree = "<group>";
		};
		88129D782DD5034B001599A5 /* Show geodesic path between two points */ = {
			isa = PBXGroup;
			children = (
				88129D792DD5035A001599A5 /* ShowGeodesicPathBetweenTwoPointsView.swift */,
			);
			path = "Show geodesic path between two points";
			sourceTree = "<group>";
		};
		88C5E0E92DCBC1B20091D271 /* Apply scene property expressions */ = {
			isa = PBXGroup;
			children = (
				88C5E0EA2DCBC1E20091D271 /* ApplyScenePropertyExpressionsView.swift */,
			);
			path = "Apply scene property expressions";
			sourceTree = "<group>";
		};
		88E52E6D2DC969CF00F48409 /* Apply hillshade renderer to raster */ = {
			isa = PBXGroup;
			children = (
				88E52E6E2DC96C3F00F48409 /* ApplyHillshadeRendererToRasterView.swift */,
				88E52E802DCA703B00F48409 /* ApplyHillshadeRendererToRasterView.SettingsView.swift */,
			);
			path = "Apply hillshade renderer to raster";
			sourceTree = "<group>";
		};
		88F93CBE29C3D4E30006B28E /* Create and edit geometries */ = {
			isa = PBXGroup;
			children = (
				88F93CC029C3D59C0006B28E /* CreateAndEditGeometriesView.swift */,
			);
			path = "Create and edit geometries";
			sourceTree = "<group>";
		};
		88FB70372DCC204800EB76E3 /* Apply symbology to shapefile */ = {
			isa = PBXGroup;
			children = (
				88FB70382DCC207B00EB76E3 /* ApplySymbologyToShapefileView.swift */,
			);
			path = "Apply symbology to shapefile";
			sourceTree = "<group>";
		};
		88FB703A2DCC211E00EB76E3 /* d98b3e5293834c5f852f13c569930caa */ = {
			isa = PBXGroup;
			children = (
				88FB70D02DCC247B00EB76E3 /* Aurora_CO_shp */,
			);
			path = d98b3e5293834c5f852f13c569930caa;
			sourceTree = "<group>";
		};
		88FB70D22DCD10A500EB76E3 /* Authenticate with Integrated Windows Authentication */ = {
			isa = PBXGroup;
			children = (
				88FB70D32DCD10B600EB76E3 /* AuthenticateWithIntegratedWindowsAuthenticationView.swift */,
			);
			path = "Authenticate with Integrated Windows Authentication";
			sourceTree = "<group>";
		};
		9537AFC82C220ECB000923C5 /* 9d2987a825c646468b3ce7512fb76e2d */ = {
			isa = PBXGroup;
			children = (
				9537AFD62C220EF0000923C5 /* ExchangeSetwithoutUpdates */,
			);
			path = 9d2987a825c646468b3ce7512fb76e2d;
			sourceTree = "<group>";
		};
		954AEDEF2C01332F00265114 /* Select features in scene layer */ = {
			isa = PBXGroup;
			children = (
				954AEDED2C01332600265114 /* SelectFeaturesInSceneLayerView.swift */,
			);
			path = "Select features in scene layer";
			sourceTree = "<group>";
		};
		955271622C0E6750009B1ED4 /* Add raster from service */ = {
			isa = PBXGroup;
			children = (
				955271602C0E6749009B1ED4 /* AddRasterFromServiceView.swift */,
			);
			path = "Add raster from service";
			sourceTree = "<group>";
		};
		955AFAC52C10FD74009C8FE5 /* Apply mosaic rule to rasters */ = {
			isa = PBXGroup;
			children = (
				955AFAC32C10FD6F009C8FE5 /* ApplyMosaicRuleToRastersView.swift */,
			);
			path = "Apply mosaic rule to rasters";
			sourceTree = "<group>";
		};
		9579FCEB2C3360CA00FC8A1D /* Edit feature attachments */ = {
			isa = PBXGroup;
			children = (
				9579FCE92C3360BB00FC8A1D /* EditFeatureAttachmentsView.swift */,
				9547085B2C3C719800CA8579 /* EditFeatureAttachmentsView.Model.swift */,
			);
			path = "Edit feature attachments";
			sourceTree = "<group>";
		};
		95A5721A2C0FDCCE006E8B48 /* Show scale bar */ = {
			isa = PBXGroup;
			children = (
				95A572182C0FDCC9006E8B48 /* ShowScaleBarView.swift */,
			);
			path = "Show scale bar";
			sourceTree = "<group>";
		};
		95D2EE102C334D1D00683D53 /* Show service area */ = {
			isa = PBXGroup;
			children = (
				95D2EE0E2C334D1600683D53 /* ShowServiceAreaView.swift */,
			);
			path = "Show service area";
			sourceTree = "<group>";
		};
		95DEB9B72C127A97009BEC35 /* Show viewshed from point on map */ = {
			isa = PBXGroup;
			children = (
				95DEB9B52C127A92009BEC35 /* ShowViewshedFromPointOnMapView.swift */,
			);
			path = "Show viewshed from point on map";
			sourceTree = "<group>";
		};
		95E980732C26185000CB8912 /* Browse OGC API feature service */ = {
			isa = PBXGroup;
			children = (
				95E980702C26183000CB8912 /* BrowseOGCAPIFeatureServiceView.swift */,
			);
			path = "Browse OGC API feature service";
			sourceTree = "<group>";
		};
		95F3A52C2C07F0A600885DED /* Set surface navigation constraint */ = {
			isa = PBXGroup;
			children = (
				95F3A52A2C07F09C00885DED /* SetSurfaceNavigationConstraintView.swift */,
			);
			path = "Set surface navigation constraint";
			sourceTree = "<group>";
		};
		95F8912A2C46E9F00010EBED /* Show device location using indoor positioning */ = {
			isa = PBXGroup;
			children = (
				95F891282C46E9D60010EBED /* ShowDeviceLocationUsingIndoorPositioningView.swift */,
				9503056D2C46ECB70091B32D /* ShowDeviceLocationUsingIndoorPositioningView.Model.swift */,
			);
			path = "Show device location using indoor positioning";
			sourceTree = "<group>";
		};
		D70082E72ACF8F6C00E0C3C2 /* Identify KML features */ = {
			isa = PBXGroup;
			children = (
				D70082EA2ACF900100E0C3C2 /* IdentifyKMLFeaturesView.swift */,
			);
			path = "Identify KML features";
			sourceTree = "<group>";
		};
		D7010EBA2B05616900D43F55 /* Display scene from mobile scene package */ = {
			isa = PBXGroup;
			children = (
				D7010EBC2B05616900D43F55 /* DisplaySceneFromMobileScenePackageView.swift */,
			);
			path = "Display scene from mobile scene package";
			sourceTree = "<group>";
		};
		D701D7242A37C7E4006FF0C8 /* 07d62a792ab6496d9b772a24efea45d0 */ = {
			isa = PBXGroup;
			children = (
				D701D72B2A37C7F7006FF0C8 /* bradley_low_3ds */,
			);
			path = 07d62a792ab6496d9b772a24efea45d0;
			sourceTree = "<group>";
		};
		D704AA562AB22B7A00A3BB63 /* Group layers together */ = {
			isa = PBXGroup;
			children = (
				D704AA592AB22C1A00A3BB63 /* GroupLayersTogetherView.swift */,
				D75C35662AB50338003CD55F /* GroupLayersTogetherView.GroupLayerListView.swift */,
			);
			path = "Group layers together";
			sourceTree = "<group>";
		};
		D70539042CD0122D00F63F4A /* c78b149a1d52414682c86a5feeb13d30 */ = {
			isa = PBXGroup;
			children = (
				D70539032CD0122D00F63F4A /* mil2525d.stylx */,
			);
			path = c78b149a1d52414682c86a5feeb13d30;
			sourceTree = "<group>";
		};
		D70539082CD0122D00F63F4A /* e0d41b4b409a49a5a7ba11939d8535dc */ = {
			isa = PBXGroup;
			children = (
				D705390F2CD0127700F63F4A /* militaryoverlay.geodatabase */,
			);
			path = e0d41b4b409a49a5a7ba11939d8535dc;
			sourceTree = "<group>";
		};
		D7058B0B2B59E44B000A888A /* Style point with scene symbol */ = {
			isa = PBXGroup;
			children = (
				D7058B0D2B59E44B000A888A /* StylePointWithSceneSymbolView.swift */,
			);
			path = "Style point with scene symbol";
			sourceTree = "<group>";
		};
		D70789912CD160FD000DF215 /* Apply dictionary renderer to graphics overlay */ = {
			isa = PBXGroup;
			children = (
				D707898E2CD160FD000DF215 /* ApplyDictionaryRendererToGraphicsOverlayView.swift */,
			);
			path = "Apply dictionary renderer to graphics overlay";
			sourceTree = "<group>";
		};
		D707899A2CD16324000DF215 /* 8776cfc26eed4485a03de6316826384c */ = {
			isa = PBXGroup;
			children = (
				D70789992CD16324000DF215 /* Mil2525DMessages.xml */,
			);
			path = 8776cfc26eed4485a03de6316826384c;
			sourceTree = "<group>";
		};
		D7084FA42AD771AA00EC7F4F /* Augment reality to fly over scene */ = {
			isa = PBXGroup;
			children = (
				D7084FA62AD771AA00EC7F4F /* AugmentRealityToFlyOverSceneView.swift */,
			);
			path = "Augment reality to fly over scene";
			sourceTree = "<group>";
		};
		D71099692A27D8880065A1C1 /* Densify and generalize geometry */ = {
			isa = PBXGroup;
			children = (
				D710996C2A27D9210065A1C1 /* DensifyAndGeneralizeGeometryView.swift */,
				D710996F2A2802FA0065A1C1 /* DensifyAndGeneralizeGeometryView.SettingsView.swift */,
			);
			path = "Densify and generalize geometry";
			sourceTree = "<group>";
		};
		D71371782BD88ECC00EB2F86 /* Monitor changes to layer view state */ = {
			isa = PBXGroup;
			children = (
				D71371752BD88ECC00EB2F86 /* MonitorChangesToLayerViewStateView.swift */,
			);
			path = "Monitor changes to layer view state";
			sourceTree = "<group>";
		};
		D713C6D42CB990600073AA72 /* Add KML layer */ = {
			isa = PBXGroup;
			children = (
				D713C6D12CB990600073AA72 /* AddKMLLayerView.swift */,
			);
			path = "Add KML layer";
			sourceTree = "<group>";
		};
		D713C6F62CB9B9A60073AA72 /* 324e4742820e46cfbe5029ff2c32cb1f */ = {
			isa = PBXGroup;
			children = (
				D713C6F52CB9B9A60073AA72 /* US_State_Capitals.kml */,
			);
			path = 324e4742820e46cfbe5029ff2c32cb1f;
			sourceTree = "<group>";
		};
		D71563E62D5AC2B600D2E948 /* Create KML multi-track */ = {
			isa = PBXGroup;
			children = (
				D71563E32D5AC2B600D2E948 /* CreateKMLMultiTrackView.swift */,
				D789AAAC2D66C718007A8E0E /* CreateKMLMultiTrackView.Model.swift */,
			);
			path = "Create KML multi-track";
			sourceTree = "<group>";
		};
		D718A1E92B575FD900447087 /* Manage bookmarks */ = {
			isa = PBXGroup;
			children = (
				D718A1EA2B575FD900447087 /* ManageBookmarksView.swift */,
			);
			path = "Manage bookmarks";
			sourceTree = "<group>";
		};
		D71A9DE12D8CC88D00CA03CB /* Snap geometry edits with utility network rules */ = {
			isa = PBXGroup;
			children = (
				D71A9DE02D8CC88D00CA03CB /* SnapGeometryEditsWithUtilityNetworkRulesView.swift */,
				D703F04C2D9334AC0077E3A8 /* SnapGeometryEditsWithUtilityNetworkRulesView.Model.swift */,
			);
			path = "Snap geometry edits with utility network rules";
			sourceTree = "<group>";
		};
		D71C5F602AAA7854006599FD /* Create symbol styles from web styles */ = {
			isa = PBXGroup;
			children = (
				D71C5F632AAA7A88006599FD /* CreateSymbolStylesFromWebStylesView.swift */,
			);
			path = "Create symbol styles from web styles";
			sourceTree = "<group>";
		};
		D71C909E2C6C249B0018C63E /* Style geometry types with symbols */ = {
			isa = PBXGroup;
			children = (
				D71C909C2C6C249B0018C63E /* StyleGeometryTypesWithSymbolsView.swift */,
				D71C909D2C6C249B0018C63E /* StyleGeometryTypesWithSymbolsView.Views.swift */,
			);
			path = "Style geometry types with symbols";
			sourceTree = "<group>";
		};
		D71D9B122DC430F800FF2D5A /* Apply terrain exaggeration */ = {
			isa = PBXGroup;
			children = (
				D71D9B0F2DC430F800FF2D5A /* ApplyTerrainExaggerationView.swift */,
			);
			path = "Apply terrain exaggeration";
			sourceTree = "<group>";
		};
		D7201CD72CC6B710004BDB7D /* Add tiled layer as basemap */ = {
			isa = PBXGroup;
			children = (
				D7201CD42CC6B710004BDB7D /* AddTiledLayerAsBasemapView.swift */,
			);
			path = "Add tiled layer as basemap";
			sourceTree = "<group>";
		};
		D7201D032CC6D3B5004BDB7D /* Add vector tiled layer from custom style */ = {
			isa = PBXGroup;
			children = (
				D7201D002CC6D3B5004BDB7D /* AddVectorTiledLayerFromCustomStyleView.swift */,
			);
			path = "Add vector tiled layer from custom style";
			sourceTree = "<group>";
		};
		D7201D2A2CC6D829004BDB7D /* f4b742a57af344988b02227e2824ca5f */ = {
			isa = PBXGroup;
			children = (
				D7201D292CC6D829004BDB7D /* dodge_city.vtpk */,
			);
			path = f4b742a57af344988b02227e2824ca5f;
			sourceTree = "<group>";
		};
		D721EEA62ABDFF550040BE46 /* 174150279af74a2ba6f8b87a567f480b */ = {
			isa = PBXGroup;
			children = (
				D721EEA72ABDFF550040BE46 /* LothianRiversAnno.mmpk */,
			);
			path = 174150279af74a2ba6f8b87a567f480b;
			sourceTree = "<group>";
		};
		D722BD1E2A420D7E002C2087 /* Show extruded features */ = {
			isa = PBXGroup;
			children = (
				D722BD212A420DAD002C2087 /* ShowExtrudedFeaturesView.swift */,
			);
			path = "Show extruded features";
			sourceTree = "<group>";
		};
		D7232EDD2AC1E5410079ABFF /* Play KML tour */ = {
			isa = PBXGroup;
			children = (
				D7232EE02AC1E5AA0079ABFF /* PlayKMLTourView.swift */,
			);
			path = "Play KML tour";
			sourceTree = "<group>";
		};
		D72F27292ADA1E4400F906DA /* Augment reality to show tabletop scene */ = {
			isa = PBXGroup;
			children = (
				D72F272B2ADA1E4400F906DA /* AugmentRealityToShowTabletopSceneView.swift */,
			);
			path = "Augment reality to show tabletop scene";
			sourceTree = "<group>";
		};
		D731F3BD2AD0D22500A8431E /* Identify graphics */ = {
			isa = PBXGroup;
			children = (
				D731F3C02AD0D2AC00A8431E /* IdentifyGraphicsView.swift */,
			);
			path = "Identify graphics";
			sourceTree = "<group>";
		};
		D7337C5C2ABD137400A5D865 /* Show mobile map package expiration date */ = {
			isa = PBXGroup;
			children = (
				D7337C5F2ABD142D00A5D865 /* ShowMobileMapPackageExpirationDateView.swift */,
			);
			path = "Show mobile map package expiration date";
			sourceTree = "<group>";
		};
		D733CA182BED980D00FBDE4C /* Edit and sync features with feature service */ = {
			isa = PBXGroup;
			children = (
				D733CA152BED980D00FBDE4C /* EditAndSyncFeaturesWithFeatureServiceView.swift */,
				D74ECD0C2BEEAE2F007C0FA6 /* EditAndSyncFeaturesWithFeatureServiceView.Model.swift */,
			);
			path = "Edit and sync features with feature service";
			sourceTree = "<group>";
		};
		D734FA072A183A5A00246D7E /* Set max extent */ = {
			isa = PBXGroup;
			children = (
				D734FA092A183A5B00246D7E /* SetMaxExtentView.swift */,
			);
			path = "Set max extent";
			sourceTree = "<group>";
		};
		D7352F8D2BD992C40013FFEF /* Monitor changes to draw status */ = {
			isa = PBXGroup;
			children = (
				D7352F8A2BD992C40013FFEF /* MonitorChangesToDrawStatusView.swift */,
			);
			path = "Monitor changes to draw status";
			sourceTree = "<group>";
		};
		D735717F2CB613100046A433 /* 5028bf3513ff4c38b28822d010a4937c */ = {
			isa = PBXGroup;
			children = (
				D73571D62CB6131E0046A433 /* hydrography */,
			);
			path = 5028bf3513ff4c38b28822d010a4937c;
			sourceTree = "<group>";
		};
		D73E61952BDAEE6600457932 /* Match viewpoint of geo views */ = {
			isa = PBXGroup;
			children = (
				D73E61922BDAEE6600457932 /* MatchViewpointOfGeoViewsView.swift */,
			);
			path = "Match viewpoint of geo views";
			sourceTree = "<group>";
		};
		D73E619D2BDB21F400457932 /* Edit with branch versioning */ = {
			isa = PBXGroup;
			children = (
				D73E619A2BDB21F400457932 /* EditWithBranchVersioningView.swift */,
				D7114A0C2BDC6A3300FA68CA /* EditWithBranchVersioningView.Model.swift */,
				D7044B952BE18D73000F2C43 /* EditWithBranchVersioningView.Views.swift */,
			);
			path = "Edit with branch versioning";
			sourceTree = "<group>";
		};
		D73F06652B5EE73D000B574F /* Query features with Arcade expression */ = {
			isa = PBXGroup;
			children = (
				D73F06662B5EE73D000B574F /* QueryFeaturesWithArcadeExpressionView.swift */,
			);
			path = "Query features with Arcade expression";
			sourceTree = "<group>";
		};
		D73F8CF22AB1089900CD39DA /* 751138a2e0844e06853522d54103222a */ = {
			isa = PBXGroup;
			children = (
				D73F8CF32AB1089900CD39DA /* Restaurant.stylx */,
			);
			path = 751138a2e0844e06853522d54103222a;
			sourceTree = "<group>";
		};
		D73FABE82AD4A0370048EC70 /* Create mobile geodatabase */ = {
			isa = PBXGroup;
			children = (
				D71FCB892AD6277E000E517C /* CreateMobileGeodatabaseView.Model.swift */,
				D73FC0FC2AD4A18D0067A19B /* CreateMobileGeodatabaseView.swift */,
			);
			path = "Create mobile geodatabase";
			sourceTree = "<group>";
		};
		D73FCFF32B02A3AA0006360D /* Find address with reverse geocode */ = {
			isa = PBXGroup;
			children = (
				D73FCFF42B02A3AA0006360D /* FindAddressWithReverseGeocodeView.swift */,
			);
			path = "Find address with reverse geocode";
			sourceTree = "<group>";
		};
		D742E48E2B04132B00690098 /* Display web scene from portal item */ = {
			isa = PBXGroup;
			children = (
				D742E48F2B04132B00690098 /* DisplayWebSceneFromPortalItemView.swift */,
			);
			path = "Display web scene from portal item";
			sourceTree = "<group>";
		};
		D744FD132A2112360084A66C /* Create convex hull around points */ = {
			isa = PBXGroup;
			children = (
				D744FD162A2112D90084A66C /* CreateConvexHullAroundPointsView.swift */,
			);
			path = "Create convex hull around points";
			sourceTree = "<group>";
		};
		D7464F182ACE0445007FEE88 /* Identify raster cell */ = {
			isa = PBXGroup;
			children = (
				D7464F1D2ACE04B3007FEE88 /* IdentifyRasterCellView.swift */,
			);
			path = "Identify raster cell";
			sourceTree = "<group>";
		};
		D7464F202ACE0910007FEE88 /* b5f977c78ec74b3a8857ca86d1d9b318 */ = {
			isa = PBXGroup;
			children = (
				D7464F2A2ACE0964007FEE88 /* SA_EVI_8Day_03May20 */,
			);
			path = b5f977c78ec74b3a8857ca86d1d9b318;
			sourceTree = "<group>";
		};
		D7497F382AC4B45300167AD2 /* Display dimensions */ = {
			isa = PBXGroup;
			children = (
				D7497F3B2AC4B4C100167AD2 /* DisplayDimensionsView.swift */,
			);
			path = "Display dimensions";
			sourceTree = "<group>";
		};
		D7497F3E2AC4BA4100167AD2 /* f5ff6f5556a945bca87ca513b8729a1e */ = {
			isa = PBXGroup;
			children = (
				D7497F3F2AC4BA4100167AD2 /* Edinburgh_Pylon_Dimensions.mmpk */,
			);
			path = f5ff6f5556a945bca87ca513b8729a1e;
			sourceTree = "<group>";
		};
		D74C8BFA2ABA5572007C76B8 /* Style symbols from mobile style file */ = {
			isa = PBXGroup;
			children = (
				D7337C592ABCFDB100A5D865 /* StyleSymbolsFromMobileStyleFileView.SymbolOptionsListView.swift */,
				D74C8BFD2ABA5605007C76B8 /* StyleSymbolsFromMobileStyleFileView.swift */,
			);
			path = "Style symbols from mobile style file";
			sourceTree = "<group>";
		};
		D74C8C002ABA6202007C76B8 /* 1bd036f221f54a99abc9e46ff3511cbf */ = {
			isa = PBXGroup;
			children = (
				D74C8C012ABA6202007C76B8 /* emoji-mobile.stylx */,
			);
			path = 1bd036f221f54a99abc9e46ff3511cbf;
			sourceTree = "<group>";
		};
		D74EA7802B6DADA5008F6C7C /* Validate utility network topology */ = {
			isa = PBXGroup;
			children = (
				D74EA7812B6DADA5008F6C7C /* ValidateUtilityNetworkTopologyView.swift */,
				D76495202B74687E0042699E /* ValidateUtilityNetworkTopologyView.Model.swift */,
				D7C97B552B75C10C0097CDA1 /* ValidateUtilityNetworkTopologyView.Views.swift */,
			);
			path = "Validate utility network topology";
			sourceTree = "<group>";
		};
		D74F6C412D0CD51B00D4FB15 /* Configure electronic navigational charts */ = {
			isa = PBXGroup;
			children = (
				D74F6C3E2D0CD51B00D4FB15 /* ConfigureElectronicNavigationalChartsView.swift */,
			);
			path = "Configure electronic navigational charts";
			sourceTree = "<group>";
		};
		D751017D2A2E490800B8FA48 /* Show labels on layer */ = {
			isa = PBXGroup;
			children = (
				D75101802A2E493600B8FA48 /* ShowLabelsOnLayerView.swift */,
			);
			path = "Show labels on layer";
			sourceTree = "<group>";
		};
		D751018A2A2E960300B8FA48 /* Identify layer features */ = {
			isa = PBXGroup;
			children = (
				D751018D2A2E962D00B8FA48 /* IdentifyLayerFeaturesView.swift */,
			);
			path = "Identify layer features";
			sourceTree = "<group>";
		};
		D751B4C72CD3E572005CE750 /* Add KML layer with network links */ = {
			isa = PBXGroup;
			children = (
				D751B4C42CD3E572005CE750 /* AddKMLLayerWithNetworkLinksView.swift */,
			);
			path = "Add KML layer with network links";
			sourceTree = "<group>";
		};
		D752D93C2A3914E5003EB25E /* Manage operational layers */ = {
			isa = PBXGroup;
			children = (
				D752D93F2A39154C003EB25E /* ManageOperationalLayersView.swift */,
			);
			path = "Manage operational layers";
			sourceTree = "<group>";
		};
		D752D9422A3A6EB8003EB25E /* Monitor changes to map load status */ = {
			isa = PBXGroup;
			children = (
				D752D9452A3A6F7F003EB25E /* MonitorChangesToMapLoadStatusView.swift */,
			);
			path = "Monitor changes to map load status";
			sourceTree = "<group>";
		};
		D752D95B2A3BCDD4003EB25E /* Display map from portal item */ = {
			isa = PBXGroup;
			children = (
				D752D95E2A3BCE06003EB25E /* DisplayMapFromPortalItemView.swift */,
			);
			path = "Display map from portal item";
			sourceTree = "<group>";
		};
		D75362CC2A1E862B00D83028 /* Apply unique value renderer */ = {
			isa = PBXGroup;
			children = (
				D75362D12A1E886700D83028 /* ApplyUniqueValueRendererView.swift */,
			);
			path = "Apply unique value renderer";
			sourceTree = "<group>";
		};
		D7553CD62AE2DFEC00DC2A70 /* Geocode offline */ = {
			isa = PBXGroup;
			children = (
				D72C43F22AEB066D00B6157B /* GeocodeOfflineView.Model.swift */,
				D7553CD82AE2DFEC00DC2A70 /* GeocodeOfflineView.swift */,
			);
			path = "Geocode offline";
			sourceTree = "<group>";
		};
		D7588F5B2B7D8DAA008B75E2 /* Navigate route with rerouting */ = {
			isa = PBXGroup;
			children = (
				D7588F5C2B7D8DAA008B75E2 /* NavigateRouteWithReroutingView.swift */,
				D7781D4A2B7ECCB700E53C51 /* NavigateRouteWithReroutingView.Model.swift */,
			);
			path = "Navigate route with rerouting";
			sourceTree = "<group>";
		};
		D75B584D2AAFB2C20038B3B4 /* Style features with custom dictionary */ = {
			isa = PBXGroup;
			children = (
				D75B58502AAFB3030038B3B4 /* StyleFeaturesWithCustomDictionaryView.swift */,
			);
			path = "Style features with custom dictionary";
			sourceTree = "<group>";
		};
		D75E5EE52CC0340100252595 /* List contents of KML file */ = {
			isa = PBXGroup;
			children = (
				D75E5EE22CC0340100252595 /* ListContentsOfKMLFileView.swift */,
			);
			path = "List contents of KML file";
			sourceTree = "<group>";
		};
		D75E5EEB2CC0466900252595 /* da301cb122874d5497f8a8f6c81eb36e */ = {
			isa = PBXGroup;
			children = (
				D75E5EEA2CC0466900252595 /* esri_test_data.kmz */,
			);
			path = da301cb122874d5497f8a8f6c81eb36e;
			sourceTree = "<group>";
		};
		D75E5EF02CC049D500252595 /* Edit features using feature forms */ = {
			isa = PBXGroup;
			children = (
				D75E5EED2CC049D500252595 /* EditFeaturesUsingFeatureFormsView.swift */,
			);
			path = "Edit features using feature forms";
			sourceTree = "<group>";
		};
		D75F66322B48EABC00434974 /* Search for web map */ = {
			isa = PBXGroup;
			children = (
				D75F66332B48EABC00434974 /* SearchForWebMapView.swift */,
				D7C6420B2B4F47E10042B8F7 /* SearchForWebMapView.Model.swift */,
				D71D516D2B51D7B600B2A2BE /* SearchForWebMapView.Views.swift */,
			);
			path = "Search for web map";
			sourceTree = "<group>";
		};
		D76000AA2AF19C2300B3084D /* Find route in mobile map package */ = {
			isa = PBXGroup;
			children = (
				D73723782AF5ADD700846884 /* FindRouteInMobileMapPackageView.MobileMapView.swift */,
				D73723742AF5877500846884 /* FindRouteInMobileMapPackageView.Models.swift */,
				D76000AB2AF19C2300B3084D /* FindRouteInMobileMapPackageView.swift */,
			);
			path = "Find route in mobile map package";
			sourceTree = "<group>";
		};
		D76000B52AF19FC900B3084D /* 260eb6535c824209964cf281766ebe43 */ = {
			isa = PBXGroup;
			children = (
				D76000B62AF19FCA00B3084D /* SanFrancisco.mmpk */,
			);
			path = 260eb6535c824209964cf281766ebe43;
			sourceTree = "<group>";
		};
		D762AF5E2BF6A7B900ECE3C7 /* Edit features with feature-linked annotation */ = {
			isa = PBXGroup;
			children = (
				D762AF5B2BF6A7B900ECE3C7 /* EditFeaturesWithFeatureLinkedAnnotationView.swift */,
				D7BA38902BFBC476009954F5 /* EditFeaturesWithFeatureLinkedAnnotationView.Model.swift */,
			);
			path = "Edit features with feature-linked annotation";
			sourceTree = "<group>";
		};
		D762AF642BF6A96100ECE3C7 /* 74c0c9fa80f4498c9739cc42531e9948 */ = {
			isa = PBXGroup;
			children = (
				D762AF632BF6A96100ECE3C7 /* loudoun_anno.geodatabase */,
			);
			path = 74c0c9fa80f4498c9739cc42531e9948;
			sourceTree = "<group>";
		};
		D762DA0D2D94C750001052DD /* 0fd3a39660d54c12b05d5f81f207dffd */ = {
			isa = PBXGroup;
			children = (
				D762DA0C2D94C750001052DD /* NapervilleGasUtilities.geodatabase */,
			);
			path = 0fd3a39660d54c12b05d5f81f207dffd;
			sourceTree = "<group>";
		};
		D7635FEA2B9272CB0044AB97 /* Display clusters */ = {
			isa = PBXGroup;
			children = (
				D7635FED2B9272CB0044AB97 /* DisplayClustersView.swift */,
			);
			path = "Display clusters";
			sourceTree = "<group>";
		};
		D7635FF32B9277DC0044AB97 /* Configure clusters */ = {
			isa = PBXGroup;
			children = (
				D7635FF82B9277DC0044AB97 /* ConfigureClustersView.swift */,
				D7635FF52B9277DC0044AB97 /* ConfigureClustersView.Model.swift */,
				D7635FF72B9277DC0044AB97 /* ConfigureClustersView.SettingsView.swift */,
			);
			path = "Configure clusters";
			sourceTree = "<group>";
		};
		D764B7DE2BE2F89D002E2F92 /* Edit geodatabase with transactions */ = {
			isa = PBXGroup;
			children = (
				D764B7DB2BE2F89D002E2F92 /* EditGeodatabaseWithTransactionsView.swift */,
				D769DF322BEC1A1C0062AE95 /* EditGeodatabaseWithTransactionsView.Model.swift */,
			);
			path = "Edit geodatabase with transactions";
			sourceTree = "<group>";
		};
		D76929F32B4F78340047205E /* Orbit camera around object */ = {
			isa = PBXGroup;
			children = (
				D76929F52B4F78340047205E /* OrbitCameraAroundObjectView.swift */,
				D718A1E62B570F7500447087 /* OrbitCameraAroundObjectView.Model.swift */,
			);
			path = "Orbit camera around object";
			sourceTree = "<group>";
		};
		D769C20D2A28FF8600030F61 /* Set up location-driven geotriggers */ = {
			isa = PBXGroup;
			children = (
				D769C2112A29019B00030F61 /* SetUpLocationDrivenGeotriggersView.swift */,
				D79EE76D2A4CEA5D005A52AE /* SetUpLocationDrivenGeotriggersView.Model.swift */,
			);
			path = "Set up location-driven geotriggers";
			sourceTree = "<group>";
		};
		D76CE8D62BFD7047009A8686 /* Set reference scale */ = {
			isa = PBXGroup;
			children = (
				D76CE8D52BFD7047009A8686 /* SetReferenceScaleView.swift */,
			);
			path = "Set reference scale";
			sourceTree = "<group>";
		};
		D7705D542AFC244E00CC0335 /* Find closest facility to multiple points */ = {
			isa = PBXGroup;
			children = (
				D7705D552AFC244E00CC0335 /* FindClosestFacilityToMultiplePointsView.swift */,
			);
			path = "Find closest facility to multiple points";
			sourceTree = "<group>";
		};
		D7705D5F2AFC570700CC0335 /* Find closest facility from point */ = {
			isa = PBXGroup;
			children = (
				D7705D612AFC570700CC0335 /* FindClosestFacilityFromPointView.swift */,
			);
			path = "Find closest facility from point";
			sourceTree = "<group>";
		};
		D771D0C52CD55211004C13CB /* Apply raster rendering rule */ = {
			isa = PBXGroup;
			children = (
				D771D0C22CD55211004C13CB /* ApplyRasterRenderingRuleView.swift */,
			);
			path = "Apply raster rendering rule";
			sourceTree = "<group>";
		};
		D77570BC2A29427200F490CD /* Animate images with image overlay */ = {
			isa = PBXGroup;
			children = (
				D77570BF2A2942F800F490CD /* AnimateImagesWithImageOverlayView.swift */,
			);
			path = "Animate images with image overlay";
			sourceTree = "<group>";
		};
		D77572AC2A295DC100F490CD /* d1453556d91e46dea191c20c398b82cd */ = {
			isa = PBXGroup;
			children = (
				D77572AD2A295DDD00F490CD /* PacificSouthWest2 */,
			);
			path = d1453556d91e46dea191c20c398b82cd;
			sourceTree = "<group>";
		};
		D776880E2B69826B007C3860 /* List spatial reference transformations */ = {
			isa = PBXGroup;
			children = (
				D77688102B69826B007C3860 /* ListSpatialReferenceTransformationsView.swift */,
				D757D14A2B6C46E50065F78F /* ListSpatialReferenceTransformationsView.Model.swift */,
			);
			path = "List spatial reference transformations";
			sourceTree = "<group>";
		};
		D7781D472B7EB03400E53C51 /* 4caec8c55ea2463982f1af7d9611b8d5 */ = {
			isa = PBXGroup;
			children = (
				D7781D482B7EB03400E53C51 /* SanDiegoTourPath.json */,
			);
			path = 4caec8c55ea2463982f1af7d9611b8d5;
			sourceTree = "<group>";
		};
		D77BC5352B59A2D3007B49B6 /* Style point with distance composite scene symbol */ = {
			isa = PBXGroup;
			children = (
				D77BC5362B59A2D3007B49B6 /* StylePointWithDistanceCompositeSceneSymbolView.swift */,
			);
			path = "Style point with distance composite scene symbol";
			sourceTree = "<group>";
		};
		D7848ED72CBD85A300F6F546 /* Add point scene layer */ = {
			isa = PBXGroup;
			children = (
				D7848ED42CBD85A300F6F546 /* AddPointSceneLayerView.swift */,
			);
			path = "Add point scene layer";
			sourceTree = "<group>";
		};
		D7848EFD2CBD986400F6F546 /* Add elevation source from raster */ = {
			isa = PBXGroup;
			children = (
				D7848EFA2CBD986400F6F546 /* AddElevationSourceFromRasterView.swift */,
			);
			path = "Add elevation source from raster";
			sourceTree = "<group>";
		};
		D78666A92A21616D00C60110 /* Find nearest vertex */ = {
			isa = PBXGroup;
			children = (
				D78666AC2A2161F100C60110 /* FindNearestVertexView.swift */,
			);
			path = "Find nearest vertex";
			sourceTree = "<group>";
		};
		D79482D32C35D872006521CD /* Create dynamic basemap gallery */ = {
			isa = PBXGroup;
			children = (
				D79482D02C35D872006521CD /* CreateDynamicBasemapGalleryView.swift */,
				D78FA4932C3C88880079313E /* CreateDynamicBasemapGalleryView.Views.swift */,
			);
			path = "Create dynamic basemap gallery";
			sourceTree = "<group>";
		};
		D7A737DF2BABB9FE00B7C7FC /* Augment reality to show hidden infrastructure */ = {
			isa = PBXGroup;
			children = (
				D7A737DC2BABB9FE00B7C7FC /* AugmentRealityToShowHiddenInfrastructureView.swift */,
				D77D9BFF2BB2438200B38A6C /* AugmentRealityToShowHiddenInfrastructureView.ARSceneView.swift */,
			);
			path = "Augment reality to show hidden infrastructure";
			sourceTree = "<group>";
		};
		D7A85A052CD5ABF5009DC68A /* Query with CQL filters */ = {
			isa = PBXGroup;
			children = (
				D7A85A022CD5ABF5009DC68A /* QueryWithCQLFiltersView.swift */,
			);
			path = "Query with CQL filters";
			sourceTree = "<group>";
		};
		D7ABA2F52A3256610021822B /* Measure distance in scene */ = {
			isa = PBXGroup;
			children = (
				D7ABA2F82A32579C0021822B /* MeasureDistanceInSceneView.swift */,
			);
			path = "Measure distance in scene";
			sourceTree = "<group>";
		};
		D7ABA2FB2A3287C10021822B /* Show viewshed from geoelement in scene */ = {
			isa = PBXGroup;
			children = (
				D7ABA2FE2A32881C0021822B /* ShowViewshedFromGeoelementInSceneView.swift */,
			);
			path = "Show viewshed from geoelement in scene";
			sourceTree = "<group>";
		};
		D7AE861A2AC39D750049B626 /* Display annotation */ = {
			isa = PBXGroup;
			children = (
				D7AE861D2AC39DC50049B626 /* DisplayAnnotationView.swift */,
			);
			path = "Display annotation";
			sourceTree = "<group>";
		};
		D7B3C5C02A43B71E001DA4D8 /* Create convex hull around geometries */ = {
			isa = PBXGroup;
			children = (
				D7634FAE2A43B7AC00F8AEFB /* CreateConvexHullAroundGeometriesView.swift */,
			);
			path = "Create convex hull around geometries";
			sourceTree = "<group>";
		};
		D7BA38962BFBFC0F009954F5 /* Query related features */ = {
			isa = PBXGroup;
			children = (
				D7BA38932BFBFC0F009954F5 /* QueryRelatedFeaturesView.swift */,
			);
			path = "Query related features";
			sourceTree = "<group>";
		};
		D7BB3DD12C5D781800FFCD56 /* 43809fd639f242fd8045ecbafd61a579 */ = {
			isa = PBXGroup;
			children = (
				D7BB3DD02C5D781800FFCD56 /* SaveTheBay.geodatabase */,
			);
			path = 43809fd639f242fd8045ecbafd61a579;
			sourceTree = "<group>";
		};
		D7BE7E6E2CC19CC3006DDB0C /* Add tiled layer */ = {
			isa = PBXGroup;
			children = (
				D7BE7E6B2CC19CC3006DDB0C /* AddTiledLayerView.swift */,
			);
			path = "Add tiled layer";
			sourceTree = "<group>";
		};
		D7BEBA9F2CBD9CCA00F882E7 /* 98092369c4ae4d549bbbd45dba993ebc */ = {
			isa = PBXGroup;
			children = (
				D7BEBA9E2CBD9CCA00F882E7 /* MontereyElevation.dt2 */,
			);
			path = 98092369c4ae4d549bbbd45dba993ebc;
			sourceTree = "<group>";
		};
		D7BEBAC22CBDC0F800F882E7 /* Add elevation source from tile package */ = {
			isa = PBXGroup;
			children = (
				D7BEBABF2CBDC0F800F882E7 /* AddElevationSourceFromTilePackageView.swift */,
			);
			path = "Add elevation source from tile package";
			sourceTree = "<group>";
		};
		D7BEBAC82CBDC81200F882E7 /* 52ca74b4ba8042b78b3c653696f34a9c */ = {
			isa = PBXGroup;
			children = (
				D7BEBAC72CBDC81200F882E7 /* MontereyElevation.tpkx */,
			);
			path = 52ca74b4ba8042b78b3c653696f34a9c;
			sourceTree = "<group>";
		};
		D7BEBAD12CBDFE1C00F882E7 /* Display alternate symbols at different scales */ = {
			isa = PBXGroup;
			children = (
				D7BEBACE2CBDFE1C00F882E7 /* DisplayAlternateSymbolsAtDifferentScalesView.swift */,
			);
			path = "Display alternate symbols at different scales";
			sourceTree = "<group>";
		};
		D7C16D172AC5F6C100689E89 /* Animate 3D graphic */ = {
			isa = PBXGroup;
			children = (
				D7058FB02ACB423C00A40F14 /* Animate3DGraphicView.Model.swift */,
				D7054AE82ACCCB6C007235BA /* Animate3DGraphicView.SettingsView.swift */,
				D7C16D1A2AC5F95300689E89 /* Animate3DGraphicView.swift */,
			);
			path = "Animate 3D graphic";
			sourceTree = "<group>";
		};
		D7C16D1D2AC5FE8200689E89 /* 5a9b60cee9ba41e79640a06bcdf8084d */ = {
			isa = PBXGroup;
			children = (
				D7C16D1E2AC5FE8200689E89 /* Pyrenees.csv */,
			);
			path = 5a9b60cee9ba41e79640a06bcdf8084d;
			sourceTree = "<group>";
		};
		D7C16D202AC5FE9800689E89 /* 290f0c571c394461a8b58b6775d0bd63 */ = {
			isa = PBXGroup;
			children = (
				D7C16D212AC5FE9800689E89 /* GrandCanyon.csv */,
			);
			path = 290f0c571c394461a8b58b6775d0bd63;
			sourceTree = "<group>";
		};
		D7C16D232AC5FEA600689E89 /* 12509ffdc684437f8f2656b0129d2c13 */ = {
			isa = PBXGroup;
			children = (
				D7C16D242AC5FEA600689E89 /* Snowdon.csv */,
			);
			path = 12509ffdc684437f8f2656b0129d2c13;
			sourceTree = "<group>";
		};
		D7C16D262AC5FEB600689E89 /* e87c154fb9c2487f999143df5b08e9b1 */ = {
			isa = PBXGroup;
			children = (
				D7C16D272AC5FEB600689E89 /* Hawaii.csv */,
			);
			path = e87c154fb9c2487f999143df5b08e9b1;
			sourceTree = "<group>";
		};
		D7C3AB462B683291008909B9 /* Set feature request mode */ = {
			isa = PBXGroup;
			children = (
				D7C3AB472B683291008909B9 /* SetFeatureRequestModeView.swift */,
			);
			path = "Set feature request mode";
			sourceTree = "<group>";
		};
		D7C5233F2BED9BBF00E8221A /* e4a398afe9a945f3b0f4dca1e4faccb5 */ = {
			isa = PBXGroup;
			children = (
				D7C5233E2BED9BBF00E8221A /* SanFrancisco.tpkx */,
			);
			path = e4a398afe9a945f3b0f4dca1e4faccb5;
			sourceTree = "<group>";
		};
		D7CC33FB2A31475C00198EDF /* Show line of sight between points */ = {
			isa = PBXGroup;
			children = (
				D7CC33FD2A31475C00198EDF /* ShowLineOfSightBetweenPointsView.swift */,
			);
			path = "Show line of sight between points";
			sourceTree = "<group>";
		};
		D7CDD3882CB86F0A00DE9766 /* Add point cloud layer from file */ = {
			isa = PBXGroup;
			children = (
				D7CDD3852CB86F0A00DE9766 /* AddPointCloudLayerFromFileView.swift */,
			);
			path = "Add point cloud layer from file";
			sourceTree = "<group>";
		};
		D7CDD38E2CB872EA00DE9766 /* 34da965ca51d4c68aa9b3a38edb29e00 */ = {
			isa = PBXGroup;
			children = (
				D7CDD38D2CB872EA00DE9766 /* sandiego-north-balboa-pointcloud.slpk */,
			);
			path = 34da965ca51d4c68aa9b3a38edb29e00;
			sourceTree = "<group>";
		};
		D7CE9F992AE2F575008F7A5F /* 22c3083d4fa74e3e9b25adfc9f8c0496 */ = {
			isa = PBXGroup;
			children = (
				D7CE9F9A2AE2F575008F7A5F /* streetmap_SD.tpkx */,
			);
			path = 22c3083d4fa74e3e9b25adfc9f8c0496;
			sourceTree = "<group>";
		};
		D7CE9F9C2AE2F585008F7A5F /* 3424d442ebe54f3cbf34462382d3aebe */ = {
			isa = PBXGroup;
			children = (
				D7CE9FA22AE2F595008F7A5F /* san-diego-eagle-locator */,
			);
			path = 3424d442ebe54f3cbf34462382d3aebe;
			sourceTree = "<group>";
		};
		D7D1F3512ADDBE5D009CE2DA /* 7dd2f97bb007466ea939160d0de96a9d */ = {
			isa = PBXGroup;
			children = (
				D7D1F3522ADDBE5D009CE2DA /* philadelphia.mspk */,
			);
			path = 7dd2f97bb007466ea939160d0de96a9d;
			sourceTree = "<group>";
		};
		D7D9FCF52BF2CC8600F972A2 /* Filter by definition expression or display filter */ = {
			isa = PBXGroup;
			children = (
				D7D9FCF22BF2CC8600F972A2 /* FilterByDefinitionExpressionOrDisplayFilterView.swift */,
			);
			path = "Filter by definition expression or display filter";
			sourceTree = "<group>";
		};
		D7DDF84F2AF47C6C004352D9 /* Find route around barriers */ = {
			isa = PBXGroup;
			children = (
				D76EE6062AF9AFE100DA0325 /* FindRouteAroundBarriersView.Model.swift */,
				D7DDF8502AF47C6C004352D9 /* FindRouteAroundBarriersView.swift */,
				D73FCFFE2B02C7630006360D /* FindRouteAroundBarriersView.Views.swift */,
			);
			path = "Find route around barriers";
			sourceTree = "<group>";
		};
		D7DFA0E92CBA0242007C31F2 /* Add map image layer */ = {
			isa = PBXGroup;
			children = (
				D7DFA0E62CBA0242007C31F2 /* AddMapImageLayerView.swift */,
			);
			path = "Add map image layer";
			sourceTree = "<group>";
		};
		D7E440D12A1ECBC2005D74DE /* Create buffers around points */ = {
			isa = PBXGroup;
			children = (
				D7E440D62A1ECE7D005D74DE /* CreateBuffersAroundPointsView.swift */,
			);
			path = "Create buffers around points";
			sourceTree = "<group>";
		};
		D7E557602A1D743100B9FB09 /* Add WMS layer */ = {
			isa = PBXGroup;
			children = (
				D7E557672A1D768800B9FB09 /* AddWMSLayerView.swift */,
			);
			path = "Add WMS layer";
			sourceTree = "<group>";
		};
		D7E7D0792AEB39BF003AAD02 /* Find route in transport network */ = {
			isa = PBXGroup;
			children = (
				D7749AD52AF08BF50086632F /* FindRouteInTransportNetworkView.Model.swift */,
				D7E7D0802AEB39D5003AAD02 /* FindRouteInTransportNetworkView.swift */,
			);
			path = "Find route in transport network";
			sourceTree = "<group>";
		};
		D7E7D0862AEB3C36003AAD02 /* df193653ed39449195af0c9725701dca */ = {
			isa = PBXGroup;
			children = (
				D7E7D0992AEB3C47003AAD02 /* san_diego_offline_routing */,
			);
			path = df193653ed39449195af0c9725701dca;
			sourceTree = "<group>";
		};
		D7EAF34F2A1C011000D822C4 /* Set min and max scale */ = {
			isa = PBXGroup;
			children = (
				D7EAF3592A1C023800D822C4 /* SetMinAndMaxScaleView.swift */,
			);
			path = "Set min and max scale";
			sourceTree = "<group>";
		};
		D7ECF5942AB8BDCA003FB2BE /* Render multilayer symbols */ = {
			isa = PBXGroup;
			children = (
				D7ECF5972AB8BE63003FB2BE /* RenderMultilayerSymbolsView.swift */,
			);
			path = "Render multilayer symbols";
			sourceTree = "<group>";
		};
		D7EF5D712A269E2D00FEBDE5 /* Show coordinates in multiple formats */ = {
			isa = PBXGroup;
			children = (
				D7EF5D742A26A03A00FEBDE5 /* ShowCoordinatesInMultipleFormatsView.swift */,
			);
			path = "Show coordinates in multiple formats";
			sourceTree = "<group>";
		};
		D7F2A02C2CD00F1C0008D981 /* Apply dictionary renderer to feature layer */ = {
			isa = PBXGroup;
			children = (
				D7F2A0292CD00F1C0008D981 /* ApplyDictionaryRendererToFeatureLayerView.swift */,
			);
			path = "Apply dictionary renderer to feature layer";
			sourceTree = "<group>";
		};
		D7F8C0342B60564D0072BFA7 /* Add features with contingent values */ = {
			isa = PBXGroup;
			children = (
				D7F8C0362B60564D0072BFA7 /* AddFeaturesWithContingentValuesView.swift */,
				D74F03EF2B609A7D00E83688 /* AddFeaturesWithContingentValuesView.Model.swift */,
				D7F8C0422B608F120072BFA7 /* AddFeaturesWithContingentValuesView.AddFeatureView.swift */,
			);
			path = "Add features with contingent values";
			sourceTree = "<group>";
		};
		D7F8C03C2B605AF60072BFA7 /* e12b54ea799f4606a2712157cf9f6e41 */ = {
			isa = PBXGroup;
			children = (
				D7F8C03D2B605AF60072BFA7 /* ContingentValuesBirdNests.geodatabase */,
			);
			path = e12b54ea799f4606a2712157cf9f6e41;
			sourceTree = "<group>";
		};
		D7F8C03F2B605E720072BFA7 /* b5106355f1634b8996e634c04b6a930a */ = {
			isa = PBXGroup;
			children = (
				D7F8C0402B605E720072BFA7 /* FillmoreTopographicMap.vtpk */,
			);
			path = b5106355f1634b8996e634c04b6a930a;
			sourceTree = "<group>";
		};
		E000E75E2869E325005D87C5 /* Clip geometry */ = {
			isa = PBXGroup;
			children = (
				E000E75F2869E33D005D87C5 /* ClipGeometryView.swift */,
			);
			path = "Clip geometry";
			sourceTree = "<group>";
		};
		E000E761286A0B07005D87C5 /* Cut geometry */ = {
			isa = PBXGroup;
			children = (
				E000E762286A0B18005D87C5 /* CutGeometryView.swift */,
			);
			path = "Cut geometry";
			sourceTree = "<group>";
		};
		E004A6B928414332002A1FE6 /* Set viewpoint rotation */ = {
			isa = PBXGroup;
			children = (
				E004A6BD28414332002A1FE6 /* SetViewpointRotationView.swift */,
			);
			path = "Set viewpoint rotation";
			sourceTree = "<group>";
		};
		E004A6D528465C70002A1FE6 /* Display scene */ = {
			isa = PBXGroup;
			children = (
				E004A6D828465C70002A1FE6 /* DisplaySceneView.swift */,
			);
			path = "Display scene";
			sourceTree = "<group>";
		};
		E004A6DE2846626A002A1FE6 /* Show callout */ = {
			isa = PBXGroup;
			children = (
				E004A6DF28466279002A1FE6 /* ShowCalloutView.swift */,
			);
			path = "Show callout";
			sourceTree = "<group>";
		};
		E004A6E42846A609002A1FE6 /* Style graphics with symbols */ = {
			isa = PBXGroup;
			children = (
				E004A6E52846A61F002A1FE6 /* StyleGraphicsWithSymbolsView.swift */,
			);
			path = "Style graphics with symbols";
			sourceTree = "<group>";
		};
		E004A6E728493BBB002A1FE6 /* Show device location */ = {
			isa = PBXGroup;
			children = (
				E004A6E828493BCE002A1FE6 /* ShowDeviceLocationView.swift */,
			);
			path = "Show device location";
			sourceTree = "<group>";
		};
		E004A6EB28495538002A1FE6 /* Create planar and geodetic buffers */ = {
			isa = PBXGroup;
			children = (
				E004A6EC2849556E002A1FE6 /* CreatePlanarAndGeodeticBuffersView.swift */,
			);
			path = "Create planar and geodetic buffers";
			sourceTree = "<group>";
		};
		E004A6EE284E4B7A002A1FE6 /* Download vector tiles to local cache */ = {
			isa = PBXGroup;
			children = (
				E004A6EF284E4B9B002A1FE6 /* DownloadVectorTilesToLocalCacheView.swift */,
			);
			path = "Download vector tiles to local cache";
			sourceTree = "<group>";
		};
		E004A6F1284E4F80002A1FE6 /* Show result of spatial operations */ = {
			isa = PBXGroup;
			children = (
				E004A6F2284E4FEB002A1FE6 /* ShowResultOfSpatialOperationsView.swift */,
			);
			path = "Show result of spatial operations";
			sourceTree = "<group>";
		};
		E004A6F4284FA3C5002A1FE6 /* Select features in feature layer */ = {
			isa = PBXGroup;
			children = (
				E004A6F5284FA42A002A1FE6 /* SelectFeaturesInFeatureLayerView.swift */,
			);
			path = "Select features in feature layer";
			sourceTree = "<group>";
		};
		E041ABC3287CAFEB0056009B /* Web */ = {
			isa = PBXGroup;
			children = (
				E041AC15287F54580056009B /* highlight.min.js */,
				E041AC1D288076A60056009B /* info.css */,
				E041AC1F288077B90056009B /* xcode.css */,
			);
			path = Web;
			sourceTree = "<group>";
		};
		E066DD33285CF3A0004D3D5B /* Find route */ = {
			isa = PBXGroup;
			children = (
				E066DD34285CF3B3004D3D5B /* FindRouteView.swift */,
			);
			path = "Find route";
			sourceTree = "<group>";
		};
		E066DD362860AB0B004D3D5B /* Style graphics with renderer */ = {
			isa = PBXGroup;
			children = (
				E066DD372860AB28004D3D5B /* StyleGraphicsWithRendererView.swift */,
			);
			path = "Style graphics with renderer";
			sourceTree = "<group>";
		};
		E066DD392860C9EE004D3D5B /* Show result of spatial relationships */ = {
			isa = PBXGroup;
			children = (
				E066DD3A2860CA08004D3D5B /* ShowResultOfSpatialRelationshipsView.swift */,
			);
			path = "Show result of spatial relationships";
			sourceTree = "<group>";
		};
		E066DD3E28610F3F004D3D5B /* Add scene layer from service */ = {
			isa = PBXGroup;
			children = (
				E066DD3F28610F55004D3D5B /* AddSceneLayerFromServiceView.swift */,
			);
			path = "Add scene layer from service";
			sourceTree = "<group>";
		};
		E070A0A1286F3B3400F2B606 /* Download preplanned map area */ = {
			isa = PBXGroup;
			children = (
				883C121429C9136600062FF9 /* DownloadPreplannedMapAreaView.MapPicker.swift */,
				E0D04FF128A5390000747989 /* DownloadPreplannedMapAreaView.Model.swift */,
				E070A0A2286F3B6000F2B606 /* DownloadPreplannedMapAreaView.swift */,
			);
			path = "Download preplanned map area";
			sourceTree = "<group>";
		};
		E088E1552862578800413100 /* Set surface placement mode */ = {
			isa = PBXGroup;
			children = (
				E088E1562862579D00413100 /* SetSurfacePlacementModeView.swift */,
			);
			path = "Set surface placement mode";
			sourceTree = "<group>";
		};
		E088E1722863B5E600413100 /* Generate offline map */ = {
			isa = PBXGroup;
			children = (
				E088E1732863B5F800413100 /* GenerateOfflineMapView.swift */,
			);
			path = "Generate offline map";
			sourceTree = "<group>";
		};
		E0EA0B75286638FD00C9621D /* Project geometry */ = {
			isa = PBXGroup;
			children = (
				E0EA0B762866390E00C9621D /* ProjectGeometryView.swift */,
			);
			path = "Project geometry";
			sourceTree = "<group>";
		};
		E0FE32E528747762002C6ACA /* Browse building floors */ = {
			isa = PBXGroup;
			children = (
				E0FE32E628747778002C6ACA /* BrowseBuildingFloorsView.swift */,
			);
			path = "Browse building floors";
			sourceTree = "<group>";
		};
		F111CCBD288B548400205358 /* Display map from mobile map package */ = {
			isa = PBXGroup;
			children = (
				F111CCC0288B5D5600205358 /* DisplayMapFromMobileMapPackageView.swift */,
			);
			path = "Display map from mobile map package";
			sourceTree = "<group>";
		};
		F111CCC2288B63DB00205358 /* e1f3a7254cb845b09450f54937c16061 */ = {
			isa = PBXGroup;
			children = (
				F111CCC3288B641900205358 /* Yellowstone.mmpk */,
			);
			path = e1f3a7254cb845b09450f54937c16061;
			sourceTree = "<group>";
		};
		F19A316128906F0D003B7EF9 /* Add raster from file */ = {
			isa = PBXGroup;
			children = (
				F1E71BF0289473760064C33F /* AddRasterFromFileView.swift */,
			);
			path = "Add raster from file";
			sourceTree = "<group>";
		};
/* End PBXGroup section */

/* Begin PBXNativeTarget section */
		00E5401227F3CCA200CF66D5 /* Samples */ = {
			isa = PBXNativeTarget;
			buildConfigurationList = 00E5402427F3CCA200CF66D5 /* Build configuration list for PBXNativeTarget "Samples" */;
			buildPhases = (
				001C6DDC27FE5CE800D472C2 /* Create .secrets File If It Does Not Exist */,
				00CCB8A3285BA2FD00BBAB70 /* Download Portal Item Data */,
				00E5402B27F77A5A00CF66D5 /* Lint Sources */,
				00E5400F27F3CCA200CF66D5 /* Sources */,
				00144B5E280634840090DD5D /* Embed Frameworks */,
				00E5401027F3CCA200CF66D5 /* Frameworks */,
				00E5401127F3CCA200CF66D5 /* Resources */,
				0039A4E82885C4E300592C86 /* Copy Source Code Files */,
				0039A4E72885C45200592C86 /* Copy README.md Files For Source Code View */,
			);
			buildRules = (
				0083586F27FE3BCF00192A15 /* PBXBuildRule */,
				0074ABCC2817B8E60037244A /* PBXBuildRule */,
			);
			dependencies = (
			);
			name = Samples;
			packageProductDependencies = (
				00C43AEC2947DC350099AE34 /* ArcGISToolkit */,
			);
			productName = "arcgis-swift-sdk-samples (iOS)";
			productReference = 00E5401327F3CCA200CF66D5 /* ArcGIS Maps SDK Samples.app */;
			productType = "com.apple.product-type.application";
		};
/* End PBXNativeTarget section */

/* Begin PBXProject section */
		00E5400727F3CCA100CF66D5 /* Project object */ = {
			isa = PBXProject;
			attributes = {
				BuildIndependentTargetsInParallel = 1;
				KnownAssetTags = (
					AddCustomDynamicEntityDataSource,
					AddElevationSourceFromRaster,
					AddElevationSourceFromTilePackage,
					AddFeatureLayers,
					AddFeaturesWithContingentValues,
					AddKmlLayer,
					AddPointCloudLayerFromFile,
					AddRasterFromFile,
					AddRastersAndFeatureTablesFromGeopackage,
					AddTiledLayerAsBasemap,
					AddVectorTiledLayerFromCustomStyle,
					Animate3DGraphic,
					AnimateImagesWithImageOverlay,
					ApplyBlendRendererToHillshade,
					ApplyColormapRendererToRaster,
					ApplyDictionaryRendererToFeatureLayer,
					ApplyDictionaryRendererToGraphicsOverlay,
					ApplyHillshadeRendererToRaster,
					ApplyRgbRenderer,
					ApplyScheduledUpdatesToPreplannedMapArea,
					ApplyStretchRenderer,
					ApplySymbologyToShapefile,
					AugmentRealityToShowTabletopScene,
					ChangeCameraController,
					ConfigureElectronicNavigationalCharts,
					DisplayDimensions,
					DisplayMapFromMobileMapPackage,
					DisplaySceneFromMobileScenePackage,
					EditAndSyncFeaturesWithFeatureService,
					EditFeaturesWithFeatureLinkedAnnotation,
					EditGeodatabaseWithTransactions,
					FindRouteInMobileMapPackage,
					FindRouteInTransportNetwork,
					GenerateOfflineMapWithLocalBasemap,
					GeocodeOffline,
					IdentifyRasterCell,
					ListContentsOfKmlFile,
					NavigateRouteWithRerouting,
					OrbitCameraAroundObject,
					ShowDeviceLocationWithNmeaDataSources,
					ShowMobileMapPackageExpirationDate,
					ShowViewshedFromGeoelementInScene,
					SnapGeometryEditsWithUtilityNetworkRules,
					StyleFeaturesWithCustomDictionary,
					StylePointWithDistanceCompositeSceneSymbol,
					StyleSymbolsFromMobileStyleFile,
				);
				LastSwiftUpdateCheck = 1330;
				LastUpgradeCheck = 1600;
				ORGANIZATIONNAME = Esri;
				TargetAttributes = {
					00E5401227F3CCA200CF66D5 = {
						CreatedOnToolsVersion = 13.3;
					};
				};
			};
			buildConfigurationList = 00E5400A27F3CCA100CF66D5 /* Build configuration list for PBXProject "Samples" */;
			developmentRegion = en;
			hasScannedForEncodings = 0;
			knownRegions = (
				en,
				Base,
			);
			mainGroup = 00E5400627F3CCA100CF66D5;
			packageReferences = (
				00C43AEB2947DC350099AE34 /* XCRemoteSwiftPackageReference "arcgis-maps-sdk-swift-toolkit" */,
			);
			preferredProjectObjectVersion = 77;
			productRefGroup = 00E5401427F3CCA200CF66D5 /* Products */;
			projectDirPath = "";
			projectRoot = "";
			targets = (
				00E5401227F3CCA200CF66D5 /* Samples */,
			);
		};
/* End PBXProject section */

/* Begin PBXResourcesBuildPhase section */
		00E5401127F3CCA200CF66D5 /* Resources */ = {
			isa = PBXResourcesBuildPhase;
			buildActionMask = 2147483647;
			files = (
				1CC755E12DC5A6A7004B346F /* Shasta_Elevation in Resources */,
				D7F8C0412B605E720072BFA7 /* FillmoreTopographicMap.vtpk in Resources */,
				9537AFD72C220EF0000923C5 /* ExchangeSetwithoutUpdates in Resources */,
				D7F8C03E2B605AF60072BFA7 /* ContingentValuesBirdNests.geodatabase in Resources */,
				E041AC1E288076A60056009B /* info.css in Resources */,
				D7CE9F9B2AE2F575008F7A5F /* streetmap_SD.tpkx in Resources */,
				D721EEA82ABDFF550040BE46 /* LothianRiversAnno.mmpk in Resources */,
				D7C16D1F2AC5FE8200689E89 /* Pyrenees.csv in Resources */,
				E041AC1A287F54580056009B /* highlight.min.js in Resources */,
				D7497F402AC4BA4100167AD2 /* Edinburgh_Pylon_Dimensions.mmpk in Resources */,
				D7C523402BED9BBF00E8221A /* SanFrancisco.tpkx in Resources */,
				00E5402027F3CCA200CF66D5 /* Assets.xcassets in Resources */,
				4D126D7C29CA3E6000CFB7A7 /* Redlands.nmea in Resources */,
				00C94A0D28B53DE1004E42D9 /* raster-file in Resources */,
				D7464F2B2ACE0965007FEE88 /* SA_EVI_8Day_03May20 in Resources */,
				D762DA0E2D94C750001052DD /* NapervilleGasUtilities.geodatabase in Resources */,
				004FE87129DF5D8700075217 /* Bristol in Resources */,
				D713C6F72CB9B9A60073AA72 /* US_State_Capitals.kml in Resources */,
				00FA4E822DCD5AEE008A34CF /* srtm in Resources */,
				D7C16D252AC5FEA600689E89 /* Snowdon.csv in Resources */,
				D73F8CF42AB1089900CD39DA /* Restaurant.stylx in Resources */,
				D7BB3DD22C5D781800FFCD56 /* SaveTheBay.geodatabase in Resources */,
				D707899B2CD16324000DF215 /* Mil2525DMessages.xml in Resources */,
				D74C8C022ABA6202007C76B8 /* emoji-mobile.stylx in Resources */,
				D7CE9FA32AE2F595008F7A5F /* san-diego-eagle-locator in Resources */,
				D70539102CD012BB00F63F4A /* militaryoverlay.geodatabase in Resources */,
				D76000B72AF19FCA00B3084D /* SanFrancisco.mmpk in Resources */,
				D762AF652BF6A96100ECE3C7 /* loudoun_anno.geodatabase in Resources */,
				792222DD2A81AA5D00619FFE /* AIS_MarineCadastre_SelectedVessels_CustomDataSource.jsonl in Resources */,
				E041AC20288077B90056009B /* xcode.css in Resources */,
				00D4EF9028638BF100B9CC30 /* LA_Trails.geodatabase in Resources */,
				D701D72C2A37C7F7006FF0C8 /* bradley_low_3ds in Resources */,
				D7CDD38F2CB872EA00DE9766 /* sandiego-north-balboa-pointcloud.slpk in Resources */,
				00D4EF9A28638BF100B9CC30 /* AuroraCO.gpkg in Resources */,
				88FB70D12DCC248400EB76E3 /* Aurora_CO_shp in Resources */,
				D7C16D282AC5FEB700689E89 /* Hawaii.csv in Resources */,
				D73571D72CB613220046A433 /* hydrography in Resources */,
				D7BEBAC92CBDC81200F882E7 /* MontereyElevation.tpkx in Resources */,
				D7D1F3532ADDBE5D009CE2DA /* philadelphia.mspk in Resources */,
				D7201D2B2CC6D829004BDB7D /* dodge_city.vtpk in Resources */,
				004A2B9D2BED455B00C297CE /* canyonlands in Resources */,
				798C2DA72AFC505600EE7E97 /* PrivacyInfo.xcprivacy in Resources */,
				D7E7D09A2AEB3C47003AAD02 /* san_diego_offline_routing in Resources */,
				F111CCC4288B641900205358 /* Yellowstone.mmpk in Resources */,
				4C81275D2DCBB745006EF7D2 /* ShastaBW in Resources */,
				D705390A2CD0122D00F63F4A /* mil2525d.stylx in Resources */,
				D77572AE2A295DDE00F490CD /* PacificSouthWest2 in Resources */,
				D75E5EEC2CC0466900252595 /* esri_test_data.kmz in Resources */,
				10D321932BDB187400B39B1B /* naperville_imagery.tpkx in Resources */,
				00D4EFB12863CE6300B9CC30 /* ScottishWildlifeTrust_reserves in Resources */,
				D7781D492B7EB03400E53C51 /* SanDiegoTourPath.json in Resources */,
				D7C16D222AC5FE9800689E89 /* GrandCanyon.csv in Resources */,
				D7BEBAA02CBD9CCA00F882E7 /* MontereyElevation.dt2 in Resources */,
			);
			runOnlyForDeploymentPostprocessing = 0;
		};
/* End PBXResourcesBuildPhase section */

/* Begin PBXShellScriptBuildPhase section */
		001C6DDC27FE5CE800D472C2 /* Create .secrets File If It Does Not Exist */ = {
			isa = PBXShellScriptBuildPhase;
			alwaysOutOfDate = 1;
			buildActionMask = 2147483647;
			files = (
			);
			inputFileListPaths = (
			);
			inputPaths = (
			);
			name = "Create .secrets File If It Does Not Exist";
			outputFileListPaths = (
			);
			outputPaths = (
				"$(SRCROOT)/.secrets",
			);
			runOnlyForDeploymentPostprocessing = 0;
			shellPath = /bin/sh;
			shellScript = "if [ ! -e \"$SRCROOT/.secrets\" ]\nthen\n    touch \"$SRCROOT/.secrets\"\nfi\n";
		};
		0039A4E72885C45200592C86 /* Copy README.md Files For Source Code View */ = {
			isa = PBXShellScriptBuildPhase;
			alwaysOutOfDate = 1;
			buildActionMask = 2147483647;
			files = (
			);
			inputFileListPaths = (
			);
			inputPaths = (
			);
			name = "Copy README.md Files For Source Code View";
			outputFileListPaths = (
			);
			outputPaths = (
			);
			runOnlyForDeploymentPostprocessing = 0;
			shellPath = /bin/sh;
			shellScript = "echo $BUILT_PRODUCTS_DIR\n\n# Directory to which the readmes will be copied.\nREADMES_DIR=${BUILT_PRODUCTS_DIR}/${UNLOCALIZED_RESOURCES_FOLDER_PATH}/READMEs\nmkdir -p \"${READMES_DIR}\"\n\n# Root readme for the project to skip.\nDEFAULT_README=$SRCROOT/README.md\n\n# Find all README.md files in the project.\nfind ${SRCROOT} -name \"README.md\" | while read file\ndo\n    # Skip the root readme for project.\n    if [ \"$file\" = \"$DEFAULT_README\" ]\n    then\n        echo $BUILT_PRODUCTS_DIR\n        continue\n    fi\n    \n    # Extract the folder name from the path.\n    FILE_PATH=$(dirname \"$file\")\n    FOLDER_NAME=$(basename \"$FILE_PATH\")\n    \n    cp \"${file}\" \"${READMES_DIR}/${FOLDER_NAME}.md\"\ndone\n";
		};
		00CCB8A3285BA2FD00BBAB70 /* Download Portal Item Data */ = {
			isa = PBXShellScriptBuildPhase;
			alwaysOutOfDate = 1;
			buildActionMask = 2147483647;
			files = (
			);
			inputFileListPaths = (
			);
			inputPaths = (
			);
			name = "Download Portal Item Data";
			outputFileListPaths = (
			);
			outputPaths = (
			);
			runOnlyForDeploymentPostprocessing = 0;
			shellPath = /bin/sh;
			shellScript = "SAMPLES_DIRECTORY=\"${SRCROOT}/Shared/Samples\"\nDOWNLOAD_DIRECTORY=\"${SRCROOT}/Portal Data\"\nxcrun --sdk macosx swift \"${SRCROOT}/Scripts/DownloadPortalItemData.swift\" \"$SAMPLES_DIRECTORY\" \"$DOWNLOAD_DIRECTORY\"\n";
		};
		00E5402B27F77A5A00CF66D5 /* Lint Sources */ = {
			isa = PBXShellScriptBuildPhase;
			alwaysOutOfDate = 1;
			buildActionMask = 2147483647;
			files = (
			);
			inputFileListPaths = (
			);
			inputPaths = (
			);
			name = "Lint Sources";
			outputFileListPaths = (
			);
			outputPaths = (
			);
			runOnlyForDeploymentPostprocessing = 0;
			shellPath = /bin/sh;
			shellScript = "if [[ \"$(uname -m)\" == arm64 ]]; then\n    export PATH=\"/opt/homebrew/bin:$PATH\"\nfi\n\nif which swiftlint > /dev/null; then\n  swiftlint\nelse\n  echo \"warning: SwiftLint not installed, download from https://github.com/realm/SwiftLint\"\nfi\n";
		};
/* End PBXShellScriptBuildPhase section */

/* Begin PBXSourcesBuildPhase section */
		00E5400F27F3CCA200CF66D5 /* Sources */ = {
			isa = PBXSourcesBuildPhase;
			buildActionMask = 2147483647;
			files = (
				95F891292C46E9D60010EBED /* ShowDeviceLocationUsingIndoorPositioningView.swift in Sources */,
				00FA4E8B2DCD7233008A34CF /* ApplySimpleRendererToGraphicsOverlayView.swift in Sources */,
				1C2538562BABACFD00337307 /* AugmentRealityToNavigateRouteView.swift in Sources */,
				1C2538572BABACFD00337307 /* AugmentRealityToNavigateRouteView.ARSceneView.swift in Sources */,
				D72FE7082CE6DA1900BBC0FE /* SampleMenuButtons.swift in Sources */,
				D76929FA2B4F79540047205E /* OrbitCameraAroundObjectView.swift in Sources */,
				D771D0C82CD55211004C13CB /* ApplyRasterRenderingRuleView.swift in Sources */,
				79D84D132A81711A00F45262 /* AddCustomDynamicEntityDataSourceView.swift in Sources */,
				102B6A372BFD5B55009F763C /* IdentifyFeaturesInWMSLayerView.swift in Sources */,
				E000E7602869E33D005D87C5 /* ClipGeometryView.swift in Sources */,
				9503056E2C46ECB70091B32D /* ShowDeviceLocationUsingIndoorPositioningView.Model.swift in Sources */,
				4D2ADC6729C50BD6003B367F /* AddDynamicEntityLayerView.Model.swift in Sources */,
				D7A85A082CD5ABF5009DC68A /* QueryWithCQLFiltersView.swift in Sources */,
				E004A6E928493BCE002A1FE6 /* ShowDeviceLocationView.swift in Sources */,
				1C26ED192A859525009B7721 /* FilterFeaturesInSceneView.swift in Sources */,
				D751B4C82CD3E572005CE750 /* AddKMLLayerWithNetworkLinksView.swift in Sources */,
				D75E5EF12CC049D500252595 /* EditFeaturesUsingFeatureFormsView.swift in Sources */,
				D7352F8E2BD992C40013FFEF /* MonitorChangesToDrawStatusView.swift in Sources */,
				F111CCC1288B5D5600205358 /* DisplayMapFromMobileMapPackageView.swift in Sources */,
				D76495212B74687E0042699E /* ValidateUtilityNetworkTopologyView.Model.swift in Sources */,
				D7D9FCF62BF2CC8600F972A2 /* FilterByDefinitionExpressionOrDisplayFilterView.swift in Sources */,
				D7337C5A2ABCFDB100A5D865 /* StyleSymbolsFromMobileStyleFileView.SymbolOptionsListView.swift in Sources */,
				00E1D90F2BC0B1E8001AEB6A /* SnapGeometryEditsView.GeometryEditorMenu.swift in Sources */,
				1C43BC842A43781200509BF8 /* SetVisibilityOfSubtypeSublayerView.swift in Sources */,
				00A7A1462A2FC58300F035F7 /* DisplayContentOfUtilityNetworkContainerView.swift in Sources */,
				D7553CDB2AE2DFEC00DC2A70 /* GeocodeOfflineView.swift in Sources */,
				D757D14B2B6C46E50065F78F /* ListSpatialReferenceTransformationsView.Model.swift in Sources */,
				218F35B829C28F4A00502022 /* AuthenticateWithOAuthView.swift in Sources */,
				79B7B80A2A1BF8EC00F57C27 /* CreateAndSaveKMLView.swift in Sources */,
				D7C6420C2B4F47E10042B8F7 /* SearchForWebMapView.Model.swift in Sources */,
				000D43162B9918420003D3C2 /* ConfigureBasemapStyleParametersView.swift in Sources */,
				7573E81C29D6134C00BEED9C /* TraceUtilityNetworkView.Enums.swift in Sources */,
				7573E81A29D6134C00BEED9C /* TraceUtilityNetworkView.Model.swift in Sources */,
				1C3B7DC82A5F64FC00907443 /* AnalyzeNetworkWithSubnetworkTraceView.Model.swift in Sources */,
				0072C7FA2DBABEAC001502CA /* AddIntegratedMeshLayerView.swift in Sources */,
				D752D9402A39154C003EB25E /* ManageOperationalLayersView.swift in Sources */,
				D7ABA2F92A32579C0021822B /* MeasureDistanceInSceneView.swift in Sources */,
				D7CDD38B2CB86F0A00DE9766 /* AddPointCloudLayerFromFileView.swift in Sources */,
				D7BA38912BFBC476009954F5 /* EditFeaturesWithFeatureLinkedAnnotationView.Model.swift in Sources */,
				10D321962BDB1CB500B39B1B /* GenerateOfflineMapWithLocalBasemapView.swift in Sources */,
				D7201CDA2CC6B710004BDB7D /* AddTiledLayerAsBasemapView.swift in Sources */,
				D73723792AF5ADD800846884 /* FindRouteInMobileMapPackageView.MobileMapView.swift in Sources */,
				E004A6E028466279002A1FE6 /* ShowCalloutView.swift in Sources */,
				E000E763286A0B18005D87C5 /* CutGeometryView.swift in Sources */,
				D7BE7E6F2CC19CC3006DDB0C /* AddTiledLayerView.swift in Sources */,
				D7705D582AFC244E00CC0335 /* FindClosestFacilityToMultiplePointsView.swift in Sources */,
				D73FCFFF2B02C7630006360D /* FindRouteAroundBarriersView.Views.swift in Sources */,
				1C29C9592DBAE50D0074028F /* AddWMTSLayerView.swift in Sources */,
				D71D9B152DC430F800FF2D5A /* ApplyTerrainExaggerationView.swift in Sources */,
				3EEDE7CE2C5D73F700510104 /* SetSpatialReferenceView.swift in Sources */,
				4D126D7229CA1E1800CFB7A7 /* FileNMEASentenceReader.swift in Sources */,
				001C6DE127FE8A9400D472C2 /* AppSecrets.swift.masque in Sources */,
				D77BC5392B59A2D3007B49B6 /* StylePointWithDistanceCompositeSceneSymbolView.swift in Sources */,
				D7084FA92AD771AA00EC7F4F /* AugmentRealityToFlyOverSceneView.swift in Sources */,
				D75B58512AAFB3030038B3B4 /* StyleFeaturesWithCustomDictionaryView.swift in Sources */,
				0072C8002DBAF08D001502CA /* AddItemsToPortalView.swift in Sources */,
				E0D04FF228A5390000747989 /* DownloadPreplannedMapAreaView.Model.swift in Sources */,
				88129D7A2DD5035A001599A5 /* ShowGeodesicPathBetweenTwoPointsView.swift in Sources */,
				D764B7DF2BE2F89D002E2F92 /* EditGeodatabaseWithTransactionsView.swift in Sources */,
				00CCB8A5285BAF8700BBAB70 /* OnDemandResource.swift in Sources */,
				D7142BC42DB71082004F87B7 /* View+PagePresentation.swift in Sources */,
				D7635FFE2B9277DC0044AB97 /* ConfigureClustersView.swift in Sources */,
				1C19B4F32A578E46001D2506 /* CreateLoadReportView.swift in Sources */,
				D71563E92D5AC2B600D2E948 /* CreateKMLMultiTrackView.swift in Sources */,
				4C8127612DCBED62006EF7D2 /* ApplyStretchRendererView.swift in Sources */,
				7900C5F62A83FC3F002D430F /* AddCustomDynamicEntityDataSourceView.Vessel.swift in Sources */,
				D71099702A2802FA0065A1C1 /* DensifyAndGeneralizeGeometryView.SettingsView.swift in Sources */,
				D7201D042CC6D3B5004BDB7D /* AddVectorTiledLayerFromCustomStyleView.swift in Sources */,
				E004A6ED2849556E002A1FE6 /* CreatePlanarAndGeodeticBuffersView.swift in Sources */,
				E041ABD7287DB04D0056009B /* SampleInfoView.swift in Sources */,
				D7635FFD2B9277DC0044AB97 /* ConfigureClustersView.SettingsView.swift in Sources */,
				D769DF332BEC1A1C0062AE95 /* EditGeodatabaseWithTransactionsView.Model.swift in Sources */,
				1C43BC822A43781200509BF8 /* SetVisibilityOfSubtypeSublayerView.Model.swift in Sources */,
				D71FCB8A2AD6277F000E517C /* CreateMobileGeodatabaseView.Model.swift in Sources */,
				D752D9462A3A6F80003EB25E /* MonitorChangesToMapLoadStatusView.swift in Sources */,
				00181B462846AD7100654571 /* View+ErrorAlert.swift in Sources */,
				D733CA192BED980D00FBDE4C /* EditAndSyncFeaturesWithFeatureServiceView.swift in Sources */,
				00273CF62A82AB8700A7A77D /* SampleLink.swift in Sources */,
				4C8126E72DC02525006EF7D2 /* AnalyzeHotspotsView.swift in Sources */,
				95A572192C0FDCC9006E8B48 /* ShowScaleBarView.swift in Sources */,
				D7ABA2FF2A32881C0021822B /* ShowViewshedFromGeoelementInSceneView.swift in Sources */,
				E0FE32E728747778002C6ACA /* BrowseBuildingFloorsView.swift in Sources */,
				954AEDEE2C01332600265114 /* SelectFeaturesInSceneLayerView.swift in Sources */,
				D7F8C0432B608F120072BFA7 /* AddFeaturesWithContingentValuesView.AddFeatureView.swift in Sources */,
				D752D95F2A3BCE06003EB25E /* DisplayMapFromPortalItemView.swift in Sources */,
				004A2BA22BED456500C297CE /* ApplyScheduledUpdatesToPreplannedMapAreaView.swift in Sources */,
				3E9F77732C6A60FA0022CAB5 /* QueryFeatureCountAndExtentView.swift in Sources */,
				1CAB8D4B2A3CEAB0002AA649 /* RunValveIsolationTraceView.Model.swift in Sources */,
				E070A0A3286F3B6000F2B606 /* DownloadPreplannedMapAreaView.swift in Sources */,
				D79482D42C35D872006521CD /* CreateDynamicBasemapGalleryView.swift in Sources */,
				D70789922CD160FD000DF215 /* ApplyDictionaryRendererToGraphicsOverlayView.swift in Sources */,
				D77570C02A2942F800F490CD /* AnimateImagesWithImageOverlayView.swift in Sources */,
				D7848EFE2CBD986400F6F546 /* AddElevationSourceFromRasterView.swift in Sources */,
				D7054AE92ACCCB6C007235BA /* Animate3DGraphicView.SettingsView.swift in Sources */,
				D78FA4942C3C88880079313E /* CreateDynamicBasemapGalleryView.Views.swift in Sources */,
				E0EA0B772866390E00C9621D /* ProjectGeometryView.swift in Sources */,
				D74C8BFE2ABA5605007C76B8 /* StyleSymbolsFromMobileStyleFileView.swift in Sources */,
				8810FB592DC94A7200874936 /* ApplyFunctionToRasterFromServiceView.swift in Sources */,
				D7E7D0812AEB39D5003AAD02 /* FindRouteInTransportNetworkView.swift in Sources */,
				D742E4922B04132B00690098 /* DisplayWebSceneFromPortalItemView.swift in Sources */,
				0042E24328E4BF8F001F33D6 /* ShowViewshedFromPointInSceneView.Model.swift in Sources */,
				95F3A52B2C07F09C00885DED /* SetSurfaceNavigationConstraintView.swift in Sources */,
				00FA4E572DBC139C008A34CF /* AddRastersAndFeatureTablesFromGeopackageView.swift in Sources */,
				D7E557682A1D768800B9FB09 /* AddWMSLayerView.swift in Sources */,
				D7497F3C2AC4B4C100167AD2 /* DisplayDimensionsView.swift in Sources */,
				D7C97B562B75C10C0097CDA1 /* ValidateUtilityNetworkTopologyView.Views.swift in Sources */,
				D73FCFF72B02A3AA0006360D /* FindAddressWithReverseGeocodeView.swift in Sources */,
				1C38915D2DBC36C800ADFDDC /* AddWFSLayerView.swift in Sources */,
				D789AAAD2D66C718007A8E0E /* CreateKMLMultiTrackView.Model.swift in Sources */,
				0005580A2817C51E00224BC6 /* SampleDetailView.swift in Sources */,
				00FA4E642DCA72EE008A34CF /* ApplyRGBRendererView.swift in Sources */,
				D75F66362B48EABC00434974 /* SearchForWebMapView.swift in Sources */,
				D7058B102B59E44B000A888A /* StylePointWithSceneSymbolView.swift in Sources */,
				0044218A2DB9533900249FEE /* AddFeatureCollectionLayerFromPortalItemView.swift in Sources */,
				1C8EC7472BAE2891001A6929 /* AugmentRealityToCollectDataView.swift in Sources */,
				D75C35672AB50338003CD55F /* GroupLayersTogetherView.GroupLayerListView.swift in Sources */,
				4D2ADC6229C5071C003B367F /* ChangeMapViewBackgroundView.Model.swift in Sources */,
				D7848ED82CBD85A300F6F546 /* AddPointSceneLayerView.swift in Sources */,
				0074ABCD2817BCC30037244A /* SamplesApp+Samples.swift.tache in Sources */,
				D79EE76E2A4CEA5D005A52AE /* SetUpLocationDrivenGeotriggersView.Model.swift in Sources */,
				4C81273E2DCA9E31006EF7D2 /* ApplyColormapRendererToRasterView.swift in Sources */,
				10CFF4CA2DBAAFAC0027F144 /* AddFeatureLayerWithTimeOffsetView.swift in Sources */,
				D74F03F02B609A7D00E83688 /* AddFeaturesWithContingentValuesView.Model.swift in Sources */,
				E004A6F3284E4FEB002A1FE6 /* ShowResultOfSpatialOperationsView.swift in Sources */,
				955AFAC42C10FD6F009C8FE5 /* ApplyMosaicRuleToRastersView.swift in Sources */,
				D751018E2A2E962D00B8FA48 /* IdentifyLayerFeaturesView.swift in Sources */,
				F1E71BF1289473760064C33F /* AddRasterFromFileView.swift in Sources */,
				00B04273282EC59E0072E1B4 /* AboutView.swift in Sources */,
				88E52E6F2DC96C3F00F48409 /* ApplyHillshadeRendererToRasterView.swift in Sources */,
				7573E81F29D6134C00BEED9C /* TraceUtilityNetworkView.swift in Sources */,
				D7781D4B2B7ECCB700E53C51 /* NavigateRouteWithReroutingView.Model.swift in Sources */,
				4D2ADC6929C50C4C003B367F /* AddDynamicEntityLayerView.SettingsView.swift in Sources */,
				1C42E04729D2396B004FC4BE /* ShowPopupView.swift in Sources */,
				D72FE7032CE6D05600BBC0FE /* AppFavorites.swift in Sources */,
				79302F872A1ED71B0002336A /* CreateAndSaveKMLView.Views.swift in Sources */,
				D73FC0FD2AD4A18D0067A19B /* CreateMobileGeodatabaseView.swift in Sources */,
				D7F2A02F2CD00F1C0008D981 /* ApplyDictionaryRendererToFeatureLayerView.swift in Sources */,
				1C19B4F12A578E46001D2506 /* CreateLoadReportView.Views.swift in Sources */,
				D703F04D2D9334AC0077E3A8 /* SnapGeometryEditsWithUtilityNetworkRulesView.Model.swift in Sources */,
				E066DD3B2860CA08004D3D5B /* ShowResultOfSpatialRelationshipsView.swift in Sources */,
				7573E81E29D6134C00BEED9C /* TraceUtilityNetworkView.Views.swift in Sources */,
				D75E5EE62CC0340100252595 /* ListContentsOfKMLFileView.swift in Sources */,
				4D2ADC5A29C4F612003B367F /* ChangeMapViewBackgroundView.swift in Sources */,
				95DEB9B62C127A92009BEC35 /* ShowViewshedFromPointOnMapView.swift in Sources */,
				D7BA38972BFBFC0F009954F5 /* QueryRelatedFeaturesView.swift in Sources */,
				004421902DB9620200249FEE /* AddFeatureCollectionLayerFromQueryView.swift in Sources */,
				D7ECF5982AB8BE63003FB2BE /* RenderMultilayerSymbolsView.swift in Sources */,
				D769C2122A29019B00030F61 /* SetUpLocationDrivenGeotriggersView.swift in Sources */,
				00FA4E722DCBD7A9008A34CF /* ApplySimpleRendererToFeatureLayerView.swift in Sources */,
				79302F852A1ED4E30002336A /* CreateAndSaveKMLView.Model.swift in Sources */,
				D7C3AB4A2B683291008909B9 /* SetFeatureRequestModeView.swift in Sources */,
				95D2EE0F2C334D1600683D53 /* ShowServiceAreaView.swift in Sources */,
				00FA4E662DCA738A008A34CF /* ApplyRGBRendererView.SettingsView.swift in Sources */,
				D7A670D72DADBC770060E327 /* EnvironmentValues+RequestReviewModel.swift in Sources */,
				D7058FB12ACB423C00A40F14 /* Animate3DGraphicView.Model.swift in Sources */,
				D7BEBAC52CBDC0F800F882E7 /* AddElevationSourceFromTilePackageView.swift in Sources */,
				D77D9C002BB2438200B38A6C /* AugmentRealityToShowHiddenInfrastructureView.ARSceneView.swift in Sources */,
				0044CDDF2995C39E004618CE /* ShowDeviceLocationHistoryView.swift in Sources */,
				E041ABC0287CA9F00056009B /* WebView.swift in Sources */,
				D73E619E2BDB21F400457932 /* EditWithBranchVersioningView.swift in Sources */,
				D7DFA0EA2CBA0242007C31F2 /* AddMapImageLayerView.swift in Sources */,
				D7705D642AFC570700CC0335 /* FindClosestFacilityFromPointView.swift in Sources */,
				E088E1572862579D00413100 /* SetSurfacePlacementModeView.swift in Sources */,
				9579FCEA2C3360BB00FC8A1D /* EditFeatureAttachmentsView.swift in Sources */,
				D762AF5F2BF6A7B900ECE3C7 /* EditFeaturesWithFeatureLinkedAnnotationView.swift in Sources */,
				1CAF831F2A20305F000E1E60 /* ShowUtilityAssociationsView.swift in Sources */,
				00E7C15C2BBE1BF000B85D69 /* SnapGeometryEditsView.swift in Sources */,
				E004A6C128414332002A1FE6 /* SetViewpointRotationView.swift in Sources */,
				883C121529C9136600062FF9 /* DownloadPreplannedMapAreaView.MapPicker.swift in Sources */,
				D72C43F32AEB066D00B6157B /* GeocodeOfflineView.Model.swift in Sources */,
				1C9B74C929DB43580038B06F /* ShowRealisticLightAndShadowsView.swift in Sources */,
				10B782052BE55D7E007EAE6C /* GenerateOfflineMapWithCustomParametersView.swift in Sources */,
				D7635FF12B9272CB0044AB97 /* DisplayClustersView.swift in Sources */,
				D7232EE12AC1E5AA0079ABFF /* PlayKMLTourView.swift in Sources */,
				D7010EBF2B05616900D43F55 /* DisplaySceneFromMobileScenePackageView.swift in Sources */,
				D7337C602ABD142D00A5D865 /* ShowMobileMapPackageExpirationDateView.swift in Sources */,
				00E5401E27F3CCA200CF66D5 /* ContentView.swift in Sources */,
				D7634FAF2A43B7AC00F8AEFB /* CreateConvexHullAroundGeometriesView.swift in Sources */,
				E066DD382860AB28004D3D5B /* StyleGraphicsWithRendererView.swift in Sources */,
				108EC04129D25B2C000F35D0 /* QueryFeatureTableView.swift in Sources */,
				D71D516E2B51D7B600B2A2BE /* SearchForWebMapView.Views.swift in Sources */,
				D71A9DE22D8CC88D00CA03CB /* SnapGeometryEditsWithUtilityNetworkRulesView.swift in Sources */,
				D7114A0D2BDC6A3300FA68CA /* EditWithBranchVersioningView.Model.swift in Sources */,
				00B04FB5283EEBA80026C882 /* DisplayOverviewMapView.swift in Sources */,
				D718A1E72B570F7500447087 /* OrbitCameraAroundObjectView.Model.swift in Sources */,
				88FB70D42DCD10B600EB76E3 /* AuthenticateWithIntegratedWindowsAuthenticationView.swift in Sources */,
				88E52E812DCA703B00F48409 /* ApplyHillshadeRendererToRasterView.SettingsView.swift in Sources */,
				D71C5F642AAA7A88006599FD /* CreateSymbolStylesFromWebStylesView.swift in Sources */,
				D7CC33FF2A31475C00198EDF /* ShowLineOfSightBetweenPointsView.swift in Sources */,
				D70BE5792A5624A80022CA02 /* CategoriesView.swift in Sources */,
				10BD9EB42BF51B4B00ABDBD5 /* GenerateOfflineMapWithCustomParametersView.Model.swift in Sources */,
				4D2ADC5D29C4F612003B367F /* ChangeMapViewBackgroundView.SettingsView.swift in Sources */,
				75DD739529D38B1B0010229D /* NavigateRouteView.swift in Sources */,
				D75362D22A1E886700D83028 /* ApplyUniqueValueRendererView.swift in Sources */,
				D74F6C442D0CD51B00D4FB15 /* ConfigureElectronicNavigationalChartsView.swift in Sources */,
				0074ABBF28174BCF0037244A /* DisplayMapView.swift in Sources */,
				D7EF5D752A26A03A00FEBDE5 /* ShowCoordinatesInMultipleFormatsView.swift in Sources */,
				1C3891612DC02F1200ADFDDC /* ApplyBlendRendererToHillshadeView.swift in Sources */,
				D72F272E2ADA1E4400F906DA /* AugmentRealityToShowTabletopSceneView.swift in Sources */,
				10B782082BE5A058007EAE6C /* GenerateOfflineMapWithCustomParametersView.CustomParameters.swift in Sources */,
				D76EE6072AF9AFE100DA0325 /* FindRouteAroundBarriersView.Model.swift in Sources */,
				0086F40128E3770A00974721 /* ShowViewshedFromPointInSceneView.swift in Sources */,
				0044289229C90C0B00160767 /* GetElevationAtPointOnSurfaceView.swift in Sources */,
				00E1D90B2BC0AF97001AEB6A /* SnapGeometryEditsView.SnapSettingsView.swift in Sources */,
				D7E440D72A1ECE7D005D74DE /* CreateBuffersAroundPointsView.swift in Sources */,
				00D4EF802863842100B9CC30 /* AddFeatureLayersView.swift in Sources */,
				4D126D7E29CA43D200CFB7A7 /* ShowDeviceLocationWithNMEADataSourcesView.Model.swift in Sources */,
				D7A670D52DADB9630060E327 /* Bundle.swift in Sources */,
				4D126D6D29CA1B6000CFB7A7 /* ShowDeviceLocationWithNMEADataSourcesView.swift in Sources */,
				D710996D2A27D9210065A1C1 /* DensifyAndGeneralizeGeometryView.swift in Sources */,
				88F93CC129C3D59D0006B28E /* CreateAndEditGeometriesView.swift in Sources */,
				1C0C1C3929D34DAE005C8B24 /* ChangeViewpointView.swift in Sources */,
				955271612C0E6749009B1ED4 /* AddRasterFromServiceView.swift in Sources */,
				D7AE861E2AC39DC50049B626 /* DisplayAnnotationView.swift in Sources */,
				D734FA0C2A183A5B00246D7E /* SetMaxExtentView.swift in Sources */,
				D704AA5A2AB22C1A00A3BB63 /* GroupLayersTogetherView.swift in Sources */,
				0072C7F42DBAA65E001502CA /* AddFeatureCollectionLayerFromTableView.swift in Sources */,
				E004A6DC28465C70002A1FE6 /* DisplaySceneView.swift in Sources */,
				E066DD35285CF3B3004D3D5B /* FindRouteView.swift in Sources */,
				D71371792BD88ECC00EB2F86 /* MonitorChangesToLayerViewStateView.swift in Sources */,
				D7B759B32B1FFBE300017FDD /* FavoritesView.swift in Sources */,
				D722BD222A420DAD002C2087 /* ShowExtrudedFeaturesView.swift in Sources */,
				E004A6F6284FA42A002A1FE6 /* SelectFeaturesInFeatureLayerView.swift in Sources */,
				88FB70392DCC207B00EB76E3 /* ApplySymbologyToShapefileView.swift in Sources */,
				1C3892312DC59E6000ADFDDC /* ApplyBlendRendererToHillshadeView.SettingsView.swift in Sources */,
				D77688132B69826B007C3860 /* ListSpatialReferenceTransformationsView.swift in Sources */,
				00FA4E682DCA87A9008A34CF /* ApplyRGBRendererView.RangeSlider.swift in Sources */,
				D75101812A2E493600B8FA48 /* ShowLabelsOnLayerView.swift in Sources */,
				1C3B7DCB2A5F64FC00907443 /* AnalyzeNetworkWithSubnetworkTraceView.swift in Sources */,
				00B042E8282EDC690072E1B4 /* SetBasemapView.swift in Sources */,
				E004A6E62846A61F002A1FE6 /* StyleGraphicsWithSymbolsView.swift in Sources */,
				0000FB6E2BBDB17600845921 /* Add3DTilesLayerView.swift in Sources */,
				D74EA7842B6DADA5008F6C7C /* ValidateUtilityNetworkTopologyView.swift in Sources */,
				00E1D90D2BC0B125001AEB6A /* SnapGeometryEditsView.GeometryEditorModel.swift in Sources */,
				E088E1742863B5F800413100 /* GenerateOfflineMapView.swift in Sources */,
				0074ABC428174F430037244A /* Sample.swift in Sources */,
				95E980712C26183000CB8912 /* BrowseOGCAPIFeatureServiceView.swift in Sources */,
				D713C6D72CB990600073AA72 /* AddKMLLayerView.swift in Sources */,
				00A7A14A2A2FC5B700F035F7 /* DisplayContentOfUtilityNetworkContainerView.Model.swift in Sources */,
				E004A6F0284E4B9B002A1FE6 /* DownloadVectorTilesToLocalCacheView.swift in Sources */,
				00ABA94E2BF6721700C0488C /* ShowGridView.swift in Sources */,
				1CAB8D4E2A3CEAB0002AA649 /* RunValveIsolationTraceView.swift in Sources */,
				D7A737E02BABB9FE00B7C7FC /* AugmentRealityToShowHiddenInfrastructureView.swift in Sources */,
				4D2ADC4329C26D05003B367F /* AddDynamicEntityLayerView.swift in Sources */,
				D70082EB2ACF900100E0C3C2 /* IdentifyKMLFeaturesView.swift in Sources */,
				D7635FFB2B9277DC0044AB97 /* ConfigureClustersView.Model.swift in Sources */,
				D7EAF35A2A1C023800D822C4 /* SetMinAndMaxScaleView.swift in Sources */,
				1C19B4F52A578E46001D2506 /* CreateLoadReportView.Model.swift in Sources */,
				88C5E0EB2DCBC1E20091D271 /* ApplyScenePropertyExpressionsView.swift in Sources */,
				9547085C2C3C719800CA8579 /* EditFeatureAttachmentsView.Model.swift in Sources */,
				D71C90A22C6C249B0018C63E /* StyleGeometryTypesWithSymbolsView.swift in Sources */,
				3E54CF222C66AFBE00DD2F18 /* AddWebTiledLayerView.swift in Sources */,
				0042E24528E4F82C001F33D6 /* ShowViewshedFromPointInSceneView.ViewshedSettingsView.swift in Sources */,
				D7DDF8532AF47C6C004352D9 /* FindRouteAroundBarriersView.swift in Sources */,
				1C9B74D929DB54560038B06F /* ChangeCameraControllerView.swift in Sources */,
				D7BEBAD22CBDFE1C00F882E7 /* DisplayAlternateSymbolsAtDifferentScalesView.swift in Sources */,
				D76000AE2AF19C2300B3084D /* FindRouteInMobileMapPackageView.swift in Sources */,
				00273CF42A82AB5900A7A77D /* SamplesSearchView.swift in Sources */,
				D78666AD2A2161F100C60110 /* FindNearestVertexView.swift in Sources */,
				3E720F9D2C619B1700E22A9E /* SetInitialViewpointView.swift in Sources */,
				D76CE8D92BFD7047009A8686 /* SetReferenceScaleView.swift in Sources */,
				D7C16D1B2AC5F95300689E89 /* Animate3DGraphicView.swift in Sources */,
				D744FD172A2112D90084A66C /* CreateConvexHullAroundPointsView.swift in Sources */,
				D7044B962BE18D73000F2C43 /* EditWithBranchVersioningView.Views.swift in Sources */,
				D71C90A32C6C249B0018C63E /* StyleGeometryTypesWithSymbolsView.Views.swift in Sources */,
				D718A1ED2B575FD900447087 /* ManageBookmarksView.swift in Sources */,
				D73723762AF5877500846884 /* FindRouteInMobileMapPackageView.Models.swift in Sources */,
				D74ECD0D2BEEAE2F007C0FA6 /* EditAndSyncFeaturesWithFeatureServiceView.Model.swift in Sources */,
				00CB9138284814A4005C2C5D /* SearchWithGeocodeView.swift in Sources */,
				1C43BC7F2A43781200509BF8 /* SetVisibilityOfSubtypeSublayerView.Views.swift in Sources */,
				D731F3C12AD0D2AC00A8431E /* IdentifyGraphicsView.swift in Sources */,
				4C8126DD2DBBCF0B006EF7D2 /* ApplyStyleToWMSLayerView.swift in Sources */,
				00E5401C27F3CCA200CF66D5 /* SamplesApp.swift in Sources */,
				D73E61962BDAEE6600457932 /* MatchViewpointOfGeoViewsView.swift in Sources */,
				E066DD4028610F55004D3D5B /* AddSceneLayerFromServiceView.swift in Sources */,
				D7F8C0392B60564D0072BFA7 /* AddFeaturesWithContingentValuesView.swift in Sources */,
				00F279D62AF418DC00CECAF8 /* AddDynamicEntityLayerView.VehicleCallout.swift in Sources */,
				10CFF50B2DC2EC990027F144 /* ApplyClassBreaksRendererToSublayerView.swift in Sources */,
				D7749AD62AF08BF50086632F /* FindRouteInTransportNetworkView.Model.swift in Sources */,
				D73F06692B5EE73D000B574F /* QueryFeaturesWithArcadeExpressionView.swift in Sources */,
				D7464F1E2ACE04B3007FEE88 /* IdentifyRasterCellView.swift in Sources */,
				D7588F5F2B7D8DAA008B75E2 /* NavigateRouteWithReroutingView.swift in Sources */,
			);
			runOnlyForDeploymentPostprocessing = 0;
		};
/* End PBXSourcesBuildPhase section */

/* Begin XCBuildConfiguration section */
		00E5402227F3CCA200CF66D5 /* Debug */ = {
			isa = XCBuildConfiguration;
			buildSettings = {
				ALWAYS_SEARCH_USER_PATHS = NO;
				ASSETCATALOG_COMPILER_GENERATE_SWIFT_ASSET_SYMBOL_EXTENSIONS = YES;
				CLANG_ANALYZER_NONNULL = YES;
				CLANG_ANALYZER_NUMBER_OBJECT_CONVERSION = YES_AGGRESSIVE;
				CLANG_CXX_LANGUAGE_STANDARD = "gnu++17";
				CLANG_ENABLE_MODULES = YES;
				CLANG_ENABLE_OBJC_ARC = YES;
				CLANG_ENABLE_OBJC_WEAK = YES;
				CLANG_WARN_BLOCK_CAPTURE_AUTORELEASING = YES;
				CLANG_WARN_BOOL_CONVERSION = YES;
				CLANG_WARN_COMMA = YES;
				CLANG_WARN_CONSTANT_CONVERSION = YES;
				CLANG_WARN_DEPRECATED_OBJC_IMPLEMENTATIONS = YES;
				CLANG_WARN_DIRECT_OBJC_ISA_USAGE = YES_ERROR;
				CLANG_WARN_DOCUMENTATION_COMMENTS = YES;
				CLANG_WARN_EMPTY_BODY = YES;
				CLANG_WARN_ENUM_CONVERSION = YES;
				CLANG_WARN_INFINITE_RECURSION = YES;
				CLANG_WARN_INT_CONVERSION = YES;
				CLANG_WARN_NON_LITERAL_NULL_CONVERSION = YES;
				CLANG_WARN_OBJC_IMPLICIT_RETAIN_SELF = YES;
				CLANG_WARN_OBJC_LITERAL_CONVERSION = YES;
				CLANG_WARN_OBJC_ROOT_CLASS = YES_ERROR;
				CLANG_WARN_QUOTED_INCLUDE_IN_FRAMEWORK_HEADER = YES;
				CLANG_WARN_RANGE_LOOP_ANALYSIS = YES;
				CLANG_WARN_STRICT_PROTOTYPES = YES;
				CLANG_WARN_SUSPICIOUS_MOVE = YES;
				CLANG_WARN_UNGUARDED_AVAILABILITY = YES_AGGRESSIVE;
				CLANG_WARN_UNREACHABLE_CODE = YES;
				CLANG_WARN__DUPLICATE_METHOD_MATCH = YES;
				COPY_PHASE_STRIP = NO;
				DEAD_CODE_STRIPPING = YES;
				DEBUG_INFORMATION_FORMAT = dwarf;
				ENABLE_STRICT_OBJC_MSGSEND = YES;
				ENABLE_TESTABILITY = YES;
				ENABLE_USER_SCRIPT_SANDBOXING = NO;
				GCC_C_LANGUAGE_STANDARD = gnu11;
				GCC_DYNAMIC_NO_PIC = NO;
				GCC_NO_COMMON_BLOCKS = YES;
				GCC_OPTIMIZATION_LEVEL = 0;
				GCC_PREPROCESSOR_DEFINITIONS = (
					"DEBUG=1",
					"$(inherited)",
				);
				GCC_WARN_64_TO_32_BIT_CONVERSION = YES;
				GCC_WARN_ABOUT_RETURN_TYPE = YES_ERROR;
				GCC_WARN_UNDECLARED_SELECTOR = YES;
				GCC_WARN_UNINITIALIZED_AUTOS = YES_AGGRESSIVE;
				GCC_WARN_UNUSED_FUNCTION = YES;
				GCC_WARN_UNUSED_VARIABLE = YES;
				MTL_ENABLE_DEBUG_INFO = INCLUDE_SOURCE;
				MTL_FAST_MATH = YES;
				ONLY_ACTIVE_ARCH = YES;
				SWIFT_ACTIVE_COMPILATION_CONDITIONS = DEBUG;
				SWIFT_OPTIMIZATION_LEVEL = "-Onone";
			};
			name = Debug;
		};
		00E5402327F3CCA200CF66D5 /* Release */ = {
			isa = XCBuildConfiguration;
			buildSettings = {
				ALWAYS_SEARCH_USER_PATHS = NO;
				ASSETCATALOG_COMPILER_GENERATE_SWIFT_ASSET_SYMBOL_EXTENSIONS = YES;
				CLANG_ANALYZER_NONNULL = YES;
				CLANG_ANALYZER_NUMBER_OBJECT_CONVERSION = YES_AGGRESSIVE;
				CLANG_CXX_LANGUAGE_STANDARD = "gnu++17";
				CLANG_ENABLE_MODULES = YES;
				CLANG_ENABLE_OBJC_ARC = YES;
				CLANG_ENABLE_OBJC_WEAK = YES;
				CLANG_WARN_BLOCK_CAPTURE_AUTORELEASING = YES;
				CLANG_WARN_BOOL_CONVERSION = YES;
				CLANG_WARN_COMMA = YES;
				CLANG_WARN_CONSTANT_CONVERSION = YES;
				CLANG_WARN_DEPRECATED_OBJC_IMPLEMENTATIONS = YES;
				CLANG_WARN_DIRECT_OBJC_ISA_USAGE = YES_ERROR;
				CLANG_WARN_DOCUMENTATION_COMMENTS = YES;
				CLANG_WARN_EMPTY_BODY = YES;
				CLANG_WARN_ENUM_CONVERSION = YES;
				CLANG_WARN_INFINITE_RECURSION = YES;
				CLANG_WARN_INT_CONVERSION = YES;
				CLANG_WARN_NON_LITERAL_NULL_CONVERSION = YES;
				CLANG_WARN_OBJC_IMPLICIT_RETAIN_SELF = YES;
				CLANG_WARN_OBJC_LITERAL_CONVERSION = YES;
				CLANG_WARN_OBJC_ROOT_CLASS = YES_ERROR;
				CLANG_WARN_QUOTED_INCLUDE_IN_FRAMEWORK_HEADER = YES;
				CLANG_WARN_RANGE_LOOP_ANALYSIS = YES;
				CLANG_WARN_STRICT_PROTOTYPES = YES;
				CLANG_WARN_SUSPICIOUS_MOVE = YES;
				CLANG_WARN_UNGUARDED_AVAILABILITY = YES_AGGRESSIVE;
				CLANG_WARN_UNREACHABLE_CODE = YES;
				CLANG_WARN__DUPLICATE_METHOD_MATCH = YES;
				COPY_PHASE_STRIP = NO;
				DEAD_CODE_STRIPPING = YES;
				DEBUG_INFORMATION_FORMAT = "dwarf-with-dsym";
				ENABLE_NS_ASSERTIONS = NO;
				ENABLE_STRICT_OBJC_MSGSEND = YES;
				ENABLE_USER_SCRIPT_SANDBOXING = NO;
				GCC_C_LANGUAGE_STANDARD = gnu11;
				GCC_NO_COMMON_BLOCKS = YES;
				GCC_WARN_64_TO_32_BIT_CONVERSION = YES;
				GCC_WARN_ABOUT_RETURN_TYPE = YES_ERROR;
				GCC_WARN_UNDECLARED_SELECTOR = YES;
				GCC_WARN_UNINITIALIZED_AUTOS = YES_AGGRESSIVE;
				GCC_WARN_UNUSED_FUNCTION = YES;
				GCC_WARN_UNUSED_VARIABLE = YES;
				MTL_ENABLE_DEBUG_INFO = NO;
				MTL_FAST_MATH = YES;
				SWIFT_COMPILATION_MODE = wholemodule;
				SWIFT_OPTIMIZATION_LEVEL = "-O";
			};
			name = Release;
		};
		00E5402527F3CCA200CF66D5 /* Debug */ = {
			isa = XCBuildConfiguration;
			buildSettings = {
				ASSETCATALOG_COMPILER_APPICON_NAME = AppIcon;
				ASSETCATALOG_COMPILER_GLOBAL_ACCENT_COLOR_NAME = AccentColor;
				CODE_SIGN_ENTITLEMENTS = macOS/Samples.entitlements;
				"CODE_SIGN_IDENTITY[sdk=macosx*]" = "Apple Development";
				CODE_SIGN_STYLE = Automatic;
				CURRENT_PROJECT_VERSION = 1;
				EMBED_ASSET_PACKS_IN_PRODUCT_BUNDLE = YES;
				INFOPLIST_FILE = "$(SRCROOT)/iOS/Info.plist";
				IPHONEOS_DEPLOYMENT_TARGET = 17.0;
				LD_RUNPATH_SEARCH_PATHS = (
					"$(inherited)",
					"@executable_path/Frameworks",
				);
				MARKETING_VERSION = 200.7.0;
				PRODUCT_BUNDLE_IDENTIFIER = "com.esri.arcgis-swift-sdk-samples";
				PRODUCT_NAME = "ArcGIS Maps SDK Samples";
				SDKROOT = iphoneos;
				SUPPORTED_PLATFORMS = "iphoneos iphonesimulator";
				SUPPORTS_MACCATALYST = YES;
				SUPPORTS_MAC_DESIGNED_FOR_IPHONE_IPAD = NO;
				SWIFT_EMIT_LOC_STRINGS = YES;
				SWIFT_VERSION = 6.0;
				TARGETED_DEVICE_FAMILY = "1,2,6";
			};
			name = Debug;
		};
		00E5402627F3CCA200CF66D5 /* Release */ = {
			isa = XCBuildConfiguration;
			buildSettings = {
				ASSETCATALOG_COMPILER_APPICON_NAME = AppIcon;
				ASSETCATALOG_COMPILER_GLOBAL_ACCENT_COLOR_NAME = AccentColor;
				CODE_SIGN_ENTITLEMENTS = macOS/Samples.entitlements;
				"CODE_SIGN_IDENTITY[sdk=macosx*]" = "Apple Development";
				CODE_SIGN_STYLE = Automatic;
				CURRENT_PROJECT_VERSION = 1;
				DEVELOPMENT_TEAM = "";
				EMBED_ASSET_PACKS_IN_PRODUCT_BUNDLE = YES;
				INFOPLIST_FILE = "$(SRCROOT)/iOS/Info.plist";
				IPHONEOS_DEPLOYMENT_TARGET = 17.0;
				LD_RUNPATH_SEARCH_PATHS = (
					"$(inherited)",
					"@executable_path/Frameworks",
				);
				MARKETING_VERSION = 200.7.0;
				PRODUCT_BUNDLE_IDENTIFIER = "com.esri.arcgis-swift-sdk-samples";
				PRODUCT_NAME = "ArcGIS Maps SDK Samples";
				SDKROOT = iphoneos;
				SUPPORTED_PLATFORMS = "iphoneos iphonesimulator";
				SUPPORTS_MACCATALYST = YES;
				SUPPORTS_MAC_DESIGNED_FOR_IPHONE_IPAD = NO;
				SWIFT_EMIT_LOC_STRINGS = YES;
				SWIFT_VERSION = 6.0;
				TARGETED_DEVICE_FAMILY = "1,2,6";
				VALIDATE_PRODUCT = YES;
			};
			name = Release;
		};
/* End XCBuildConfiguration section */

/* Begin XCConfigurationList section */
		00E5400A27F3CCA100CF66D5 /* Build configuration list for PBXProject "Samples" */ = {
			isa = XCConfigurationList;
			buildConfigurations = (
				00E5402227F3CCA200CF66D5 /* Debug */,
				00E5402327F3CCA200CF66D5 /* Release */,
			);
			defaultConfigurationIsVisible = 0;
			defaultConfigurationName = Release;
		};
		00E5402427F3CCA200CF66D5 /* Build configuration list for PBXNativeTarget "Samples" */ = {
			isa = XCConfigurationList;
			buildConfigurations = (
				00E5402527F3CCA200CF66D5 /* Debug */,
				00E5402627F3CCA200CF66D5 /* Release */,
			);
			defaultConfigurationIsVisible = 0;
			defaultConfigurationName = Release;
		};
/* End XCConfigurationList section */

/* Begin XCRemoteSwiftPackageReference section */
		00C43AEB2947DC350099AE34 /* XCRemoteSwiftPackageReference "arcgis-maps-sdk-swift-toolkit" */ = {
			isa = XCRemoteSwiftPackageReference;
			repositoryURL = "https://github.com/Esri/arcgis-maps-sdk-swift-toolkit/";
			requirement = {
				kind = upToNextMinorVersion;
				minimumVersion = 200.7.0;
			};
		};
/* End XCRemoteSwiftPackageReference section */

/* Begin XCSwiftPackageProductDependency section */
		00C43AEC2947DC350099AE34 /* ArcGISToolkit */ = {
			isa = XCSwiftPackageProductDependency;
			package = 00C43AEB2947DC350099AE34 /* XCRemoteSwiftPackageReference "arcgis-maps-sdk-swift-toolkit" */;
			productName = ArcGISToolkit;
		};
/* End XCSwiftPackageProductDependency section */
	};
	rootObject = 00E5400727F3CCA100CF66D5 /* Project object */;
}<|MERGE_RESOLUTION|>--- conflicted
+++ resolved
@@ -659,11 +659,8 @@
 			dstPath = "";
 			dstSubfolderSpec = 7;
 			files = (
-<<<<<<< HEAD
 				88129D7B2DD50899001599A5 /* ShowGeodesicPathBetweenTwoPointsView.swift in Copy Source Code Files */,
-=======
 				00FA4E522DBC08AA008A34CF /* AddItemsToPortalView.swift in Copy Source Code Files */,
->>>>>>> 3868f3ad
 				88FB70D52DD3C2E000EB76E3 /* AuthenticateWithIntegratedWindowsAuthenticationView.swift in Copy Source Code Files */,
 				88FB703C2DCC22E900EB76E3 /* ApplySymbologyToShapefileView.swift in Copy Source Code Files */,
 				88C5E0EC2DCBC3F30091D271 /* ApplyScenePropertyExpressionsView.swift in Copy Source Code Files */,
@@ -1600,6 +1597,7 @@
 				95F8912A2C46E9F00010EBED /* Show device location using indoor positioning */,
 				4D126D6829CA1B6000CFB7A7 /* Show device location with NMEA data sources */,
 				D722BD1E2A420D7E002C2087 /* Show extruded features */,
+				88129D782DD5034B001599A5 /* Show geodesic path between two points */,
 				00ABA94B2BF671FC00C0488C /* Show grid */,
 				D751017D2A2E490800B8FA48 /* Show labels on layer */,
 				D7CC33FB2A31475C00198EDF /* Show line of sight between points */,
@@ -1614,7 +1612,6 @@
 				D7ABA2FB2A3287C10021822B /* Show viewshed from geoelement in scene */,
 				0086F3FC28E3770900974721 /* Show viewshed from point in scene */,
 				95DEB9B72C127A97009BEC35 /* Show viewshed from point on map */,
-				88129D782DD5034B001599A5 /* Show geodesic path between two points */,
 				00E7C15A2BBE1BF000B85D69 /* Snap geometry edits */,
 				D71A9DE12D8CC88D00CA03CB /* Snap geometry edits with utility network rules */,
 				D75B584D2AAFB2C20038B3B4 /* Style features with custom dictionary */,
