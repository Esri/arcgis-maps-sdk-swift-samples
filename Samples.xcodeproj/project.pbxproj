// !$*UTF8*$!
{
	archiveVersion = 1;
	classes = {
	};
	objectVersion = 55;
	objects = {

/* Begin PBXBuildFile section */
		0005580A2817C51E00224BC6 /* SampleDetailView.swift in Sources */ = {isa = PBXBuildFile; fileRef = 000558092817C51E00224BC6 /* SampleDetailView.swift */; };
		00181B462846AD7100654571 /* View+Alert.swift in Sources */ = {isa = PBXBuildFile; fileRef = 00181B452846AD7100654571 /* View+Alert.swift */; };
		001C6DE127FE8A9400D472C2 /* AppSecrets.swift.masque in Sources */ = {isa = PBXBuildFile; fileRef = 001C6DD827FE585A00D472C2 /* AppSecrets.swift.masque */; };
		00273CF42A82AB5900A7A77D /* SamplesSearchView.swift in Sources */ = {isa = PBXBuildFile; fileRef = 00273CF32A82AB5900A7A77D /* SamplesSearchView.swift */; };
		00273CF62A82AB8700A7A77D /* SampleRow.swift in Sources */ = {isa = PBXBuildFile; fileRef = 00273CF52A82AB8700A7A77D /* SampleRow.swift */; };
		0039A4E92885C50300592C86 /* AddSceneLayerFromServiceView.swift in Copy Source Code Files */ = {isa = PBXBuildFile; fileRef = E066DD3F28610F55004D3D5B /* AddSceneLayerFromServiceView.swift */; };
		0039A4EA2885C50300592C86 /* ClipGeometryView.swift in Copy Source Code Files */ = {isa = PBXBuildFile; fileRef = E000E75F2869E33D005D87C5 /* ClipGeometryView.swift */; };
		0039A4EB2885C50300592C86 /* CreatePlanarAndGeodeticBuffersView.swift in Copy Source Code Files */ = {isa = PBXBuildFile; fileRef = E004A6EC2849556E002A1FE6 /* CreatePlanarAndGeodeticBuffersView.swift */; };
		0039A4EC2885C50300592C86 /* CutGeometryView.swift in Copy Source Code Files */ = {isa = PBXBuildFile; fileRef = E000E762286A0B18005D87C5 /* CutGeometryView.swift */; };
		0039A4ED2885C50300592C86 /* DisplayMapView.swift in Copy Source Code Files */ = {isa = PBXBuildFile; fileRef = 0074ABBE28174BCF0037244A /* DisplayMapView.swift */; };
		0039A4EE2885C50300592C86 /* DisplayOverviewMapView.swift in Copy Source Code Files */ = {isa = PBXBuildFile; fileRef = 00B04FB4283EEBA80026C882 /* DisplayOverviewMapView.swift */; };
		0039A4EF2885C50300592C86 /* DisplaySceneView.swift in Copy Source Code Files */ = {isa = PBXBuildFile; fileRef = E004A6D828465C70002A1FE6 /* DisplaySceneView.swift */; };
		0039A4F02885C50300592C86 /* ProjectGeometryView.swift in Copy Source Code Files */ = {isa = PBXBuildFile; fileRef = E0EA0B762866390E00C9621D /* ProjectGeometryView.swift */; };
		0039A4F12885C50300592C86 /* SearchWithGeocodeView.swift in Copy Source Code Files */ = {isa = PBXBuildFile; fileRef = 00CB9137284814A4005C2C5D /* SearchWithGeocodeView.swift */; };
		0039A4F22885C50300592C86 /* SelectFeaturesInFeatureLayerView.swift in Copy Source Code Files */ = {isa = PBXBuildFile; fileRef = E004A6F5284FA42A002A1FE6 /* SelectFeaturesInFeatureLayerView.swift */; };
		0039A4F32885C50300592C86 /* SetBasemapView.swift in Copy Source Code Files */ = {isa = PBXBuildFile; fileRef = 00B042E5282EDC690072E1B4 /* SetBasemapView.swift */; };
		0039A4F42885C50300592C86 /* SetSurfacePlacementModeView.swift in Copy Source Code Files */ = {isa = PBXBuildFile; fileRef = E088E1562862579D00413100 /* SetSurfacePlacementModeView.swift */; };
		0039A4F52885C50300592C86 /* SetViewpointRotationView.swift in Copy Source Code Files */ = {isa = PBXBuildFile; fileRef = E004A6BD28414332002A1FE6 /* SetViewpointRotationView.swift */; };
		0039A4F62885C50300592C86 /* ShowCalloutView.swift in Copy Source Code Files */ = {isa = PBXBuildFile; fileRef = E004A6DF28466279002A1FE6 /* ShowCalloutView.swift */; };
		0039A4F72885C50300592C86 /* ShowDeviceLocationView.swift in Copy Source Code Files */ = {isa = PBXBuildFile; fileRef = E004A6E828493BCE002A1FE6 /* ShowDeviceLocationView.swift */; };
		0039A4F82885C50300592C86 /* ShowResultOfSpatialRelationshipsView.swift in Copy Source Code Files */ = {isa = PBXBuildFile; fileRef = E066DD3A2860CA08004D3D5B /* ShowResultOfSpatialRelationshipsView.swift */; };
		0039A4F92885C50300592C86 /* ShowResultOfSpatialOperationsView.swift in Copy Source Code Files */ = {isa = PBXBuildFile; fileRef = E004A6F2284E4FEB002A1FE6 /* ShowResultOfSpatialOperationsView.swift */; };
		0039A4FA2885C50300592C86 /* StyleGraphicsWithRendererView.swift in Copy Source Code Files */ = {isa = PBXBuildFile; fileRef = E066DD372860AB28004D3D5B /* StyleGraphicsWithRendererView.swift */; };
		0039A4FB2885C50300592C86 /* StyleGraphicsWithSymbolsView.swift in Copy Source Code Files */ = {isa = PBXBuildFile; fileRef = E004A6E52846A61F002A1FE6 /* StyleGraphicsWithSymbolsView.swift */; };
		0042E24328E4BF8F001F33D6 /* ShowViewshedFromPointInSceneView.Model.swift in Sources */ = {isa = PBXBuildFile; fileRef = 0042E24228E4BF8F001F33D6 /* ShowViewshedFromPointInSceneView.Model.swift */; };
		0042E24528E4F82C001F33D6 /* ShowViewshedFromPointInSceneView.ViewshedSettingsView.swift in Sources */ = {isa = PBXBuildFile; fileRef = 0042E24428E4F82B001F33D6 /* ShowViewshedFromPointInSceneView.ViewshedSettingsView.swift */; };
		0042E24628E50EE4001F33D6 /* ShowViewshedFromPointInSceneView.swift in Copy Source Code Files */ = {isa = PBXBuildFile; fileRef = 0086F3FD28E3770900974721 /* ShowViewshedFromPointInSceneView.swift */; };
		0042E24728E50EE4001F33D6 /* ShowViewshedFromPointInSceneView.Model.swift in Copy Source Code Files */ = {isa = PBXBuildFile; fileRef = 0042E24228E4BF8F001F33D6 /* ShowViewshedFromPointInSceneView.Model.swift */; };
		0042E24828E50EE4001F33D6 /* ShowViewshedFromPointInSceneView.ViewshedSettingsView.swift in Copy Source Code Files */ = {isa = PBXBuildFile; fileRef = 0042E24428E4F82B001F33D6 /* ShowViewshedFromPointInSceneView.ViewshedSettingsView.swift */; };
		0044289229C90C0B00160767 /* GetElevationAtPointOnSurfaceView.swift in Sources */ = {isa = PBXBuildFile; fileRef = 0044289129C90C0B00160767 /* GetElevationAtPointOnSurfaceView.swift */; };
		0044289329C9234300160767 /* GetElevationAtPointOnSurfaceView.swift in Copy Source Code Files */ = {isa = PBXBuildFile; fileRef = 0044289129C90C0B00160767 /* GetElevationAtPointOnSurfaceView.swift */; };
		0044CDDF2995C39E004618CE /* ShowDeviceLocationHistoryView.swift in Sources */ = {isa = PBXBuildFile; fileRef = 0044CDDE2995C39E004618CE /* ShowDeviceLocationHistoryView.swift */; };
		0044CDE02995D4DD004618CE /* ShowDeviceLocationHistoryView.swift in Copy Source Code Files */ = {isa = PBXBuildFile; fileRef = 0044CDDE2995C39E004618CE /* ShowDeviceLocationHistoryView.swift */; };
		004FE87129DF5D8700075217 /* Bristol in Resources */ = {isa = PBXBuildFile; fileRef = 004FE87029DF5D8700075217 /* Bristol */; settings = {ASSET_TAGS = (Animate3DGraphic, ChangeCameraController, ); }; };
		006C835528B40682004AEB7F /* BrowseBuildingFloorsView.swift in Copy Source Code Files */ = {isa = PBXBuildFile; fileRef = E0FE32E628747778002C6ACA /* BrowseBuildingFloorsView.swift */; };
		006C835628B40682004AEB7F /* DisplayMapFromMobileMapPackageView.swift in Copy Source Code Files */ = {isa = PBXBuildFile; fileRef = F111CCC0288B5D5600205358 /* DisplayMapFromMobileMapPackageView.swift */; };
		0074ABBF28174BCF0037244A /* DisplayMapView.swift in Sources */ = {isa = PBXBuildFile; fileRef = 0074ABBE28174BCF0037244A /* DisplayMapView.swift */; };
		0074ABC428174F430037244A /* Sample.swift in Sources */ = {isa = PBXBuildFile; fileRef = 0074ABC128174F430037244A /* Sample.swift */; };
		0074ABCD2817BCC30037244A /* SamplesApp+Samples.swift.tache in Sources */ = {isa = PBXBuildFile; fileRef = 0074ABCA2817B8DB0037244A /* SamplesApp+Samples.swift.tache */; };
		0086F40128E3770A00974721 /* ShowViewshedFromPointInSceneView.swift in Sources */ = {isa = PBXBuildFile; fileRef = 0086F3FD28E3770900974721 /* ShowViewshedFromPointInSceneView.swift */; };
		00A7A1462A2FC58300F035F7 /* DisplayContentOfUtilityNetworkContainerView.swift in Sources */ = {isa = PBXBuildFile; fileRef = 00A7A1432A2FC58300F035F7 /* DisplayContentOfUtilityNetworkContainerView.swift */; };
		00A7A14A2A2FC5B700F035F7 /* DisplayContentOfUtilityNetworkContainerView.Model.swift in Sources */ = {isa = PBXBuildFile; fileRef = 00A7A1492A2FC5B700F035F7 /* DisplayContentOfUtilityNetworkContainerView.Model.swift */; };
		00B04273282EC59E0072E1B4 /* AboutView.swift in Sources */ = {isa = PBXBuildFile; fileRef = 00B04272282EC59E0072E1B4 /* AboutView.swift */; };
		00B042E8282EDC690072E1B4 /* SetBasemapView.swift in Sources */ = {isa = PBXBuildFile; fileRef = 00B042E5282EDC690072E1B4 /* SetBasemapView.swift */; };
		00B04FB5283EEBA80026C882 /* DisplayOverviewMapView.swift in Sources */ = {isa = PBXBuildFile; fileRef = 00B04FB4283EEBA80026C882 /* DisplayOverviewMapView.swift */; };
		00C43AED2947DC350099AE34 /* ArcGISToolkit in Frameworks */ = {isa = PBXBuildFile; productRef = 00C43AEC2947DC350099AE34 /* ArcGISToolkit */; };
		00C7993B2A845AAF00AFE342 /* Sidebar.swift in Sources */ = {isa = PBXBuildFile; fileRef = 00C7993A2A845AAF00AFE342 /* Sidebar.swift */; };
		00C94A0D28B53DE1004E42D9 /* raster-file in Resources */ = {isa = PBXBuildFile; fileRef = 00C94A0C28B53DE1004E42D9 /* raster-file */; settings = {ASSET_TAGS = (AddRasterFromFile, ); }; };
		00CB9138284814A4005C2C5D /* SearchWithGeocodeView.swift in Sources */ = {isa = PBXBuildFile; fileRef = 00CB9137284814A4005C2C5D /* SearchWithGeocodeView.swift */; };
		00CCB8A5285BAF8700BBAB70 /* OnDemandResource.swift in Sources */ = {isa = PBXBuildFile; fileRef = 00CCB8A4285BAF8700BBAB70 /* OnDemandResource.swift */; };
		00D4EF802863842100B9CC30 /* AddFeatureLayersView.swift in Sources */ = {isa = PBXBuildFile; fileRef = 00D4EF7F2863842100B9CC30 /* AddFeatureLayersView.swift */; };
		00D4EF9028638BF100B9CC30 /* LA_Trails.geodatabase in Resources */ = {isa = PBXBuildFile; fileRef = 00D4EF8228638BF100B9CC30 /* LA_Trails.geodatabase */; settings = {ASSET_TAGS = (AddFeatureLayers, ); }; };
		00D4EF9A28638BF100B9CC30 /* AuroraCO.gpkg in Resources */ = {isa = PBXBuildFile; fileRef = 00D4EF8F28638BF100B9CC30 /* AuroraCO.gpkg */; settings = {ASSET_TAGS = (AddFeatureLayers, ); }; };
		00D4EFB12863CE6300B9CC30 /* ScottishWildlifeTrust_reserves in Resources */ = {isa = PBXBuildFile; fileRef = 00D4EFB02863CE6300B9CC30 /* ScottishWildlifeTrust_reserves */; settings = {ASSET_TAGS = (AddFeatureLayers, ); }; };
		00E5401C27F3CCA200CF66D5 /* SamplesApp.swift in Sources */ = {isa = PBXBuildFile; fileRef = 00E5400C27F3CCA100CF66D5 /* SamplesApp.swift */; };
		00E5401E27F3CCA200CF66D5 /* ContentView.swift in Sources */ = {isa = PBXBuildFile; fileRef = 00E5400D27F3CCA100CF66D5 /* ContentView.swift */; };
		00E5402027F3CCA200CF66D5 /* Assets.xcassets in Resources */ = {isa = PBXBuildFile; fileRef = 00E5400E27F3CCA200CF66D5 /* Assets.xcassets */; };
		00EB803A2A31506F00AC2B07 /* DisplayContentOfUtilityNetworkContainerView.swift in Copy Source Code Files */ = {isa = PBXBuildFile; fileRef = 00A7A1432A2FC58300F035F7 /* DisplayContentOfUtilityNetworkContainerView.swift */; };
		00EB803B2A31506F00AC2B07 /* DisplayContentOfUtilityNetworkContainerView.Model.swift in Copy Source Code Files */ = {isa = PBXBuildFile; fileRef = 00A7A1492A2FC5B700F035F7 /* DisplayContentOfUtilityNetworkContainerView.Model.swift */; };
		00F279D62AF418DC00CECAF8 /* AddDynamicEntityLayerView.VehicleCallout.swift in Sources */ = {isa = PBXBuildFile; fileRef = 00F279D52AF418DC00CECAF8 /* AddDynamicEntityLayerView.VehicleCallout.swift */; };
		00F279D72AF4364700CECAF8 /* AddDynamicEntityLayerView.VehicleCallout.swift in Copy Source Code Files */ = {isa = PBXBuildFile; fileRef = 00F279D52AF418DC00CECAF8 /* AddDynamicEntityLayerView.VehicleCallout.swift */; };
		108EC04129D25B2C000F35D0 /* QueryFeatureTableView.swift in Sources */ = {isa = PBXBuildFile; fileRef = 108EC04029D25B2C000F35D0 /* QueryFeatureTableView.swift */; };
		108EC04229D25B55000F35D0 /* QueryFeatureTableView.swift in Copy Source Code Files */ = {isa = PBXBuildFile; fileRef = 108EC04029D25B2C000F35D0 /* QueryFeatureTableView.swift */; };
		1C0C1C3929D34DAE005C8B24 /* ChangeViewpointView.swift in Sources */ = {isa = PBXBuildFile; fileRef = 1C0C1C3429D34DAE005C8B24 /* ChangeViewpointView.swift */; };
		1C0C1C3D29D34DDD005C8B24 /* ChangeViewpointView.swift in Copy Source Code Files */ = {isa = PBXBuildFile; fileRef = 1C0C1C3429D34DAE005C8B24 /* ChangeViewpointView.swift */; };
		1C19B4F12A578E46001D2506 /* CreateLoadReportView.Views.swift in Sources */ = {isa = PBXBuildFile; fileRef = 1C19B4EB2A578E46001D2506 /* CreateLoadReportView.Views.swift */; };
		1C19B4F32A578E46001D2506 /* CreateLoadReportView.swift in Sources */ = {isa = PBXBuildFile; fileRef = 1C19B4ED2A578E46001D2506 /* CreateLoadReportView.swift */; };
		1C19B4F52A578E46001D2506 /* CreateLoadReportView.Model.swift in Sources */ = {isa = PBXBuildFile; fileRef = 1C19B4EF2A578E46001D2506 /* CreateLoadReportView.Model.swift */; };
		1C19B4F72A578E69001D2506 /* CreateLoadReportView.Model.swift in Copy Source Code Files */ = {isa = PBXBuildFile; fileRef = 1C19B4EF2A578E46001D2506 /* CreateLoadReportView.Model.swift */; };
		1C19B4F82A578E69001D2506 /* CreateLoadReportView.swift in Copy Source Code Files */ = {isa = PBXBuildFile; fileRef = 1C19B4ED2A578E46001D2506 /* CreateLoadReportView.swift */; };
		1C19B4F92A578E69001D2506 /* CreateLoadReportView.Views.swift in Copy Source Code Files */ = {isa = PBXBuildFile; fileRef = 1C19B4EB2A578E46001D2506 /* CreateLoadReportView.Views.swift */; };
		1C26ED192A859525009B7721 /* FilterFeaturesInSceneView.swift in Sources */ = {isa = PBXBuildFile; fileRef = 1C26ED152A859525009B7721 /* FilterFeaturesInSceneView.swift */; };
		1C26ED202A8BEC63009B7721 /* FilterFeaturesInSceneView.swift in Copy Source Code Files */ = {isa = PBXBuildFile; fileRef = 1C26ED152A859525009B7721 /* FilterFeaturesInSceneView.swift */; };
		1C3B7DC82A5F64FC00907443 /* AnalyzeNetworkWithSubnetworkTraceView.Model.swift in Sources */ = {isa = PBXBuildFile; fileRef = 1C3B7DC32A5F64FC00907443 /* AnalyzeNetworkWithSubnetworkTraceView.Model.swift */; };
		1C3B7DCB2A5F64FC00907443 /* AnalyzeNetworkWithSubnetworkTraceView.swift in Sources */ = {isa = PBXBuildFile; fileRef = 1C3B7DC62A5F64FC00907443 /* AnalyzeNetworkWithSubnetworkTraceView.swift */; };
		1C3B7DCD2A5F652500907443 /* AnalyzeNetworkWithSubnetworkTraceView.Model.swift in Copy Source Code Files */ = {isa = PBXBuildFile; fileRef = 1C3B7DC32A5F64FC00907443 /* AnalyzeNetworkWithSubnetworkTraceView.Model.swift */; };
		1C3B7DCE2A5F652500907443 /* AnalyzeNetworkWithSubnetworkTraceView.swift in Copy Source Code Files */ = {isa = PBXBuildFile; fileRef = 1C3B7DC62A5F64FC00907443 /* AnalyzeNetworkWithSubnetworkTraceView.swift */; };
		1C42E04729D2396B004FC4BE /* ShowPopupView.swift in Sources */ = {isa = PBXBuildFile; fileRef = 1C42E04329D2396B004FC4BE /* ShowPopupView.swift */; };
		1C42E04A29D239D2004FC4BE /* ShowPopupView.swift in Copy Source Code Files */ = {isa = PBXBuildFile; fileRef = 1C42E04329D2396B004FC4BE /* ShowPopupView.swift */; };
		1C43BC7F2A43781200509BF8 /* SetVisibilityOfSubtypeSublayerView.Views.swift in Sources */ = {isa = PBXBuildFile; fileRef = 1C43BC792A43781100509BF8 /* SetVisibilityOfSubtypeSublayerView.Views.swift */; };
		1C43BC822A43781200509BF8 /* SetVisibilityOfSubtypeSublayerView.Model.swift in Sources */ = {isa = PBXBuildFile; fileRef = 1C43BC7C2A43781100509BF8 /* SetVisibilityOfSubtypeSublayerView.Model.swift */; };
		1C43BC842A43781200509BF8 /* SetVisibilityOfSubtypeSublayerView.swift in Sources */ = {isa = PBXBuildFile; fileRef = 1C43BC7E2A43781100509BF8 /* SetVisibilityOfSubtypeSublayerView.swift */; };
		1C43BC852A43783900509BF8 /* SetVisibilityOfSubtypeSublayerView.Model.swift in Copy Source Code Files */ = {isa = PBXBuildFile; fileRef = 1C43BC7C2A43781100509BF8 /* SetVisibilityOfSubtypeSublayerView.Model.swift */; };
		1C43BC862A43783900509BF8 /* SetVisibilityOfSubtypeSublayerView.swift in Copy Source Code Files */ = {isa = PBXBuildFile; fileRef = 1C43BC7E2A43781100509BF8 /* SetVisibilityOfSubtypeSublayerView.swift */; };
		1C43BC872A43783900509BF8 /* SetVisibilityOfSubtypeSublayerView.Views.swift in Copy Source Code Files */ = {isa = PBXBuildFile; fileRef = 1C43BC792A43781100509BF8 /* SetVisibilityOfSubtypeSublayerView.Views.swift */; };
		1C56B5E62A82C02D000381DA /* DisplayPointsUsingClusteringFeatureReductionView.swift in Sources */ = {isa = PBXBuildFile; fileRef = 1C56B5E22A82C02D000381DA /* DisplayPointsUsingClusteringFeatureReductionView.swift */; };
		1C56B5E72A82C057000381DA /* DisplayPointsUsingClusteringFeatureReductionView.swift in Copy Source Code Files */ = {isa = PBXBuildFile; fileRef = 1C56B5E22A82C02D000381DA /* DisplayPointsUsingClusteringFeatureReductionView.swift */; };
		1C929F092A27B86800134252 /* ShowUtilityAssociationsView.swift in Copy Source Code Files */ = {isa = PBXBuildFile; fileRef = 1CAF831B2A20305F000E1E60 /* ShowUtilityAssociationsView.swift */; };
		1C965C3929DB9176002F8536 /* ShowRealisticLightAndShadowsView.swift in Copy Source Code Files */ = {isa = PBXBuildFile; fileRef = 1C9B74C529DB43580038B06F /* ShowRealisticLightAndShadowsView.swift */; };
		1C9B74C929DB43580038B06F /* ShowRealisticLightAndShadowsView.swift in Sources */ = {isa = PBXBuildFile; fileRef = 1C9B74C529DB43580038B06F /* ShowRealisticLightAndShadowsView.swift */; };
		1C9B74D929DB54560038B06F /* ChangeCameraControllerView.swift in Sources */ = {isa = PBXBuildFile; fileRef = 1C9B74D529DB54560038B06F /* ChangeCameraControllerView.swift */; };
		1C9B74DE29DB56860038B06F /* ChangeCameraControllerView.swift in Copy Source Code Files */ = {isa = PBXBuildFile; fileRef = 1C9B74D529DB54560038B06F /* ChangeCameraControllerView.swift */; };
		1CAB8D4B2A3CEAB0002AA649 /* RunValveIsolationTraceView.Model.swift in Sources */ = {isa = PBXBuildFile; fileRef = 1CAB8D442A3CEAB0002AA649 /* RunValveIsolationTraceView.Model.swift */; };
		1CAB8D4E2A3CEAB0002AA649 /* RunValveIsolationTraceView.swift in Sources */ = {isa = PBXBuildFile; fileRef = 1CAB8D472A3CEAB0002AA649 /* RunValveIsolationTraceView.swift */; };
		1CAB8D502A3CEB43002AA649 /* RunValveIsolationTraceView.Model.swift in Copy Source Code Files */ = {isa = PBXBuildFile; fileRef = 1CAB8D442A3CEAB0002AA649 /* RunValveIsolationTraceView.Model.swift */; };
		1CAB8D512A3CEB43002AA649 /* RunValveIsolationTraceView.swift in Copy Source Code Files */ = {isa = PBXBuildFile; fileRef = 1CAB8D472A3CEAB0002AA649 /* RunValveIsolationTraceView.swift */; };
		1CAF831F2A20305F000E1E60 /* ShowUtilityAssociationsView.swift in Sources */ = {isa = PBXBuildFile; fileRef = 1CAF831B2A20305F000E1E60 /* ShowUtilityAssociationsView.swift */; };
		218F35B829C28F4A00502022 /* AuthenticateWithOAuthView.swift in Sources */ = {isa = PBXBuildFile; fileRef = 218F35B329C28F4A00502022 /* AuthenticateWithOAuthView.swift */; };
		218F35C229C290BF00502022 /* AuthenticateWithOAuthView.swift in Copy Source Code Files */ = {isa = PBXBuildFile; fileRef = 218F35B329C28F4A00502022 /* AuthenticateWithOAuthView.swift */; };
		4D126D6D29CA1B6000CFB7A7 /* ShowDeviceLocationWithNMEADataSourcesView.swift in Sources */ = {isa = PBXBuildFile; fileRef = 4D126D6929CA1B6000CFB7A7 /* ShowDeviceLocationWithNMEADataSourcesView.swift */; };
		4D126D7229CA1E1800CFB7A7 /* FileNMEASentenceReader.swift in Sources */ = {isa = PBXBuildFile; fileRef = 4D126D7129CA1E1800CFB7A7 /* FileNMEASentenceReader.swift */; };
		4D126D7329CA1EFD00CFB7A7 /* ShowDeviceLocationWithNMEADataSourcesView.swift in Copy Source Code Files */ = {isa = PBXBuildFile; fileRef = 4D126D6929CA1B6000CFB7A7 /* ShowDeviceLocationWithNMEADataSourcesView.swift */; };
		4D126D7429CA1EFD00CFB7A7 /* FileNMEASentenceReader.swift in Copy Source Code Files */ = {isa = PBXBuildFile; fileRef = 4D126D7129CA1E1800CFB7A7 /* FileNMEASentenceReader.swift */; };
		4D126D7C29CA3E6000CFB7A7 /* Redlands.nmea in Resources */ = {isa = PBXBuildFile; fileRef = 4D126D7B29CA3E6000CFB7A7 /* Redlands.nmea */; settings = {ASSET_TAGS = (ShowDeviceLocationWithNmeaDataSources, ); }; };
		4D126D7E29CA43D200CFB7A7 /* ShowDeviceLocationWithNMEADataSourcesView.Model.swift in Sources */ = {isa = PBXBuildFile; fileRef = 4D126D7D29CA43D200CFB7A7 /* ShowDeviceLocationWithNMEADataSourcesView.Model.swift */; };
		4D2ADC4329C26D05003B367F /* AddDynamicEntityLayerView.swift in Sources */ = {isa = PBXBuildFile; fileRef = 4D2ADC3F29C26D05003B367F /* AddDynamicEntityLayerView.swift */; };
		4D2ADC4729C26D2C003B367F /* AddDynamicEntityLayerView.swift in Copy Source Code Files */ = {isa = PBXBuildFile; fileRef = 4D2ADC3F29C26D05003B367F /* AddDynamicEntityLayerView.swift */; };
		4D2ADC5A29C4F612003B367F /* ChangeMapViewBackgroundView.swift in Sources */ = {isa = PBXBuildFile; fileRef = 4D2ADC5529C4F612003B367F /* ChangeMapViewBackgroundView.swift */; };
		4D2ADC5D29C4F612003B367F /* ChangeMapViewBackgroundView.SettingsView.swift in Sources */ = {isa = PBXBuildFile; fileRef = 4D2ADC5829C4F612003B367F /* ChangeMapViewBackgroundView.SettingsView.swift */; };
		4D2ADC6229C5071C003B367F /* ChangeMapViewBackgroundView.Model.swift in Sources */ = {isa = PBXBuildFile; fileRef = 4D2ADC6129C5071C003B367F /* ChangeMapViewBackgroundView.Model.swift */; };
		4D2ADC6729C50BD6003B367F /* AddDynamicEntityLayerView.Model.swift in Sources */ = {isa = PBXBuildFile; fileRef = 4D2ADC6629C50BD6003B367F /* AddDynamicEntityLayerView.Model.swift */; };
		4D2ADC6929C50C4C003B367F /* AddDynamicEntityLayerView.SettingsView.swift in Sources */ = {isa = PBXBuildFile; fileRef = 4D2ADC6829C50C4C003B367F /* AddDynamicEntityLayerView.SettingsView.swift */; };
		4D2ADC6A29C50D91003B367F /* AddDynamicEntityLayerView.Model.swift in Copy Source Code Files */ = {isa = PBXBuildFile; fileRef = 4D2ADC6629C50BD6003B367F /* AddDynamicEntityLayerView.Model.swift */; };
		4D2ADC6B29C50D91003B367F /* AddDynamicEntityLayerView.SettingsView.swift in Copy Source Code Files */ = {isa = PBXBuildFile; fileRef = 4D2ADC6829C50C4C003B367F /* AddDynamicEntityLayerView.SettingsView.swift */; };
		4DD058102A0D3F6B00A59B34 /* ShowDeviceLocationWithNMEADataSourcesView.Model.swift in Copy Source Code Files */ = {isa = PBXBuildFile; fileRef = 4D126D7D29CA43D200CFB7A7 /* ShowDeviceLocationWithNMEADataSourcesView.Model.swift */; };
		7573E81A29D6134C00BEED9C /* TraceUtilityNetworkView.Model.swift in Sources */ = {isa = PBXBuildFile; fileRef = 7573E81329D6134C00BEED9C /* TraceUtilityNetworkView.Model.swift */; };
		7573E81C29D6134C00BEED9C /* TraceUtilityNetworkView.Enums.swift in Sources */ = {isa = PBXBuildFile; fileRef = 7573E81529D6134C00BEED9C /* TraceUtilityNetworkView.Enums.swift */; };
		7573E81E29D6134C00BEED9C /* TraceUtilityNetworkView.Views.swift in Sources */ = {isa = PBXBuildFile; fileRef = 7573E81729D6134C00BEED9C /* TraceUtilityNetworkView.Views.swift */; };
		7573E81F29D6134C00BEED9C /* TraceUtilityNetworkView.swift in Sources */ = {isa = PBXBuildFile; fileRef = 7573E81829D6134C00BEED9C /* TraceUtilityNetworkView.swift */; };
		7573E82129D6136C00BEED9C /* TraceUtilityNetworkView.Model.swift in Copy Source Code Files */ = {isa = PBXBuildFile; fileRef = 7573E81329D6134C00BEED9C /* TraceUtilityNetworkView.Model.swift */; };
		7573E82229D6136C00BEED9C /* TraceUtilityNetworkView.Enums.swift in Copy Source Code Files */ = {isa = PBXBuildFile; fileRef = 7573E81529D6134C00BEED9C /* TraceUtilityNetworkView.Enums.swift */; };
		7573E82329D6136C00BEED9C /* TraceUtilityNetworkView.Views.swift in Copy Source Code Files */ = {isa = PBXBuildFile; fileRef = 7573E81729D6134C00BEED9C /* TraceUtilityNetworkView.Views.swift */; };
		7573E82429D6136C00BEED9C /* TraceUtilityNetworkView.swift in Copy Source Code Files */ = {isa = PBXBuildFile; fileRef = 7573E81829D6134C00BEED9C /* TraceUtilityNetworkView.swift */; };
		75DD736729D35FF40010229D /* ChangeMapViewBackgroundView.swift in Copy Source Code Files */ = {isa = PBXBuildFile; fileRef = 4D2ADC5529C4F612003B367F /* ChangeMapViewBackgroundView.swift */; };
		75DD736829D35FF40010229D /* ChangeMapViewBackgroundView.SettingsView.swift in Copy Source Code Files */ = {isa = PBXBuildFile; fileRef = 4D2ADC5829C4F612003B367F /* ChangeMapViewBackgroundView.SettingsView.swift */; };
		75DD736929D35FF40010229D /* ChangeMapViewBackgroundView.Model.swift in Copy Source Code Files */ = {isa = PBXBuildFile; fileRef = 4D2ADC6129C5071C003B367F /* ChangeMapViewBackgroundView.Model.swift */; };
		75DD739529D38B1B0010229D /* NavigateRouteView.swift in Sources */ = {isa = PBXBuildFile; fileRef = 75DD739129D38B1B0010229D /* NavigateRouteView.swift */; };
		75DD739929D38B420010229D /* NavigateRouteView.swift in Copy Source Code Files */ = {isa = PBXBuildFile; fileRef = 75DD739129D38B1B0010229D /* NavigateRouteView.swift */; };
		7900C5F62A83FC3F002D430F /* AddCustomDynamicEntityDataSourceView.Vessel.swift in Sources */ = {isa = PBXBuildFile; fileRef = 7900C5F52A83FC3F002D430F /* AddCustomDynamicEntityDataSourceView.Vessel.swift */; };
		792222DD2A81AA5D00619FFE /* AIS_MarineCadastre_SelectedVessels_CustomDataSource.jsonl in Resources */ = {isa = PBXBuildFile; fileRef = 792222DC2A81AA5D00619FFE /* AIS_MarineCadastre_SelectedVessels_CustomDataSource.jsonl */; settings = {ASSET_TAGS = (AddCustomDynamicEntityDataSource, ); }; };
		79302F852A1ED4E30002336A /* CreateAndSaveKMLView.Model.swift in Sources */ = {isa = PBXBuildFile; fileRef = 79302F842A1ED4E30002336A /* CreateAndSaveKMLView.Model.swift */; };
		79302F872A1ED71B0002336A /* CreateAndSaveKMLView.Views.swift in Sources */ = {isa = PBXBuildFile; fileRef = 79302F862A1ED71B0002336A /* CreateAndSaveKMLView.Views.swift */; };
		798C2DA72AFC505600EE7E97 /* PrivacyInfo.xcprivacy in Resources */ = {isa = PBXBuildFile; fileRef = 798C2DA62AFC505600EE7E97 /* PrivacyInfo.xcprivacy */; };
		79A47DFB2A20286800D7C5B9 /* CreateAndSaveKMLView.Model.swift in Copy Source Code Files */ = {isa = PBXBuildFile; fileRef = 79302F842A1ED4E30002336A /* CreateAndSaveKMLView.Model.swift */; };
		79A47DFC2A20286800D7C5B9 /* CreateAndSaveKMLView.Views.swift in Copy Source Code Files */ = {isa = PBXBuildFile; fileRef = 79302F862A1ED71B0002336A /* CreateAndSaveKMLView.Views.swift */; };
		79B7B80A2A1BF8EC00F57C27 /* CreateAndSaveKMLView.swift in Sources */ = {isa = PBXBuildFile; fileRef = 79B7B8092A1BF8EC00F57C27 /* CreateAndSaveKMLView.swift */; };
		79B7B80B2A1BFDE700F57C27 /* CreateAndSaveKMLView.swift in Copy Source Code Files */ = {isa = PBXBuildFile; fileRef = 79B7B8092A1BF8EC00F57C27 /* CreateAndSaveKMLView.swift */; };
		79D84D132A81711A00F45262 /* AddCustomDynamicEntityDataSourceView.swift in Sources */ = {isa = PBXBuildFile; fileRef = 79D84D0D2A815C5B00F45262 /* AddCustomDynamicEntityDataSourceView.swift */; };
		79D84D152A81718F00F45262 /* AddCustomDynamicEntityDataSourceView.swift in Copy Source Code Files */ = {isa = PBXBuildFile; fileRef = 79D84D0D2A815C5B00F45262 /* AddCustomDynamicEntityDataSourceView.swift */; };
		883C121529C9136600062FF9 /* DownloadPreplannedMapAreaView.MapPicker.swift in Sources */ = {isa = PBXBuildFile; fileRef = 883C121429C9136600062FF9 /* DownloadPreplannedMapAreaView.MapPicker.swift */; };
		883C121729C914E100062FF9 /* DownloadPreplannedMapAreaView.MapPicker.swift in Copy Source Code Files */ = {isa = PBXBuildFile; fileRef = 883C121429C9136600062FF9 /* DownloadPreplannedMapAreaView.MapPicker.swift */; };
		883C121829C914E100062FF9 /* DownloadPreplannedMapAreaView.Model.swift in Copy Source Code Files */ = {isa = PBXBuildFile; fileRef = E0D04FF128A5390000747989 /* DownloadPreplannedMapAreaView.Model.swift */; };
		883C121929C914E100062FF9 /* DownloadPreplannedMapAreaView.swift in Copy Source Code Files */ = {isa = PBXBuildFile; fileRef = E070A0A2286F3B6000F2B606 /* DownloadPreplannedMapAreaView.swift */; };
		88F93CC129C3D59D0006B28E /* CreateAndEditGeometriesView.swift in Sources */ = {isa = PBXBuildFile; fileRef = 88F93CC029C3D59C0006B28E /* CreateAndEditGeometriesView.swift */; };
		88F93CC229C4D3480006B28E /* CreateAndEditGeometriesView.swift in Copy Source Code Files */ = {isa = PBXBuildFile; fileRef = 88F93CC029C3D59C0006B28E /* CreateAndEditGeometriesView.swift */; };
		D70082EB2ACF900100E0C3C2 /* IdentifyKMLFeaturesView.swift in Sources */ = {isa = PBXBuildFile; fileRef = D70082EA2ACF900100E0C3C2 /* IdentifyKMLFeaturesView.swift */; };
		D70082EC2ACF901600E0C3C2 /* IdentifyKMLFeaturesView.swift in Copy Source Code Files */ = {isa = PBXBuildFile; fileRef = D70082EA2ACF900100E0C3C2 /* IdentifyKMLFeaturesView.swift */; };
		D7010EBF2B05616900D43F55 /* DisplaySceneFromMobileScenePackageView.swift in Sources */ = {isa = PBXBuildFile; fileRef = D7010EBC2B05616900D43F55 /* DisplaySceneFromMobileScenePackageView.swift */; };
		D7010EC12B05618400D43F55 /* DisplaySceneFromMobileScenePackageView.swift in Copy Source Code Files */ = {isa = PBXBuildFile; fileRef = D7010EBC2B05616900D43F55 /* DisplaySceneFromMobileScenePackageView.swift */; };
		D701D72C2A37C7F7006FF0C8 /* bradley_low_3ds in Resources */ = {isa = PBXBuildFile; fileRef = D701D72B2A37C7F7006FF0C8 /* bradley_low_3ds */; settings = {ASSET_TAGS = (ShowViewshedFromGeoelementInScene, ); }; };
		D704AA5A2AB22C1A00A3BB63 /* GroupLayersTogetherView.swift in Sources */ = {isa = PBXBuildFile; fileRef = D704AA592AB22C1A00A3BB63 /* GroupLayersTogetherView.swift */; };
		D704AA5B2AB22D8400A3BB63 /* GroupLayersTogetherView.swift in Copy Source Code Files */ = {isa = PBXBuildFile; fileRef = D704AA592AB22C1A00A3BB63 /* GroupLayersTogetherView.swift */; };
		D7054AE92ACCCB6C007235BA /* Animate3DGraphicView.SettingsView.swift in Sources */ = {isa = PBXBuildFile; fileRef = D7054AE82ACCCB6C007235BA /* Animate3DGraphicView.SettingsView.swift */; };
		D7054AEA2ACCCC34007235BA /* Animate3DGraphicView.SettingsView.swift in Copy Source Code Files */ = {isa = PBXBuildFile; fileRef = D7054AE82ACCCB6C007235BA /* Animate3DGraphicView.SettingsView.swift */; };
		D7058FB12ACB423C00A40F14 /* Animate3DGraphicView.Model.swift in Sources */ = {isa = PBXBuildFile; fileRef = D7058FB02ACB423C00A40F14 /* Animate3DGraphicView.Model.swift */; };
		D7058FB22ACB424E00A40F14 /* Animate3DGraphicView.Model.swift in Copy Source Code Files */ = {isa = PBXBuildFile; fileRef = D7058FB02ACB423C00A40F14 /* Animate3DGraphicView.Model.swift */; };
		D7084FA92AD771AA00EC7F4F /* AugmentRealityToFlyOverSceneView.swift in Sources */ = {isa = PBXBuildFile; fileRef = D7084FA62AD771AA00EC7F4F /* AugmentRealityToFlyOverSceneView.swift */; };
		D7084FAB2AD771F600EC7F4F /* AugmentRealityToFlyOverSceneView.swift in Copy Source Code Files */ = {isa = PBXBuildFile; fileRef = D7084FA62AD771AA00EC7F4F /* AugmentRealityToFlyOverSceneView.swift */; };
		D70BE5792A5624A80022CA02 /* CategoriesView.swift in Sources */ = {isa = PBXBuildFile; fileRef = D70BE5782A5624A80022CA02 /* CategoriesView.swift */; };
		D710996D2A27D9210065A1C1 /* DensifyAndGeneralizeGeometryView.swift in Sources */ = {isa = PBXBuildFile; fileRef = D710996C2A27D9210065A1C1 /* DensifyAndGeneralizeGeometryView.swift */; };
		D710996E2A27D9B30065A1C1 /* DensifyAndGeneralizeGeometryView.swift in Copy Source Code Files */ = {isa = PBXBuildFile; fileRef = D710996C2A27D9210065A1C1 /* DensifyAndGeneralizeGeometryView.swift */; };
		D71099702A2802FA0065A1C1 /* DensifyAndGeneralizeGeometryView.SettingsView.swift in Sources */ = {isa = PBXBuildFile; fileRef = D710996F2A2802FA0065A1C1 /* DensifyAndGeneralizeGeometryView.SettingsView.swift */; };
		D71099712A280D830065A1C1 /* DensifyAndGeneralizeGeometryView.SettingsView.swift in Copy Source Code Files */ = {isa = PBXBuildFile; fileRef = D710996F2A2802FA0065A1C1 /* DensifyAndGeneralizeGeometryView.SettingsView.swift */; };
		D71C5F642AAA7A88006599FD /* CreateSymbolStylesFromWebStylesView.swift in Sources */ = {isa = PBXBuildFile; fileRef = D71C5F632AAA7A88006599FD /* CreateSymbolStylesFromWebStylesView.swift */; };
		D71C5F652AAA83D2006599FD /* CreateSymbolStylesFromWebStylesView.swift in Copy Source Code Files */ = {isa = PBXBuildFile; fileRef = D71C5F632AAA7A88006599FD /* CreateSymbolStylesFromWebStylesView.swift */; };
		D71FCB8A2AD6277F000E517C /* CreateMobileGeodatabaseView.Model.swift in Sources */ = {isa = PBXBuildFile; fileRef = D71FCB892AD6277E000E517C /* CreateMobileGeodatabaseView.Model.swift */; };
		D71FCB8B2AD628B9000E517C /* CreateMobileGeodatabaseView.Model.swift in Copy Source Code Files */ = {isa = PBXBuildFile; fileRef = D71FCB892AD6277E000E517C /* CreateMobileGeodatabaseView.Model.swift */; };
		D721EEA82ABDFF550040BE46 /* LothianRiversAnno.mmpk in Resources */ = {isa = PBXBuildFile; fileRef = D721EEA72ABDFF550040BE46 /* LothianRiversAnno.mmpk */; settings = {ASSET_TAGS = (ShowMobileMapPackageExpirationDate, ); }; };
		D722BD222A420DAD002C2087 /* ShowExtrudedFeaturesView.swift in Sources */ = {isa = PBXBuildFile; fileRef = D722BD212A420DAD002C2087 /* ShowExtrudedFeaturesView.swift */; };
		D722BD232A420DEC002C2087 /* ShowExtrudedFeaturesView.swift in Copy Source Code Files */ = {isa = PBXBuildFile; fileRef = D722BD212A420DAD002C2087 /* ShowExtrudedFeaturesView.swift */; };
		D7232EE12AC1E5AA0079ABFF /* PlayKMLTourView.swift in Sources */ = {isa = PBXBuildFile; fileRef = D7232EE02AC1E5AA0079ABFF /* PlayKMLTourView.swift */; };
		D7232EE22AC1E6DC0079ABFF /* PlayKMLTourView.swift in Copy Source Code Files */ = {isa = PBXBuildFile; fileRef = D7232EE02AC1E5AA0079ABFF /* PlayKMLTourView.swift */; };
		D72C43F32AEB066D00B6157B /* GeocodeOfflineView.Model.swift in Sources */ = {isa = PBXBuildFile; fileRef = D72C43F22AEB066D00B6157B /* GeocodeOfflineView.Model.swift */; };
		D72F272E2ADA1E4400F906DA /* AugmentRealityToShowTabletopSceneView.swift in Sources */ = {isa = PBXBuildFile; fileRef = D72F272B2ADA1E4400F906DA /* AugmentRealityToShowTabletopSceneView.swift */; };
		D72F27302ADA1E9900F906DA /* AugmentRealityToShowTabletopSceneView.swift in Copy Source Code Files */ = {isa = PBXBuildFile; fileRef = D72F272B2ADA1E4400F906DA /* AugmentRealityToShowTabletopSceneView.swift */; };
		D731F3C12AD0D2AC00A8431E /* IdentifyGraphicsView.swift in Sources */ = {isa = PBXBuildFile; fileRef = D731F3C02AD0D2AC00A8431E /* IdentifyGraphicsView.swift */; };
		D731F3C22AD0D2BB00A8431E /* IdentifyGraphicsView.swift in Copy Source Code Files */ = {isa = PBXBuildFile; fileRef = D731F3C02AD0D2AC00A8431E /* IdentifyGraphicsView.swift */; };
		D7337C5A2ABCFDB100A5D865 /* StyleSymbolsFromMobileStyleFileView.SymbolOptionsListView.swift in Sources */ = {isa = PBXBuildFile; fileRef = D7337C592ABCFDB100A5D865 /* StyleSymbolsFromMobileStyleFileView.SymbolOptionsListView.swift */; };
		D7337C5B2ABCFDE400A5D865 /* StyleSymbolsFromMobileStyleFileView.SymbolOptionsListView.swift in Copy Source Code Files */ = {isa = PBXBuildFile; fileRef = D7337C592ABCFDB100A5D865 /* StyleSymbolsFromMobileStyleFileView.SymbolOptionsListView.swift */; };
		D7337C602ABD142D00A5D865 /* ShowMobileMapPackageExpirationDateView.swift in Sources */ = {isa = PBXBuildFile; fileRef = D7337C5F2ABD142D00A5D865 /* ShowMobileMapPackageExpirationDateView.swift */; };
		D7337C612ABD166A00A5D865 /* ShowMobileMapPackageExpirationDateView.swift in Copy Source Code Files */ = {isa = PBXBuildFile; fileRef = D7337C5F2ABD142D00A5D865 /* ShowMobileMapPackageExpirationDateView.swift */; };
		D734FA0C2A183A5B00246D7E /* SetMaxExtentView.swift in Sources */ = {isa = PBXBuildFile; fileRef = D734FA092A183A5B00246D7E /* SetMaxExtentView.swift */; };
		D73723762AF5877500846884 /* FindRouteInMobileMapPackageView.Models.swift in Sources */ = {isa = PBXBuildFile; fileRef = D73723742AF5877500846884 /* FindRouteInMobileMapPackageView.Models.swift */; };
		D73723792AF5ADD800846884 /* FindRouteInMobileMapPackageView.MobileMapView.swift in Sources */ = {isa = PBXBuildFile; fileRef = D73723782AF5ADD700846884 /* FindRouteInMobileMapPackageView.MobileMapView.swift */; };
		D737237A2AF5AE1600846884 /* FindRouteInMobileMapPackageView.MobileMapView.swift in Copy Source Code Files */ = {isa = PBXBuildFile; fileRef = D73723782AF5ADD700846884 /* FindRouteInMobileMapPackageView.MobileMapView.swift */; };
		D737237B2AF5AE1A00846884 /* FindRouteInMobileMapPackageView.Models.swift in Copy Source Code Files */ = {isa = PBXBuildFile; fileRef = D73723742AF5877500846884 /* FindRouteInMobileMapPackageView.Models.swift */; };
		D73F8CF42AB1089900CD39DA /* Restaurant.stylx in Resources */ = {isa = PBXBuildFile; fileRef = D73F8CF32AB1089900CD39DA /* Restaurant.stylx */; settings = {ASSET_TAGS = (StyleFeaturesWithCustomDictionary, ); }; };
		D73FC0FD2AD4A18D0067A19B /* CreateMobileGeodatabaseView.swift in Sources */ = {isa = PBXBuildFile; fileRef = D73FC0FC2AD4A18D0067A19B /* CreateMobileGeodatabaseView.swift */; };
		D73FC0FE2AD4A19A0067A19B /* CreateMobileGeodatabaseView.swift in Copy Source Code Files */ = {isa = PBXBuildFile; fileRef = D73FC0FC2AD4A18D0067A19B /* CreateMobileGeodatabaseView.swift */; };
		D73FCFF72B02A3AA0006360D /* FindAddressWithReverseGeocodeView.swift in Sources */ = {isa = PBXBuildFile; fileRef = D73FCFF42B02A3AA0006360D /* FindAddressWithReverseGeocodeView.swift */; };
		D73FCFFA2B02A3C50006360D /* FindAddressWithReverseGeocodeView.swift in Copy Source Code Files */ = {isa = PBXBuildFile; fileRef = D73FCFF42B02A3AA0006360D /* FindAddressWithReverseGeocodeView.swift */; };
		D73FCFFF2B02C7630006360D /* FindRouteAroundBarriersView.Views.swift in Sources */ = {isa = PBXBuildFile; fileRef = D73FCFFE2B02C7630006360D /* FindRouteAroundBarriersView.Views.swift */; };
		D73FD0002B02C9610006360D /* FindRouteAroundBarriersView.Views.swift in Copy Source Code Files */ = {isa = PBXBuildFile; fileRef = D73FCFFE2B02C7630006360D /* FindRouteAroundBarriersView.Views.swift */; };
		D744FD172A2112D90084A66C /* CreateConvexHullAroundPointsView.swift in Sources */ = {isa = PBXBuildFile; fileRef = D744FD162A2112D90084A66C /* CreateConvexHullAroundPointsView.swift */; };
		D744FD182A2113C70084A66C /* CreateConvexHullAroundPointsView.swift in Copy Source Code Files */ = {isa = PBXBuildFile; fileRef = D744FD162A2112D90084A66C /* CreateConvexHullAroundPointsView.swift */; };
		D7464F1E2ACE04B3007FEE88 /* IdentifyRasterCellView.swift in Sources */ = {isa = PBXBuildFile; fileRef = D7464F1D2ACE04B3007FEE88 /* IdentifyRasterCellView.swift */; };
		D7464F1F2ACE04C2007FEE88 /* IdentifyRasterCellView.swift in Copy Source Code Files */ = {isa = PBXBuildFile; fileRef = D7464F1D2ACE04B3007FEE88 /* IdentifyRasterCellView.swift */; };
		D7464F2B2ACE0965007FEE88 /* SA_EVI_8Day_03May20 in Resources */ = {isa = PBXBuildFile; fileRef = D7464F2A2ACE0964007FEE88 /* SA_EVI_8Day_03May20 */; settings = {ASSET_TAGS = (IdentifyRasterCell, ); }; };
		D7497F3C2AC4B4C100167AD2 /* DisplayDimensionsView.swift in Sources */ = {isa = PBXBuildFile; fileRef = D7497F3B2AC4B4C100167AD2 /* DisplayDimensionsView.swift */; };
		D7497F3D2AC4B4CF00167AD2 /* DisplayDimensionsView.swift in Copy Source Code Files */ = {isa = PBXBuildFile; fileRef = D7497F3B2AC4B4C100167AD2 /* DisplayDimensionsView.swift */; };
		D7497F402AC4BA4100167AD2 /* Edinburgh_Pylon_Dimensions.mmpk in Resources */ = {isa = PBXBuildFile; fileRef = D7497F3F2AC4BA4100167AD2 /* Edinburgh_Pylon_Dimensions.mmpk */; settings = {ASSET_TAGS = (DisplayDimensions, ); }; };
		D74C8BFE2ABA5605007C76B8 /* StyleSymbolsFromMobileStyleFileView.swift in Sources */ = {isa = PBXBuildFile; fileRef = D74C8BFD2ABA5605007C76B8 /* StyleSymbolsFromMobileStyleFileView.swift */; };
		D74C8BFF2ABA56C0007C76B8 /* StyleSymbolsFromMobileStyleFileView.swift in Copy Source Code Files */ = {isa = PBXBuildFile; fileRef = D74C8BFD2ABA5605007C76B8 /* StyleSymbolsFromMobileStyleFileView.swift */; };
		D74C8C022ABA6202007C76B8 /* emoji-mobile.stylx in Resources */ = {isa = PBXBuildFile; fileRef = D74C8C012ABA6202007C76B8 /* emoji-mobile.stylx */; settings = {ASSET_TAGS = (StyleSymbolsFromMobileStyleFile, ); }; };
		D75101812A2E493600B8FA48 /* ShowLabelsOnLayerView.swift in Sources */ = {isa = PBXBuildFile; fileRef = D75101802A2E493600B8FA48 /* ShowLabelsOnLayerView.swift */; };
		D75101822A2E497F00B8FA48 /* ShowLabelsOnLayerView.swift in Copy Source Code Files */ = {isa = PBXBuildFile; fileRef = D75101802A2E493600B8FA48 /* ShowLabelsOnLayerView.swift */; };
		D751018E2A2E962D00B8FA48 /* IdentifyLayerFeaturesView.swift in Sources */ = {isa = PBXBuildFile; fileRef = D751018D2A2E962D00B8FA48 /* IdentifyLayerFeaturesView.swift */; };
		D751018F2A2E966C00B8FA48 /* IdentifyLayerFeaturesView.swift in Copy Source Code Files */ = {isa = PBXBuildFile; fileRef = D751018D2A2E962D00B8FA48 /* IdentifyLayerFeaturesView.swift */; };
		D752D9402A39154C003EB25E /* ManageOperationalLayersView.swift in Sources */ = {isa = PBXBuildFile; fileRef = D752D93F2A39154C003EB25E /* ManageOperationalLayersView.swift */; };
		D752D9412A39162F003EB25E /* ManageOperationalLayersView.swift in Copy Source Code Files */ = {isa = PBXBuildFile; fileRef = D752D93F2A39154C003EB25E /* ManageOperationalLayersView.swift */; };
		D752D9462A3A6F80003EB25E /* MonitorChangesToMapLoadStatusView.swift in Sources */ = {isa = PBXBuildFile; fileRef = D752D9452A3A6F7F003EB25E /* MonitorChangesToMapLoadStatusView.swift */; };
		D752D9472A3A6FC0003EB25E /* MonitorChangesToMapLoadStatusView.swift in Copy Source Code Files */ = {isa = PBXBuildFile; fileRef = D752D9452A3A6F7F003EB25E /* MonitorChangesToMapLoadStatusView.swift */; };
		D752D95F2A3BCE06003EB25E /* DisplayMapFromPortalItemView.swift in Sources */ = {isa = PBXBuildFile; fileRef = D752D95E2A3BCE06003EB25E /* DisplayMapFromPortalItemView.swift */; };
		D752D9602A3BCE63003EB25E /* DisplayMapFromPortalItemView.swift in Copy Source Code Files */ = {isa = PBXBuildFile; fileRef = D752D95E2A3BCE06003EB25E /* DisplayMapFromPortalItemView.swift */; };
		D75362D22A1E886700D83028 /* ApplyUniqueValueRendererView.swift in Sources */ = {isa = PBXBuildFile; fileRef = D75362D12A1E886700D83028 /* ApplyUniqueValueRendererView.swift */; };
		D75362D32A1E8C8800D83028 /* ApplyUniqueValueRendererView.swift in Copy Source Code Files */ = {isa = PBXBuildFile; fileRef = D75362D12A1E886700D83028 /* ApplyUniqueValueRendererView.swift */; };
		D754E3232A1D66820006C5F1 /* StylePointWithPictureMarkerSymbolsView.swift in Sources */ = {isa = PBXBuildFile; fileRef = D754E3222A1D66820006C5F1 /* StylePointWithPictureMarkerSymbolsView.swift */; };
		D754E3242A1D66C20006C5F1 /* StylePointWithPictureMarkerSymbolsView.swift in Copy Source Code Files */ = {isa = PBXBuildFile; fileRef = D754E3222A1D66820006C5F1 /* StylePointWithPictureMarkerSymbolsView.swift */; };
		D7553CDB2AE2DFEC00DC2A70 /* GeocodeOfflineView.swift in Sources */ = {isa = PBXBuildFile; fileRef = D7553CD82AE2DFEC00DC2A70 /* GeocodeOfflineView.swift */; };
		D7553CDD2AE2E00E00DC2A70 /* GeocodeOfflineView.swift in Copy Source Code Files */ = {isa = PBXBuildFile; fileRef = D7553CD82AE2DFEC00DC2A70 /* GeocodeOfflineView.swift */; };
		D75B58512AAFB3030038B3B4 /* StyleFeaturesWithCustomDictionaryView.swift in Sources */ = {isa = PBXBuildFile; fileRef = D75B58502AAFB3030038B3B4 /* StyleFeaturesWithCustomDictionaryView.swift */; };
		D75B58522AAFB37C0038B3B4 /* StyleFeaturesWithCustomDictionaryView.swift in Copy Source Code Files */ = {isa = PBXBuildFile; fileRef = D75B58502AAFB3030038B3B4 /* StyleFeaturesWithCustomDictionaryView.swift */; };
		D75C35672AB50338003CD55F /* GroupLayersTogetherView.GroupLayerListView.swift in Sources */ = {isa = PBXBuildFile; fileRef = D75C35662AB50338003CD55F /* GroupLayersTogetherView.GroupLayerListView.swift */; };
		D76000A22AF18BAB00B3084D /* FindRouteInTransportNetworkView.Model.swift in Copy Source Code Files */ = {isa = PBXBuildFile; fileRef = D7749AD52AF08BF50086632F /* FindRouteInTransportNetworkView.Model.swift */; };
		D76000AE2AF19C2300B3084D /* FindRouteInMobileMapPackageView.swift in Sources */ = {isa = PBXBuildFile; fileRef = D76000AB2AF19C2300B3084D /* FindRouteInMobileMapPackageView.swift */; };
		D76000B12AF19C4600B3084D /* FindRouteInMobileMapPackageView.swift in Copy Source Code Files */ = {isa = PBXBuildFile; fileRef = D76000AB2AF19C2300B3084D /* FindRouteInMobileMapPackageView.swift */; };
		D76000B72AF19FCA00B3084D /* SanFrancisco.mmpk in Resources */ = {isa = PBXBuildFile; fileRef = D76000B62AF19FCA00B3084D /* SanFrancisco.mmpk */; settings = {ASSET_TAGS = (FindRouteInMobileMapPackage, ); }; };
		D7634FAF2A43B7AC00F8AEFB /* CreateConvexHullAroundGeometriesView.swift in Sources */ = {isa = PBXBuildFile; fileRef = D7634FAE2A43B7AC00F8AEFB /* CreateConvexHullAroundGeometriesView.swift */; };
		D7634FB02A43B8B000F8AEFB /* CreateConvexHullAroundGeometriesView.swift in Copy Source Code Files */ = {isa = PBXBuildFile; fileRef = D7634FAE2A43B7AC00F8AEFB /* CreateConvexHullAroundGeometriesView.swift */; };
		D769C2122A29019B00030F61 /* SetUpLocationDrivenGeotriggersView.swift in Sources */ = {isa = PBXBuildFile; fileRef = D769C2112A29019B00030F61 /* SetUpLocationDrivenGeotriggersView.swift */; };
		D769C2132A29057200030F61 /* SetUpLocationDrivenGeotriggersView.swift in Copy Source Code Files */ = {isa = PBXBuildFile; fileRef = D769C2112A29019B00030F61 /* SetUpLocationDrivenGeotriggersView.swift */; };
		D76EE6072AF9AFE100DA0325 /* FindRouteAroundBarriersView.Model.swift in Sources */ = {isa = PBXBuildFile; fileRef = D76EE6062AF9AFE100DA0325 /* FindRouteAroundBarriersView.Model.swift */; };
		D76EE6082AF9AFEC00DA0325 /* FindRouteAroundBarriersView.Model.swift in Copy Source Code Files */ = {isa = PBXBuildFile; fileRef = D76EE6062AF9AFE100DA0325 /* FindRouteAroundBarriersView.Model.swift */; };
		D7705D582AFC244E00CC0335 /* FindClosestFacilityToMultiplePointsView.swift in Sources */ = {isa = PBXBuildFile; fileRef = D7705D552AFC244E00CC0335 /* FindClosestFacilityToMultiplePointsView.swift */; };
		D7705D5B2AFC246A00CC0335 /* FindClosestFacilityToMultiplePointsView.swift in Copy Source Code Files */ = {isa = PBXBuildFile; fileRef = D7705D552AFC244E00CC0335 /* FindClosestFacilityToMultiplePointsView.swift */; };
		D7705D642AFC570700CC0335 /* FindClosestFacilityFromPointView.swift in Sources */ = {isa = PBXBuildFile; fileRef = D7705D612AFC570700CC0335 /* FindClosestFacilityFromPointView.swift */; };
		D7705D662AFC575000CC0335 /* FindClosestFacilityFromPointView.swift in Copy Source Code Files */ = {isa = PBXBuildFile; fileRef = D7705D612AFC570700CC0335 /* FindClosestFacilityFromPointView.swift */; };
		D7749AD62AF08BF50086632F /* FindRouteInTransportNetworkView.Model.swift in Sources */ = {isa = PBXBuildFile; fileRef = D7749AD52AF08BF50086632F /* FindRouteInTransportNetworkView.Model.swift */; };
		D77570C02A2942F800F490CD /* AnimateImagesWithImageOverlayView.swift in Sources */ = {isa = PBXBuildFile; fileRef = D77570BF2A2942F800F490CD /* AnimateImagesWithImageOverlayView.swift */; };
		D77570C12A2943D900F490CD /* AnimateImagesWithImageOverlayView.swift in Copy Source Code Files */ = {isa = PBXBuildFile; fileRef = D77570BF2A2942F800F490CD /* AnimateImagesWithImageOverlayView.swift */; };
		D77572AE2A295DDE00F490CD /* PacificSouthWest2 in Resources */ = {isa = PBXBuildFile; fileRef = D77572AD2A295DDD00F490CD /* PacificSouthWest2 */; settings = {ASSET_TAGS = (AnimateImagesWithImageOverlay, ); }; };
		D78666AD2A2161F100C60110 /* FindNearestVertexView.swift in Sources */ = {isa = PBXBuildFile; fileRef = D78666AC2A2161F100C60110 /* FindNearestVertexView.swift */; };
		D78666AE2A21629200C60110 /* FindNearestVertexView.swift in Copy Source Code Files */ = {isa = PBXBuildFile; fileRef = D78666AC2A2161F100C60110 /* FindNearestVertexView.swift */; };
		D79EE76E2A4CEA5D005A52AE /* SetUpLocationDrivenGeotriggersView.Model.swift in Sources */ = {isa = PBXBuildFile; fileRef = D79EE76D2A4CEA5D005A52AE /* SetUpLocationDrivenGeotriggersView.Model.swift */; };
		D79EE76F2A4CEA7F005A52AE /* SetUpLocationDrivenGeotriggersView.Model.swift in Copy Source Code Files */ = {isa = PBXBuildFile; fileRef = D79EE76D2A4CEA5D005A52AE /* SetUpLocationDrivenGeotriggersView.Model.swift */; };
		D7ABA2F92A32579C0021822B /* MeasureDistanceInSceneView.swift in Sources */ = {isa = PBXBuildFile; fileRef = D7ABA2F82A32579C0021822B /* MeasureDistanceInSceneView.swift */; };
		D7ABA2FA2A32760D0021822B /* MeasureDistanceInSceneView.swift in Copy Source Code Files */ = {isa = PBXBuildFile; fileRef = D7ABA2F82A32579C0021822B /* MeasureDistanceInSceneView.swift */; };
		D7ABA2FF2A32881C0021822B /* ShowViewshedFromGeoelementInSceneView.swift in Sources */ = {isa = PBXBuildFile; fileRef = D7ABA2FE2A32881C0021822B /* ShowViewshedFromGeoelementInSceneView.swift */; };
		D7ABA3002A3288970021822B /* ShowViewshedFromGeoelementInSceneView.swift in Copy Source Code Files */ = {isa = PBXBuildFile; fileRef = D7ABA2FE2A32881C0021822B /* ShowViewshedFromGeoelementInSceneView.swift */; };
		D7AE861E2AC39DC50049B626 /* DisplayAnnotationView.swift in Sources */ = {isa = PBXBuildFile; fileRef = D7AE861D2AC39DC50049B626 /* DisplayAnnotationView.swift */; };
		D7AE861F2AC39E7F0049B626 /* DisplayAnnotationView.swift in Copy Source Code Files */ = {isa = PBXBuildFile; fileRef = D7AE861D2AC39DC50049B626 /* DisplayAnnotationView.swift */; };
		D7AE86202AC3A1050049B626 /* AddCustomDynamicEntityDataSourceView.Vessel.swift in Copy Source Code Files */ = {isa = PBXBuildFile; fileRef = 7900C5F52A83FC3F002D430F /* AddCustomDynamicEntityDataSourceView.Vessel.swift */; };
		D7AE86212AC3A10A0049B626 /* GroupLayersTogetherView.GroupLayerListView.swift in Copy Source Code Files */ = {isa = PBXBuildFile; fileRef = D75C35662AB50338003CD55F /* GroupLayersTogetherView.GroupLayerListView.swift */; };
		D7C16D1B2AC5F95300689E89 /* Animate3DGraphicView.swift in Sources */ = {isa = PBXBuildFile; fileRef = D7C16D1A2AC5F95300689E89 /* Animate3DGraphicView.swift */; };
		D7C16D1C2AC5F96900689E89 /* Animate3DGraphicView.swift in Copy Source Code Files */ = {isa = PBXBuildFile; fileRef = D7C16D1A2AC5F95300689E89 /* Animate3DGraphicView.swift */; };
		D7C16D1F2AC5FE8200689E89 /* Pyrenees.csv in Resources */ = {isa = PBXBuildFile; fileRef = D7C16D1E2AC5FE8200689E89 /* Pyrenees.csv */; settings = {ASSET_TAGS = (Animate3DGraphic, ); }; };
		D7C16D222AC5FE9800689E89 /* GrandCanyon.csv in Resources */ = {isa = PBXBuildFile; fileRef = D7C16D212AC5FE9800689E89 /* GrandCanyon.csv */; settings = {ASSET_TAGS = (Animate3DGraphic, ); }; };
		D7C16D252AC5FEA600689E89 /* Snowdon.csv in Resources */ = {isa = PBXBuildFile; fileRef = D7C16D242AC5FEA600689E89 /* Snowdon.csv */; settings = {ASSET_TAGS = (Animate3DGraphic, ); }; };
		D7C16D282AC5FEB700689E89 /* Hawaii.csv in Resources */ = {isa = PBXBuildFile; fileRef = D7C16D272AC5FEB600689E89 /* Hawaii.csv */; settings = {ASSET_TAGS = (Animate3DGraphic, ); }; };
		D7CC33FF2A31475C00198EDF /* ShowLineOfSightBetweenPointsView.swift in Sources */ = {isa = PBXBuildFile; fileRef = D7CC33FD2A31475C00198EDF /* ShowLineOfSightBetweenPointsView.swift */; };
		D7CC34002A3147FF00198EDF /* ShowLineOfSightBetweenPointsView.swift in Copy Source Code Files */ = {isa = PBXBuildFile; fileRef = D7CC33FD2A31475C00198EDF /* ShowLineOfSightBetweenPointsView.swift */; };
		D7CE9F9B2AE2F575008F7A5F /* streetmap_SD.tpkx in Resources */ = {isa = PBXBuildFile; fileRef = D7CE9F9A2AE2F575008F7A5F /* streetmap_SD.tpkx */; settings = {ASSET_TAGS = (GeocodeOffline, ); }; };
		D7CE9FA32AE2F595008F7A5F /* san-diego-eagle-locator in Resources */ = {isa = PBXBuildFile; fileRef = D7CE9FA22AE2F595008F7A5F /* san-diego-eagle-locator */; settings = {ASSET_TAGS = (GeocodeOffline, ); }; };
		D7D1F3532ADDBE5D009CE2DA /* philadelphia.mspk in Resources */ = {isa = PBXBuildFile; fileRef = D7D1F3522ADDBE5D009CE2DA /* philadelphia.mspk */; settings = {ASSET_TAGS = (AugmentRealityToShowTabletopScene, DisplaySceneFromMobileScenePackage, ); }; };
		D7DDF84E2AF43AA2004352D9 /* GeocodeOfflineView.Model.swift in Copy Source Code Files */ = {isa = PBXBuildFile; fileRef = D72C43F22AEB066D00B6157B /* GeocodeOfflineView.Model.swift */; };
		D7DDF8532AF47C6C004352D9 /* FindRouteAroundBarriersView.swift in Sources */ = {isa = PBXBuildFile; fileRef = D7DDF8502AF47C6C004352D9 /* FindRouteAroundBarriersView.swift */; };
		D7DDF8562AF47C86004352D9 /* FindRouteAroundBarriersView.swift in Copy Source Code Files */ = {isa = PBXBuildFile; fileRef = D7DDF8502AF47C6C004352D9 /* FindRouteAroundBarriersView.swift */; };
		D7E440D72A1ECE7D005D74DE /* CreateBuffersAroundPointsView.swift in Sources */ = {isa = PBXBuildFile; fileRef = D7E440D62A1ECE7D005D74DE /* CreateBuffersAroundPointsView.swift */; };
		D7E440D82A1ECEB3005D74DE /* CreateBuffersAroundPointsView.swift in Copy Source Code Files */ = {isa = PBXBuildFile; fileRef = D7E440D62A1ECE7D005D74DE /* CreateBuffersAroundPointsView.swift */; };
		D7E557682A1D768800B9FB09 /* AddWMSLayerView.swift in Sources */ = {isa = PBXBuildFile; fileRef = D7E557672A1D768800B9FB09 /* AddWMSLayerView.swift */; };
		D7E7D0812AEB39D5003AAD02 /* FindRouteInTransportNetworkView.swift in Sources */ = {isa = PBXBuildFile; fileRef = D7E7D0802AEB39D5003AAD02 /* FindRouteInTransportNetworkView.swift */; };
		D7E7D0822AEB3A1D003AAD02 /* FindRouteInTransportNetworkView.swift in Copy Source Code Files */ = {isa = PBXBuildFile; fileRef = D7E7D0802AEB39D5003AAD02 /* FindRouteInTransportNetworkView.swift */; };
		D7E7D09A2AEB3C47003AAD02 /* san_diego_offline_routing in Resources */ = {isa = PBXBuildFile; fileRef = D7E7D0992AEB3C47003AAD02 /* san_diego_offline_routing */; settings = {ASSET_TAGS = (FindRouteInTransportNetwork, ); }; };
		D7E9EF292A1D2219000C4865 /* SetMinAndMaxScaleView.swift in Copy Source Code Files */ = {isa = PBXBuildFile; fileRef = D7EAF3592A1C023800D822C4 /* SetMinAndMaxScaleView.swift */; };
		D7E9EF2A2A1D29F2000C4865 /* SetMaxExtentView.swift in Copy Source Code Files */ = {isa = PBXBuildFile; fileRef = D734FA092A183A5B00246D7E /* SetMaxExtentView.swift */; };
		D7EAF35A2A1C023800D822C4 /* SetMinAndMaxScaleView.swift in Sources */ = {isa = PBXBuildFile; fileRef = D7EAF3592A1C023800D822C4 /* SetMinAndMaxScaleView.swift */; };
		D7ECF5982AB8BE63003FB2BE /* RenderMultilayerSymbolsView.swift in Sources */ = {isa = PBXBuildFile; fileRef = D7ECF5972AB8BE63003FB2BE /* RenderMultilayerSymbolsView.swift */; };
		D7ECF5992AB8BF5A003FB2BE /* RenderMultilayerSymbolsView.swift in Copy Source Code Files */ = {isa = PBXBuildFile; fileRef = D7ECF5972AB8BE63003FB2BE /* RenderMultilayerSymbolsView.swift */; };
		D7EF5D752A26A03A00FEBDE5 /* ShowCoordinatesInMultipleFormatsView.swift in Sources */ = {isa = PBXBuildFile; fileRef = D7EF5D742A26A03A00FEBDE5 /* ShowCoordinatesInMultipleFormatsView.swift */; };
		D7EF5D762A26A1EE00FEBDE5 /* ShowCoordinatesInMultipleFormatsView.swift in Copy Source Code Files */ = {isa = PBXBuildFile; fileRef = D7EF5D742A26A03A00FEBDE5 /* ShowCoordinatesInMultipleFormatsView.swift */; };
		D7F2784C2A1D76F5002E4567 /* AddWMSLayerView.swift in Copy Source Code Files */ = {isa = PBXBuildFile; fileRef = D7E557672A1D768800B9FB09 /* AddWMSLayerView.swift */; };
		E000E7602869E33D005D87C5 /* ClipGeometryView.swift in Sources */ = {isa = PBXBuildFile; fileRef = E000E75F2869E33D005D87C5 /* ClipGeometryView.swift */; };
		E000E763286A0B18005D87C5 /* CutGeometryView.swift in Sources */ = {isa = PBXBuildFile; fileRef = E000E762286A0B18005D87C5 /* CutGeometryView.swift */; };
		E004A6C128414332002A1FE6 /* SetViewpointRotationView.swift in Sources */ = {isa = PBXBuildFile; fileRef = E004A6BD28414332002A1FE6 /* SetViewpointRotationView.swift */; };
		E004A6DC28465C70002A1FE6 /* DisplaySceneView.swift in Sources */ = {isa = PBXBuildFile; fileRef = E004A6D828465C70002A1FE6 /* DisplaySceneView.swift */; };
		E004A6E028466279002A1FE6 /* ShowCalloutView.swift in Sources */ = {isa = PBXBuildFile; fileRef = E004A6DF28466279002A1FE6 /* ShowCalloutView.swift */; };
		E004A6E62846A61F002A1FE6 /* StyleGraphicsWithSymbolsView.swift in Sources */ = {isa = PBXBuildFile; fileRef = E004A6E52846A61F002A1FE6 /* StyleGraphicsWithSymbolsView.swift */; };
		E004A6E928493BCE002A1FE6 /* ShowDeviceLocationView.swift in Sources */ = {isa = PBXBuildFile; fileRef = E004A6E828493BCE002A1FE6 /* ShowDeviceLocationView.swift */; };
		E004A6ED2849556E002A1FE6 /* CreatePlanarAndGeodeticBuffersView.swift in Sources */ = {isa = PBXBuildFile; fileRef = E004A6EC2849556E002A1FE6 /* CreatePlanarAndGeodeticBuffersView.swift */; };
		E004A6F0284E4B9B002A1FE6 /* DownloadVectorTilesToLocalCacheView.swift in Sources */ = {isa = PBXBuildFile; fileRef = E004A6EF284E4B9B002A1FE6 /* DownloadVectorTilesToLocalCacheView.swift */; };
		E004A6F3284E4FEB002A1FE6 /* ShowResultOfSpatialOperationsView.swift in Sources */ = {isa = PBXBuildFile; fileRef = E004A6F2284E4FEB002A1FE6 /* ShowResultOfSpatialOperationsView.swift */; };
		E004A6F6284FA42A002A1FE6 /* SelectFeaturesInFeatureLayerView.swift in Sources */ = {isa = PBXBuildFile; fileRef = E004A6F5284FA42A002A1FE6 /* SelectFeaturesInFeatureLayerView.swift */; };
		E0082217287755AC002AD138 /* View+Sheet.swift in Sources */ = {isa = PBXBuildFile; fileRef = E0082216287755AC002AD138 /* View+Sheet.swift */; };
		E03CB0692888944D002B27D9 /* GenerateOfflineMapView.swift in Copy Source Code Files */ = {isa = PBXBuildFile; fileRef = E088E1732863B5F800413100 /* GenerateOfflineMapView.swift */; };
		E03CB06A288894C4002B27D9 /* FindRouteView.swift in Copy Source Code Files */ = {isa = PBXBuildFile; fileRef = E066DD34285CF3B3004D3D5B /* FindRouteView.swift */; };
		E03CB06B2889879D002B27D9 /* DownloadVectorTilesToLocalCacheView.swift in Copy Source Code Files */ = {isa = PBXBuildFile; fileRef = E004A6EF284E4B9B002A1FE6 /* DownloadVectorTilesToLocalCacheView.swift */; };
		E041ABC0287CA9F00056009B /* WebView.swift in Sources */ = {isa = PBXBuildFile; fileRef = E041ABBF287CA9F00056009B /* WebView.swift */; };
		E041ABD7287DB04D0056009B /* SampleInfoView.swift in Sources */ = {isa = PBXBuildFile; fileRef = E041ABD6287DB04D0056009B /* SampleInfoView.swift */; };
		E041AC1A287F54580056009B /* highlight.min.js in Resources */ = {isa = PBXBuildFile; fileRef = E041AC15287F54580056009B /* highlight.min.js */; };
		E041AC1E288076A60056009B /* info.css in Resources */ = {isa = PBXBuildFile; fileRef = E041AC1D288076A60056009B /* info.css */; };
		E041AC20288077B90056009B /* xcode.css in Resources */ = {isa = PBXBuildFile; fileRef = E041AC1F288077B90056009B /* xcode.css */; };
		E066DD35285CF3B3004D3D5B /* FindRouteView.swift in Sources */ = {isa = PBXBuildFile; fileRef = E066DD34285CF3B3004D3D5B /* FindRouteView.swift */; };
		E066DD382860AB28004D3D5B /* StyleGraphicsWithRendererView.swift in Sources */ = {isa = PBXBuildFile; fileRef = E066DD372860AB28004D3D5B /* StyleGraphicsWithRendererView.swift */; };
		E066DD3B2860CA08004D3D5B /* ShowResultOfSpatialRelationshipsView.swift in Sources */ = {isa = PBXBuildFile; fileRef = E066DD3A2860CA08004D3D5B /* ShowResultOfSpatialRelationshipsView.swift */; };
		E066DD4028610F55004D3D5B /* AddSceneLayerFromServiceView.swift in Sources */ = {isa = PBXBuildFile; fileRef = E066DD3F28610F55004D3D5B /* AddSceneLayerFromServiceView.swift */; };
		E070A0A3286F3B6000F2B606 /* DownloadPreplannedMapAreaView.swift in Sources */ = {isa = PBXBuildFile; fileRef = E070A0A2286F3B6000F2B606 /* DownloadPreplannedMapAreaView.swift */; };
		E088E1572862579D00413100 /* SetSurfacePlacementModeView.swift in Sources */ = {isa = PBXBuildFile; fileRef = E088E1562862579D00413100 /* SetSurfacePlacementModeView.swift */; };
		E088E1742863B5F800413100 /* GenerateOfflineMapView.swift in Sources */ = {isa = PBXBuildFile; fileRef = E088E1732863B5F800413100 /* GenerateOfflineMapView.swift */; };
		E08953F12891899600E077CF /* EnvironmentValues+SampleInfoVisibility.swift in Sources */ = {isa = PBXBuildFile; fileRef = E08953F02891899600E077CF /* EnvironmentValues+SampleInfoVisibility.swift */; };
		E0A1AEE328874590003C797D /* AddFeatureLayersView.swift in Copy Source Code Files */ = {isa = PBXBuildFile; fileRef = 00D4EF7F2863842100B9CC30 /* AddFeatureLayersView.swift */; };
		E0D04FF228A5390000747989 /* DownloadPreplannedMapAreaView.Model.swift in Sources */ = {isa = PBXBuildFile; fileRef = E0D04FF128A5390000747989 /* DownloadPreplannedMapAreaView.Model.swift */; };
		E0EA0B772866390E00C9621D /* ProjectGeometryView.swift in Sources */ = {isa = PBXBuildFile; fileRef = E0EA0B762866390E00C9621D /* ProjectGeometryView.swift */; };
		E0FE32E728747778002C6ACA /* BrowseBuildingFloorsView.swift in Sources */ = {isa = PBXBuildFile; fileRef = E0FE32E628747778002C6ACA /* BrowseBuildingFloorsView.swift */; };
		F111CCC1288B5D5600205358 /* DisplayMapFromMobileMapPackageView.swift in Sources */ = {isa = PBXBuildFile; fileRef = F111CCC0288B5D5600205358 /* DisplayMapFromMobileMapPackageView.swift */; };
		F111CCC4288B641900205358 /* Yellowstone.mmpk in Resources */ = {isa = PBXBuildFile; fileRef = F111CCC3288B641900205358 /* Yellowstone.mmpk */; settings = {ASSET_TAGS = (DisplayMapFromMobileMapPackage, ); }; };
		F1E71BF1289473760064C33F /* AddRasterFromFileView.swift in Sources */ = {isa = PBXBuildFile; fileRef = F1E71BF0289473760064C33F /* AddRasterFromFileView.swift */; };
		F1E71BFA28A479C70064C33F /* AddRasterFromFileView.swift in Copy Source Code Files */ = {isa = PBXBuildFile; fileRef = F1E71BF0289473760064C33F /* AddRasterFromFileView.swift */; };
/* End PBXBuildFile section */

/* Begin PBXBuildRule section */
		0074ABCC2817B8E60037244A /* PBXBuildRule */ = {
			isa = PBXBuildRule;
			compilerSpec = com.apple.compilers.proxy.script;
			filePatterns = "*.tache";
			fileType = pattern.proxy;
			inputFiles = (
				"$(SRCROOT)/Shared/Samples/",
			);
			isEditable = 1;
			name = "Generate Sample Initializers from Source Code Files";
			outputFiles = (
				"$(DERIVED_FILE_DIR)/$(INPUT_FILE_BASE)",
			);
			runOncePerArchitecture = 0;
			script = "xcrun --sdk macosx swift \"${SRCROOT}/Scripts/GenerateSampleViewSourceCode.swift\" \"${SCRIPT_INPUT_FILE_0}\" \"${INPUT_FILE_PATH}\" \"${SCRIPT_OUTPUT_FILE_0}\" \n";
		};
		0083586F27FE3BCF00192A15 /* PBXBuildRule */ = {
			isa = PBXBuildRule;
			compilerSpec = com.apple.compilers.proxy.script;
			filePatterns = "*.masque";
			fileType = pattern.proxy;
			inputFiles = (
				"$(SRCROOT)/.secrets",
			);
			isEditable = 1;
			name = "Generate Swift Code from Secrets";
			outputFiles = (
				"$(DERIVED_FILE_DIR)/$(INPUT_FILE_BASE)",
			);
			runOncePerArchitecture = 0;
			script = "\"${SRCROOT}/Scripts/masquerade\" -i \"${INPUT_FILE_PATH}\" -o \"${SCRIPT_OUTPUT_FILE_0}\" -s \"${SCRIPT_INPUT_FILE_0}\" -f\n";
		};
/* End PBXBuildRule section */

/* Begin PBXCopyFilesBuildPhase section */
		00144B5E280634840090DD5D /* Embed Frameworks */ = {
			isa = PBXCopyFilesBuildPhase;
			buildActionMask = 2147483647;
			dstPath = "";
			dstSubfolderSpec = 10;
			files = (
			);
			name = "Embed Frameworks";
			runOnlyForDeploymentPostprocessing = 0;
		};
		0039A4E82885C4E300592C86 /* Copy Source Code Files */ = {
			isa = PBXCopyFilesBuildPhase;
			buildActionMask = 2147483647;
			dstPath = "";
			dstSubfolderSpec = 7;
			files = (
<<<<<<< HEAD
				D73FCFFA2B02A3C50006360D /* FindAddressWithReverseGeocodeView.swift in Copy Source Code Files */,
=======
				D7010EC12B05618400D43F55 /* DisplaySceneFromMobileScenePackageView.swift in Copy Source Code Files */,
>>>>>>> bc0b7476
				D737237B2AF5AE1A00846884 /* FindRouteInMobileMapPackageView.Models.swift in Copy Source Code Files */,
				D737237A2AF5AE1600846884 /* FindRouteInMobileMapPackageView.MobileMapView.swift in Copy Source Code Files */,
				D76000B12AF19C4600B3084D /* FindRouteInMobileMapPackageView.swift in Copy Source Code Files */,
				D7705D662AFC575000CC0335 /* FindClosestFacilityFromPointView.swift in Copy Source Code Files */,
				D73FD0002B02C9610006360D /* FindRouteAroundBarriersView.Views.swift in Copy Source Code Files */,
				D76EE6082AF9AFEC00DA0325 /* FindRouteAroundBarriersView.Model.swift in Copy Source Code Files */,
				D7DDF8562AF47C86004352D9 /* FindRouteAroundBarriersView.swift in Copy Source Code Files */,
				D7DDF84E2AF43AA2004352D9 /* GeocodeOfflineView.Model.swift in Copy Source Code Files */,
				D7705D5B2AFC246A00CC0335 /* FindClosestFacilityToMultiplePointsView.swift in Copy Source Code Files */,
				00F279D72AF4364700CECAF8 /* AddDynamicEntityLayerView.VehicleCallout.swift in Copy Source Code Files */,
				D76000A22AF18BAB00B3084D /* FindRouteInTransportNetworkView.Model.swift in Copy Source Code Files */,
				D7E7D0822AEB3A1D003AAD02 /* FindRouteInTransportNetworkView.swift in Copy Source Code Files */,
				D7553CDD2AE2E00E00DC2A70 /* GeocodeOfflineView.swift in Copy Source Code Files */,
				4DD058102A0D3F6B00A59B34 /* ShowDeviceLocationWithNMEADataSourcesView.Model.swift in Copy Source Code Files */,
				4D126D7329CA1EFD00CFB7A7 /* ShowDeviceLocationWithNMEADataSourcesView.swift in Copy Source Code Files */,
				4D126D7429CA1EFD00CFB7A7 /* FileNMEASentenceReader.swift in Copy Source Code Files */,
				D7084FAB2AD771F600EC7F4F /* AugmentRealityToFlyOverSceneView.swift in Copy Source Code Files */,
				D72F27302ADA1E9900F906DA /* AugmentRealityToShowTabletopSceneView.swift in Copy Source Code Files */,
				D71FCB8B2AD628B9000E517C /* CreateMobileGeodatabaseView.Model.swift in Copy Source Code Files */,
				D73FC0FE2AD4A19A0067A19B /* CreateMobileGeodatabaseView.swift in Copy Source Code Files */,
				D7464F1F2ACE04C2007FEE88 /* IdentifyRasterCellView.swift in Copy Source Code Files */,
				D731F3C22AD0D2BB00A8431E /* IdentifyGraphicsView.swift in Copy Source Code Files */,
				D70082EC2ACF901600E0C3C2 /* IdentifyKMLFeaturesView.swift in Copy Source Code Files */,
				D7054AEA2ACCCC34007235BA /* Animate3DGraphicView.SettingsView.swift in Copy Source Code Files */,
				D7058FB22ACB424E00A40F14 /* Animate3DGraphicView.Model.swift in Copy Source Code Files */,
				D7C16D1C2AC5F96900689E89 /* Animate3DGraphicView.swift in Copy Source Code Files */,
				D7497F3D2AC4B4CF00167AD2 /* DisplayDimensionsView.swift in Copy Source Code Files */,
				D7232EE22AC1E6DC0079ABFF /* PlayKMLTourView.swift in Copy Source Code Files */,
				D7AE861F2AC39E7F0049B626 /* DisplayAnnotationView.swift in Copy Source Code Files */,
				D7337C5B2ABCFDE400A5D865 /* StyleSymbolsFromMobileStyleFileView.SymbolOptionsListView.swift in Copy Source Code Files */,
				D74C8BFF2ABA56C0007C76B8 /* StyleSymbolsFromMobileStyleFileView.swift in Copy Source Code Files */,
				D7AE86212AC3A10A0049B626 /* GroupLayersTogetherView.GroupLayerListView.swift in Copy Source Code Files */,
				D7AE86202AC3A1050049B626 /* AddCustomDynamicEntityDataSourceView.Vessel.swift in Copy Source Code Files */,
				D7ECF5992AB8BF5A003FB2BE /* RenderMultilayerSymbolsView.swift in Copy Source Code Files */,
				D7337C612ABD166A00A5D865 /* ShowMobileMapPackageExpirationDateView.swift in Copy Source Code Files */,
				D704AA5B2AB22D8400A3BB63 /* GroupLayersTogetherView.swift in Copy Source Code Files */,
				D75B58522AAFB37C0038B3B4 /* StyleFeaturesWithCustomDictionaryView.swift in Copy Source Code Files */,
				D71C5F652AAA83D2006599FD /* CreateSymbolStylesFromWebStylesView.swift in Copy Source Code Files */,
				79D84D152A81718F00F45262 /* AddCustomDynamicEntityDataSourceView.swift in Copy Source Code Files */,
				1C26ED202A8BEC63009B7721 /* FilterFeaturesInSceneView.swift in Copy Source Code Files */,
				1C56B5E72A82C057000381DA /* DisplayPointsUsingClusteringFeatureReductionView.swift in Copy Source Code Files */,
				D7ABA3002A3288970021822B /* ShowViewshedFromGeoelementInSceneView.swift in Copy Source Code Files */,
				1C3B7DCD2A5F652500907443 /* AnalyzeNetworkWithSubnetworkTraceView.Model.swift in Copy Source Code Files */,
				1C3B7DCE2A5F652500907443 /* AnalyzeNetworkWithSubnetworkTraceView.swift in Copy Source Code Files */,
				D79EE76F2A4CEA7F005A52AE /* SetUpLocationDrivenGeotriggersView.Model.swift in Copy Source Code Files */,
				D769C2132A29057200030F61 /* SetUpLocationDrivenGeotriggersView.swift in Copy Source Code Files */,
				1C19B4F72A578E69001D2506 /* CreateLoadReportView.Model.swift in Copy Source Code Files */,
				1C19B4F82A578E69001D2506 /* CreateLoadReportView.swift in Copy Source Code Files */,
				1C19B4F92A578E69001D2506 /* CreateLoadReportView.Views.swift in Copy Source Code Files */,
				D752D9412A39162F003EB25E /* ManageOperationalLayersView.swift in Copy Source Code Files */,
				D77570C12A2943D900F490CD /* AnimateImagesWithImageOverlayView.swift in Copy Source Code Files */,
				D7634FB02A43B8B000F8AEFB /* CreateConvexHullAroundGeometriesView.swift in Copy Source Code Files */,
				D7ABA2FA2A32760D0021822B /* MeasureDistanceInSceneView.swift in Copy Source Code Files */,
				D722BD232A420DEC002C2087 /* ShowExtrudedFeaturesView.swift in Copy Source Code Files */,
				D752D9602A3BCE63003EB25E /* DisplayMapFromPortalItemView.swift in Copy Source Code Files */,
				1C43BC852A43783900509BF8 /* SetVisibilityOfSubtypeSublayerView.Model.swift in Copy Source Code Files */,
				1C43BC862A43783900509BF8 /* SetVisibilityOfSubtypeSublayerView.swift in Copy Source Code Files */,
				1C43BC872A43783900509BF8 /* SetVisibilityOfSubtypeSublayerView.Views.swift in Copy Source Code Files */,
				00EB803A2A31506F00AC2B07 /* DisplayContentOfUtilityNetworkContainerView.swift in Copy Source Code Files */,
				00EB803B2A31506F00AC2B07 /* DisplayContentOfUtilityNetworkContainerView.Model.swift in Copy Source Code Files */,
				D751018F2A2E966C00B8FA48 /* IdentifyLayerFeaturesView.swift in Copy Source Code Files */,
				D752D9472A3A6FC0003EB25E /* MonitorChangesToMapLoadStatusView.swift in Copy Source Code Files */,
				D7CC34002A3147FF00198EDF /* ShowLineOfSightBetweenPointsView.swift in Copy Source Code Files */,
				1CAB8D502A3CEB43002AA649 /* RunValveIsolationTraceView.Model.swift in Copy Source Code Files */,
				1CAB8D512A3CEB43002AA649 /* RunValveIsolationTraceView.swift in Copy Source Code Files */,
				D71099712A280D830065A1C1 /* DensifyAndGeneralizeGeometryView.SettingsView.swift in Copy Source Code Files */,
				D710996E2A27D9B30065A1C1 /* DensifyAndGeneralizeGeometryView.swift in Copy Source Code Files */,
				D75101822A2E497F00B8FA48 /* ShowLabelsOnLayerView.swift in Copy Source Code Files */,
				D7EF5D762A26A1EE00FEBDE5 /* ShowCoordinatesInMultipleFormatsView.swift in Copy Source Code Files */,
				79A47DFB2A20286800D7C5B9 /* CreateAndSaveKMLView.Model.swift in Copy Source Code Files */,
				79A47DFC2A20286800D7C5B9 /* CreateAndSaveKMLView.Views.swift in Copy Source Code Files */,
				79B7B80B2A1BFDE700F57C27 /* CreateAndSaveKMLView.swift in Copy Source Code Files */,
				D78666AE2A21629200C60110 /* FindNearestVertexView.swift in Copy Source Code Files */,
				D7E440D82A1ECEB3005D74DE /* CreateBuffersAroundPointsView.swift in Copy Source Code Files */,
				D744FD182A2113C70084A66C /* CreateConvexHullAroundPointsView.swift in Copy Source Code Files */,
				D754E3242A1D66C20006C5F1 /* StylePointWithPictureMarkerSymbolsView.swift in Copy Source Code Files */,
				D7F2784C2A1D76F5002E4567 /* AddWMSLayerView.swift in Copy Source Code Files */,
				D75362D32A1E8C8800D83028 /* ApplyUniqueValueRendererView.swift in Copy Source Code Files */,
				1C929F092A27B86800134252 /* ShowUtilityAssociationsView.swift in Copy Source Code Files */,
				D7E9EF2A2A1D29F2000C4865 /* SetMaxExtentView.swift in Copy Source Code Files */,
				D7E9EF292A1D2219000C4865 /* SetMinAndMaxScaleView.swift in Copy Source Code Files */,
				1C9B74DE29DB56860038B06F /* ChangeCameraControllerView.swift in Copy Source Code Files */,
				1C965C3929DB9176002F8536 /* ShowRealisticLightAndShadowsView.swift in Copy Source Code Files */,
				883C121729C914E100062FF9 /* DownloadPreplannedMapAreaView.MapPicker.swift in Copy Source Code Files */,
				883C121829C914E100062FF9 /* DownloadPreplannedMapAreaView.Model.swift in Copy Source Code Files */,
				883C121929C914E100062FF9 /* DownloadPreplannedMapAreaView.swift in Copy Source Code Files */,
				1C0C1C3D29D34DDD005C8B24 /* ChangeViewpointView.swift in Copy Source Code Files */,
				1C42E04A29D239D2004FC4BE /* ShowPopupView.swift in Copy Source Code Files */,
				108EC04229D25B55000F35D0 /* QueryFeatureTableView.swift in Copy Source Code Files */,
				88F93CC229C4D3480006B28E /* CreateAndEditGeometriesView.swift in Copy Source Code Files */,
				0044289329C9234300160767 /* GetElevationAtPointOnSurfaceView.swift in Copy Source Code Files */,
				4D2ADC6A29C50D91003B367F /* AddDynamicEntityLayerView.Model.swift in Copy Source Code Files */,
				4D2ADC6B29C50D91003B367F /* AddDynamicEntityLayerView.SettingsView.swift in Copy Source Code Files */,
				4D2ADC4729C26D2C003B367F /* AddDynamicEntityLayerView.swift in Copy Source Code Files */,
				218F35C229C290BF00502022 /* AuthenticateWithOAuthView.swift in Copy Source Code Files */,
				0044CDE02995D4DD004618CE /* ShowDeviceLocationHistoryView.swift in Copy Source Code Files */,
				0042E24628E50EE4001F33D6 /* ShowViewshedFromPointInSceneView.swift in Copy Source Code Files */,
				0042E24728E50EE4001F33D6 /* ShowViewshedFromPointInSceneView.Model.swift in Copy Source Code Files */,
				0042E24828E50EE4001F33D6 /* ShowViewshedFromPointInSceneView.ViewshedSettingsView.swift in Copy Source Code Files */,
				006C835528B40682004AEB7F /* BrowseBuildingFloorsView.swift in Copy Source Code Files */,
				006C835628B40682004AEB7F /* DisplayMapFromMobileMapPackageView.swift in Copy Source Code Files */,
				F1E71BFA28A479C70064C33F /* AddRasterFromFileView.swift in Copy Source Code Files */,
				0039A4E92885C50300592C86 /* AddSceneLayerFromServiceView.swift in Copy Source Code Files */,
				75DD736729D35FF40010229D /* ChangeMapViewBackgroundView.swift in Copy Source Code Files */,
				75DD736829D35FF40010229D /* ChangeMapViewBackgroundView.SettingsView.swift in Copy Source Code Files */,
				75DD736929D35FF40010229D /* ChangeMapViewBackgroundView.Model.swift in Copy Source Code Files */,
				0039A4EA2885C50300592C86 /* ClipGeometryView.swift in Copy Source Code Files */,
				0039A4EB2885C50300592C86 /* CreatePlanarAndGeodeticBuffersView.swift in Copy Source Code Files */,
				0039A4EC2885C50300592C86 /* CutGeometryView.swift in Copy Source Code Files */,
				E0A1AEE328874590003C797D /* AddFeatureLayersView.swift in Copy Source Code Files */,
				0039A4ED2885C50300592C86 /* DisplayMapView.swift in Copy Source Code Files */,
				0039A4EE2885C50300592C86 /* DisplayOverviewMapView.swift in Copy Source Code Files */,
				0039A4EF2885C50300592C86 /* DisplaySceneView.swift in Copy Source Code Files */,
				E03CB06B2889879D002B27D9 /* DownloadVectorTilesToLocalCacheView.swift in Copy Source Code Files */,
				E03CB06A288894C4002B27D9 /* FindRouteView.swift in Copy Source Code Files */,
				E03CB0692888944D002B27D9 /* GenerateOfflineMapView.swift in Copy Source Code Files */,
				75DD739929D38B420010229D /* NavigateRouteView.swift in Copy Source Code Files */,
				0039A4F02885C50300592C86 /* ProjectGeometryView.swift in Copy Source Code Files */,
				0039A4F12885C50300592C86 /* SearchWithGeocodeView.swift in Copy Source Code Files */,
				0039A4F22885C50300592C86 /* SelectFeaturesInFeatureLayerView.swift in Copy Source Code Files */,
				0039A4F32885C50300592C86 /* SetBasemapView.swift in Copy Source Code Files */,
				0039A4F42885C50300592C86 /* SetSurfacePlacementModeView.swift in Copy Source Code Files */,
				0039A4F52885C50300592C86 /* SetViewpointRotationView.swift in Copy Source Code Files */,
				0039A4F62885C50300592C86 /* ShowCalloutView.swift in Copy Source Code Files */,
				0039A4F72885C50300592C86 /* ShowDeviceLocationView.swift in Copy Source Code Files */,
				0039A4F82885C50300592C86 /* ShowResultOfSpatialRelationshipsView.swift in Copy Source Code Files */,
				0039A4F92885C50300592C86 /* ShowResultOfSpatialOperationsView.swift in Copy Source Code Files */,
				0039A4FA2885C50300592C86 /* StyleGraphicsWithRendererView.swift in Copy Source Code Files */,
				0039A4FB2885C50300592C86 /* StyleGraphicsWithSymbolsView.swift in Copy Source Code Files */,
				7573E82129D6136C00BEED9C /* TraceUtilityNetworkView.Model.swift in Copy Source Code Files */,
				7573E82229D6136C00BEED9C /* TraceUtilityNetworkView.Enums.swift in Copy Source Code Files */,
				7573E82329D6136C00BEED9C /* TraceUtilityNetworkView.Views.swift in Copy Source Code Files */,
				7573E82429D6136C00BEED9C /* TraceUtilityNetworkView.swift in Copy Source Code Files */,
			);
			name = "Copy Source Code Files";
			runOnlyForDeploymentPostprocessing = 0;
		};
/* End PBXCopyFilesBuildPhase section */

/* Begin PBXFileReference section */
		000558092817C51E00224BC6 /* SampleDetailView.swift */ = {isa = PBXFileReference; lastKnownFileType = sourcecode.swift; path = SampleDetailView.swift; sourceTree = "<group>"; };
		00181B452846AD7100654571 /* View+Alert.swift */ = {isa = PBXFileReference; lastKnownFileType = sourcecode.swift; path = "View+Alert.swift"; sourceTree = "<group>"; };
		001C6DD827FE585A00D472C2 /* AppSecrets.swift.masque */ = {isa = PBXFileReference; fileEncoding = 4; lastKnownFileType = text; path = AppSecrets.swift.masque; sourceTree = "<group>"; };
		00273CF32A82AB5900A7A77D /* SamplesSearchView.swift */ = {isa = PBXFileReference; lastKnownFileType = sourcecode.swift; path = SamplesSearchView.swift; sourceTree = "<group>"; };
		00273CF52A82AB8700A7A77D /* SampleRow.swift */ = {isa = PBXFileReference; lastKnownFileType = sourcecode.swift; path = SampleRow.swift; sourceTree = "<group>"; };
		003D7C342821EBCC009DDFD2 /* masquerade */ = {isa = PBXFileReference; lastKnownFileType = text; path = masquerade; sourceTree = "<group>"; };
		003D7C352821EBCC009DDFD2 /* GenerateSampleViewSourceCode.swift */ = {isa = PBXFileReference; lastKnownFileType = sourcecode.swift; path = GenerateSampleViewSourceCode.swift; sourceTree = "<group>"; };
		0042E24228E4BF8F001F33D6 /* ShowViewshedFromPointInSceneView.Model.swift */ = {isa = PBXFileReference; lastKnownFileType = sourcecode.swift; path = ShowViewshedFromPointInSceneView.Model.swift; sourceTree = "<group>"; };
		0042E24428E4F82B001F33D6 /* ShowViewshedFromPointInSceneView.ViewshedSettingsView.swift */ = {isa = PBXFileReference; lastKnownFileType = sourcecode.swift; path = ShowViewshedFromPointInSceneView.ViewshedSettingsView.swift; sourceTree = "<group>"; };
		0044289129C90C0B00160767 /* GetElevationAtPointOnSurfaceView.swift */ = {isa = PBXFileReference; lastKnownFileType = sourcecode.swift; path = GetElevationAtPointOnSurfaceView.swift; sourceTree = "<group>"; };
		0044CDDE2995C39E004618CE /* ShowDeviceLocationHistoryView.swift */ = {isa = PBXFileReference; lastKnownFileType = sourcecode.swift; path = ShowDeviceLocationHistoryView.swift; sourceTree = "<group>"; };
		004FE87029DF5D8700075217 /* Bristol */ = {isa = PBXFileReference; lastKnownFileType = folder; path = Bristol; sourceTree = "<group>"; };
		0074ABBE28174BCF0037244A /* DisplayMapView.swift */ = {isa = PBXFileReference; lastKnownFileType = sourcecode.swift; path = DisplayMapView.swift; sourceTree = "<group>"; };
		0074ABC128174F430037244A /* Sample.swift */ = {isa = PBXFileReference; fileEncoding = 4; lastKnownFileType = sourcecode.swift; path = Sample.swift; sourceTree = "<group>"; };
		0074ABCA2817B8DB0037244A /* SamplesApp+Samples.swift.tache */ = {isa = PBXFileReference; fileEncoding = 4; lastKnownFileType = text; path = "SamplesApp+Samples.swift.tache"; sourceTree = "<group>"; };
		0086F3FD28E3770900974721 /* ShowViewshedFromPointInSceneView.swift */ = {isa = PBXFileReference; fileEncoding = 4; lastKnownFileType = sourcecode.swift; path = ShowViewshedFromPointInSceneView.swift; sourceTree = "<group>"; };
		00A7A1432A2FC58300F035F7 /* DisplayContentOfUtilityNetworkContainerView.swift */ = {isa = PBXFileReference; fileEncoding = 4; lastKnownFileType = sourcecode.swift; path = DisplayContentOfUtilityNetworkContainerView.swift; sourceTree = "<group>"; };
		00A7A1492A2FC5B700F035F7 /* DisplayContentOfUtilityNetworkContainerView.Model.swift */ = {isa = PBXFileReference; lastKnownFileType = sourcecode.swift; path = DisplayContentOfUtilityNetworkContainerView.Model.swift; sourceTree = "<group>"; };
		00ACF554293E6C6A0059B2A9 /* Samples.entitlements */ = {isa = PBXFileReference; lastKnownFileType = text.plist.entitlements; path = Samples.entitlements; sourceTree = "<group>"; };
		00B04272282EC59E0072E1B4 /* AboutView.swift */ = {isa = PBXFileReference; fileEncoding = 4; lastKnownFileType = sourcecode.swift; path = AboutView.swift; sourceTree = "<group>"; };
		00B042E5282EDC690072E1B4 /* SetBasemapView.swift */ = {isa = PBXFileReference; fileEncoding = 4; lastKnownFileType = sourcecode.swift; path = SetBasemapView.swift; sourceTree = "<group>"; };
		00B04FB4283EEBA80026C882 /* DisplayOverviewMapView.swift */ = {isa = PBXFileReference; lastKnownFileType = sourcecode.swift; path = DisplayOverviewMapView.swift; sourceTree = "<group>"; };
		00C7993A2A845AAF00AFE342 /* Sidebar.swift */ = {isa = PBXFileReference; lastKnownFileType = sourcecode.swift; path = Sidebar.swift; sourceTree = "<group>"; };
		00C94A0C28B53DE1004E42D9 /* raster-file */ = {isa = PBXFileReference; lastKnownFileType = folder; path = "raster-file"; sourceTree = "<group>"; };
		00CB9137284814A4005C2C5D /* SearchWithGeocodeView.swift */ = {isa = PBXFileReference; lastKnownFileType = sourcecode.swift; path = SearchWithGeocodeView.swift; sourceTree = "<group>"; };
		00CCB8A2285AAD7D00BBAB70 /* DowloadPortalItemData.swift */ = {isa = PBXFileReference; lastKnownFileType = sourcecode.swift; path = DowloadPortalItemData.swift; sourceTree = "<group>"; };
		00CCB8A4285BAF8700BBAB70 /* OnDemandResource.swift */ = {isa = PBXFileReference; lastKnownFileType = sourcecode.swift; path = OnDemandResource.swift; sourceTree = "<group>"; };
		00D4EF7F2863842100B9CC30 /* AddFeatureLayersView.swift */ = {isa = PBXFileReference; lastKnownFileType = sourcecode.swift; path = AddFeatureLayersView.swift; sourceTree = "<group>"; };
		00D4EF8228638BF100B9CC30 /* LA_Trails.geodatabase */ = {isa = PBXFileReference; lastKnownFileType = file; path = LA_Trails.geodatabase; sourceTree = "<group>"; };
		00D4EF8F28638BF100B9CC30 /* AuroraCO.gpkg */ = {isa = PBXFileReference; lastKnownFileType = file; path = AuroraCO.gpkg; sourceTree = "<group>"; };
		00D4EFB02863CE6300B9CC30 /* ScottishWildlifeTrust_reserves */ = {isa = PBXFileReference; lastKnownFileType = folder; path = ScottishWildlifeTrust_reserves; sourceTree = "<group>"; };
		00E5400C27F3CCA100CF66D5 /* SamplesApp.swift */ = {isa = PBXFileReference; lastKnownFileType = sourcecode.swift; path = SamplesApp.swift; sourceTree = "<group>"; };
		00E5400D27F3CCA100CF66D5 /* ContentView.swift */ = {isa = PBXFileReference; lastKnownFileType = sourcecode.swift; path = ContentView.swift; sourceTree = "<group>"; };
		00E5400E27F3CCA200CF66D5 /* Assets.xcassets */ = {isa = PBXFileReference; lastKnownFileType = folder.assetcatalog; path = Assets.xcassets; sourceTree = "<group>"; };
		00E5401327F3CCA200CF66D5 /* Samples.app */ = {isa = PBXFileReference; explicitFileType = wrapper.application; includeInIndex = 0; path = Samples.app; sourceTree = BUILT_PRODUCTS_DIR; };
		00E5402A27F775EA00CF66D5 /* Info.plist */ = {isa = PBXFileReference; lastKnownFileType = text.plist.xml; path = Info.plist; sourceTree = "<group>"; };
		00F279D52AF418DC00CECAF8 /* AddDynamicEntityLayerView.VehicleCallout.swift */ = {isa = PBXFileReference; lastKnownFileType = sourcecode.swift; path = AddDynamicEntityLayerView.VehicleCallout.swift; sourceTree = "<group>"; };
		108EC04029D25B2C000F35D0 /* QueryFeatureTableView.swift */ = {isa = PBXFileReference; fileEncoding = 4; lastKnownFileType = sourcecode.swift; path = QueryFeatureTableView.swift; sourceTree = "<group>"; };
		1C0C1C3429D34DAE005C8B24 /* ChangeViewpointView.swift */ = {isa = PBXFileReference; fileEncoding = 4; lastKnownFileType = sourcecode.swift; path = ChangeViewpointView.swift; sourceTree = "<group>"; };
		1C19B4EB2A578E46001D2506 /* CreateLoadReportView.Views.swift */ = {isa = PBXFileReference; fileEncoding = 4; lastKnownFileType = sourcecode.swift; path = CreateLoadReportView.Views.swift; sourceTree = "<group>"; };
		1C19B4ED2A578E46001D2506 /* CreateLoadReportView.swift */ = {isa = PBXFileReference; fileEncoding = 4; lastKnownFileType = sourcecode.swift; path = CreateLoadReportView.swift; sourceTree = "<group>"; };
		1C19B4EF2A578E46001D2506 /* CreateLoadReportView.Model.swift */ = {isa = PBXFileReference; fileEncoding = 4; lastKnownFileType = sourcecode.swift; path = CreateLoadReportView.Model.swift; sourceTree = "<group>"; };
		1C26ED152A859525009B7721 /* FilterFeaturesInSceneView.swift */ = {isa = PBXFileReference; fileEncoding = 4; lastKnownFileType = sourcecode.swift; path = FilterFeaturesInSceneView.swift; sourceTree = "<group>"; };
		1C3B7DC32A5F64FC00907443 /* AnalyzeNetworkWithSubnetworkTraceView.Model.swift */ = {isa = PBXFileReference; fileEncoding = 4; lastKnownFileType = sourcecode.swift; path = AnalyzeNetworkWithSubnetworkTraceView.Model.swift; sourceTree = "<group>"; };
		1C3B7DC62A5F64FC00907443 /* AnalyzeNetworkWithSubnetworkTraceView.swift */ = {isa = PBXFileReference; fileEncoding = 4; lastKnownFileType = sourcecode.swift; path = AnalyzeNetworkWithSubnetworkTraceView.swift; sourceTree = "<group>"; };
		1C42E04329D2396B004FC4BE /* ShowPopupView.swift */ = {isa = PBXFileReference; fileEncoding = 4; lastKnownFileType = sourcecode.swift; path = ShowPopupView.swift; sourceTree = "<group>"; };
		1C43BC792A43781100509BF8 /* SetVisibilityOfSubtypeSublayerView.Views.swift */ = {isa = PBXFileReference; fileEncoding = 4; lastKnownFileType = sourcecode.swift; path = SetVisibilityOfSubtypeSublayerView.Views.swift; sourceTree = "<group>"; };
		1C43BC7C2A43781100509BF8 /* SetVisibilityOfSubtypeSublayerView.Model.swift */ = {isa = PBXFileReference; fileEncoding = 4; lastKnownFileType = sourcecode.swift; path = SetVisibilityOfSubtypeSublayerView.Model.swift; sourceTree = "<group>"; };
		1C43BC7E2A43781100509BF8 /* SetVisibilityOfSubtypeSublayerView.swift */ = {isa = PBXFileReference; fileEncoding = 4; lastKnownFileType = sourcecode.swift; path = SetVisibilityOfSubtypeSublayerView.swift; sourceTree = "<group>"; };
		1C56B5E22A82C02D000381DA /* DisplayPointsUsingClusteringFeatureReductionView.swift */ = {isa = PBXFileReference; fileEncoding = 4; lastKnownFileType = sourcecode.swift; path = DisplayPointsUsingClusteringFeatureReductionView.swift; sourceTree = "<group>"; };
		1C9B74C529DB43580038B06F /* ShowRealisticLightAndShadowsView.swift */ = {isa = PBXFileReference; fileEncoding = 4; lastKnownFileType = sourcecode.swift; path = ShowRealisticLightAndShadowsView.swift; sourceTree = "<group>"; };
		1C9B74D529DB54560038B06F /* ChangeCameraControllerView.swift */ = {isa = PBXFileReference; fileEncoding = 4; lastKnownFileType = sourcecode.swift; path = ChangeCameraControllerView.swift; sourceTree = "<group>"; };
		1CAB8D442A3CEAB0002AA649 /* RunValveIsolationTraceView.Model.swift */ = {isa = PBXFileReference; fileEncoding = 4; lastKnownFileType = sourcecode.swift; path = RunValveIsolationTraceView.Model.swift; sourceTree = "<group>"; };
		1CAB8D472A3CEAB0002AA649 /* RunValveIsolationTraceView.swift */ = {isa = PBXFileReference; fileEncoding = 4; lastKnownFileType = sourcecode.swift; path = RunValveIsolationTraceView.swift; sourceTree = "<group>"; };
		1CAF831B2A20305F000E1E60 /* ShowUtilityAssociationsView.swift */ = {isa = PBXFileReference; fileEncoding = 4; lastKnownFileType = sourcecode.swift; path = ShowUtilityAssociationsView.swift; sourceTree = "<group>"; };
		218F35B329C28F4A00502022 /* AuthenticateWithOAuthView.swift */ = {isa = PBXFileReference; fileEncoding = 4; lastKnownFileType = sourcecode.swift; path = AuthenticateWithOAuthView.swift; sourceTree = "<group>"; };
		4D126D6929CA1B6000CFB7A7 /* ShowDeviceLocationWithNMEADataSourcesView.swift */ = {isa = PBXFileReference; fileEncoding = 4; lastKnownFileType = sourcecode.swift; path = ShowDeviceLocationWithNMEADataSourcesView.swift; sourceTree = "<group>"; };
		4D126D7129CA1E1800CFB7A7 /* FileNMEASentenceReader.swift */ = {isa = PBXFileReference; lastKnownFileType = sourcecode.swift; path = FileNMEASentenceReader.swift; sourceTree = "<group>"; };
		4D126D7B29CA3E6000CFB7A7 /* Redlands.nmea */ = {isa = PBXFileReference; fileEncoding = 4; lastKnownFileType = text; path = Redlands.nmea; sourceTree = "<group>"; };
		4D126D7D29CA43D200CFB7A7 /* ShowDeviceLocationWithNMEADataSourcesView.Model.swift */ = {isa = PBXFileReference; lastKnownFileType = sourcecode.swift; path = ShowDeviceLocationWithNMEADataSourcesView.Model.swift; sourceTree = "<group>"; };
		4D2ADC3F29C26D05003B367F /* AddDynamicEntityLayerView.swift */ = {isa = PBXFileReference; fileEncoding = 4; lastKnownFileType = sourcecode.swift; path = AddDynamicEntityLayerView.swift; sourceTree = "<group>"; };
		4D2ADC5529C4F612003B367F /* ChangeMapViewBackgroundView.swift */ = {isa = PBXFileReference; fileEncoding = 4; lastKnownFileType = sourcecode.swift; path = ChangeMapViewBackgroundView.swift; sourceTree = "<group>"; };
		4D2ADC5829C4F612003B367F /* ChangeMapViewBackgroundView.SettingsView.swift */ = {isa = PBXFileReference; fileEncoding = 4; lastKnownFileType = sourcecode.swift; path = ChangeMapViewBackgroundView.SettingsView.swift; sourceTree = "<group>"; };
		4D2ADC6129C5071C003B367F /* ChangeMapViewBackgroundView.Model.swift */ = {isa = PBXFileReference; lastKnownFileType = sourcecode.swift; path = ChangeMapViewBackgroundView.Model.swift; sourceTree = "<group>"; };
		4D2ADC6629C50BD6003B367F /* AddDynamicEntityLayerView.Model.swift */ = {isa = PBXFileReference; lastKnownFileType = sourcecode.swift; path = AddDynamicEntityLayerView.Model.swift; sourceTree = "<group>"; };
		4D2ADC6829C50C4C003B367F /* AddDynamicEntityLayerView.SettingsView.swift */ = {isa = PBXFileReference; lastKnownFileType = sourcecode.swift; path = AddDynamicEntityLayerView.SettingsView.swift; sourceTree = "<group>"; };
		7573E81329D6134C00BEED9C /* TraceUtilityNetworkView.Model.swift */ = {isa = PBXFileReference; fileEncoding = 4; lastKnownFileType = sourcecode.swift; path = TraceUtilityNetworkView.Model.swift; sourceTree = "<group>"; };
		7573E81529D6134C00BEED9C /* TraceUtilityNetworkView.Enums.swift */ = {isa = PBXFileReference; fileEncoding = 4; lastKnownFileType = sourcecode.swift; path = TraceUtilityNetworkView.Enums.swift; sourceTree = "<group>"; };
		7573E81729D6134C00BEED9C /* TraceUtilityNetworkView.Views.swift */ = {isa = PBXFileReference; fileEncoding = 4; lastKnownFileType = sourcecode.swift; path = TraceUtilityNetworkView.Views.swift; sourceTree = "<group>"; };
		7573E81829D6134C00BEED9C /* TraceUtilityNetworkView.swift */ = {isa = PBXFileReference; fileEncoding = 4; lastKnownFileType = sourcecode.swift; path = TraceUtilityNetworkView.swift; sourceTree = "<group>"; };
		75DD739129D38B1B0010229D /* NavigateRouteView.swift */ = {isa = PBXFileReference; fileEncoding = 4; lastKnownFileType = sourcecode.swift; path = NavigateRouteView.swift; sourceTree = "<group>"; };
		7900C5F52A83FC3F002D430F /* AddCustomDynamicEntityDataSourceView.Vessel.swift */ = {isa = PBXFileReference; lastKnownFileType = sourcecode.swift; path = AddCustomDynamicEntityDataSourceView.Vessel.swift; sourceTree = "<group>"; };
		792222DC2A81AA5D00619FFE /* AIS_MarineCadastre_SelectedVessels_CustomDataSource.jsonl */ = {isa = PBXFileReference; fileEncoding = 4; lastKnownFileType = text; path = AIS_MarineCadastre_SelectedVessels_CustomDataSource.jsonl; sourceTree = "<group>"; };
		79302F842A1ED4E30002336A /* CreateAndSaveKMLView.Model.swift */ = {isa = PBXFileReference; lastKnownFileType = sourcecode.swift; path = CreateAndSaveKMLView.Model.swift; sourceTree = "<group>"; };
		79302F862A1ED71B0002336A /* CreateAndSaveKMLView.Views.swift */ = {isa = PBXFileReference; lastKnownFileType = sourcecode.swift; path = CreateAndSaveKMLView.Views.swift; sourceTree = "<group>"; };
		798C2DA62AFC505600EE7E97 /* PrivacyInfo.xcprivacy */ = {isa = PBXFileReference; lastKnownFileType = text.xml; path = PrivacyInfo.xcprivacy; sourceTree = "<group>"; };
		79B7B8092A1BF8EC00F57C27 /* CreateAndSaveKMLView.swift */ = {isa = PBXFileReference; lastKnownFileType = sourcecode.swift; path = CreateAndSaveKMLView.swift; sourceTree = "<group>"; };
		79D84D0D2A815C5B00F45262 /* AddCustomDynamicEntityDataSourceView.swift */ = {isa = PBXFileReference; lastKnownFileType = sourcecode.swift; path = AddCustomDynamicEntityDataSourceView.swift; sourceTree = "<group>"; };
		883C121429C9136600062FF9 /* DownloadPreplannedMapAreaView.MapPicker.swift */ = {isa = PBXFileReference; fileEncoding = 4; lastKnownFileType = sourcecode.swift; path = DownloadPreplannedMapAreaView.MapPicker.swift; sourceTree = "<group>"; };
		88F93CC029C3D59C0006B28E /* CreateAndEditGeometriesView.swift */ = {isa = PBXFileReference; lastKnownFileType = sourcecode.swift; path = CreateAndEditGeometriesView.swift; sourceTree = "<group>"; };
		D70082EA2ACF900100E0C3C2 /* IdentifyKMLFeaturesView.swift */ = {isa = PBXFileReference; fileEncoding = 4; lastKnownFileType = sourcecode.swift; path = IdentifyKMLFeaturesView.swift; sourceTree = "<group>"; };
		D7010EBC2B05616900D43F55 /* DisplaySceneFromMobileScenePackageView.swift */ = {isa = PBXFileReference; fileEncoding = 4; lastKnownFileType = sourcecode.swift; path = DisplaySceneFromMobileScenePackageView.swift; sourceTree = "<group>"; };
		D701D72B2A37C7F7006FF0C8 /* bradley_low_3ds */ = {isa = PBXFileReference; lastKnownFileType = folder; path = bradley_low_3ds; sourceTree = "<group>"; };
		D704AA592AB22C1A00A3BB63 /* GroupLayersTogetherView.swift */ = {isa = PBXFileReference; fileEncoding = 4; lastKnownFileType = sourcecode.swift; path = GroupLayersTogetherView.swift; sourceTree = "<group>"; };
		D7054AE82ACCCB6C007235BA /* Animate3DGraphicView.SettingsView.swift */ = {isa = PBXFileReference; fileEncoding = 4; lastKnownFileType = sourcecode.swift; path = Animate3DGraphicView.SettingsView.swift; sourceTree = "<group>"; };
		D7058FB02ACB423C00A40F14 /* Animate3DGraphicView.Model.swift */ = {isa = PBXFileReference; fileEncoding = 4; lastKnownFileType = sourcecode.swift; path = Animate3DGraphicView.Model.swift; sourceTree = "<group>"; };
		D7084FA62AD771AA00EC7F4F /* AugmentRealityToFlyOverSceneView.swift */ = {isa = PBXFileReference; fileEncoding = 4; lastKnownFileType = sourcecode.swift; path = AugmentRealityToFlyOverSceneView.swift; sourceTree = "<group>"; };
		D70BE5782A5624A80022CA02 /* CategoriesView.swift */ = {isa = PBXFileReference; lastKnownFileType = sourcecode.swift; path = CategoriesView.swift; sourceTree = "<group>"; };
		D710996C2A27D9210065A1C1 /* DensifyAndGeneralizeGeometryView.swift */ = {isa = PBXFileReference; fileEncoding = 4; lastKnownFileType = sourcecode.swift; path = DensifyAndGeneralizeGeometryView.swift; sourceTree = "<group>"; };
		D710996F2A2802FA0065A1C1 /* DensifyAndGeneralizeGeometryView.SettingsView.swift */ = {isa = PBXFileReference; lastKnownFileType = sourcecode.swift; path = DensifyAndGeneralizeGeometryView.SettingsView.swift; sourceTree = "<group>"; };
		D71C5F632AAA7A88006599FD /* CreateSymbolStylesFromWebStylesView.swift */ = {isa = PBXFileReference; fileEncoding = 4; lastKnownFileType = sourcecode.swift; path = CreateSymbolStylesFromWebStylesView.swift; sourceTree = "<group>"; };
		D71FCB892AD6277E000E517C /* CreateMobileGeodatabaseView.Model.swift */ = {isa = PBXFileReference; fileEncoding = 4; lastKnownFileType = sourcecode.swift; path = CreateMobileGeodatabaseView.Model.swift; sourceTree = "<group>"; };
		D721EEA72ABDFF550040BE46 /* LothianRiversAnno.mmpk */ = {isa = PBXFileReference; lastKnownFileType = file; path = LothianRiversAnno.mmpk; sourceTree = "<group>"; };
		D722BD212A420DAD002C2087 /* ShowExtrudedFeaturesView.swift */ = {isa = PBXFileReference; fileEncoding = 4; lastKnownFileType = sourcecode.swift; path = ShowExtrudedFeaturesView.swift; sourceTree = "<group>"; };
		D7232EE02AC1E5AA0079ABFF /* PlayKMLTourView.swift */ = {isa = PBXFileReference; fileEncoding = 4; lastKnownFileType = sourcecode.swift; path = PlayKMLTourView.swift; sourceTree = "<group>"; };
		D72C43F22AEB066D00B6157B /* GeocodeOfflineView.Model.swift */ = {isa = PBXFileReference; fileEncoding = 4; lastKnownFileType = sourcecode.swift; path = GeocodeOfflineView.Model.swift; sourceTree = "<group>"; };
		D72F272B2ADA1E4400F906DA /* AugmentRealityToShowTabletopSceneView.swift */ = {isa = PBXFileReference; fileEncoding = 4; lastKnownFileType = sourcecode.swift; path = AugmentRealityToShowTabletopSceneView.swift; sourceTree = "<group>"; };
		D731F3C02AD0D2AC00A8431E /* IdentifyGraphicsView.swift */ = {isa = PBXFileReference; fileEncoding = 4; lastKnownFileType = sourcecode.swift; path = IdentifyGraphicsView.swift; sourceTree = "<group>"; };
		D7337C592ABCFDB100A5D865 /* StyleSymbolsFromMobileStyleFileView.SymbolOptionsListView.swift */ = {isa = PBXFileReference; fileEncoding = 4; lastKnownFileType = sourcecode.swift; path = StyleSymbolsFromMobileStyleFileView.SymbolOptionsListView.swift; sourceTree = "<group>"; };
		D7337C5F2ABD142D00A5D865 /* ShowMobileMapPackageExpirationDateView.swift */ = {isa = PBXFileReference; fileEncoding = 4; lastKnownFileType = sourcecode.swift; path = ShowMobileMapPackageExpirationDateView.swift; sourceTree = "<group>"; };
		D734FA092A183A5B00246D7E /* SetMaxExtentView.swift */ = {isa = PBXFileReference; fileEncoding = 4; lastKnownFileType = sourcecode.swift; path = SetMaxExtentView.swift; sourceTree = "<group>"; };
		D73723742AF5877500846884 /* FindRouteInMobileMapPackageView.Models.swift */ = {isa = PBXFileReference; fileEncoding = 4; lastKnownFileType = sourcecode.swift; path = FindRouteInMobileMapPackageView.Models.swift; sourceTree = "<group>"; };
		D73723782AF5ADD700846884 /* FindRouteInMobileMapPackageView.MobileMapView.swift */ = {isa = PBXFileReference; fileEncoding = 4; lastKnownFileType = sourcecode.swift; path = FindRouteInMobileMapPackageView.MobileMapView.swift; sourceTree = "<group>"; };
		D73F8CF32AB1089900CD39DA /* Restaurant.stylx */ = {isa = PBXFileReference; lastKnownFileType = file; path = Restaurant.stylx; sourceTree = "<group>"; };
		D73FC0FC2AD4A18D0067A19B /* CreateMobileGeodatabaseView.swift */ = {isa = PBXFileReference; fileEncoding = 4; lastKnownFileType = sourcecode.swift; path = CreateMobileGeodatabaseView.swift; sourceTree = "<group>"; };
		D73FCFF42B02A3AA0006360D /* FindAddressWithReverseGeocodeView.swift */ = {isa = PBXFileReference; fileEncoding = 4; lastKnownFileType = sourcecode.swift; path = FindAddressWithReverseGeocodeView.swift; sourceTree = "<group>"; };
		D73FCFFE2B02C7630006360D /* FindRouteAroundBarriersView.Views.swift */ = {isa = PBXFileReference; fileEncoding = 4; lastKnownFileType = sourcecode.swift; path = FindRouteAroundBarriersView.Views.swift; sourceTree = "<group>"; };
		D744FD162A2112D90084A66C /* CreateConvexHullAroundPointsView.swift */ = {isa = PBXFileReference; fileEncoding = 4; lastKnownFileType = sourcecode.swift; path = CreateConvexHullAroundPointsView.swift; sourceTree = "<group>"; };
		D7464F1D2ACE04B3007FEE88 /* IdentifyRasterCellView.swift */ = {isa = PBXFileReference; fileEncoding = 4; lastKnownFileType = sourcecode.swift; path = IdentifyRasterCellView.swift; sourceTree = "<group>"; };
		D7464F2A2ACE0964007FEE88 /* SA_EVI_8Day_03May20 */ = {isa = PBXFileReference; lastKnownFileType = folder; path = SA_EVI_8Day_03May20; sourceTree = "<group>"; };
		D7497F3B2AC4B4C100167AD2 /* DisplayDimensionsView.swift */ = {isa = PBXFileReference; fileEncoding = 4; lastKnownFileType = sourcecode.swift; path = DisplayDimensionsView.swift; sourceTree = "<group>"; };
		D7497F3F2AC4BA4100167AD2 /* Edinburgh_Pylon_Dimensions.mmpk */ = {isa = PBXFileReference; lastKnownFileType = file; path = Edinburgh_Pylon_Dimensions.mmpk; sourceTree = "<group>"; };
		D74C8BFD2ABA5605007C76B8 /* StyleSymbolsFromMobileStyleFileView.swift */ = {isa = PBXFileReference; fileEncoding = 4; lastKnownFileType = sourcecode.swift; path = StyleSymbolsFromMobileStyleFileView.swift; sourceTree = "<group>"; };
		D74C8C012ABA6202007C76B8 /* emoji-mobile.stylx */ = {isa = PBXFileReference; lastKnownFileType = file; path = "emoji-mobile.stylx"; sourceTree = "<group>"; };
		D75101802A2E493600B8FA48 /* ShowLabelsOnLayerView.swift */ = {isa = PBXFileReference; fileEncoding = 4; lastKnownFileType = sourcecode.swift; path = ShowLabelsOnLayerView.swift; sourceTree = "<group>"; };
		D751018D2A2E962D00B8FA48 /* IdentifyLayerFeaturesView.swift */ = {isa = PBXFileReference; fileEncoding = 4; lastKnownFileType = sourcecode.swift; path = IdentifyLayerFeaturesView.swift; sourceTree = "<group>"; };
		D752D93F2A39154C003EB25E /* ManageOperationalLayersView.swift */ = {isa = PBXFileReference; fileEncoding = 4; lastKnownFileType = sourcecode.swift; path = ManageOperationalLayersView.swift; sourceTree = "<group>"; };
		D752D9452A3A6F7F003EB25E /* MonitorChangesToMapLoadStatusView.swift */ = {isa = PBXFileReference; fileEncoding = 4; lastKnownFileType = sourcecode.swift; path = MonitorChangesToMapLoadStatusView.swift; sourceTree = "<group>"; };
		D752D95E2A3BCE06003EB25E /* DisplayMapFromPortalItemView.swift */ = {isa = PBXFileReference; fileEncoding = 4; lastKnownFileType = sourcecode.swift; path = DisplayMapFromPortalItemView.swift; sourceTree = "<group>"; };
		D75362D12A1E886700D83028 /* ApplyUniqueValueRendererView.swift */ = {isa = PBXFileReference; fileEncoding = 4; lastKnownFileType = sourcecode.swift; path = ApplyUniqueValueRendererView.swift; sourceTree = "<group>"; };
		D754E3222A1D66820006C5F1 /* StylePointWithPictureMarkerSymbolsView.swift */ = {isa = PBXFileReference; fileEncoding = 4; lastKnownFileType = sourcecode.swift; path = StylePointWithPictureMarkerSymbolsView.swift; sourceTree = "<group>"; };
		D7553CD82AE2DFEC00DC2A70 /* GeocodeOfflineView.swift */ = {isa = PBXFileReference; fileEncoding = 4; lastKnownFileType = sourcecode.swift; path = GeocodeOfflineView.swift; sourceTree = "<group>"; };
		D75B58502AAFB3030038B3B4 /* StyleFeaturesWithCustomDictionaryView.swift */ = {isa = PBXFileReference; fileEncoding = 4; lastKnownFileType = sourcecode.swift; path = StyleFeaturesWithCustomDictionaryView.swift; sourceTree = "<group>"; };
		D75C35662AB50338003CD55F /* GroupLayersTogetherView.GroupLayerListView.swift */ = {isa = PBXFileReference; fileEncoding = 4; lastKnownFileType = sourcecode.swift; path = GroupLayersTogetherView.GroupLayerListView.swift; sourceTree = "<group>"; };
		D76000AB2AF19C2300B3084D /* FindRouteInMobileMapPackageView.swift */ = {isa = PBXFileReference; fileEncoding = 4; lastKnownFileType = sourcecode.swift; path = FindRouteInMobileMapPackageView.swift; sourceTree = "<group>"; };
		D76000B62AF19FCA00B3084D /* SanFrancisco.mmpk */ = {isa = PBXFileReference; lastKnownFileType = file; path = SanFrancisco.mmpk; sourceTree = "<group>"; };
		D7634FAE2A43B7AC00F8AEFB /* CreateConvexHullAroundGeometriesView.swift */ = {isa = PBXFileReference; fileEncoding = 4; lastKnownFileType = sourcecode.swift; path = CreateConvexHullAroundGeometriesView.swift; sourceTree = "<group>"; };
		D769C2112A29019B00030F61 /* SetUpLocationDrivenGeotriggersView.swift */ = {isa = PBXFileReference; fileEncoding = 4; lastKnownFileType = sourcecode.swift; path = SetUpLocationDrivenGeotriggersView.swift; sourceTree = "<group>"; };
		D76EE6062AF9AFE100DA0325 /* FindRouteAroundBarriersView.Model.swift */ = {isa = PBXFileReference; fileEncoding = 4; lastKnownFileType = sourcecode.swift; path = FindRouteAroundBarriersView.Model.swift; sourceTree = "<group>"; };
		D7705D552AFC244E00CC0335 /* FindClosestFacilityToMultiplePointsView.swift */ = {isa = PBXFileReference; fileEncoding = 4; lastKnownFileType = sourcecode.swift; path = FindClosestFacilityToMultiplePointsView.swift; sourceTree = "<group>"; };
		D7705D612AFC570700CC0335 /* FindClosestFacilityFromPointView.swift */ = {isa = PBXFileReference; fileEncoding = 4; lastKnownFileType = sourcecode.swift; path = FindClosestFacilityFromPointView.swift; sourceTree = "<group>"; };
		D7749AD52AF08BF50086632F /* FindRouteInTransportNetworkView.Model.swift */ = {isa = PBXFileReference; fileEncoding = 4; lastKnownFileType = sourcecode.swift; path = FindRouteInTransportNetworkView.Model.swift; sourceTree = "<group>"; };
		D77570BF2A2942F800F490CD /* AnimateImagesWithImageOverlayView.swift */ = {isa = PBXFileReference; fileEncoding = 4; lastKnownFileType = sourcecode.swift; path = AnimateImagesWithImageOverlayView.swift; sourceTree = "<group>"; };
		D77572AD2A295DDD00F490CD /* PacificSouthWest2 */ = {isa = PBXFileReference; lastKnownFileType = folder; path = PacificSouthWest2; sourceTree = "<group>"; };
		D78666AC2A2161F100C60110 /* FindNearestVertexView.swift */ = {isa = PBXFileReference; fileEncoding = 4; lastKnownFileType = sourcecode.swift; path = FindNearestVertexView.swift; sourceTree = "<group>"; };
		D79EE76D2A4CEA5D005A52AE /* SetUpLocationDrivenGeotriggersView.Model.swift */ = {isa = PBXFileReference; fileEncoding = 4; lastKnownFileType = sourcecode.swift; path = SetUpLocationDrivenGeotriggersView.Model.swift; sourceTree = "<group>"; };
		D7ABA2F82A32579C0021822B /* MeasureDistanceInSceneView.swift */ = {isa = PBXFileReference; fileEncoding = 4; lastKnownFileType = sourcecode.swift; path = MeasureDistanceInSceneView.swift; sourceTree = "<group>"; };
		D7ABA2FE2A32881C0021822B /* ShowViewshedFromGeoelementInSceneView.swift */ = {isa = PBXFileReference; fileEncoding = 4; lastKnownFileType = sourcecode.swift; path = ShowViewshedFromGeoelementInSceneView.swift; sourceTree = "<group>"; };
		D7AE861D2AC39DC50049B626 /* DisplayAnnotationView.swift */ = {isa = PBXFileReference; fileEncoding = 4; lastKnownFileType = sourcecode.swift; path = DisplayAnnotationView.swift; sourceTree = "<group>"; };
		D7C16D1A2AC5F95300689E89 /* Animate3DGraphicView.swift */ = {isa = PBXFileReference; fileEncoding = 4; lastKnownFileType = sourcecode.swift; path = Animate3DGraphicView.swift; sourceTree = "<group>"; };
		D7C16D1E2AC5FE8200689E89 /* Pyrenees.csv */ = {isa = PBXFileReference; fileEncoding = 4; lastKnownFileType = text; path = Pyrenees.csv; sourceTree = "<group>"; };
		D7C16D212AC5FE9800689E89 /* GrandCanyon.csv */ = {isa = PBXFileReference; fileEncoding = 4; lastKnownFileType = text; path = GrandCanyon.csv; sourceTree = "<group>"; };
		D7C16D242AC5FEA600689E89 /* Snowdon.csv */ = {isa = PBXFileReference; fileEncoding = 4; lastKnownFileType = text; path = Snowdon.csv; sourceTree = "<group>"; };
		D7C16D272AC5FEB600689E89 /* Hawaii.csv */ = {isa = PBXFileReference; fileEncoding = 4; lastKnownFileType = text; path = Hawaii.csv; sourceTree = "<group>"; };
		D7CC33FD2A31475C00198EDF /* ShowLineOfSightBetweenPointsView.swift */ = {isa = PBXFileReference; fileEncoding = 4; lastKnownFileType = sourcecode.swift; path = ShowLineOfSightBetweenPointsView.swift; sourceTree = "<group>"; };
		D7CE9F9A2AE2F575008F7A5F /* streetmap_SD.tpkx */ = {isa = PBXFileReference; lastKnownFileType = file; path = streetmap_SD.tpkx; sourceTree = "<group>"; };
		D7CE9FA22AE2F595008F7A5F /* san-diego-eagle-locator */ = {isa = PBXFileReference; lastKnownFileType = folder; path = "san-diego-eagle-locator"; sourceTree = "<group>"; };
		D7D1F3522ADDBE5D009CE2DA /* philadelphia.mspk */ = {isa = PBXFileReference; lastKnownFileType = file; path = philadelphia.mspk; sourceTree = "<group>"; };
		D7DDF8502AF47C6C004352D9 /* FindRouteAroundBarriersView.swift */ = {isa = PBXFileReference; fileEncoding = 4; lastKnownFileType = sourcecode.swift; path = FindRouteAroundBarriersView.swift; sourceTree = "<group>"; };
		D7E440D62A1ECE7D005D74DE /* CreateBuffersAroundPointsView.swift */ = {isa = PBXFileReference; fileEncoding = 4; lastKnownFileType = sourcecode.swift; path = CreateBuffersAroundPointsView.swift; sourceTree = "<group>"; };
		D7E557672A1D768800B9FB09 /* AddWMSLayerView.swift */ = {isa = PBXFileReference; fileEncoding = 4; lastKnownFileType = sourcecode.swift; path = AddWMSLayerView.swift; sourceTree = "<group>"; };
		D7E7D0802AEB39D5003AAD02 /* FindRouteInTransportNetworkView.swift */ = {isa = PBXFileReference; fileEncoding = 4; lastKnownFileType = sourcecode.swift; path = FindRouteInTransportNetworkView.swift; sourceTree = "<group>"; };
		D7E7D0992AEB3C47003AAD02 /* san_diego_offline_routing */ = {isa = PBXFileReference; lastKnownFileType = folder; path = san_diego_offline_routing; sourceTree = "<group>"; };
		D7EAF3592A1C023800D822C4 /* SetMinAndMaxScaleView.swift */ = {isa = PBXFileReference; fileEncoding = 4; lastKnownFileType = sourcecode.swift; path = SetMinAndMaxScaleView.swift; sourceTree = "<group>"; };
		D7ECF5972AB8BE63003FB2BE /* RenderMultilayerSymbolsView.swift */ = {isa = PBXFileReference; fileEncoding = 4; lastKnownFileType = sourcecode.swift; path = RenderMultilayerSymbolsView.swift; sourceTree = "<group>"; };
		D7EF5D742A26A03A00FEBDE5 /* ShowCoordinatesInMultipleFormatsView.swift */ = {isa = PBXFileReference; fileEncoding = 4; lastKnownFileType = sourcecode.swift; path = ShowCoordinatesInMultipleFormatsView.swift; sourceTree = "<group>"; };
		E000E75F2869E33D005D87C5 /* ClipGeometryView.swift */ = {isa = PBXFileReference; lastKnownFileType = sourcecode.swift; path = ClipGeometryView.swift; sourceTree = "<group>"; };
		E000E762286A0B18005D87C5 /* CutGeometryView.swift */ = {isa = PBXFileReference; lastKnownFileType = sourcecode.swift; path = CutGeometryView.swift; sourceTree = "<group>"; };
		E004A6BD28414332002A1FE6 /* SetViewpointRotationView.swift */ = {isa = PBXFileReference; fileEncoding = 4; lastKnownFileType = sourcecode.swift; path = SetViewpointRotationView.swift; sourceTree = "<group>"; };
		E004A6D828465C70002A1FE6 /* DisplaySceneView.swift */ = {isa = PBXFileReference; fileEncoding = 4; lastKnownFileType = sourcecode.swift; path = DisplaySceneView.swift; sourceTree = "<group>"; };
		E004A6DF28466279002A1FE6 /* ShowCalloutView.swift */ = {isa = PBXFileReference; lastKnownFileType = sourcecode.swift; path = ShowCalloutView.swift; sourceTree = "<group>"; };
		E004A6E52846A61F002A1FE6 /* StyleGraphicsWithSymbolsView.swift */ = {isa = PBXFileReference; lastKnownFileType = sourcecode.swift; path = StyleGraphicsWithSymbolsView.swift; sourceTree = "<group>"; };
		E004A6E828493BCE002A1FE6 /* ShowDeviceLocationView.swift */ = {isa = PBXFileReference; lastKnownFileType = sourcecode.swift; path = ShowDeviceLocationView.swift; sourceTree = "<group>"; };
		E004A6EC2849556E002A1FE6 /* CreatePlanarAndGeodeticBuffersView.swift */ = {isa = PBXFileReference; lastKnownFileType = sourcecode.swift; path = CreatePlanarAndGeodeticBuffersView.swift; sourceTree = "<group>"; };
		E004A6EF284E4B9B002A1FE6 /* DownloadVectorTilesToLocalCacheView.swift */ = {isa = PBXFileReference; lastKnownFileType = sourcecode.swift; path = DownloadVectorTilesToLocalCacheView.swift; sourceTree = "<group>"; };
		E004A6F2284E4FEB002A1FE6 /* ShowResultOfSpatialOperationsView.swift */ = {isa = PBXFileReference; lastKnownFileType = sourcecode.swift; path = ShowResultOfSpatialOperationsView.swift; sourceTree = "<group>"; };
		E004A6F5284FA42A002A1FE6 /* SelectFeaturesInFeatureLayerView.swift */ = {isa = PBXFileReference; lastKnownFileType = sourcecode.swift; path = SelectFeaturesInFeatureLayerView.swift; sourceTree = "<group>"; };
		E0082216287755AC002AD138 /* View+Sheet.swift */ = {isa = PBXFileReference; lastKnownFileType = sourcecode.swift; path = "View+Sheet.swift"; sourceTree = "<group>"; };
		E041ABBF287CA9F00056009B /* WebView.swift */ = {isa = PBXFileReference; lastKnownFileType = sourcecode.swift; path = WebView.swift; sourceTree = "<group>"; };
		E041ABD6287DB04D0056009B /* SampleInfoView.swift */ = {isa = PBXFileReference; lastKnownFileType = sourcecode.swift; path = SampleInfoView.swift; sourceTree = "<group>"; };
		E041AC15287F54580056009B /* highlight.min.js */ = {isa = PBXFileReference; fileEncoding = 4; lastKnownFileType = sourcecode.javascript; path = highlight.min.js; sourceTree = "<group>"; };
		E041AC1D288076A60056009B /* info.css */ = {isa = PBXFileReference; fileEncoding = 4; lastKnownFileType = text.css; path = info.css; sourceTree = "<group>"; };
		E041AC1F288077B90056009B /* xcode.css */ = {isa = PBXFileReference; fileEncoding = 4; lastKnownFileType = text.css; path = xcode.css; sourceTree = "<group>"; };
		E066DD34285CF3B3004D3D5B /* FindRouteView.swift */ = {isa = PBXFileReference; lastKnownFileType = sourcecode.swift; path = FindRouteView.swift; sourceTree = "<group>"; };
		E066DD372860AB28004D3D5B /* StyleGraphicsWithRendererView.swift */ = {isa = PBXFileReference; lastKnownFileType = sourcecode.swift; path = StyleGraphicsWithRendererView.swift; sourceTree = "<group>"; };
		E066DD3A2860CA08004D3D5B /* ShowResultOfSpatialRelationshipsView.swift */ = {isa = PBXFileReference; lastKnownFileType = sourcecode.swift; path = ShowResultOfSpatialRelationshipsView.swift; sourceTree = "<group>"; };
		E066DD3F28610F55004D3D5B /* AddSceneLayerFromServiceView.swift */ = {isa = PBXFileReference; lastKnownFileType = sourcecode.swift; path = AddSceneLayerFromServiceView.swift; sourceTree = "<group>"; };
		E070A0A2286F3B6000F2B606 /* DownloadPreplannedMapAreaView.swift */ = {isa = PBXFileReference; lastKnownFileType = sourcecode.swift; path = DownloadPreplannedMapAreaView.swift; sourceTree = "<group>"; };
		E088E1562862579D00413100 /* SetSurfacePlacementModeView.swift */ = {isa = PBXFileReference; lastKnownFileType = sourcecode.swift; path = SetSurfacePlacementModeView.swift; sourceTree = "<group>"; };
		E088E1732863B5F800413100 /* GenerateOfflineMapView.swift */ = {isa = PBXFileReference; lastKnownFileType = sourcecode.swift; path = GenerateOfflineMapView.swift; sourceTree = "<group>"; };
		E08953F02891899600E077CF /* EnvironmentValues+SampleInfoVisibility.swift */ = {isa = PBXFileReference; lastKnownFileType = sourcecode.swift; path = "EnvironmentValues+SampleInfoVisibility.swift"; sourceTree = "<group>"; };
		E0D04FF128A5390000747989 /* DownloadPreplannedMapAreaView.Model.swift */ = {isa = PBXFileReference; lastKnownFileType = sourcecode.swift; path = DownloadPreplannedMapAreaView.Model.swift; sourceTree = "<group>"; };
		E0EA0B762866390E00C9621D /* ProjectGeometryView.swift */ = {isa = PBXFileReference; lastKnownFileType = sourcecode.swift; path = ProjectGeometryView.swift; sourceTree = "<group>"; };
		E0FE32E628747778002C6ACA /* BrowseBuildingFloorsView.swift */ = {isa = PBXFileReference; lastKnownFileType = sourcecode.swift; path = BrowseBuildingFloorsView.swift; sourceTree = "<group>"; };
		F111CCC0288B5D5600205358 /* DisplayMapFromMobileMapPackageView.swift */ = {isa = PBXFileReference; lastKnownFileType = sourcecode.swift; path = DisplayMapFromMobileMapPackageView.swift; sourceTree = "<group>"; };
		F111CCC3288B641900205358 /* Yellowstone.mmpk */ = {isa = PBXFileReference; lastKnownFileType = file; path = Yellowstone.mmpk; sourceTree = "<group>"; };
		F1E71BF0289473760064C33F /* AddRasterFromFileView.swift */ = {isa = PBXFileReference; lastKnownFileType = sourcecode.swift; path = AddRasterFromFileView.swift; sourceTree = "<group>"; };
/* End PBXFileReference section */

/* Begin PBXFrameworksBuildPhase section */
		00E5401027F3CCA200CF66D5 /* Frameworks */ = {
			isa = PBXFrameworksBuildPhase;
			buildActionMask = 2147483647;
			files = (
				00C43AED2947DC350099AE34 /* ArcGISToolkit in Frameworks */,
			);
			runOnlyForDeploymentPostprocessing = 0;
		};
/* End PBXFrameworksBuildPhase section */

/* Begin PBXGroup section */
		0005580D281872BE00224BC6 /* Views */ = {
			isa = PBXGroup;
			children = (
				00B04272282EC59E0072E1B4 /* AboutView.swift */,
				D70BE5782A5624A80022CA02 /* CategoriesView.swift */,
				00E5400D27F3CCA100CF66D5 /* ContentView.swift */,
				000558092817C51E00224BC6 /* SampleDetailView.swift */,
				E041ABD6287DB04D0056009B /* SampleInfoView.swift */,
				00273CF52A82AB8700A7A77D /* SampleRow.swift */,
				00273CF32A82AB5900A7A77D /* SamplesSearchView.swift */,
				00C7993A2A845AAF00AFE342 /* Sidebar.swift */,
				E041ABBF287CA9F00056009B /* WebView.swift */,
			);
			path = Views;
			sourceTree = "<group>";
		};
		00181B442846AD3900654571 /* Extensions */ = {
			isa = PBXGroup;
			children = (
				E08953F02891899600E077CF /* EnvironmentValues+SampleInfoVisibility.swift */,
				00181B452846AD7100654571 /* View+Alert.swift */,
				E0082216287755AC002AD138 /* View+Sheet.swift */,
			);
			path = Extensions;
			sourceTree = "<group>";
		};
		0023DE5029D648FA0098243A /* macOS */ = {
			isa = PBXGroup;
			children = (
				00ACF554293E6C6A0059B2A9 /* Samples.entitlements */,
			);
			path = macOS;
			sourceTree = "<group>";
		};
		003D7C332821EBCC009DDFD2 /* Scripts */ = {
			isa = PBXGroup;
			children = (
				00CCB8A2285AAD7D00BBAB70 /* DowloadPortalItemData.swift */,
				003D7C352821EBCC009DDFD2 /* GenerateSampleViewSourceCode.swift */,
				003D7C342821EBCC009DDFD2 /* masquerade */,
			);
			path = Scripts;
			sourceTree = "<group>";
		};
		0044288C29C90BD500160767 /* Get elevation at point on surface */ = {
			isa = PBXGroup;
			children = (
				0044289129C90C0B00160767 /* GetElevationAtPointOnSurfaceView.swift */,
			);
			path = "Get elevation at point on surface";
			sourceTree = "<group>";
		};
		0044CDD72995C352004618CE /* Show device location history */ = {
			isa = PBXGroup;
			children = (
				0044CDDE2995C39E004618CE /* ShowDeviceLocationHistoryView.swift */,
			);
			path = "Show device location history";
			sourceTree = "<group>";
		};
		0074ABAF281742420037244A /* Supporting Files */ = {
			isa = PBXGroup;
			children = (
				00181B442846AD3900654571 /* Extensions */,
				0074ABC028174F430037244A /* Models */,
				0005580D281872BE00224BC6 /* Views */,
				E041ABC3287CAFEB0056009B /* Web */,
			);
			path = "Supporting Files";
			sourceTree = "<group>";
		};
		0074ABB228174B830037244A /* Samples */ = {
			isa = PBXGroup;
			children = (
				79D84D0C2A815BED00F45262 /* Add custom dynamic entity data source */,
				4D2ADC3E29C26D05003B367F /* Add dynamic entity layer */,
				00D4EF7E2863840D00B9CC30 /* Add feature layers */,
				F19A316128906F0D003B7EF9 /* Add raster from file */,
				E066DD3E28610F3F004D3D5B /* Add scene layer from service */,
				D7E557602A1D743100B9FB09 /* Add WMS layer */,
				1C3B7DC22A5F64FC00907443 /* Analyze network with subnetwork trace */,
				D7C16D172AC5F6C100689E89 /* Animate 3D graphic */,
				D77570BC2A29427200F490CD /* Animate images with image overlay */,
				D75362CC2A1E862B00D83028 /* Apply unique value renderer */,
				D7084FA42AD771AA00EC7F4F /* Augment reality to fly over scene */,
				D72F27292ADA1E4400F906DA /* Augment reality to show tabletop scene */,
				218F35B229C28F4A00502022 /* Authenticate with OAuth */,
				E0FE32E528747762002C6ACA /* Browse building floors */,
				1C9B74D229DB54560038B06F /* Change camera controller */,
				4D2ADC5329C4F612003B367F /* Change map view background */,
				1C0C1C3229D34DAE005C8B24 /* Change viewpoint */,
				E000E75E2869E325005D87C5 /* Clip geometry */,
				88F93CBE29C3D4E30006B28E /* Create and edit geometries */,
				79B7B8082A1BF8B300F57C27 /* Create and save KML file */,
				D7E440D12A1ECBC2005D74DE /* Create buffers around points */,
				D7B3C5C02A43B71E001DA4D8 /* Create convex hull around geometries */,
				D744FD132A2112360084A66C /* Create convex hull around points */,
				1C19B4EA2A578E46001D2506 /* Create load report */,
				D73FABE82AD4A0370048EC70 /* Create mobile geodatabase */,
				E004A6EB28495538002A1FE6 /* Create planar and geodetic buffers */,
				D71C5F602AAA7854006599FD /* Create symbol styles from web styles */,
				E000E761286A0B07005D87C5 /* Cut geometry */,
				D71099692A27D8880065A1C1 /* Densify and generalize geometry */,
				D7AE861A2AC39D750049B626 /* Display annotation */,
				00A7A1422A2FC58300F035F7 /* Display content of utility network container */,
				D7497F382AC4B45300167AD2 /* Display dimensions */,
				0074ABB328174B830037244A /* Display map */,
				F111CCBD288B548400205358 /* Display map from mobile map package */,
				D752D95B2A3BCDD4003EB25E /* Display map from portal item */,
				00B04FB3283EEB830026C882 /* Display overview map */,
				1C56B5DE2A82C02D000381DA /* Display points using clustering feature reduction */,
				E004A6D528465C70002A1FE6 /* Display scene */,
				D7010EBA2B05616900D43F55 /* Display scene from mobile scene package */,
				E070A0A1286F3B3400F2B606 /* Download preplanned map area */,
				E004A6EE284E4B7A002A1FE6 /* Download vector tiles to local cache */,
				1C26ED122A859525009B7721 /* Filter features in scene */,
				D73FCFF32B02A3AA0006360D /* Find address with reverse geocode */,
				D7705D5F2AFC570700CC0335 /* Find closest facility from point */,
				D7705D542AFC244E00CC0335 /* Find closest facility to multiple points */,
				D78666A92A21616D00C60110 /* Find nearest vertex */,
				E066DD33285CF3A0004D3D5B /* Find route */,
				D7DDF84F2AF47C6C004352D9 /* Find route around barriers */,
				D76000AA2AF19C2300B3084D /* Find route in mobile map package */,
				D7E7D0792AEB39BF003AAD02 /* Find route in transport network */,
				E088E1722863B5E600413100 /* Generate offline map */,
				D7553CD62AE2DFEC00DC2A70 /* Geocode offline */,
				0044288C29C90BD500160767 /* Get elevation at point on surface */,
				D704AA562AB22B7A00A3BB63 /* Group layers together */,
				D731F3BD2AD0D22500A8431E /* Identify graphics */,
				D70082E72ACF8F6C00E0C3C2 /* Identify KML features */,
				D751018A2A2E960300B8FA48 /* Identify layer features */,
				D7464F182ACE0445007FEE88 /* Identify raster cell */,
				D752D93C2A3914E5003EB25E /* Manage operational layers */,
				D7ABA2F52A3256610021822B /* Measure distance in scene */,
				D752D9422A3A6EB8003EB25E /* Monitor changes to map load status */,
				75DD739029D38B1B0010229D /* Navigate route */,
				D7232EDD2AC1E5410079ABFF /* Play KML tour */,
				E0EA0B75286638FD00C9621D /* Project geometry */,
				108EC03F29D25AE1000F35D0 /* Query feature table */,
				D7ECF5942AB8BDCA003FB2BE /* Render multilayer symbols */,
				1CAB8D402A3CEAB0002AA649 /* Run valve isolation trace */,
				00CB913628481475005C2C5D /* Search with geocode */,
				E004A6F4284FA3C5002A1FE6 /* Select features in feature layer */,
				00B042E3282EDC690072E1B4 /* Set basemap */,
				D734FA072A183A5A00246D7E /* Set max extent */,
				D7EAF34F2A1C011000D822C4 /* Set min and max scale */,
				E088E1552862578800413100 /* Set surface placement mode */,
				D769C20D2A28FF8600030F61 /* Set up location-driven geotriggers */,
				E004A6B928414332002A1FE6 /* Set viewpoint rotation */,
				1C43BC782A43781100509BF8 /* Set visibility of subtype sublayer */,
				E004A6DE2846626A002A1FE6 /* Show callout */,
				D7EF5D712A269E2D00FEBDE5 /* Show coordinates in multiple formats */,
				E004A6E728493BBB002A1FE6 /* Show device location */,
				0044CDD72995C352004618CE /* Show device location history */,
				4D126D6829CA1B6000CFB7A7 /* Show device location with NMEA data sources */,
				D722BD1E2A420D7E002C2087 /* Show extruded features */,
				D751017D2A2E490800B8FA48 /* Show labels on layer */,
				D7CC33FB2A31475C00198EDF /* Show line of sight between points */,
				D7337C5C2ABD137400A5D865 /* Show mobile map package expiration date */,
				1C42E04129D2396B004FC4BE /* Show popup */,
				1C9B74C429DB43580038B06F /* Show realistic light and shadows */,
				E004A6F1284E4F80002A1FE6 /* Show result of spatial operations */,
				E066DD392860C9EE004D3D5B /* Show result of spatial relationships */,
				1CAF831A2A20305F000E1E60 /* Show utility associations */,
				D7ABA2FB2A3287C10021822B /* Show viewshed from geoelement in scene */,
				0086F3FC28E3770900974721 /* Show viewshed from point in scene */,
				D75B584D2AAFB2C20038B3B4 /* Style features with custom dictionary */,
				E066DD362860AB0B004D3D5B /* Style graphics with renderer */,
				E004A6E42846A609002A1FE6 /* Style graphics with symbols */,
				D754E31D2A1D661D0006C5F1 /* Style point with picture marker symbols */,
				D74C8BFA2ABA5572007C76B8 /* Style symbols from mobile style file */,
				7573E81229D6134C00BEED9C /* Trace utility network */,
			);
			path = Samples;
			sourceTree = "<group>";
		};
		0074ABB328174B830037244A /* Display map */ = {
			isa = PBXGroup;
			children = (
				0074ABBE28174BCF0037244A /* DisplayMapView.swift */,
			);
			path = "Display map";
			sourceTree = "<group>";
		};
		0074ABC028174F430037244A /* Models */ = {
			isa = PBXGroup;
			children = (
				00CCB8A4285BAF8700BBAB70 /* OnDemandResource.swift */,
				0074ABC128174F430037244A /* Sample.swift */,
			);
			path = Models;
			sourceTree = "<group>";
		};
		0086F3FC28E3770900974721 /* Show viewshed from point in scene */ = {
			isa = PBXGroup;
			children = (
				0042E24228E4BF8F001F33D6 /* ShowViewshedFromPointInSceneView.Model.swift */,
				0086F3FD28E3770900974721 /* ShowViewshedFromPointInSceneView.swift */,
				0042E24428E4F82B001F33D6 /* ShowViewshedFromPointInSceneView.ViewshedSettingsView.swift */,
			);
			path = "Show viewshed from point in scene";
			sourceTree = "<group>";
		};
		00966EE62811F64D009D3DD7 /* iOS */ = {
			isa = PBXGroup;
			children = (
				00E5402A27F775EA00CF66D5 /* Info.plist */,
			);
			path = iOS;
			sourceTree = "<group>";
		};
		00A7A1422A2FC58300F035F7 /* Display content of utility network container */ = {
			isa = PBXGroup;
			children = (
				00A7A1432A2FC58300F035F7 /* DisplayContentOfUtilityNetworkContainerView.swift */,
				00A7A1492A2FC5B700F035F7 /* DisplayContentOfUtilityNetworkContainerView.Model.swift */,
			);
			path = "Display content of utility network container";
			sourceTree = "<group>";
		};
		00B042E3282EDC690072E1B4 /* Set basemap */ = {
			isa = PBXGroup;
			children = (
				00B042E5282EDC690072E1B4 /* SetBasemapView.swift */,
			);
			path = "Set basemap";
			sourceTree = "<group>";
		};
		00B04FB3283EEB830026C882 /* Display overview map */ = {
			isa = PBXGroup;
			children = (
				00B04FB4283EEBA80026C882 /* DisplayOverviewMapView.swift */,
			);
			path = "Display overview map";
			sourceTree = "<group>";
		};
		00C94A0228B53DCC004E42D9 /* 7c4c679ab06a4df19dc497f577f111bd */ = {
			isa = PBXGroup;
			children = (
				00C94A0C28B53DE1004E42D9 /* raster-file */,
			);
			path = 7c4c679ab06a4df19dc497f577f111bd;
			sourceTree = "<group>";
		};
		00CB913628481475005C2C5D /* Search with geocode */ = {
			isa = PBXGroup;
			children = (
				00CB9137284814A4005C2C5D /* SearchWithGeocodeView.swift */,
			);
			path = "Search with geocode";
			sourceTree = "<group>";
		};
		00CCB8A6285D059300BBAB70 /* Portal Data */ = {
			isa = PBXGroup;
			children = (
				D74C8C002ABA6202007C76B8 /* 1bd036f221f54a99abc9e46ff3511cbf */,
				D7C16D1D2AC5FE8200689E89 /* 5a9b60cee9ba41e79640a06bcdf8084d */,
				00C94A0228B53DCC004E42D9 /* 7c4c679ab06a4df19dc497f577f111bd */,
				D701D7242A37C7E4006FF0C8 /* 07d62a792ab6496d9b772a24efea45d0 */,
				D7D1F3512ADDBE5D009CE2DA /* 7dd2f97bb007466ea939160d0de96a9d */,
				00D4EF8328638BF100B9CC30 /* 15a7cbd3af1e47cfa5d2c6b93dc44fc2 */,
				D7CE9F992AE2F575008F7A5F /* 22c3083d4fa74e3e9b25adfc9f8c0496 */,
				00D4EF8E28638BF100B9CC30 /* 68ec42517cdd439e81b036210483e8e7 */,
				D76000B52AF19FC900B3084D /* 260eb6535c824209964cf281766ebe43 */,
				D7C16D202AC5FE9800689E89 /* 290f0c571c394461a8b58b6775d0bd63 */,
				1C965C4629DBA879002F8536 /* 681d6f7694644709a7c830ec57a2d72b */,
				D7CE9F9C2AE2F585008F7A5F /* 3424d442ebe54f3cbf34462382d3aebe */,
				D7C16D232AC5FEA600689E89 /* 12509ffdc684437f8f2656b0129d2c13 */,
				D73F8CF22AB1089900CD39DA /* 751138a2e0844e06853522d54103222a */,
				D721EEA62ABDFF550040BE46 /* 174150279af74a2ba6f8b87a567f480b */,
				792222DB2A81AA5D00619FFE /* a8a942c228af4fac96baa78ad60f511f */,
				D7464F202ACE0910007FEE88 /* b5f977c78ec74b3a8857ca86d1d9b318 */,
				00D4EF8128638BF100B9CC30 /* cb1b20748a9f4d128dad8a87244e3e37 */,
				4D126D7629CA3B3F00CFB7A7 /* d5bad9f4fee9483791e405880fb466da */,
				D77572AC2A295DC100F490CD /* d1453556d91e46dea191c20c398b82cd */,
				D7E7D0862AEB3C36003AAD02 /* df193653ed39449195af0c9725701dca */,
				F111CCC2288B63DB00205358 /* e1f3a7254cb845b09450f54937c16061 */,
				D7C16D262AC5FEB600689E89 /* e87c154fb9c2487f999143df5b08e9b1 */,
				D7497F3E2AC4BA4100167AD2 /* f5ff6f5556a945bca87ca513b8729a1e */,
			);
			path = "Portal Data";
			sourceTree = SOURCE_ROOT;
		};
		00D4EF7E2863840D00B9CC30 /* Add feature layers */ = {
			isa = PBXGroup;
			children = (
				00D4EF7F2863842100B9CC30 /* AddFeatureLayersView.swift */,
			);
			path = "Add feature layers";
			sourceTree = "<group>";
		};
		00D4EF8128638BF100B9CC30 /* cb1b20748a9f4d128dad8a87244e3e37 */ = {
			isa = PBXGroup;
			children = (
				00D4EF8228638BF100B9CC30 /* LA_Trails.geodatabase */,
			);
			path = cb1b20748a9f4d128dad8a87244e3e37;
			sourceTree = "<group>";
		};
		00D4EF8328638BF100B9CC30 /* 15a7cbd3af1e47cfa5d2c6b93dc44fc2 */ = {
			isa = PBXGroup;
			children = (
				00D4EFB02863CE6300B9CC30 /* ScottishWildlifeTrust_reserves */,
			);
			path = 15a7cbd3af1e47cfa5d2c6b93dc44fc2;
			sourceTree = "<group>";
		};
		00D4EF8E28638BF100B9CC30 /* 68ec42517cdd439e81b036210483e8e7 */ = {
			isa = PBXGroup;
			children = (
				00D4EF8F28638BF100B9CC30 /* AuroraCO.gpkg */,
			);
			path = 68ec42517cdd439e81b036210483e8e7;
			sourceTree = "<group>";
		};
		00E5400627F3CCA100CF66D5 = {
			isa = PBXGroup;
			children = (
				00966EE62811F64D009D3DD7 /* iOS */,
				0023DE5029D648FA0098243A /* macOS */,
				00CCB8A6285D059300BBAB70 /* Portal Data */,
				00E5401427F3CCA200CF66D5 /* Products */,
				003D7C332821EBCC009DDFD2 /* Scripts */,
				00E5400B27F3CCA100CF66D5 /* Shared */,
			);
			sourceTree = "<group>";
		};
		00E5400B27F3CCA100CF66D5 /* Shared */ = {
			isa = PBXGroup;
			children = (
				0074ABAF281742420037244A /* Supporting Files */,
				0074ABB228174B830037244A /* Samples */,
				00E5400C27F3CCA100CF66D5 /* SamplesApp.swift */,
				00E5400E27F3CCA200CF66D5 /* Assets.xcassets */,
				798C2DA62AFC505600EE7E97 /* PrivacyInfo.xcprivacy */,
				001C6DD827FE585A00D472C2 /* AppSecrets.swift.masque */,
				0074ABCA2817B8DB0037244A /* SamplesApp+Samples.swift.tache */,
			);
			path = Shared;
			sourceTree = "<group>";
		};
		00E5401427F3CCA200CF66D5 /* Products */ = {
			isa = PBXGroup;
			children = (
				00E5401327F3CCA200CF66D5 /* Samples.app */,
			);
			name = Products;
			sourceTree = "<group>";
		};
		108EC03F29D25AE1000F35D0 /* Query feature table */ = {
			isa = PBXGroup;
			children = (
				108EC04029D25B2C000F35D0 /* QueryFeatureTableView.swift */,
			);
			path = "Query feature table";
			sourceTree = "<group>";
		};
		1C0C1C3229D34DAE005C8B24 /* Change viewpoint */ = {
			isa = PBXGroup;
			children = (
				1C0C1C3429D34DAE005C8B24 /* ChangeViewpointView.swift */,
			);
			path = "Change viewpoint";
			sourceTree = "<group>";
		};
		1C19B4EA2A578E46001D2506 /* Create load report */ = {
			isa = PBXGroup;
			children = (
				1C19B4EF2A578E46001D2506 /* CreateLoadReportView.Model.swift */,
				1C19B4ED2A578E46001D2506 /* CreateLoadReportView.swift */,
				1C19B4EB2A578E46001D2506 /* CreateLoadReportView.Views.swift */,
			);
			path = "Create load report";
			sourceTree = "<group>";
		};
		1C26ED122A859525009B7721 /* Filter features in scene */ = {
			isa = PBXGroup;
			children = (
				1C26ED152A859525009B7721 /* FilterFeaturesInSceneView.swift */,
			);
			path = "Filter features in scene";
			sourceTree = "<group>";
		};
		1C3B7DC22A5F64FC00907443 /* Analyze network with subnetwork trace */ = {
			isa = PBXGroup;
			children = (
				1C3B7DC32A5F64FC00907443 /* AnalyzeNetworkWithSubnetworkTraceView.Model.swift */,
				1C3B7DC62A5F64FC00907443 /* AnalyzeNetworkWithSubnetworkTraceView.swift */,
			);
			path = "Analyze network with subnetwork trace";
			sourceTree = "<group>";
		};
		1C42E04129D2396B004FC4BE /* Show popup */ = {
			isa = PBXGroup;
			children = (
				1C42E04329D2396B004FC4BE /* ShowPopupView.swift */,
			);
			path = "Show popup";
			sourceTree = "<group>";
		};
		1C43BC782A43781100509BF8 /* Set visibility of subtype sublayer */ = {
			isa = PBXGroup;
			children = (
				1C43BC7C2A43781100509BF8 /* SetVisibilityOfSubtypeSublayerView.Model.swift */,
				1C43BC7E2A43781100509BF8 /* SetVisibilityOfSubtypeSublayerView.swift */,
				1C43BC792A43781100509BF8 /* SetVisibilityOfSubtypeSublayerView.Views.swift */,
			);
			path = "Set visibility of subtype sublayer";
			sourceTree = "<group>";
		};
		1C56B5DE2A82C02D000381DA /* Display points using clustering feature reduction */ = {
			isa = PBXGroup;
			children = (
				1C56B5E22A82C02D000381DA /* DisplayPointsUsingClusteringFeatureReductionView.swift */,
			);
			path = "Display points using clustering feature reduction";
			sourceTree = "<group>";
		};
		1C965C4629DBA879002F8536 /* 681d6f7694644709a7c830ec57a2d72b */ = {
			isa = PBXGroup;
			children = (
				004FE87029DF5D8700075217 /* Bristol */,
			);
			path = 681d6f7694644709a7c830ec57a2d72b;
			sourceTree = "<group>";
		};
		1C9B74C429DB43580038B06F /* Show realistic light and shadows */ = {
			isa = PBXGroup;
			children = (
				1C9B74C529DB43580038B06F /* ShowRealisticLightAndShadowsView.swift */,
			);
			path = "Show realistic light and shadows";
			sourceTree = "<group>";
		};
		1C9B74D229DB54560038B06F /* Change camera controller */ = {
			isa = PBXGroup;
			children = (
				1C9B74D529DB54560038B06F /* ChangeCameraControllerView.swift */,
			);
			path = "Change camera controller";
			sourceTree = "<group>";
		};
		1CAB8D402A3CEAB0002AA649 /* Run valve isolation trace */ = {
			isa = PBXGroup;
			children = (
				1CAB8D442A3CEAB0002AA649 /* RunValveIsolationTraceView.Model.swift */,
				1CAB8D472A3CEAB0002AA649 /* RunValveIsolationTraceView.swift */,
			);
			path = "Run valve isolation trace";
			sourceTree = "<group>";
		};
		1CAF831A2A20305F000E1E60 /* Show utility associations */ = {
			isa = PBXGroup;
			children = (
				1CAF831B2A20305F000E1E60 /* ShowUtilityAssociationsView.swift */,
			);
			path = "Show utility associations";
			sourceTree = "<group>";
		};
		218F35B229C28F4A00502022 /* Authenticate with OAuth */ = {
			isa = PBXGroup;
			children = (
				218F35B329C28F4A00502022 /* AuthenticateWithOAuthView.swift */,
			);
			path = "Authenticate with OAuth";
			sourceTree = "<group>";
		};
		4D126D6829CA1B6000CFB7A7 /* Show device location with NMEA data sources */ = {
			isa = PBXGroup;
			children = (
				4D126D6929CA1B6000CFB7A7 /* ShowDeviceLocationWithNMEADataSourcesView.swift */,
				4D126D7D29CA43D200CFB7A7 /* ShowDeviceLocationWithNMEADataSourcesView.Model.swift */,
				4D126D7129CA1E1800CFB7A7 /* FileNMEASentenceReader.swift */,
			);
			path = "Show device location with NMEA data sources";
			sourceTree = "<group>";
		};
		4D126D7629CA3B3F00CFB7A7 /* d5bad9f4fee9483791e405880fb466da */ = {
			isa = PBXGroup;
			children = (
				4D126D7B29CA3E6000CFB7A7 /* Redlands.nmea */,
			);
			path = d5bad9f4fee9483791e405880fb466da;
			sourceTree = "<group>";
		};
		4D2ADC3E29C26D05003B367F /* Add dynamic entity layer */ = {
			isa = PBXGroup;
			children = (
				4D2ADC3F29C26D05003B367F /* AddDynamicEntityLayerView.swift */,
				4D2ADC6629C50BD6003B367F /* AddDynamicEntityLayerView.Model.swift */,
				4D2ADC6829C50C4C003B367F /* AddDynamicEntityLayerView.SettingsView.swift */,
				00F279D52AF418DC00CECAF8 /* AddDynamicEntityLayerView.VehicleCallout.swift */,
			);
			path = "Add dynamic entity layer";
			sourceTree = "<group>";
		};
		4D2ADC5329C4F612003B367F /* Change map view background */ = {
			isa = PBXGroup;
			children = (
				4D2ADC5529C4F612003B367F /* ChangeMapViewBackgroundView.swift */,
				4D2ADC5829C4F612003B367F /* ChangeMapViewBackgroundView.SettingsView.swift */,
				4D2ADC6129C5071C003B367F /* ChangeMapViewBackgroundView.Model.swift */,
			);
			path = "Change map view background";
			sourceTree = "<group>";
		};
		7573E81229D6134C00BEED9C /* Trace utility network */ = {
			isa = PBXGroup;
			children = (
				7573E81329D6134C00BEED9C /* TraceUtilityNetworkView.Model.swift */,
				7573E81529D6134C00BEED9C /* TraceUtilityNetworkView.Enums.swift */,
				7573E81729D6134C00BEED9C /* TraceUtilityNetworkView.Views.swift */,
				7573E81829D6134C00BEED9C /* TraceUtilityNetworkView.swift */,
			);
			path = "Trace utility network";
			sourceTree = "<group>";
		};
		75DD739029D38B1B0010229D /* Navigate route */ = {
			isa = PBXGroup;
			children = (
				75DD739129D38B1B0010229D /* NavigateRouteView.swift */,
			);
			path = "Navigate route";
			sourceTree = "<group>";
		};
		792222DB2A81AA5D00619FFE /* a8a942c228af4fac96baa78ad60f511f */ = {
			isa = PBXGroup;
			children = (
				792222DC2A81AA5D00619FFE /* AIS_MarineCadastre_SelectedVessels_CustomDataSource.jsonl */,
			);
			path = a8a942c228af4fac96baa78ad60f511f;
			sourceTree = "<group>";
		};
		79B7B8082A1BF8B300F57C27 /* Create and save KML file */ = {
			isa = PBXGroup;
			children = (
				79302F842A1ED4E30002336A /* CreateAndSaveKMLView.Model.swift */,
				79B7B8092A1BF8EC00F57C27 /* CreateAndSaveKMLView.swift */,
				79302F862A1ED71B0002336A /* CreateAndSaveKMLView.Views.swift */,
			);
			path = "Create and save KML file";
			sourceTree = "<group>";
		};
		79D84D0C2A815BED00F45262 /* Add custom dynamic entity data source */ = {
			isa = PBXGroup;
			children = (
				79D84D0D2A815C5B00F45262 /* AddCustomDynamicEntityDataSourceView.swift */,
				7900C5F52A83FC3F002D430F /* AddCustomDynamicEntityDataSourceView.Vessel.swift */,
			);
			path = "Add custom dynamic entity data source";
			sourceTree = "<group>";
		};
		88F93CBE29C3D4E30006B28E /* Create and edit geometries */ = {
			isa = PBXGroup;
			children = (
				88F93CC029C3D59C0006B28E /* CreateAndEditGeometriesView.swift */,
			);
			path = "Create and edit geometries";
			sourceTree = "<group>";
		};
		D70082E72ACF8F6C00E0C3C2 /* Identify KML features */ = {
			isa = PBXGroup;
			children = (
				D70082EA2ACF900100E0C3C2 /* IdentifyKMLFeaturesView.swift */,
			);
			path = "Identify KML features";
			sourceTree = "<group>";
		};
		D7010EBA2B05616900D43F55 /* Display scene from mobile scene package */ = {
			isa = PBXGroup;
			children = (
				D7010EBC2B05616900D43F55 /* DisplaySceneFromMobileScenePackageView.swift */,
			);
			path = "Display scene from mobile scene package";
			sourceTree = "<group>";
		};
		D701D7242A37C7E4006FF0C8 /* 07d62a792ab6496d9b772a24efea45d0 */ = {
			isa = PBXGroup;
			children = (
				D701D72B2A37C7F7006FF0C8 /* bradley_low_3ds */,
			);
			path = 07d62a792ab6496d9b772a24efea45d0;
			sourceTree = "<group>";
		};
		D704AA562AB22B7A00A3BB63 /* Group layers together */ = {
			isa = PBXGroup;
			children = (
				D704AA592AB22C1A00A3BB63 /* GroupLayersTogetherView.swift */,
				D75C35662AB50338003CD55F /* GroupLayersTogetherView.GroupLayerListView.swift */,
			);
			path = "Group layers together";
			sourceTree = "<group>";
		};
		D7084FA42AD771AA00EC7F4F /* Augment reality to fly over scene */ = {
			isa = PBXGroup;
			children = (
				D7084FA62AD771AA00EC7F4F /* AugmentRealityToFlyOverSceneView.swift */,
			);
			path = "Augment reality to fly over scene";
			sourceTree = "<group>";
		};
		D71099692A27D8880065A1C1 /* Densify and generalize geometry */ = {
			isa = PBXGroup;
			children = (
				D710996C2A27D9210065A1C1 /* DensifyAndGeneralizeGeometryView.swift */,
				D710996F2A2802FA0065A1C1 /* DensifyAndGeneralizeGeometryView.SettingsView.swift */,
			);
			path = "Densify and generalize geometry";
			sourceTree = "<group>";
		};
		D71C5F602AAA7854006599FD /* Create symbol styles from web styles */ = {
			isa = PBXGroup;
			children = (
				D71C5F632AAA7A88006599FD /* CreateSymbolStylesFromWebStylesView.swift */,
			);
			path = "Create symbol styles from web styles";
			sourceTree = "<group>";
		};
		D721EEA62ABDFF550040BE46 /* 174150279af74a2ba6f8b87a567f480b */ = {
			isa = PBXGroup;
			children = (
				D721EEA72ABDFF550040BE46 /* LothianRiversAnno.mmpk */,
			);
			path = 174150279af74a2ba6f8b87a567f480b;
			sourceTree = "<group>";
		};
		D722BD1E2A420D7E002C2087 /* Show extruded features */ = {
			isa = PBXGroup;
			children = (
				D722BD212A420DAD002C2087 /* ShowExtrudedFeaturesView.swift */,
			);
			path = "Show extruded features";
			sourceTree = "<group>";
		};
		D7232EDD2AC1E5410079ABFF /* Play KML tour */ = {
			isa = PBXGroup;
			children = (
				D7232EE02AC1E5AA0079ABFF /* PlayKMLTourView.swift */,
			);
			path = "Play KML tour";
			sourceTree = "<group>";
		};
		D72F27292ADA1E4400F906DA /* Augment reality to show tabletop scene */ = {
			isa = PBXGroup;
			children = (
				D72F272B2ADA1E4400F906DA /* AugmentRealityToShowTabletopSceneView.swift */,
			);
			path = "Augment reality to show tabletop scene";
			sourceTree = "<group>";
		};
		D731F3BD2AD0D22500A8431E /* Identify graphics */ = {
			isa = PBXGroup;
			children = (
				D731F3C02AD0D2AC00A8431E /* IdentifyGraphicsView.swift */,
			);
			path = "Identify graphics";
			sourceTree = "<group>";
		};
		D7337C5C2ABD137400A5D865 /* Show mobile map package expiration date */ = {
			isa = PBXGroup;
			children = (
				D7337C5F2ABD142D00A5D865 /* ShowMobileMapPackageExpirationDateView.swift */,
			);
			path = "Show mobile map package expiration date";
			sourceTree = "<group>";
		};
		D734FA072A183A5A00246D7E /* Set max extent */ = {
			isa = PBXGroup;
			children = (
				D734FA092A183A5B00246D7E /* SetMaxExtentView.swift */,
			);
			path = "Set max extent";
			sourceTree = "<group>";
		};
		D73F8CF22AB1089900CD39DA /* 751138a2e0844e06853522d54103222a */ = {
			isa = PBXGroup;
			children = (
				D73F8CF32AB1089900CD39DA /* Restaurant.stylx */,
			);
			path = 751138a2e0844e06853522d54103222a;
			sourceTree = "<group>";
		};
		D73FABE82AD4A0370048EC70 /* Create mobile geodatabase */ = {
			isa = PBXGroup;
			children = (
				D71FCB892AD6277E000E517C /* CreateMobileGeodatabaseView.Model.swift */,
				D73FC0FC2AD4A18D0067A19B /* CreateMobileGeodatabaseView.swift */,
			);
			path = "Create mobile geodatabase";
			sourceTree = "<group>";
		};
		D73FCFF32B02A3AA0006360D /* Find address with reverse geocode */ = {
			isa = PBXGroup;
			children = (
				D73FCFF42B02A3AA0006360D /* FindAddressWithReverseGeocodeView.swift */,
			);
			path = "Find address with reverse geocode";
			sourceTree = "<group>";
		};
		D744FD132A2112360084A66C /* Create convex hull around points */ = {
			isa = PBXGroup;
			children = (
				D744FD162A2112D90084A66C /* CreateConvexHullAroundPointsView.swift */,
			);
			path = "Create convex hull around points";
			sourceTree = "<group>";
		};
		D7464F182ACE0445007FEE88 /* Identify raster cell */ = {
			isa = PBXGroup;
			children = (
				D7464F1D2ACE04B3007FEE88 /* IdentifyRasterCellView.swift */,
			);
			path = "Identify raster cell";
			sourceTree = "<group>";
		};
		D7464F202ACE0910007FEE88 /* b5f977c78ec74b3a8857ca86d1d9b318 */ = {
			isa = PBXGroup;
			children = (
				D7464F2A2ACE0964007FEE88 /* SA_EVI_8Day_03May20 */,
			);
			path = b5f977c78ec74b3a8857ca86d1d9b318;
			sourceTree = "<group>";
		};
		D7497F382AC4B45300167AD2 /* Display dimensions */ = {
			isa = PBXGroup;
			children = (
				D7497F3B2AC4B4C100167AD2 /* DisplayDimensionsView.swift */,
			);
			path = "Display dimensions";
			sourceTree = "<group>";
		};
		D7497F3E2AC4BA4100167AD2 /* f5ff6f5556a945bca87ca513b8729a1e */ = {
			isa = PBXGroup;
			children = (
				D7497F3F2AC4BA4100167AD2 /* Edinburgh_Pylon_Dimensions.mmpk */,
			);
			path = f5ff6f5556a945bca87ca513b8729a1e;
			sourceTree = "<group>";
		};
		D74C8BFA2ABA5572007C76B8 /* Style symbols from mobile style file */ = {
			isa = PBXGroup;
			children = (
				D7337C592ABCFDB100A5D865 /* StyleSymbolsFromMobileStyleFileView.SymbolOptionsListView.swift */,
				D74C8BFD2ABA5605007C76B8 /* StyleSymbolsFromMobileStyleFileView.swift */,
			);
			path = "Style symbols from mobile style file";
			sourceTree = "<group>";
		};
		D74C8C002ABA6202007C76B8 /* 1bd036f221f54a99abc9e46ff3511cbf */ = {
			isa = PBXGroup;
			children = (
				D74C8C012ABA6202007C76B8 /* emoji-mobile.stylx */,
			);
			path = 1bd036f221f54a99abc9e46ff3511cbf;
			sourceTree = "<group>";
		};
		D751017D2A2E490800B8FA48 /* Show labels on layer */ = {
			isa = PBXGroup;
			children = (
				D75101802A2E493600B8FA48 /* ShowLabelsOnLayerView.swift */,
			);
			path = "Show labels on layer";
			sourceTree = "<group>";
		};
		D751018A2A2E960300B8FA48 /* Identify layer features */ = {
			isa = PBXGroup;
			children = (
				D751018D2A2E962D00B8FA48 /* IdentifyLayerFeaturesView.swift */,
			);
			path = "Identify layer features";
			sourceTree = "<group>";
		};
		D752D93C2A3914E5003EB25E /* Manage operational layers */ = {
			isa = PBXGroup;
			children = (
				D752D93F2A39154C003EB25E /* ManageOperationalLayersView.swift */,
			);
			path = "Manage operational layers";
			sourceTree = "<group>";
		};
		D752D9422A3A6EB8003EB25E /* Monitor changes to map load status */ = {
			isa = PBXGroup;
			children = (
				D752D9452A3A6F7F003EB25E /* MonitorChangesToMapLoadStatusView.swift */,
			);
			path = "Monitor changes to map load status";
			sourceTree = "<group>";
		};
		D752D95B2A3BCDD4003EB25E /* Display map from portal item */ = {
			isa = PBXGroup;
			children = (
				D752D95E2A3BCE06003EB25E /* DisplayMapFromPortalItemView.swift */,
			);
			path = "Display map from portal item";
			sourceTree = "<group>";
		};
		D75362CC2A1E862B00D83028 /* Apply unique value renderer */ = {
			isa = PBXGroup;
			children = (
				D75362D12A1E886700D83028 /* ApplyUniqueValueRendererView.swift */,
			);
			path = "Apply unique value renderer";
			sourceTree = "<group>";
		};
		D754E31D2A1D661D0006C5F1 /* Style point with picture marker symbols */ = {
			isa = PBXGroup;
			children = (
				D754E3222A1D66820006C5F1 /* StylePointWithPictureMarkerSymbolsView.swift */,
			);
			path = "Style point with picture marker symbols";
			sourceTree = "<group>";
		};
		D7553CD62AE2DFEC00DC2A70 /* Geocode offline */ = {
			isa = PBXGroup;
			children = (
				D72C43F22AEB066D00B6157B /* GeocodeOfflineView.Model.swift */,
				D7553CD82AE2DFEC00DC2A70 /* GeocodeOfflineView.swift */,
			);
			path = "Geocode offline";
			sourceTree = "<group>";
		};
		D75B584D2AAFB2C20038B3B4 /* Style features with custom dictionary */ = {
			isa = PBXGroup;
			children = (
				D75B58502AAFB3030038B3B4 /* StyleFeaturesWithCustomDictionaryView.swift */,
			);
			path = "Style features with custom dictionary";
			sourceTree = "<group>";
		};
		D76000AA2AF19C2300B3084D /* Find route in mobile map package */ = {
			isa = PBXGroup;
			children = (
				D73723782AF5ADD700846884 /* FindRouteInMobileMapPackageView.MobileMapView.swift */,
				D73723742AF5877500846884 /* FindRouteInMobileMapPackageView.Models.swift */,
				D76000AB2AF19C2300B3084D /* FindRouteInMobileMapPackageView.swift */,
			);
			path = "Find route in mobile map package";
			sourceTree = "<group>";
		};
		D76000B52AF19FC900B3084D /* 260eb6535c824209964cf281766ebe43 */ = {
			isa = PBXGroup;
			children = (
				D76000B62AF19FCA00B3084D /* SanFrancisco.mmpk */,
			);
			path = 260eb6535c824209964cf281766ebe43;
			sourceTree = "<group>";
		};
		D769C20D2A28FF8600030F61 /* Set up location-driven geotriggers */ = {
			isa = PBXGroup;
			children = (
				D769C2112A29019B00030F61 /* SetUpLocationDrivenGeotriggersView.swift */,
				D79EE76D2A4CEA5D005A52AE /* SetUpLocationDrivenGeotriggersView.Model.swift */,
			);
			path = "Set up location-driven geotriggers";
			sourceTree = "<group>";
		};
		D7705D542AFC244E00CC0335 /* Find closest facility to multiple points */ = {
			isa = PBXGroup;
			children = (
				D7705D552AFC244E00CC0335 /* FindClosestFacilityToMultiplePointsView.swift */,
			);
			path = "Find closest facility to multiple points";
			sourceTree = "<group>";
		};
		D7705D5F2AFC570700CC0335 /* Find closest facility from point */ = {
			isa = PBXGroup;
			children = (
				D7705D612AFC570700CC0335 /* FindClosestFacilityFromPointView.swift */,
			);
			path = "Find closest facility from point";
			sourceTree = "<group>";
		};
		D77570BC2A29427200F490CD /* Animate images with image overlay */ = {
			isa = PBXGroup;
			children = (
				D77570BF2A2942F800F490CD /* AnimateImagesWithImageOverlayView.swift */,
			);
			path = "Animate images with image overlay";
			sourceTree = "<group>";
		};
		D77572AC2A295DC100F490CD /* d1453556d91e46dea191c20c398b82cd */ = {
			isa = PBXGroup;
			children = (
				D77572AD2A295DDD00F490CD /* PacificSouthWest2 */,
			);
			path = d1453556d91e46dea191c20c398b82cd;
			sourceTree = "<group>";
		};
		D78666A92A21616D00C60110 /* Find nearest vertex */ = {
			isa = PBXGroup;
			children = (
				D78666AC2A2161F100C60110 /* FindNearestVertexView.swift */,
			);
			path = "Find nearest vertex";
			sourceTree = "<group>";
		};
		D7ABA2F52A3256610021822B /* Measure distance in scene */ = {
			isa = PBXGroup;
			children = (
				D7ABA2F82A32579C0021822B /* MeasureDistanceInSceneView.swift */,
			);
			path = "Measure distance in scene";
			sourceTree = "<group>";
		};
		D7ABA2FB2A3287C10021822B /* Show viewshed from geoelement in scene */ = {
			isa = PBXGroup;
			children = (
				D7ABA2FE2A32881C0021822B /* ShowViewshedFromGeoelementInSceneView.swift */,
			);
			path = "Show viewshed from geoelement in scene";
			sourceTree = "<group>";
		};
		D7AE861A2AC39D750049B626 /* Display annotation */ = {
			isa = PBXGroup;
			children = (
				D7AE861D2AC39DC50049B626 /* DisplayAnnotationView.swift */,
			);
			path = "Display annotation";
			sourceTree = "<group>";
		};
		D7B3C5C02A43B71E001DA4D8 /* Create convex hull around geometries */ = {
			isa = PBXGroup;
			children = (
				D7634FAE2A43B7AC00F8AEFB /* CreateConvexHullAroundGeometriesView.swift */,
			);
			path = "Create convex hull around geometries";
			sourceTree = "<group>";
		};
		D7C16D172AC5F6C100689E89 /* Animate 3D graphic */ = {
			isa = PBXGroup;
			children = (
				D7058FB02ACB423C00A40F14 /* Animate3DGraphicView.Model.swift */,
				D7054AE82ACCCB6C007235BA /* Animate3DGraphicView.SettingsView.swift */,
				D7C16D1A2AC5F95300689E89 /* Animate3DGraphicView.swift */,
			);
			path = "Animate 3D graphic";
			sourceTree = "<group>";
		};
		D7C16D1D2AC5FE8200689E89 /* 5a9b60cee9ba41e79640a06bcdf8084d */ = {
			isa = PBXGroup;
			children = (
				D7C16D1E2AC5FE8200689E89 /* Pyrenees.csv */,
			);
			path = 5a9b60cee9ba41e79640a06bcdf8084d;
			sourceTree = "<group>";
		};
		D7C16D202AC5FE9800689E89 /* 290f0c571c394461a8b58b6775d0bd63 */ = {
			isa = PBXGroup;
			children = (
				D7C16D212AC5FE9800689E89 /* GrandCanyon.csv */,
			);
			path = 290f0c571c394461a8b58b6775d0bd63;
			sourceTree = "<group>";
		};
		D7C16D232AC5FEA600689E89 /* 12509ffdc684437f8f2656b0129d2c13 */ = {
			isa = PBXGroup;
			children = (
				D7C16D242AC5FEA600689E89 /* Snowdon.csv */,
			);
			path = 12509ffdc684437f8f2656b0129d2c13;
			sourceTree = "<group>";
		};
		D7C16D262AC5FEB600689E89 /* e87c154fb9c2487f999143df5b08e9b1 */ = {
			isa = PBXGroup;
			children = (
				D7C16D272AC5FEB600689E89 /* Hawaii.csv */,
			);
			path = e87c154fb9c2487f999143df5b08e9b1;
			sourceTree = "<group>";
		};
		D7CC33FB2A31475C00198EDF /* Show line of sight between points */ = {
			isa = PBXGroup;
			children = (
				D7CC33FD2A31475C00198EDF /* ShowLineOfSightBetweenPointsView.swift */,
			);
			path = "Show line of sight between points";
			sourceTree = "<group>";
		};
		D7CE9F992AE2F575008F7A5F /* 22c3083d4fa74e3e9b25adfc9f8c0496 */ = {
			isa = PBXGroup;
			children = (
				D7CE9F9A2AE2F575008F7A5F /* streetmap_SD.tpkx */,
			);
			path = 22c3083d4fa74e3e9b25adfc9f8c0496;
			sourceTree = "<group>";
		};
		D7CE9F9C2AE2F585008F7A5F /* 3424d442ebe54f3cbf34462382d3aebe */ = {
			isa = PBXGroup;
			children = (
				D7CE9FA22AE2F595008F7A5F /* san-diego-eagle-locator */,
			);
			path = 3424d442ebe54f3cbf34462382d3aebe;
			sourceTree = "<group>";
		};
		D7D1F3512ADDBE5D009CE2DA /* 7dd2f97bb007466ea939160d0de96a9d */ = {
			isa = PBXGroup;
			children = (
				D7D1F3522ADDBE5D009CE2DA /* philadelphia.mspk */,
			);
			path = 7dd2f97bb007466ea939160d0de96a9d;
			sourceTree = "<group>";
		};
		D7DDF84F2AF47C6C004352D9 /* Find route around barriers */ = {
			isa = PBXGroup;
			children = (
				D76EE6062AF9AFE100DA0325 /* FindRouteAroundBarriersView.Model.swift */,
				D7DDF8502AF47C6C004352D9 /* FindRouteAroundBarriersView.swift */,
				D73FCFFE2B02C7630006360D /* FindRouteAroundBarriersView.Views.swift */,
			);
			path = "Find route around barriers";
			sourceTree = "<group>";
		};
		D7E440D12A1ECBC2005D74DE /* Create buffers around points */ = {
			isa = PBXGroup;
			children = (
				D7E440D62A1ECE7D005D74DE /* CreateBuffersAroundPointsView.swift */,
			);
			path = "Create buffers around points";
			sourceTree = "<group>";
		};
		D7E557602A1D743100B9FB09 /* Add WMS layer */ = {
			isa = PBXGroup;
			children = (
				D7E557672A1D768800B9FB09 /* AddWMSLayerView.swift */,
			);
			path = "Add WMS layer";
			sourceTree = "<group>";
		};
		D7E7D0792AEB39BF003AAD02 /* Find route in transport network */ = {
			isa = PBXGroup;
			children = (
				D7749AD52AF08BF50086632F /* FindRouteInTransportNetworkView.Model.swift */,
				D7E7D0802AEB39D5003AAD02 /* FindRouteInTransportNetworkView.swift */,
			);
			path = "Find route in transport network";
			sourceTree = "<group>";
		};
		D7E7D0862AEB3C36003AAD02 /* df193653ed39449195af0c9725701dca */ = {
			isa = PBXGroup;
			children = (
				D7E7D0992AEB3C47003AAD02 /* san_diego_offline_routing */,
			);
			path = df193653ed39449195af0c9725701dca;
			sourceTree = "<group>";
		};
		D7EAF34F2A1C011000D822C4 /* Set min and max scale */ = {
			isa = PBXGroup;
			children = (
				D7EAF3592A1C023800D822C4 /* SetMinAndMaxScaleView.swift */,
			);
			path = "Set min and max scale";
			sourceTree = "<group>";
		};
		D7ECF5942AB8BDCA003FB2BE /* Render multilayer symbols */ = {
			isa = PBXGroup;
			children = (
				D7ECF5972AB8BE63003FB2BE /* RenderMultilayerSymbolsView.swift */,
			);
			path = "Render multilayer symbols";
			sourceTree = "<group>";
		};
		D7EF5D712A269E2D00FEBDE5 /* Show coordinates in multiple formats */ = {
			isa = PBXGroup;
			children = (
				D7EF5D742A26A03A00FEBDE5 /* ShowCoordinatesInMultipleFormatsView.swift */,
			);
			path = "Show coordinates in multiple formats";
			sourceTree = "<group>";
		};
		E000E75E2869E325005D87C5 /* Clip geometry */ = {
			isa = PBXGroup;
			children = (
				E000E75F2869E33D005D87C5 /* ClipGeometryView.swift */,
			);
			path = "Clip geometry";
			sourceTree = "<group>";
		};
		E000E761286A0B07005D87C5 /* Cut geometry */ = {
			isa = PBXGroup;
			children = (
				E000E762286A0B18005D87C5 /* CutGeometryView.swift */,
			);
			path = "Cut geometry";
			sourceTree = "<group>";
		};
		E004A6B928414332002A1FE6 /* Set viewpoint rotation */ = {
			isa = PBXGroup;
			children = (
				E004A6BD28414332002A1FE6 /* SetViewpointRotationView.swift */,
			);
			path = "Set viewpoint rotation";
			sourceTree = "<group>";
		};
		E004A6D528465C70002A1FE6 /* Display scene */ = {
			isa = PBXGroup;
			children = (
				E004A6D828465C70002A1FE6 /* DisplaySceneView.swift */,
			);
			path = "Display scene";
			sourceTree = "<group>";
		};
		E004A6DE2846626A002A1FE6 /* Show callout */ = {
			isa = PBXGroup;
			children = (
				E004A6DF28466279002A1FE6 /* ShowCalloutView.swift */,
			);
			path = "Show callout";
			sourceTree = "<group>";
		};
		E004A6E42846A609002A1FE6 /* Style graphics with symbols */ = {
			isa = PBXGroup;
			children = (
				E004A6E52846A61F002A1FE6 /* StyleGraphicsWithSymbolsView.swift */,
			);
			path = "Style graphics with symbols";
			sourceTree = "<group>";
		};
		E004A6E728493BBB002A1FE6 /* Show device location */ = {
			isa = PBXGroup;
			children = (
				E004A6E828493BCE002A1FE6 /* ShowDeviceLocationView.swift */,
			);
			path = "Show device location";
			sourceTree = "<group>";
		};
		E004A6EB28495538002A1FE6 /* Create planar and geodetic buffers */ = {
			isa = PBXGroup;
			children = (
				E004A6EC2849556E002A1FE6 /* CreatePlanarAndGeodeticBuffersView.swift */,
			);
			path = "Create planar and geodetic buffers";
			sourceTree = "<group>";
		};
		E004A6EE284E4B7A002A1FE6 /* Download vector tiles to local cache */ = {
			isa = PBXGroup;
			children = (
				E004A6EF284E4B9B002A1FE6 /* DownloadVectorTilesToLocalCacheView.swift */,
			);
			path = "Download vector tiles to local cache";
			sourceTree = "<group>";
		};
		E004A6F1284E4F80002A1FE6 /* Show result of spatial operations */ = {
			isa = PBXGroup;
			children = (
				E004A6F2284E4FEB002A1FE6 /* ShowResultOfSpatialOperationsView.swift */,
			);
			path = "Show result of spatial operations";
			sourceTree = "<group>";
		};
		E004A6F4284FA3C5002A1FE6 /* Select features in feature layer */ = {
			isa = PBXGroup;
			children = (
				E004A6F5284FA42A002A1FE6 /* SelectFeaturesInFeatureLayerView.swift */,
			);
			path = "Select features in feature layer";
			sourceTree = "<group>";
		};
		E041ABC3287CAFEB0056009B /* Web */ = {
			isa = PBXGroup;
			children = (
				E041AC15287F54580056009B /* highlight.min.js */,
				E041AC1D288076A60056009B /* info.css */,
				E041AC1F288077B90056009B /* xcode.css */,
			);
			path = Web;
			sourceTree = "<group>";
		};
		E066DD33285CF3A0004D3D5B /* Find route */ = {
			isa = PBXGroup;
			children = (
				E066DD34285CF3B3004D3D5B /* FindRouteView.swift */,
			);
			path = "Find route";
			sourceTree = "<group>";
		};
		E066DD362860AB0B004D3D5B /* Style graphics with renderer */ = {
			isa = PBXGroup;
			children = (
				E066DD372860AB28004D3D5B /* StyleGraphicsWithRendererView.swift */,
			);
			path = "Style graphics with renderer";
			sourceTree = "<group>";
		};
		E066DD392860C9EE004D3D5B /* Show result of spatial relationships */ = {
			isa = PBXGroup;
			children = (
				E066DD3A2860CA08004D3D5B /* ShowResultOfSpatialRelationshipsView.swift */,
			);
			path = "Show result of spatial relationships";
			sourceTree = "<group>";
		};
		E066DD3E28610F3F004D3D5B /* Add scene layer from service */ = {
			isa = PBXGroup;
			children = (
				E066DD3F28610F55004D3D5B /* AddSceneLayerFromServiceView.swift */,
			);
			path = "Add scene layer from service";
			sourceTree = "<group>";
		};
		E070A0A1286F3B3400F2B606 /* Download preplanned map area */ = {
			isa = PBXGroup;
			children = (
				883C121429C9136600062FF9 /* DownloadPreplannedMapAreaView.MapPicker.swift */,
				E0D04FF128A5390000747989 /* DownloadPreplannedMapAreaView.Model.swift */,
				E070A0A2286F3B6000F2B606 /* DownloadPreplannedMapAreaView.swift */,
			);
			path = "Download preplanned map area";
			sourceTree = "<group>";
		};
		E088E1552862578800413100 /* Set surface placement mode */ = {
			isa = PBXGroup;
			children = (
				E088E1562862579D00413100 /* SetSurfacePlacementModeView.swift */,
			);
			path = "Set surface placement mode";
			sourceTree = "<group>";
		};
		E088E1722863B5E600413100 /* Generate offline map */ = {
			isa = PBXGroup;
			children = (
				E088E1732863B5F800413100 /* GenerateOfflineMapView.swift */,
			);
			path = "Generate offline map";
			sourceTree = "<group>";
		};
		E0EA0B75286638FD00C9621D /* Project geometry */ = {
			isa = PBXGroup;
			children = (
				E0EA0B762866390E00C9621D /* ProjectGeometryView.swift */,
			);
			path = "Project geometry";
			sourceTree = "<group>";
		};
		E0FE32E528747762002C6ACA /* Browse building floors */ = {
			isa = PBXGroup;
			children = (
				E0FE32E628747778002C6ACA /* BrowseBuildingFloorsView.swift */,
			);
			path = "Browse building floors";
			sourceTree = "<group>";
		};
		F111CCBD288B548400205358 /* Display map from mobile map package */ = {
			isa = PBXGroup;
			children = (
				F111CCC0288B5D5600205358 /* DisplayMapFromMobileMapPackageView.swift */,
			);
			path = "Display map from mobile map package";
			sourceTree = "<group>";
		};
		F111CCC2288B63DB00205358 /* e1f3a7254cb845b09450f54937c16061 */ = {
			isa = PBXGroup;
			children = (
				F111CCC3288B641900205358 /* Yellowstone.mmpk */,
			);
			path = e1f3a7254cb845b09450f54937c16061;
			sourceTree = "<group>";
		};
		F19A316128906F0D003B7EF9 /* Add raster from file */ = {
			isa = PBXGroup;
			children = (
				F1E71BF0289473760064C33F /* AddRasterFromFileView.swift */,
			);
			path = "Add raster from file";
			sourceTree = "<group>";
		};
/* End PBXGroup section */

/* Begin PBXNativeTarget section */
		00E5401227F3CCA200CF66D5 /* Samples */ = {
			isa = PBXNativeTarget;
			buildConfigurationList = 00E5402427F3CCA200CF66D5 /* Build configuration list for PBXNativeTarget "Samples" */;
			buildPhases = (
				001C6DDC27FE5CE800D472C2 /* Create .secrets File If It Does Not Exist */,
				00CCB8A3285BA2FD00BBAB70 /* Download Portal Item Data */,
				00E5402B27F77A5A00CF66D5 /* Lint Sources */,
				00E5400F27F3CCA200CF66D5 /* Sources */,
				00144B5E280634840090DD5D /* Embed Frameworks */,
				00E5401027F3CCA200CF66D5 /* Frameworks */,
				00E5401127F3CCA200CF66D5 /* Resources */,
				0039A4E82885C4E300592C86 /* Copy Source Code Files */,
				0039A4E72885C45200592C86 /* Copy README.md Files For Source Code View */,
			);
			buildRules = (
				0083586F27FE3BCF00192A15 /* PBXBuildRule */,
				0074ABCC2817B8E60037244A /* PBXBuildRule */,
			);
			dependencies = (
			);
			name = Samples;
			packageProductDependencies = (
				00C43AEC2947DC350099AE34 /* ArcGISToolkit */,
			);
			productName = "arcgis-swift-sdk-samples (iOS)";
			productReference = 00E5401327F3CCA200CF66D5 /* Samples.app */;
			productType = "com.apple.product-type.application";
		};
/* End PBXNativeTarget section */

/* Begin PBXProject section */
		00E5400727F3CCA100CF66D5 /* Project object */ = {
			isa = PBXProject;
			attributes = {
				BuildIndependentTargetsInParallel = 1;
				KnownAssetTags = (
					AddCustomDynamicEntityDataSource,
					AddFeatureLayers,
					AddRasterFromFile,
					Animate3DGraphic,
					AnimateImagesWithImageOverlay,
					AugmentRealityToShowTabletopScene,
					ChangeCameraController,
					DisplayDimensions,
					DisplayMapFromMobileMapPackage,
					DisplaySceneFromMobileScenePackage,
					FindRouteInMobileMapPackage,
					FindRouteInTransportNetwork,
					GeocodeOffline,
					IdentifyRasterCell,
					ShowDeviceLocationWithNmeaDataSources,
					ShowMobileMapPackageExpirationDate,
					ShowViewshedFromGeoelementInScene,
					StyleFeaturesWithCustomDictionary,
					StyleSymbolsFromMobileStyleFile,
				);
				LastSwiftUpdateCheck = 1330;
				LastUpgradeCheck = 1500;
				ORGANIZATIONNAME = Esri;
				TargetAttributes = {
					00E5401227F3CCA200CF66D5 = {
						CreatedOnToolsVersion = 13.3;
					};
				};
			};
			buildConfigurationList = 00E5400A27F3CCA100CF66D5 /* Build configuration list for PBXProject "Samples" */;
			compatibilityVersion = "Xcode 13.0";
			developmentRegion = en;
			hasScannedForEncodings = 0;
			knownRegions = (
				en,
				Base,
			);
			mainGroup = 00E5400627F3CCA100CF66D5;
			packageReferences = (
				00C43AEB2947DC350099AE34 /* XCRemoteSwiftPackageReference "arcgis-maps-sdk-swift-toolkit" */,
			);
			productRefGroup = 00E5401427F3CCA200CF66D5 /* Products */;
			projectDirPath = "";
			projectRoot = "";
			targets = (
				00E5401227F3CCA200CF66D5 /* Samples */,
			);
		};
/* End PBXProject section */

/* Begin PBXResourcesBuildPhase section */
		00E5401127F3CCA200CF66D5 /* Resources */ = {
			isa = PBXResourcesBuildPhase;
			buildActionMask = 2147483647;
			files = (
				E041AC1E288076A60056009B /* info.css in Resources */,
				D7CE9F9B2AE2F575008F7A5F /* streetmap_SD.tpkx in Resources */,
				D721EEA82ABDFF550040BE46 /* LothianRiversAnno.mmpk in Resources */,
				D7C16D1F2AC5FE8200689E89 /* Pyrenees.csv in Resources */,
				E041AC1A287F54580056009B /* highlight.min.js in Resources */,
				D7497F402AC4BA4100167AD2 /* Edinburgh_Pylon_Dimensions.mmpk in Resources */,
				00E5402027F3CCA200CF66D5 /* Assets.xcassets in Resources */,
				4D126D7C29CA3E6000CFB7A7 /* Redlands.nmea in Resources */,
				00C94A0D28B53DE1004E42D9 /* raster-file in Resources */,
				D7464F2B2ACE0965007FEE88 /* SA_EVI_8Day_03May20 in Resources */,
				004FE87129DF5D8700075217 /* Bristol in Resources */,
				D7C16D252AC5FEA600689E89 /* Snowdon.csv in Resources */,
				D73F8CF42AB1089900CD39DA /* Restaurant.stylx in Resources */,
				D74C8C022ABA6202007C76B8 /* emoji-mobile.stylx in Resources */,
				D7CE9FA32AE2F595008F7A5F /* san-diego-eagle-locator in Resources */,
				D76000B72AF19FCA00B3084D /* SanFrancisco.mmpk in Resources */,
				792222DD2A81AA5D00619FFE /* AIS_MarineCadastre_SelectedVessels_CustomDataSource.jsonl in Resources */,
				E041AC20288077B90056009B /* xcode.css in Resources */,
				00D4EF9028638BF100B9CC30 /* LA_Trails.geodatabase in Resources */,
				D701D72C2A37C7F7006FF0C8 /* bradley_low_3ds in Resources */,
				00D4EF9A28638BF100B9CC30 /* AuroraCO.gpkg in Resources */,
				D7C16D282AC5FEB700689E89 /* Hawaii.csv in Resources */,
				D7D1F3532ADDBE5D009CE2DA /* philadelphia.mspk in Resources */,
				798C2DA72AFC505600EE7E97 /* PrivacyInfo.xcprivacy in Resources */,
				D7E7D09A2AEB3C47003AAD02 /* san_diego_offline_routing in Resources */,
				F111CCC4288B641900205358 /* Yellowstone.mmpk in Resources */,
				D77572AE2A295DDE00F490CD /* PacificSouthWest2 in Resources */,
				00D4EFB12863CE6300B9CC30 /* ScottishWildlifeTrust_reserves in Resources */,
				D7C16D222AC5FE9800689E89 /* GrandCanyon.csv in Resources */,
			);
			runOnlyForDeploymentPostprocessing = 0;
		};
/* End PBXResourcesBuildPhase section */

/* Begin PBXShellScriptBuildPhase section */
		001C6DDC27FE5CE800D472C2 /* Create .secrets File If It Does Not Exist */ = {
			isa = PBXShellScriptBuildPhase;
			alwaysOutOfDate = 1;
			buildActionMask = 2147483647;
			files = (
			);
			inputFileListPaths = (
			);
			inputPaths = (
			);
			name = "Create .secrets File If It Does Not Exist";
			outputFileListPaths = (
			);
			outputPaths = (
				"$(SRCROOT)/.secrets",
			);
			runOnlyForDeploymentPostprocessing = 0;
			shellPath = /bin/sh;
			shellScript = "if [ ! -e \"$SRCROOT/.secrets\" ]\nthen\n    touch \"$SRCROOT/.secrets\"\nfi\n";
		};
		0039A4E72885C45200592C86 /* Copy README.md Files For Source Code View */ = {
			isa = PBXShellScriptBuildPhase;
			alwaysOutOfDate = 1;
			buildActionMask = 2147483647;
			files = (
			);
			inputFileListPaths = (
			);
			inputPaths = (
			);
			name = "Copy README.md Files For Source Code View";
			outputFileListPaths = (
			);
			outputPaths = (
			);
			runOnlyForDeploymentPostprocessing = 0;
			shellPath = /bin/sh;
			shellScript = "echo $BUILT_PRODUCTS_DIR\n\n# Directory to which the readmes will be copied.\nREADMES_DIR=${BUILT_PRODUCTS_DIR}/${UNLOCALIZED_RESOURCES_FOLDER_PATH}/READMEs\nmkdir -p \"${READMES_DIR}\"\n\n# Root readme for the project to skip.\nDEFAULT_README=$SRCROOT/README.md\n\n# Find all README.md files in the project.\nfind ${SRCROOT} -name \"README.md\" | while read file\ndo\n    # Skip the root readme for project.\n    if [ \"$file\" = \"$DEFAULT_README\" ]\n    then\n        echo $BUILT_PRODUCTS_DIR\n        continue\n    fi\n    \n    # Extract the folder name from the path.\n    FILE_PATH=$(dirname \"$file\")\n    FOLDER_NAME=$(basename \"$FILE_PATH\")\n    \n    cp \"${file}\" \"${READMES_DIR}/${FOLDER_NAME}.md\"\ndone\n";
		};
		00CCB8A3285BA2FD00BBAB70 /* Download Portal Item Data */ = {
			isa = PBXShellScriptBuildPhase;
			alwaysOutOfDate = 1;
			buildActionMask = 2147483647;
			files = (
			);
			inputFileListPaths = (
			);
			inputPaths = (
			);
			name = "Download Portal Item Data";
			outputFileListPaths = (
			);
			outputPaths = (
			);
			runOnlyForDeploymentPostprocessing = 0;
			shellPath = /bin/sh;
			shellScript = "SAMPLES_DIRECTORY=\"${SRCROOT}/Shared/Samples\"\nDOWNLOAD_DIRECTORY=\"${SRCROOT}/Portal Data\"\nxcrun --sdk macosx swift \"${SRCROOT}/Scripts/DowloadPortalItemData.swift\" \"$SAMPLES_DIRECTORY\" \"$DOWNLOAD_DIRECTORY\"\n";
		};
		00E5402B27F77A5A00CF66D5 /* Lint Sources */ = {
			isa = PBXShellScriptBuildPhase;
			alwaysOutOfDate = 1;
			buildActionMask = 2147483647;
			files = (
			);
			inputFileListPaths = (
			);
			inputPaths = (
			);
			name = "Lint Sources";
			outputFileListPaths = (
			);
			outputPaths = (
			);
			runOnlyForDeploymentPostprocessing = 0;
			shellPath = /bin/sh;
			shellScript = "if [[ \"$(uname -m)\" == arm64 ]]; then\n    export PATH=\"/opt/homebrew/bin:$PATH\"\nfi\n\nif which swiftlint > /dev/null; then\n  swiftlint\nelse\n  echo \"warning: SwiftLint not installed, download from https://github.com/realm/SwiftLint\"\nfi\n";
		};
/* End PBXShellScriptBuildPhase section */

/* Begin PBXSourcesBuildPhase section */
		00E5400F27F3CCA200CF66D5 /* Sources */ = {
			isa = PBXSourcesBuildPhase;
			buildActionMask = 2147483647;
			files = (
				79D84D132A81711A00F45262 /* AddCustomDynamicEntityDataSourceView.swift in Sources */,
				E000E7602869E33D005D87C5 /* ClipGeometryView.swift in Sources */,
				4D2ADC6729C50BD6003B367F /* AddDynamicEntityLayerView.Model.swift in Sources */,
				E004A6E928493BCE002A1FE6 /* ShowDeviceLocationView.swift in Sources */,
				1C26ED192A859525009B7721 /* FilterFeaturesInSceneView.swift in Sources */,
				F111CCC1288B5D5600205358 /* DisplayMapFromMobileMapPackageView.swift in Sources */,
				D7337C5A2ABCFDB100A5D865 /* StyleSymbolsFromMobileStyleFileView.SymbolOptionsListView.swift in Sources */,
				1C43BC842A43781200509BF8 /* SetVisibilityOfSubtypeSublayerView.swift in Sources */,
				00A7A1462A2FC58300F035F7 /* DisplayContentOfUtilityNetworkContainerView.swift in Sources */,
				D7553CDB2AE2DFEC00DC2A70 /* GeocodeOfflineView.swift in Sources */,
				218F35B829C28F4A00502022 /* AuthenticateWithOAuthView.swift in Sources */,
				79B7B80A2A1BF8EC00F57C27 /* CreateAndSaveKMLView.swift in Sources */,
				7573E81C29D6134C00BEED9C /* TraceUtilityNetworkView.Enums.swift in Sources */,
				7573E81A29D6134C00BEED9C /* TraceUtilityNetworkView.Model.swift in Sources */,
				1C3B7DC82A5F64FC00907443 /* AnalyzeNetworkWithSubnetworkTraceView.Model.swift in Sources */,
				D752D9402A39154C003EB25E /* ManageOperationalLayersView.swift in Sources */,
				D7ABA2F92A32579C0021822B /* MeasureDistanceInSceneView.swift in Sources */,
				D73723792AF5ADD800846884 /* FindRouteInMobileMapPackageView.MobileMapView.swift in Sources */,
				E004A6E028466279002A1FE6 /* ShowCalloutView.swift in Sources */,
				E000E763286A0B18005D87C5 /* CutGeometryView.swift in Sources */,
				D7705D582AFC244E00CC0335 /* FindClosestFacilityToMultiplePointsView.swift in Sources */,
				D73FCFFF2B02C7630006360D /* FindRouteAroundBarriersView.Views.swift in Sources */,
				4D126D7229CA1E1800CFB7A7 /* FileNMEASentenceReader.swift in Sources */,
				001C6DE127FE8A9400D472C2 /* AppSecrets.swift.masque in Sources */,
				D7084FA92AD771AA00EC7F4F /* AugmentRealityToFlyOverSceneView.swift in Sources */,
				D75B58512AAFB3030038B3B4 /* StyleFeaturesWithCustomDictionaryView.swift in Sources */,
				E0D04FF228A5390000747989 /* DownloadPreplannedMapAreaView.Model.swift in Sources */,
				00CCB8A5285BAF8700BBAB70 /* OnDemandResource.swift in Sources */,
				1C19B4F32A578E46001D2506 /* CreateLoadReportView.swift in Sources */,
				7900C5F62A83FC3F002D430F /* AddCustomDynamicEntityDataSourceView.Vessel.swift in Sources */,
				D71099702A2802FA0065A1C1 /* DensifyAndGeneralizeGeometryView.SettingsView.swift in Sources */,
				E004A6ED2849556E002A1FE6 /* CreatePlanarAndGeodeticBuffersView.swift in Sources */,
				E041ABD7287DB04D0056009B /* SampleInfoView.swift in Sources */,
				1C43BC822A43781200509BF8 /* SetVisibilityOfSubtypeSublayerView.Model.swift in Sources */,
				D71FCB8A2AD6277F000E517C /* CreateMobileGeodatabaseView.Model.swift in Sources */,
				D752D9462A3A6F80003EB25E /* MonitorChangesToMapLoadStatusView.swift in Sources */,
				E0082217287755AC002AD138 /* View+Sheet.swift in Sources */,
				00181B462846AD7100654571 /* View+Alert.swift in Sources */,
				00273CF62A82AB8700A7A77D /* SampleRow.swift in Sources */,
				D7ABA2FF2A32881C0021822B /* ShowViewshedFromGeoelementInSceneView.swift in Sources */,
				E0FE32E728747778002C6ACA /* BrowseBuildingFloorsView.swift in Sources */,
				D752D95F2A3BCE06003EB25E /* DisplayMapFromPortalItemView.swift in Sources */,
				1CAB8D4B2A3CEAB0002AA649 /* RunValveIsolationTraceView.Model.swift in Sources */,
				E070A0A3286F3B6000F2B606 /* DownloadPreplannedMapAreaView.swift in Sources */,
				D77570C02A2942F800F490CD /* AnimateImagesWithImageOverlayView.swift in Sources */,
				D7054AE92ACCCB6C007235BA /* Animate3DGraphicView.SettingsView.swift in Sources */,
				E0EA0B772866390E00C9621D /* ProjectGeometryView.swift in Sources */,
				D74C8BFE2ABA5605007C76B8 /* StyleSymbolsFromMobileStyleFileView.swift in Sources */,
				D7E7D0812AEB39D5003AAD02 /* FindRouteInTransportNetworkView.swift in Sources */,
				0042E24328E4BF8F001F33D6 /* ShowViewshedFromPointInSceneView.Model.swift in Sources */,
				D7E557682A1D768800B9FB09 /* AddWMSLayerView.swift in Sources */,
				D7497F3C2AC4B4C100167AD2 /* DisplayDimensionsView.swift in Sources */,
				D73FCFF72B02A3AA0006360D /* FindAddressWithReverseGeocodeView.swift in Sources */,
				0005580A2817C51E00224BC6 /* SampleDetailView.swift in Sources */,
				D75C35672AB50338003CD55F /* GroupLayersTogetherView.GroupLayerListView.swift in Sources */,
				4D2ADC6229C5071C003B367F /* ChangeMapViewBackgroundView.Model.swift in Sources */,
				0074ABCD2817BCC30037244A /* SamplesApp+Samples.swift.tache in Sources */,
				D79EE76E2A4CEA5D005A52AE /* SetUpLocationDrivenGeotriggersView.Model.swift in Sources */,
				E004A6F3284E4FEB002A1FE6 /* ShowResultOfSpatialOperationsView.swift in Sources */,
				D751018E2A2E962D00B8FA48 /* IdentifyLayerFeaturesView.swift in Sources */,
				F1E71BF1289473760064C33F /* AddRasterFromFileView.swift in Sources */,
				00B04273282EC59E0072E1B4 /* AboutView.swift in Sources */,
				7573E81F29D6134C00BEED9C /* TraceUtilityNetworkView.swift in Sources */,
				4D2ADC6929C50C4C003B367F /* AddDynamicEntityLayerView.SettingsView.swift in Sources */,
				1C42E04729D2396B004FC4BE /* ShowPopupView.swift in Sources */,
				79302F872A1ED71B0002336A /* CreateAndSaveKMLView.Views.swift in Sources */,
				D73FC0FD2AD4A18D0067A19B /* CreateMobileGeodatabaseView.swift in Sources */,
				1C19B4F12A578E46001D2506 /* CreateLoadReportView.Views.swift in Sources */,
				E066DD3B2860CA08004D3D5B /* ShowResultOfSpatialRelationshipsView.swift in Sources */,
				7573E81E29D6134C00BEED9C /* TraceUtilityNetworkView.Views.swift in Sources */,
				4D2ADC5A29C4F612003B367F /* ChangeMapViewBackgroundView.swift in Sources */,
				D7ECF5982AB8BE63003FB2BE /* RenderMultilayerSymbolsView.swift in Sources */,
				D769C2122A29019B00030F61 /* SetUpLocationDrivenGeotriggersView.swift in Sources */,
				79302F852A1ED4E30002336A /* CreateAndSaveKMLView.Model.swift in Sources */,
				D7058FB12ACB423C00A40F14 /* Animate3DGraphicView.Model.swift in Sources */,
				0044CDDF2995C39E004618CE /* ShowDeviceLocationHistoryView.swift in Sources */,
				E041ABC0287CA9F00056009B /* WebView.swift in Sources */,
				D7705D642AFC570700CC0335 /* FindClosestFacilityFromPointView.swift in Sources */,
				E088E1572862579D00413100 /* SetSurfacePlacementModeView.swift in Sources */,
				1CAF831F2A20305F000E1E60 /* ShowUtilityAssociationsView.swift in Sources */,
				00C7993B2A845AAF00AFE342 /* Sidebar.swift in Sources */,
				E004A6C128414332002A1FE6 /* SetViewpointRotationView.swift in Sources */,
				883C121529C9136600062FF9 /* DownloadPreplannedMapAreaView.MapPicker.swift in Sources */,
				D72C43F32AEB066D00B6157B /* GeocodeOfflineView.Model.swift in Sources */,
				1C9B74C929DB43580038B06F /* ShowRealisticLightAndShadowsView.swift in Sources */,
				D7232EE12AC1E5AA0079ABFF /* PlayKMLTourView.swift in Sources */,
				D7010EBF2B05616900D43F55 /* DisplaySceneFromMobileScenePackageView.swift in Sources */,
				1C56B5E62A82C02D000381DA /* DisplayPointsUsingClusteringFeatureReductionView.swift in Sources */,
				D7337C602ABD142D00A5D865 /* ShowMobileMapPackageExpirationDateView.swift in Sources */,
				00E5401E27F3CCA200CF66D5 /* ContentView.swift in Sources */,
				D7634FAF2A43B7AC00F8AEFB /* CreateConvexHullAroundGeometriesView.swift in Sources */,
				E066DD382860AB28004D3D5B /* StyleGraphicsWithRendererView.swift in Sources */,
				108EC04129D25B2C000F35D0 /* QueryFeatureTableView.swift in Sources */,
				00B04FB5283EEBA80026C882 /* DisplayOverviewMapView.swift in Sources */,
				D71C5F642AAA7A88006599FD /* CreateSymbolStylesFromWebStylesView.swift in Sources */,
				D7CC33FF2A31475C00198EDF /* ShowLineOfSightBetweenPointsView.swift in Sources */,
				D70BE5792A5624A80022CA02 /* CategoriesView.swift in Sources */,
				4D2ADC5D29C4F612003B367F /* ChangeMapViewBackgroundView.SettingsView.swift in Sources */,
				75DD739529D38B1B0010229D /* NavigateRouteView.swift in Sources */,
				D75362D22A1E886700D83028 /* ApplyUniqueValueRendererView.swift in Sources */,
				0074ABBF28174BCF0037244A /* DisplayMapView.swift in Sources */,
				D7EF5D752A26A03A00FEBDE5 /* ShowCoordinatesInMultipleFormatsView.swift in Sources */,
				D72F272E2ADA1E4400F906DA /* AugmentRealityToShowTabletopSceneView.swift in Sources */,
				D76EE6072AF9AFE100DA0325 /* FindRouteAroundBarriersView.Model.swift in Sources */,
				0086F40128E3770A00974721 /* ShowViewshedFromPointInSceneView.swift in Sources */,
				0044289229C90C0B00160767 /* GetElevationAtPointOnSurfaceView.swift in Sources */,
				D7E440D72A1ECE7D005D74DE /* CreateBuffersAroundPointsView.swift in Sources */,
				00D4EF802863842100B9CC30 /* AddFeatureLayersView.swift in Sources */,
				4D126D7E29CA43D200CFB7A7 /* ShowDeviceLocationWithNMEADataSourcesView.Model.swift in Sources */,
				4D126D6D29CA1B6000CFB7A7 /* ShowDeviceLocationWithNMEADataSourcesView.swift in Sources */,
				D710996D2A27D9210065A1C1 /* DensifyAndGeneralizeGeometryView.swift in Sources */,
				88F93CC129C3D59D0006B28E /* CreateAndEditGeometriesView.swift in Sources */,
				1C0C1C3929D34DAE005C8B24 /* ChangeViewpointView.swift in Sources */,
				D7AE861E2AC39DC50049B626 /* DisplayAnnotationView.swift in Sources */,
				D734FA0C2A183A5B00246D7E /* SetMaxExtentView.swift in Sources */,
				D704AA5A2AB22C1A00A3BB63 /* GroupLayersTogetherView.swift in Sources */,
				E004A6DC28465C70002A1FE6 /* DisplaySceneView.swift in Sources */,
				E066DD35285CF3B3004D3D5B /* FindRouteView.swift in Sources */,
				D722BD222A420DAD002C2087 /* ShowExtrudedFeaturesView.swift in Sources */,
				E004A6F6284FA42A002A1FE6 /* SelectFeaturesInFeatureLayerView.swift in Sources */,
				D75101812A2E493600B8FA48 /* ShowLabelsOnLayerView.swift in Sources */,
				1C3B7DCB2A5F64FC00907443 /* AnalyzeNetworkWithSubnetworkTraceView.swift in Sources */,
				E08953F12891899600E077CF /* EnvironmentValues+SampleInfoVisibility.swift in Sources */,
				00B042E8282EDC690072E1B4 /* SetBasemapView.swift in Sources */,
				E004A6E62846A61F002A1FE6 /* StyleGraphicsWithSymbolsView.swift in Sources */,
				E088E1742863B5F800413100 /* GenerateOfflineMapView.swift in Sources */,
				0074ABC428174F430037244A /* Sample.swift in Sources */,
				00A7A14A2A2FC5B700F035F7 /* DisplayContentOfUtilityNetworkContainerView.Model.swift in Sources */,
				E004A6F0284E4B9B002A1FE6 /* DownloadVectorTilesToLocalCacheView.swift in Sources */,
				1CAB8D4E2A3CEAB0002AA649 /* RunValveIsolationTraceView.swift in Sources */,
				4D2ADC4329C26D05003B367F /* AddDynamicEntityLayerView.swift in Sources */,
				D70082EB2ACF900100E0C3C2 /* IdentifyKMLFeaturesView.swift in Sources */,
				D7EAF35A2A1C023800D822C4 /* SetMinAndMaxScaleView.swift in Sources */,
				1C19B4F52A578E46001D2506 /* CreateLoadReportView.Model.swift in Sources */,
				0042E24528E4F82C001F33D6 /* ShowViewshedFromPointInSceneView.ViewshedSettingsView.swift in Sources */,
				D7DDF8532AF47C6C004352D9 /* FindRouteAroundBarriersView.swift in Sources */,
				1C9B74D929DB54560038B06F /* ChangeCameraControllerView.swift in Sources */,
				D76000AE2AF19C2300B3084D /* FindRouteInMobileMapPackageView.swift in Sources */,
				00273CF42A82AB5900A7A77D /* SamplesSearchView.swift in Sources */,
				D78666AD2A2161F100C60110 /* FindNearestVertexView.swift in Sources */,
				D7C16D1B2AC5F95300689E89 /* Animate3DGraphicView.swift in Sources */,
				D744FD172A2112D90084A66C /* CreateConvexHullAroundPointsView.swift in Sources */,
				D73723762AF5877500846884 /* FindRouteInMobileMapPackageView.Models.swift in Sources */,
				00CB9138284814A4005C2C5D /* SearchWithGeocodeView.swift in Sources */,
				1C43BC7F2A43781200509BF8 /* SetVisibilityOfSubtypeSublayerView.Views.swift in Sources */,
				D754E3232A1D66820006C5F1 /* StylePointWithPictureMarkerSymbolsView.swift in Sources */,
				D731F3C12AD0D2AC00A8431E /* IdentifyGraphicsView.swift in Sources */,
				00E5401C27F3CCA200CF66D5 /* SamplesApp.swift in Sources */,
				E066DD4028610F55004D3D5B /* AddSceneLayerFromServiceView.swift in Sources */,
				00F279D62AF418DC00CECAF8 /* AddDynamicEntityLayerView.VehicleCallout.swift in Sources */,
				D7749AD62AF08BF50086632F /* FindRouteInTransportNetworkView.Model.swift in Sources */,
				D7464F1E2ACE04B3007FEE88 /* IdentifyRasterCellView.swift in Sources */,
			);
			runOnlyForDeploymentPostprocessing = 0;
		};
/* End PBXSourcesBuildPhase section */

/* Begin XCBuildConfiguration section */
		00E5402227F3CCA200CF66D5 /* Debug */ = {
			isa = XCBuildConfiguration;
			buildSettings = {
				ALWAYS_SEARCH_USER_PATHS = NO;
				CLANG_ANALYZER_NONNULL = YES;
				CLANG_ANALYZER_NUMBER_OBJECT_CONVERSION = YES_AGGRESSIVE;
				CLANG_CXX_LANGUAGE_STANDARD = "gnu++17";
				CLANG_ENABLE_MODULES = YES;
				CLANG_ENABLE_OBJC_ARC = YES;
				CLANG_ENABLE_OBJC_WEAK = YES;
				CLANG_WARN_BLOCK_CAPTURE_AUTORELEASING = YES;
				CLANG_WARN_BOOL_CONVERSION = YES;
				CLANG_WARN_COMMA = YES;
				CLANG_WARN_CONSTANT_CONVERSION = YES;
				CLANG_WARN_DEPRECATED_OBJC_IMPLEMENTATIONS = YES;
				CLANG_WARN_DIRECT_OBJC_ISA_USAGE = YES_ERROR;
				CLANG_WARN_DOCUMENTATION_COMMENTS = YES;
				CLANG_WARN_EMPTY_BODY = YES;
				CLANG_WARN_ENUM_CONVERSION = YES;
				CLANG_WARN_INFINITE_RECURSION = YES;
				CLANG_WARN_INT_CONVERSION = YES;
				CLANG_WARN_NON_LITERAL_NULL_CONVERSION = YES;
				CLANG_WARN_OBJC_IMPLICIT_RETAIN_SELF = YES;
				CLANG_WARN_OBJC_LITERAL_CONVERSION = YES;
				CLANG_WARN_OBJC_ROOT_CLASS = YES_ERROR;
				CLANG_WARN_QUOTED_INCLUDE_IN_FRAMEWORK_HEADER = YES;
				CLANG_WARN_RANGE_LOOP_ANALYSIS = YES;
				CLANG_WARN_STRICT_PROTOTYPES = YES;
				CLANG_WARN_SUSPICIOUS_MOVE = YES;
				CLANG_WARN_UNGUARDED_AVAILABILITY = YES_AGGRESSIVE;
				CLANG_WARN_UNREACHABLE_CODE = YES;
				CLANG_WARN__DUPLICATE_METHOD_MATCH = YES;
				COPY_PHASE_STRIP = NO;
				DEAD_CODE_STRIPPING = YES;
				DEBUG_INFORMATION_FORMAT = dwarf;
				ENABLE_STRICT_OBJC_MSGSEND = YES;
				ENABLE_TESTABILITY = YES;
				GCC_C_LANGUAGE_STANDARD = gnu11;
				GCC_DYNAMIC_NO_PIC = NO;
				GCC_NO_COMMON_BLOCKS = YES;
				GCC_OPTIMIZATION_LEVEL = 0;
				GCC_PREPROCESSOR_DEFINITIONS = (
					"DEBUG=1",
					"$(inherited)",
				);
				GCC_WARN_64_TO_32_BIT_CONVERSION = YES;
				GCC_WARN_ABOUT_RETURN_TYPE = YES_ERROR;
				GCC_WARN_UNDECLARED_SELECTOR = YES;
				GCC_WARN_UNINITIALIZED_AUTOS = YES_AGGRESSIVE;
				GCC_WARN_UNUSED_FUNCTION = YES;
				GCC_WARN_UNUSED_VARIABLE = YES;
				MTL_ENABLE_DEBUG_INFO = INCLUDE_SOURCE;
				MTL_FAST_MATH = YES;
				ONLY_ACTIVE_ARCH = YES;
				SWIFT_ACTIVE_COMPILATION_CONDITIONS = DEBUG;
				SWIFT_OPTIMIZATION_LEVEL = "-Onone";
			};
			name = Debug;
		};
		00E5402327F3CCA200CF66D5 /* Release */ = {
			isa = XCBuildConfiguration;
			buildSettings = {
				ALWAYS_SEARCH_USER_PATHS = NO;
				CLANG_ANALYZER_NONNULL = YES;
				CLANG_ANALYZER_NUMBER_OBJECT_CONVERSION = YES_AGGRESSIVE;
				CLANG_CXX_LANGUAGE_STANDARD = "gnu++17";
				CLANG_ENABLE_MODULES = YES;
				CLANG_ENABLE_OBJC_ARC = YES;
				CLANG_ENABLE_OBJC_WEAK = YES;
				CLANG_WARN_BLOCK_CAPTURE_AUTORELEASING = YES;
				CLANG_WARN_BOOL_CONVERSION = YES;
				CLANG_WARN_COMMA = YES;
				CLANG_WARN_CONSTANT_CONVERSION = YES;
				CLANG_WARN_DEPRECATED_OBJC_IMPLEMENTATIONS = YES;
				CLANG_WARN_DIRECT_OBJC_ISA_USAGE = YES_ERROR;
				CLANG_WARN_DOCUMENTATION_COMMENTS = YES;
				CLANG_WARN_EMPTY_BODY = YES;
				CLANG_WARN_ENUM_CONVERSION = YES;
				CLANG_WARN_INFINITE_RECURSION = YES;
				CLANG_WARN_INT_CONVERSION = YES;
				CLANG_WARN_NON_LITERAL_NULL_CONVERSION = YES;
				CLANG_WARN_OBJC_IMPLICIT_RETAIN_SELF = YES;
				CLANG_WARN_OBJC_LITERAL_CONVERSION = YES;
				CLANG_WARN_OBJC_ROOT_CLASS = YES_ERROR;
				CLANG_WARN_QUOTED_INCLUDE_IN_FRAMEWORK_HEADER = YES;
				CLANG_WARN_RANGE_LOOP_ANALYSIS = YES;
				CLANG_WARN_STRICT_PROTOTYPES = YES;
				CLANG_WARN_SUSPICIOUS_MOVE = YES;
				CLANG_WARN_UNGUARDED_AVAILABILITY = YES_AGGRESSIVE;
				CLANG_WARN_UNREACHABLE_CODE = YES;
				CLANG_WARN__DUPLICATE_METHOD_MATCH = YES;
				COPY_PHASE_STRIP = NO;
				DEAD_CODE_STRIPPING = YES;
				DEBUG_INFORMATION_FORMAT = "dwarf-with-dsym";
				ENABLE_NS_ASSERTIONS = NO;
				ENABLE_STRICT_OBJC_MSGSEND = YES;
				GCC_C_LANGUAGE_STANDARD = gnu11;
				GCC_NO_COMMON_BLOCKS = YES;
				GCC_WARN_64_TO_32_BIT_CONVERSION = YES;
				GCC_WARN_ABOUT_RETURN_TYPE = YES_ERROR;
				GCC_WARN_UNDECLARED_SELECTOR = YES;
				GCC_WARN_UNINITIALIZED_AUTOS = YES_AGGRESSIVE;
				GCC_WARN_UNUSED_FUNCTION = YES;
				GCC_WARN_UNUSED_VARIABLE = YES;
				MTL_ENABLE_DEBUG_INFO = NO;
				MTL_FAST_MATH = YES;
				SWIFT_COMPILATION_MODE = wholemodule;
				SWIFT_OPTIMIZATION_LEVEL = "-O";
			};
			name = Release;
		};
		00E5402527F3CCA200CF66D5 /* Debug */ = {
			isa = XCBuildConfiguration;
			buildSettings = {
				ASSETCATALOG_COMPILER_APPICON_NAME = AppIcon;
				ASSETCATALOG_COMPILER_GLOBAL_ACCENT_COLOR_NAME = AccentColor;
				CODE_SIGN_ENTITLEMENTS = macOS/Samples.entitlements;
				"CODE_SIGN_IDENTITY[sdk=macosx*]" = "Apple Development";
				CODE_SIGN_STYLE = Automatic;
				CURRENT_PROJECT_VERSION = 1;
				EMBED_ASSET_PACKS_IN_PRODUCT_BUNDLE = YES;
				INFOPLIST_FILE = "$(SRCROOT)/iOS/Info.plist";
				IPHONEOS_DEPLOYMENT_TARGET = 15.0;
				"IPHONEOS_DEPLOYMENT_TARGET[sdk=macosx*]" = 15.0;
				LD_RUNPATH_SEARCH_PATHS = (
					"$(inherited)",
					"@executable_path/Frameworks",
				);
				MARKETING_VERSION = 200.2.0;
				PRODUCT_BUNDLE_IDENTIFIER = "com.esri.arcgis-swift-sdk-samples";
				PRODUCT_NAME = Samples;
				SDKROOT = iphoneos;
				SUPPORTED_PLATFORMS = "iphoneos iphonesimulator";
				SUPPORTS_MACCATALYST = YES;
				SUPPORTS_MAC_DESIGNED_FOR_IPHONE_IPAD = NO;
				SWIFT_EMIT_LOC_STRINGS = YES;
				SWIFT_VERSION = 5.0;
				TARGETED_DEVICE_FAMILY = "1,2,6";
			};
			name = Debug;
		};
		00E5402627F3CCA200CF66D5 /* Release */ = {
			isa = XCBuildConfiguration;
			buildSettings = {
				ASSETCATALOG_COMPILER_APPICON_NAME = AppIcon;
				ASSETCATALOG_COMPILER_GLOBAL_ACCENT_COLOR_NAME = AccentColor;
				CODE_SIGN_ENTITLEMENTS = macOS/Samples.entitlements;
				"CODE_SIGN_IDENTITY[sdk=macosx*]" = "Apple Development";
				CODE_SIGN_STYLE = Automatic;
				CURRENT_PROJECT_VERSION = 1;
				DEVELOPMENT_TEAM = "";
				EMBED_ASSET_PACKS_IN_PRODUCT_BUNDLE = YES;
				INFOPLIST_FILE = "$(SRCROOT)/iOS/Info.plist";
				IPHONEOS_DEPLOYMENT_TARGET = 15.0;
				"IPHONEOS_DEPLOYMENT_TARGET[sdk=macosx*]" = 15.0;
				LD_RUNPATH_SEARCH_PATHS = (
					"$(inherited)",
					"@executable_path/Frameworks",
				);
				MARKETING_VERSION = 200.2.0;
				PRODUCT_BUNDLE_IDENTIFIER = "com.esri.arcgis-swift-sdk-samples";
				PRODUCT_NAME = Samples;
				SDKROOT = iphoneos;
				SUPPORTED_PLATFORMS = "iphoneos iphonesimulator";
				SUPPORTS_MACCATALYST = YES;
				SUPPORTS_MAC_DESIGNED_FOR_IPHONE_IPAD = NO;
				SWIFT_EMIT_LOC_STRINGS = YES;
				SWIFT_VERSION = 5.0;
				TARGETED_DEVICE_FAMILY = "1,2,6";
				VALIDATE_PRODUCT = YES;
			};
			name = Release;
		};
/* End XCBuildConfiguration section */

/* Begin XCConfigurationList section */
		00E5400A27F3CCA100CF66D5 /* Build configuration list for PBXProject "Samples" */ = {
			isa = XCConfigurationList;
			buildConfigurations = (
				00E5402227F3CCA200CF66D5 /* Debug */,
				00E5402327F3CCA200CF66D5 /* Release */,
			);
			defaultConfigurationIsVisible = 0;
			defaultConfigurationName = Release;
		};
		00E5402427F3CCA200CF66D5 /* Build configuration list for PBXNativeTarget "Samples" */ = {
			isa = XCConfigurationList;
			buildConfigurations = (
				00E5402527F3CCA200CF66D5 /* Debug */,
				00E5402627F3CCA200CF66D5 /* Release */,
			);
			defaultConfigurationIsVisible = 0;
			defaultConfigurationName = Release;
		};
/* End XCConfigurationList section */

/* Begin XCRemoteSwiftPackageReference section */
		00C43AEB2947DC350099AE34 /* XCRemoteSwiftPackageReference "arcgis-maps-sdk-swift-toolkit" */ = {
			isa = XCRemoteSwiftPackageReference;
			repositoryURL = "https://github.com/Esri/arcgis-maps-sdk-swift-toolkit/";
			requirement = {
				kind = upToNextMinorVersion;
				minimumVersion = 200.2.0;
			};
		};
/* End XCRemoteSwiftPackageReference section */

/* Begin XCSwiftPackageProductDependency section */
		00C43AEC2947DC350099AE34 /* ArcGISToolkit */ = {
			isa = XCSwiftPackageProductDependency;
			package = 00C43AEB2947DC350099AE34 /* XCRemoteSwiftPackageReference "arcgis-maps-sdk-swift-toolkit" */;
			productName = ArcGISToolkit;
		};
/* End XCSwiftPackageProductDependency section */
	};
	rootObject = 00E5400727F3CCA100CF66D5 /* Project object */;
}<|MERGE_RESOLUTION|>--- conflicted
+++ resolved
@@ -378,11 +378,8 @@
 			dstPath = "";
 			dstSubfolderSpec = 7;
 			files = (
-<<<<<<< HEAD
 				D73FCFFA2B02A3C50006360D /* FindAddressWithReverseGeocodeView.swift in Copy Source Code Files */,
-=======
 				D7010EC12B05618400D43F55 /* DisplaySceneFromMobileScenePackageView.swift in Copy Source Code Files */,
->>>>>>> bc0b7476
 				D737237B2AF5AE1A00846884 /* FindRouteInMobileMapPackageView.Models.swift in Copy Source Code Files */,
 				D737237A2AF5AE1600846884 /* FindRouteInMobileMapPackageView.MobileMapView.swift in Copy Source Code Files */,
 				D76000B12AF19C4600B3084D /* FindRouteInMobileMapPackageView.swift in Copy Source Code Files */,
