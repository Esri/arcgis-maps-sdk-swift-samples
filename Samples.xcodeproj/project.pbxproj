// !$*UTF8*$!
{
	archiveVersion = 1;
	classes = {
	};
	objectVersion = 55;
	objects = {

/* Begin PBXBuildFile section */
		0005580A2817C51E00224BC6 /* SampleDetailView.swift in Sources */ = {isa = PBXBuildFile; fileRef = 000558092817C51E00224BC6 /* SampleDetailView.swift */; };
		0005580C28185C0600224BC6 /* SampleList.swift in Sources */ = {isa = PBXBuildFile; fileRef = 0005580B28185C0600224BC6 /* SampleList.swift */; };
		00181B462846AD7100654571 /* View+Alert.swift in Sources */ = {isa = PBXBuildFile; fileRef = 00181B452846AD7100654571 /* View+Alert.swift */; };
		001C6DE127FE8A9400D472C2 /* AppSecrets.swift.masque in Sources */ = {isa = PBXBuildFile; fileRef = 001C6DD827FE585A00D472C2 /* AppSecrets.swift.masque */; };
		0039A4E92885C50300592C86 /* AddSceneLayerFromServiceView.swift in Copy Source Code Files */ = {isa = PBXBuildFile; fileRef = E066DD3F28610F55004D3D5B /* AddSceneLayerFromServiceView.swift */; };
		0039A4EA2885C50300592C86 /* ClipGeometryView.swift in Copy Source Code Files */ = {isa = PBXBuildFile; fileRef = E000E75F2869E33D005D87C5 /* ClipGeometryView.swift */; };
		0039A4EB2885C50300592C86 /* CreatePlanarAndGeodeticBuffersView.swift in Copy Source Code Files */ = {isa = PBXBuildFile; fileRef = E004A6EC2849556E002A1FE6 /* CreatePlanarAndGeodeticBuffersView.swift */; };
		0039A4EC2885C50300592C86 /* CutGeometryView.swift in Copy Source Code Files */ = {isa = PBXBuildFile; fileRef = E000E762286A0B18005D87C5 /* CutGeometryView.swift */; };
		0039A4ED2885C50300592C86 /* DisplayMapView.swift in Copy Source Code Files */ = {isa = PBXBuildFile; fileRef = 0074ABBE28174BCF0037244A /* DisplayMapView.swift */; };
		0039A4EE2885C50300592C86 /* DisplayOverviewMapView.swift in Copy Source Code Files */ = {isa = PBXBuildFile; fileRef = 00B04FB4283EEBA80026C882 /* DisplayOverviewMapView.swift */; };
		0039A4EF2885C50300592C86 /* DisplaySceneView.swift in Copy Source Code Files */ = {isa = PBXBuildFile; fileRef = E004A6D828465C70002A1FE6 /* DisplaySceneView.swift */; };
		0039A4F02885C50300592C86 /* ProjectView.swift in Copy Source Code Files */ = {isa = PBXBuildFile; fileRef = E0EA0B762866390E00C9621D /* ProjectView.swift */; };
		0039A4F12885C50300592C86 /* SearchWithGeocodeView.swift in Copy Source Code Files */ = {isa = PBXBuildFile; fileRef = 00CB9137284814A4005C2C5D /* SearchWithGeocodeView.swift */; };
		0039A4F22885C50300592C86 /* SelectFeaturesInFeatureLayerView.swift in Copy Source Code Files */ = {isa = PBXBuildFile; fileRef = E004A6F5284FA42A002A1FE6 /* SelectFeaturesInFeatureLayerView.swift */; };
		0039A4F32885C50300592C86 /* SetBasemapView.swift in Copy Source Code Files */ = {isa = PBXBuildFile; fileRef = 00B042E5282EDC690072E1B4 /* SetBasemapView.swift */; };
		0039A4F42885C50300592C86 /* SetSurfacePlacementModeView.swift in Copy Source Code Files */ = {isa = PBXBuildFile; fileRef = E088E1562862579D00413100 /* SetSurfacePlacementModeView.swift */; };
		0039A4F52885C50300592C86 /* SetViewpointRotationView.swift in Copy Source Code Files */ = {isa = PBXBuildFile; fileRef = E004A6BD28414332002A1FE6 /* SetViewpointRotationView.swift */; };
		0039A4F62885C50300592C86 /* ShowCalloutView.swift in Copy Source Code Files */ = {isa = PBXBuildFile; fileRef = E004A6DF28466279002A1FE6 /* ShowCalloutView.swift */; };
		0039A4F72885C50300592C86 /* ShowDeviceLocationView.swift in Copy Source Code Files */ = {isa = PBXBuildFile; fileRef = E004A6E828493BCE002A1FE6 /* ShowDeviceLocationView.swift */; };
		0039A4F82885C50300592C86 /* ShowResultOfSpatialRelationshipsView.swift in Copy Source Code Files */ = {isa = PBXBuildFile; fileRef = E066DD3A2860CA08004D3D5B /* ShowResultOfSpatialRelationshipsView.swift */; };
		0039A4F92885C50300592C86 /* ShowResultsOfSpatialOperationsView.swift in Copy Source Code Files */ = {isa = PBXBuildFile; fileRef = E004A6F2284E4FEB002A1FE6 /* ShowResultsOfSpatialOperationsView.swift */; };
		0039A4FA2885C50300592C86 /* StyleGraphicsWithRendererView.swift in Copy Source Code Files */ = {isa = PBXBuildFile; fileRef = E066DD372860AB28004D3D5B /* StyleGraphicsWithRendererView.swift */; };
		0039A4FB2885C50300592C86 /* StyleGraphicsWithSymbolsView.swift in Copy Source Code Files */ = {isa = PBXBuildFile; fileRef = E004A6E52846A61F002A1FE6 /* StyleGraphicsWithSymbolsView.swift */; };
		0074ABBF28174BCF0037244A /* DisplayMapView.swift in Sources */ = {isa = PBXBuildFile; fileRef = 0074ABBE28174BCF0037244A /* DisplayMapView.swift */; };
		0074ABC428174F430037244A /* Sample.swift in Sources */ = {isa = PBXBuildFile; fileRef = 0074ABC128174F430037244A /* Sample.swift */; };
		0074ABCD2817BCC30037244A /* SamplesApp+Samples.swift.tache in Sources */ = {isa = PBXBuildFile; fileRef = 0074ABCA2817B8DB0037244A /* SamplesApp+Samples.swift.tache */; };
		00B04273282EC59E0072E1B4 /* AboutView.swift in Sources */ = {isa = PBXBuildFile; fileRef = 00B04272282EC59E0072E1B4 /* AboutView.swift */; };
		00B042E1282ED6F50072E1B4 /* ArcGISToolkit in Frameworks */ = {isa = PBXBuildFile; productRef = 00B042E0282ED6F50072E1B4 /* ArcGISToolkit */; };
		00B042E2282ED77E0072E1B4 /* arcgis-runtime-toolkit-swift in Embed Frameworks */ = {isa = PBXBuildFile; fileRef = 00B042DE282ED6E80072E1B4 /* arcgis-runtime-toolkit-swift */; };
		00B042E8282EDC690072E1B4 /* SetBasemapView.swift in Sources */ = {isa = PBXBuildFile; fileRef = 00B042E5282EDC690072E1B4 /* SetBasemapView.swift */; };
		00B04FB5283EEBA80026C882 /* DisplayOverviewMapView.swift in Sources */ = {isa = PBXBuildFile; fileRef = 00B04FB4283EEBA80026C882 /* DisplayOverviewMapView.swift */; };
		00CB9138284814A4005C2C5D /* SearchWithGeocodeView.swift in Sources */ = {isa = PBXBuildFile; fileRef = 00CB9137284814A4005C2C5D /* SearchWithGeocodeView.swift */; };
		00CCB8A5285BAF8700BBAB70 /* OnDemandResource.swift in Sources */ = {isa = PBXBuildFile; fileRef = 00CCB8A4285BAF8700BBAB70 /* OnDemandResource.swift */; };
		00D4EF802863842100B9CC30 /* DisplayFeatureLayersView.swift in Sources */ = {isa = PBXBuildFile; fileRef = 00D4EF7F2863842100B9CC30 /* DisplayFeatureLayersView.swift */; };
		00D4EF9028638BF100B9CC30 /* LA_Trails.geodatabase in Resources */ = {isa = PBXBuildFile; fileRef = 00D4EF8228638BF100B9CC30 /* LA_Trails.geodatabase */; settings = {ASSET_TAGS = (DisplayFeatureLayers, ); }; };
		00D4EF9A28638BF100B9CC30 /* AuroraCO.gpkg in Resources */ = {isa = PBXBuildFile; fileRef = 00D4EF8F28638BF100B9CC30 /* AuroraCO.gpkg */; settings = {ASSET_TAGS = (DisplayFeatureLayers, ); }; };
		00D4EFB12863CE6300B9CC30 /* ScottishWildlifeTrust_reserves in Resources */ = {isa = PBXBuildFile; fileRef = 00D4EFB02863CE6300B9CC30 /* ScottishWildlifeTrust_reserves */; settings = {ASSET_TAGS = (DisplayFeatureLayers, ); }; };
		00E5401C27F3CCA200CF66D5 /* SamplesApp.swift in Sources */ = {isa = PBXBuildFile; fileRef = 00E5400C27F3CCA100CF66D5 /* SamplesApp.swift */; };
		00E5401E27F3CCA200CF66D5 /* ContentView.swift in Sources */ = {isa = PBXBuildFile; fileRef = 00E5400D27F3CCA100CF66D5 /* ContentView.swift */; };
		00E5402027F3CCA200CF66D5 /* Assets.xcassets in Resources */ = {isa = PBXBuildFile; fileRef = 00E5400E27F3CCA200CF66D5 /* Assets.xcassets */; };
		E000E7602869E33D005D87C5 /* ClipGeometryView.swift in Sources */ = {isa = PBXBuildFile; fileRef = E000E75F2869E33D005D87C5 /* ClipGeometryView.swift */; };
		E000E763286A0B18005D87C5 /* CutGeometryView.swift in Sources */ = {isa = PBXBuildFile; fileRef = E000E762286A0B18005D87C5 /* CutGeometryView.swift */; };
		E004A6C128414332002A1FE6 /* SetViewpointRotationView.swift in Sources */ = {isa = PBXBuildFile; fileRef = E004A6BD28414332002A1FE6 /* SetViewpointRotationView.swift */; };
		E004A6DC28465C70002A1FE6 /* DisplaySceneView.swift in Sources */ = {isa = PBXBuildFile; fileRef = E004A6D828465C70002A1FE6 /* DisplaySceneView.swift */; };
		E004A6E028466279002A1FE6 /* ShowCalloutView.swift in Sources */ = {isa = PBXBuildFile; fileRef = E004A6DF28466279002A1FE6 /* ShowCalloutView.swift */; };
		E004A6E62846A61F002A1FE6 /* StyleGraphicsWithSymbolsView.swift in Sources */ = {isa = PBXBuildFile; fileRef = E004A6E52846A61F002A1FE6 /* StyleGraphicsWithSymbolsView.swift */; };
		E004A6E928493BCE002A1FE6 /* ShowDeviceLocationView.swift in Sources */ = {isa = PBXBuildFile; fileRef = E004A6E828493BCE002A1FE6 /* ShowDeviceLocationView.swift */; };
		E004A6ED2849556E002A1FE6 /* CreatePlanarAndGeodeticBuffersView.swift in Sources */ = {isa = PBXBuildFile; fileRef = E004A6EC2849556E002A1FE6 /* CreatePlanarAndGeodeticBuffersView.swift */; };
		E004A6F3284E4FEB002A1FE6 /* ShowResultsOfSpatialOperationsView.swift in Sources */ = {isa = PBXBuildFile; fileRef = E004A6F2284E4FEB002A1FE6 /* ShowResultsOfSpatialOperationsView.swift */; };
		E004A6F6284FA42A002A1FE6 /* SelectFeaturesInFeatureLayerView.swift in Sources */ = {isa = PBXBuildFile; fileRef = E004A6F5284FA42A002A1FE6 /* SelectFeaturesInFeatureLayerView.swift */; };
		E0082217287755AC002AD138 /* View+Sheet.swift in Sources */ = {isa = PBXBuildFile; fileRef = E0082216287755AC002AD138 /* View+Sheet.swift */; };
		E03CB0692888944D002B27D9 /* GenerateOfflineMapView.swift in Copy Source Code Files */ = {isa = PBXBuildFile; fileRef = E088E1732863B5F800413100 /* GenerateOfflineMapView.swift */; };
		E03CB06A288894C4002B27D9 /* FindRouteView.swift in Copy Source Code Files */ = {isa = PBXBuildFile; fileRef = E066DD34285CF3B3004D3D5B /* FindRouteView.swift */; };
		E041ABC0287CA9F00056009B /* WebView.swift in Sources */ = {isa = PBXBuildFile; fileRef = E041ABBF287CA9F00056009B /* WebView.swift */; };
		E041ABD7287DB04D0056009B /* SampleInfoView.swift in Sources */ = {isa = PBXBuildFile; fileRef = E041ABD6287DB04D0056009B /* SampleInfoView.swift */; };
		E041AC1A287F54580056009B /* highlight.min.js in Resources */ = {isa = PBXBuildFile; fileRef = E041AC15287F54580056009B /* highlight.min.js */; };
		E041AC1E288076A60056009B /* info.css in Resources */ = {isa = PBXBuildFile; fileRef = E041AC1D288076A60056009B /* info.css */; };
		E041AC20288077B90056009B /* xcode.css in Resources */ = {isa = PBXBuildFile; fileRef = E041AC1F288077B90056009B /* xcode.css */; };
		E066DD35285CF3B3004D3D5B /* FindRouteView.swift in Sources */ = {isa = PBXBuildFile; fileRef = E066DD34285CF3B3004D3D5B /* FindRouteView.swift */; };
		E066DD382860AB28004D3D5B /* StyleGraphicsWithRendererView.swift in Sources */ = {isa = PBXBuildFile; fileRef = E066DD372860AB28004D3D5B /* StyleGraphicsWithRendererView.swift */; };
		E066DD3B2860CA08004D3D5B /* ShowResultOfSpatialRelationshipsView.swift in Sources */ = {isa = PBXBuildFile; fileRef = E066DD3A2860CA08004D3D5B /* ShowResultOfSpatialRelationshipsView.swift */; };
		E066DD4028610F55004D3D5B /* AddSceneLayerFromServiceView.swift in Sources */ = {isa = PBXBuildFile; fileRef = E066DD3F28610F55004D3D5B /* AddSceneLayerFromServiceView.swift */; };
		E070A0A3286F3B6000F2B606 /* DownloadPreplannedMapAreaView.swift in Sources */ = {isa = PBXBuildFile; fileRef = E070A0A2286F3B6000F2B606 /* DownloadPreplannedMapAreaView.swift */; };
		E088E1572862579D00413100 /* SetSurfacePlacementModeView.swift in Sources */ = {isa = PBXBuildFile; fileRef = E088E1562862579D00413100 /* SetSurfacePlacementModeView.swift */; };
		E088E1742863B5F800413100 /* GenerateOfflineMapView.swift in Sources */ = {isa = PBXBuildFile; fileRef = E088E1732863B5F800413100 /* GenerateOfflineMapView.swift */; };
<<<<<<< HEAD
		E0A1AEE2288744A6003C797D /* DownloadPreplannedMapAreaView.swift in Copy Source Code Files */ = {isa = PBXBuildFile; fileRef = E070A0A2286F3B6000F2B606 /* DownloadPreplannedMapAreaView.swift */; };
=======
		E08953F12891899600E077CF /* EnvironmentValues+SampleInfoVisibility.swift in Sources */ = {isa = PBXBuildFile; fileRef = E08953F02891899600E077CF /* EnvironmentValues+SampleInfoVisibility.swift */; };
		E0A1AEE328874590003C797D /* DisplayFeatureLayersView.swift in Copy Source Code Files */ = {isa = PBXBuildFile; fileRef = 00D4EF7F2863842100B9CC30 /* DisplayFeatureLayersView.swift */; };
>>>>>>> 018cedba
		E0EA0B772866390E00C9621D /* ProjectView.swift in Sources */ = {isa = PBXBuildFile; fileRef = E0EA0B762866390E00C9621D /* ProjectView.swift */; };
		E0FE32E728747778002C6ACA /* BrowseBuildingFloorsView.swift in Sources */ = {isa = PBXBuildFile; fileRef = E0FE32E628747778002C6ACA /* BrowseBuildingFloorsView.swift */; };
		F111CCC1288B5D5600205358 /* DisplayMapFromMobileMapPackageView.swift in Sources */ = {isa = PBXBuildFile; fileRef = F111CCC0288B5D5600205358 /* DisplayMapFromMobileMapPackageView.swift */; };
		F111CCC4288B641900205358 /* Yellowstone.mmpk in Resources */ = {isa = PBXBuildFile; fileRef = F111CCC3288B641900205358 /* Yellowstone.mmpk */; settings = {ASSET_TAGS = (DisplayMapFromMobileMapPackage, ); }; };
/* End PBXBuildFile section */

/* Begin PBXBuildRule section */
		0074ABCC2817B8E60037244A /* PBXBuildRule */ = {
			isa = PBXBuildRule;
			compilerSpec = com.apple.compilers.proxy.script;
			filePatterns = "*.tache";
			fileType = pattern.proxy;
			inputFiles = (
				"$(SRCROOT)/Shared/Samples/",
			);
			isEditable = 1;
			name = "Generate Sample Initializers from Source Code Files";
			outputFiles = (
				"$(DERIVED_FILE_DIR)/$(INPUT_FILE_BASE)",
			);
			runOncePerArchitecture = 0;
			script = "xcrun --sdk macosx swift \"${SRCROOT}/Scripts/GenerateSampleViewSourceCode.swift\" \"${SCRIPT_INPUT_FILE_0}\" \"${INPUT_FILE_PATH}\" \"${SCRIPT_OUTPUT_FILE_0}\" \n";
		};
		0083586F27FE3BCF00192A15 /* PBXBuildRule */ = {
			isa = PBXBuildRule;
			compilerSpec = com.apple.compilers.proxy.script;
			filePatterns = "*.masque";
			fileType = pattern.proxy;
			inputFiles = (
				"$(SRCROOT)/.secrets",
			);
			isEditable = 1;
			name = "Generate Swift Code from Secrets";
			outputFiles = (
				"$(DERIVED_FILE_DIR)/$(INPUT_FILE_BASE)",
			);
			runOncePerArchitecture = 0;
			script = "\"${SRCROOT}/Scripts/masquerade\" -i \"${INPUT_FILE_PATH}\" -o \"${SCRIPT_OUTPUT_FILE_0}\" -s \"${SCRIPT_INPUT_FILE_0}\" -f\n";
		};
/* End PBXBuildRule section */

/* Begin PBXCopyFilesBuildPhase section */
		00144B5E280634840090DD5D /* Embed Frameworks */ = {
			isa = PBXCopyFilesBuildPhase;
			buildActionMask = 2147483647;
			dstPath = "";
			dstSubfolderSpec = 10;
			files = (
				00B042E2282ED77E0072E1B4 /* arcgis-runtime-toolkit-swift in Embed Frameworks */,
			);
			name = "Embed Frameworks";
			runOnlyForDeploymentPostprocessing = 0;
		};
		0039A4E82885C4E300592C86 /* Copy Source Code Files */ = {
			isa = PBXCopyFilesBuildPhase;
			buildActionMask = 2147483647;
			dstPath = "";
			dstSubfolderSpec = 7;
			files = (
				0039A4E92885C50300592C86 /* AddSceneLayerFromServiceView.swift in Copy Source Code Files */,
				0039A4EA2885C50300592C86 /* ClipGeometryView.swift in Copy Source Code Files */,
				0039A4EB2885C50300592C86 /* CreatePlanarAndGeodeticBuffersView.swift in Copy Source Code Files */,
				0039A4EC2885C50300592C86 /* CutGeometryView.swift in Copy Source Code Files */,
				E0A1AEE328874590003C797D /* DisplayFeatureLayersView.swift in Copy Source Code Files */,
				0039A4ED2885C50300592C86 /* DisplayMapView.swift in Copy Source Code Files */,
				0039A4EE2885C50300592C86 /* DisplayOverviewMapView.swift in Copy Source Code Files */,
				0039A4EF2885C50300592C86 /* DisplaySceneView.swift in Copy Source Code Files */,
<<<<<<< HEAD
				E0A1AEE2288744A6003C797D /* DownloadPreplannedMapAreaView.swift in Copy Source Code Files */,
=======
				E03CB06A288894C4002B27D9 /* FindRouteView.swift in Copy Source Code Files */,
>>>>>>> 018cedba
				E03CB0692888944D002B27D9 /* GenerateOfflineMapView.swift in Copy Source Code Files */,
				0039A4F02885C50300592C86 /* ProjectView.swift in Copy Source Code Files */,
				0039A4F12885C50300592C86 /* SearchWithGeocodeView.swift in Copy Source Code Files */,
				0039A4F22885C50300592C86 /* SelectFeaturesInFeatureLayerView.swift in Copy Source Code Files */,
				0039A4F32885C50300592C86 /* SetBasemapView.swift in Copy Source Code Files */,
				0039A4F42885C50300592C86 /* SetSurfacePlacementModeView.swift in Copy Source Code Files */,
				0039A4F52885C50300592C86 /* SetViewpointRotationView.swift in Copy Source Code Files */,
				0039A4F62885C50300592C86 /* ShowCalloutView.swift in Copy Source Code Files */,
				0039A4F72885C50300592C86 /* ShowDeviceLocationView.swift in Copy Source Code Files */,
				0039A4F82885C50300592C86 /* ShowResultOfSpatialRelationshipsView.swift in Copy Source Code Files */,
				0039A4F92885C50300592C86 /* ShowResultsOfSpatialOperationsView.swift in Copy Source Code Files */,
				0039A4FA2885C50300592C86 /* StyleGraphicsWithRendererView.swift in Copy Source Code Files */,
				0039A4FB2885C50300592C86 /* StyleGraphicsWithSymbolsView.swift in Copy Source Code Files */,
			);
			name = "Copy Source Code Files";
			runOnlyForDeploymentPostprocessing = 0;
		};
/* End PBXCopyFilesBuildPhase section */

/* Begin PBXFileReference section */
		000558092817C51E00224BC6 /* SampleDetailView.swift */ = {isa = PBXFileReference; lastKnownFileType = sourcecode.swift; path = SampleDetailView.swift; sourceTree = "<group>"; };
		0005580B28185C0600224BC6 /* SampleList.swift */ = {isa = PBXFileReference; lastKnownFileType = sourcecode.swift; path = SampleList.swift; sourceTree = "<group>"; };
		00181B452846AD7100654571 /* View+Alert.swift */ = {isa = PBXFileReference; lastKnownFileType = sourcecode.swift; path = "View+Alert.swift"; sourceTree = "<group>"; };
		001C6DD827FE585A00D472C2 /* AppSecrets.swift.masque */ = {isa = PBXFileReference; fileEncoding = 4; lastKnownFileType = text; path = AppSecrets.swift.masque; sourceTree = "<group>"; };
		003D7C342821EBCC009DDFD2 /* masquerade */ = {isa = PBXFileReference; lastKnownFileType = text; path = masquerade; sourceTree = "<group>"; };
		003D7C352821EBCC009DDFD2 /* GenerateSampleViewSourceCode.swift */ = {isa = PBXFileReference; lastKnownFileType = sourcecode.swift; path = GenerateSampleViewSourceCode.swift; sourceTree = "<group>"; };
		0074ABBE28174BCF0037244A /* DisplayMapView.swift */ = {isa = PBXFileReference; lastKnownFileType = sourcecode.swift; path = DisplayMapView.swift; sourceTree = "<group>"; };
		0074ABC128174F430037244A /* Sample.swift */ = {isa = PBXFileReference; fileEncoding = 4; lastKnownFileType = sourcecode.swift; path = Sample.swift; sourceTree = "<group>"; };
		0074ABCA2817B8DB0037244A /* SamplesApp+Samples.swift.tache */ = {isa = PBXFileReference; fileEncoding = 4; lastKnownFileType = text; path = "SamplesApp+Samples.swift.tache"; sourceTree = "<group>"; };
		00B04272282EC59E0072E1B4 /* AboutView.swift */ = {isa = PBXFileReference; fileEncoding = 4; lastKnownFileType = sourcecode.swift; path = AboutView.swift; sourceTree = "<group>"; };
		00B042DE282ED6E80072E1B4 /* arcgis-runtime-toolkit-swift */ = {isa = PBXFileReference; lastKnownFileType = wrapper; name = "arcgis-runtime-toolkit-swift"; path = "../arcgis-runtime-toolkit-swift"; sourceTree = "<group>"; };
		00B042E5282EDC690072E1B4 /* SetBasemapView.swift */ = {isa = PBXFileReference; fileEncoding = 4; lastKnownFileType = sourcecode.swift; path = SetBasemapView.swift; sourceTree = "<group>"; };
		00B04FB4283EEBA80026C882 /* DisplayOverviewMapView.swift */ = {isa = PBXFileReference; lastKnownFileType = sourcecode.swift; path = DisplayOverviewMapView.swift; sourceTree = "<group>"; };
		00CB9137284814A4005C2C5D /* SearchWithGeocodeView.swift */ = {isa = PBXFileReference; lastKnownFileType = sourcecode.swift; path = SearchWithGeocodeView.swift; sourceTree = "<group>"; };
		00CCB8A2285AAD7D00BBAB70 /* DowloadPortalItemData.swift */ = {isa = PBXFileReference; lastKnownFileType = sourcecode.swift; path = DowloadPortalItemData.swift; sourceTree = "<group>"; };
		00CCB8A4285BAF8700BBAB70 /* OnDemandResource.swift */ = {isa = PBXFileReference; lastKnownFileType = sourcecode.swift; path = OnDemandResource.swift; sourceTree = "<group>"; };
		00D4EF7F2863842100B9CC30 /* DisplayFeatureLayersView.swift */ = {isa = PBXFileReference; lastKnownFileType = sourcecode.swift; path = DisplayFeatureLayersView.swift; sourceTree = "<group>"; };
		00D4EF8228638BF100B9CC30 /* LA_Trails.geodatabase */ = {isa = PBXFileReference; lastKnownFileType = file; path = LA_Trails.geodatabase; sourceTree = "<group>"; };
		00D4EF8F28638BF100B9CC30 /* AuroraCO.gpkg */ = {isa = PBXFileReference; lastKnownFileType = file; path = AuroraCO.gpkg; sourceTree = "<group>"; };
		00D4EFB02863CE6300B9CC30 /* ScottishWildlifeTrust_reserves */ = {isa = PBXFileReference; lastKnownFileType = folder; path = ScottishWildlifeTrust_reserves; sourceTree = "<group>"; };
		00E5400C27F3CCA100CF66D5 /* SamplesApp.swift */ = {isa = PBXFileReference; lastKnownFileType = sourcecode.swift; path = SamplesApp.swift; sourceTree = "<group>"; };
		00E5400D27F3CCA100CF66D5 /* ContentView.swift */ = {isa = PBXFileReference; lastKnownFileType = sourcecode.swift; path = ContentView.swift; sourceTree = "<group>"; };
		00E5400E27F3CCA200CF66D5 /* Assets.xcassets */ = {isa = PBXFileReference; lastKnownFileType = folder.assetcatalog; path = Assets.xcassets; sourceTree = "<group>"; };
		00E5401327F3CCA200CF66D5 /* Samples.app */ = {isa = PBXFileReference; explicitFileType = wrapper.application; includeInIndex = 0; path = Samples.app; sourceTree = BUILT_PRODUCTS_DIR; };
		00E5402A27F775EA00CF66D5 /* Info.plist */ = {isa = PBXFileReference; lastKnownFileType = text.plist.xml; path = Info.plist; sourceTree = "<group>"; };
		E000E75F2869E33D005D87C5 /* ClipGeometryView.swift */ = {isa = PBXFileReference; lastKnownFileType = sourcecode.swift; path = ClipGeometryView.swift; sourceTree = "<group>"; };
		E000E762286A0B18005D87C5 /* CutGeometryView.swift */ = {isa = PBXFileReference; lastKnownFileType = sourcecode.swift; path = CutGeometryView.swift; sourceTree = "<group>"; };
		E004A6BD28414332002A1FE6 /* SetViewpointRotationView.swift */ = {isa = PBXFileReference; fileEncoding = 4; lastKnownFileType = sourcecode.swift; path = SetViewpointRotationView.swift; sourceTree = "<group>"; };
		E004A6D828465C70002A1FE6 /* DisplaySceneView.swift */ = {isa = PBXFileReference; fileEncoding = 4; lastKnownFileType = sourcecode.swift; path = DisplaySceneView.swift; sourceTree = "<group>"; };
		E004A6DF28466279002A1FE6 /* ShowCalloutView.swift */ = {isa = PBXFileReference; lastKnownFileType = sourcecode.swift; path = ShowCalloutView.swift; sourceTree = "<group>"; };
		E004A6E52846A61F002A1FE6 /* StyleGraphicsWithSymbolsView.swift */ = {isa = PBXFileReference; lastKnownFileType = sourcecode.swift; path = StyleGraphicsWithSymbolsView.swift; sourceTree = "<group>"; };
		E004A6E828493BCE002A1FE6 /* ShowDeviceLocationView.swift */ = {isa = PBXFileReference; lastKnownFileType = sourcecode.swift; path = ShowDeviceLocationView.swift; sourceTree = "<group>"; };
		E004A6EC2849556E002A1FE6 /* CreatePlanarAndGeodeticBuffersView.swift */ = {isa = PBXFileReference; lastKnownFileType = sourcecode.swift; path = CreatePlanarAndGeodeticBuffersView.swift; sourceTree = "<group>"; };
		E004A6F2284E4FEB002A1FE6 /* ShowResultsOfSpatialOperationsView.swift */ = {isa = PBXFileReference; lastKnownFileType = sourcecode.swift; path = ShowResultsOfSpatialOperationsView.swift; sourceTree = "<group>"; };
		E004A6F5284FA42A002A1FE6 /* SelectFeaturesInFeatureLayerView.swift */ = {isa = PBXFileReference; lastKnownFileType = sourcecode.swift; path = SelectFeaturesInFeatureLayerView.swift; sourceTree = "<group>"; };
		E0082216287755AC002AD138 /* View+Sheet.swift */ = {isa = PBXFileReference; lastKnownFileType = sourcecode.swift; path = "View+Sheet.swift"; sourceTree = "<group>"; };
		E041ABBF287CA9F00056009B /* WebView.swift */ = {isa = PBXFileReference; lastKnownFileType = sourcecode.swift; path = WebView.swift; sourceTree = "<group>"; };
		E041ABD6287DB04D0056009B /* SampleInfoView.swift */ = {isa = PBXFileReference; lastKnownFileType = sourcecode.swift; path = SampleInfoView.swift; sourceTree = "<group>"; };
		E041AC15287F54580056009B /* highlight.min.js */ = {isa = PBXFileReference; fileEncoding = 4; lastKnownFileType = sourcecode.javascript; path = highlight.min.js; sourceTree = "<group>"; };
		E041AC1D288076A60056009B /* info.css */ = {isa = PBXFileReference; fileEncoding = 4; lastKnownFileType = text.css; path = info.css; sourceTree = "<group>"; };
		E041AC1F288077B90056009B /* xcode.css */ = {isa = PBXFileReference; fileEncoding = 4; lastKnownFileType = text.css; path = xcode.css; sourceTree = "<group>"; };
		E066DD34285CF3B3004D3D5B /* FindRouteView.swift */ = {isa = PBXFileReference; lastKnownFileType = sourcecode.swift; path = FindRouteView.swift; sourceTree = "<group>"; };
		E066DD372860AB28004D3D5B /* StyleGraphicsWithRendererView.swift */ = {isa = PBXFileReference; lastKnownFileType = sourcecode.swift; path = StyleGraphicsWithRendererView.swift; sourceTree = "<group>"; };
		E066DD3A2860CA08004D3D5B /* ShowResultOfSpatialRelationshipsView.swift */ = {isa = PBXFileReference; lastKnownFileType = sourcecode.swift; path = ShowResultOfSpatialRelationshipsView.swift; sourceTree = "<group>"; };
		E066DD3F28610F55004D3D5B /* AddSceneLayerFromServiceView.swift */ = {isa = PBXFileReference; lastKnownFileType = sourcecode.swift; path = AddSceneLayerFromServiceView.swift; sourceTree = "<group>"; };
		E070A0A2286F3B6000F2B606 /* DownloadPreplannedMapAreaView.swift */ = {isa = PBXFileReference; lastKnownFileType = sourcecode.swift; path = DownloadPreplannedMapAreaView.swift; sourceTree = "<group>"; };
		E088E1562862579D00413100 /* SetSurfacePlacementModeView.swift */ = {isa = PBXFileReference; lastKnownFileType = sourcecode.swift; path = SetSurfacePlacementModeView.swift; sourceTree = "<group>"; };
		E088E1732863B5F800413100 /* GenerateOfflineMapView.swift */ = {isa = PBXFileReference; lastKnownFileType = sourcecode.swift; path = GenerateOfflineMapView.swift; sourceTree = "<group>"; };
		E08953F02891899600E077CF /* EnvironmentValues+SampleInfoVisibility.swift */ = {isa = PBXFileReference; lastKnownFileType = sourcecode.swift; path = "EnvironmentValues+SampleInfoVisibility.swift"; sourceTree = "<group>"; };
		E0EA0B762866390E00C9621D /* ProjectView.swift */ = {isa = PBXFileReference; lastKnownFileType = sourcecode.swift; path = ProjectView.swift; sourceTree = "<group>"; };
		E0FE32E628747778002C6ACA /* BrowseBuildingFloorsView.swift */ = {isa = PBXFileReference; lastKnownFileType = sourcecode.swift; path = BrowseBuildingFloorsView.swift; sourceTree = "<group>"; };
		F111CCC0288B5D5600205358 /* DisplayMapFromMobileMapPackageView.swift */ = {isa = PBXFileReference; lastKnownFileType = sourcecode.swift; path = DisplayMapFromMobileMapPackageView.swift; sourceTree = "<group>"; };
		F111CCC3288B641900205358 /* Yellowstone.mmpk */ = {isa = PBXFileReference; lastKnownFileType = file; path = Yellowstone.mmpk; sourceTree = "<group>"; };
/* End PBXFileReference section */

/* Begin PBXFrameworksBuildPhase section */
		00E5401027F3CCA200CF66D5 /* Frameworks */ = {
			isa = PBXFrameworksBuildPhase;
			buildActionMask = 2147483647;
			files = (
				00B042E1282ED6F50072E1B4 /* ArcGISToolkit in Frameworks */,
			);
			runOnlyForDeploymentPostprocessing = 0;
		};
/* End PBXFrameworksBuildPhase section */

/* Begin PBXGroup section */
		0005580D281872BE00224BC6 /* Views */ = {
			isa = PBXGroup;
			children = (
				00B04272282EC59E0072E1B4 /* AboutView.swift */,
				00E5400D27F3CCA100CF66D5 /* ContentView.swift */,
				000558092817C51E00224BC6 /* SampleDetailView.swift */,
				E041ABD6287DB04D0056009B /* SampleInfoView.swift */,
				0005580B28185C0600224BC6 /* SampleList.swift */,
				E041ABBF287CA9F00056009B /* WebView.swift */,
			);
			path = Views;
			sourceTree = "<group>";
		};
		00181B442846AD3900654571 /* Extensions */ = {
			isa = PBXGroup;
			children = (
				E08953F02891899600E077CF /* EnvironmentValues+SampleInfoVisibility.swift */,
				00181B452846AD7100654571 /* View+Alert.swift */,
				E0082216287755AC002AD138 /* View+Sheet.swift */,
			);
			path = Extensions;
			sourceTree = "<group>";
		};
		003D7C332821EBCC009DDFD2 /* Scripts */ = {
			isa = PBXGroup;
			children = (
				00CCB8A2285AAD7D00BBAB70 /* DowloadPortalItemData.swift */,
				003D7C352821EBCC009DDFD2 /* GenerateSampleViewSourceCode.swift */,
				003D7C342821EBCC009DDFD2 /* masquerade */,
			);
			path = Scripts;
			sourceTree = "<group>";
		};
		0074ABAF281742420037244A /* Supporting Files */ = {
			isa = PBXGroup;
			children = (
				00181B442846AD3900654571 /* Extensions */,
				0074ABC028174F430037244A /* Models */,
				0005580D281872BE00224BC6 /* Views */,
				E041ABC3287CAFEB0056009B /* Web */,
			);
			path = "Supporting Files";
			sourceTree = "<group>";
		};
		0074ABB228174B830037244A /* Samples */ = {
			isa = PBXGroup;
			children = (
				E066DD3E28610F3F004D3D5B /* Add scene layer from service */,
				E0FE32E528747762002C6ACA /* Browse building floors */,
				E000E75E2869E325005D87C5 /* Clip geometry */,
				E004A6EB28495538002A1FE6 /* Create planar and geodetic buffers */,
				E000E761286A0B07005D87C5 /* Cut geometry */,
				00D4EF7E2863840D00B9CC30 /* Display feature layers */,
				0074ABB328174B830037244A /* Display map */,
				F111CCBD288B548400205358 /* Display map from mobile map package */,
				00B04FB3283EEB830026C882 /* Display overview map */,
				E004A6D528465C70002A1FE6 /* Display scene */,
				E070A0A1286F3B3400F2B606 /* Download preplanned map area */,
				E066DD33285CF3A0004D3D5B /* Find route */,
				E088E1722863B5E600413100 /* Generate offline map */,
				E0EA0B75286638FD00C9621D /* Project */,
				00CB913628481475005C2C5D /* Search with geocode */,
				E004A6F4284FA3C5002A1FE6 /* Select features in feature layer */,
				00B042E3282EDC690072E1B4 /* Set basemap */,
				E088E1552862578800413100 /* Set surface placement mode */,
				E004A6B928414332002A1FE6 /* Set viewpoint rotation */,
				E004A6DE2846626A002A1FE6 /* Show callout */,
				E004A6E728493BBB002A1FE6 /* Show device location */,
				E066DD392860C9EE004D3D5B /* Show result of spatial relationships */,
				E004A6F1284E4F80002A1FE6 /* Show results of spatial operations */,
				E066DD362860AB0B004D3D5B /* Style graphics with renderer */,
				E004A6E42846A609002A1FE6 /* Style graphics with symbols */,
			);
			path = Samples;
			sourceTree = "<group>";
		};
		0074ABB328174B830037244A /* Display map */ = {
			isa = PBXGroup;
			children = (
				0074ABBE28174BCF0037244A /* DisplayMapView.swift */,
			);
			path = "Display map";
			sourceTree = "<group>";
		};
		0074ABC028174F430037244A /* Models */ = {
			isa = PBXGroup;
			children = (
				00CCB8A4285BAF8700BBAB70 /* OnDemandResource.swift */,
				0074ABC128174F430037244A /* Sample.swift */,
			);
			path = Models;
			sourceTree = "<group>";
		};
		00966EE62811F64D009D3DD7 /* iOS */ = {
			isa = PBXGroup;
			children = (
				00E5402A27F775EA00CF66D5 /* Info.plist */,
			);
			path = iOS;
			sourceTree = "<group>";
		};
		00B042E3282EDC690072E1B4 /* Set basemap */ = {
			isa = PBXGroup;
			children = (
				00B042E5282EDC690072E1B4 /* SetBasemapView.swift */,
			);
			path = "Set basemap";
			sourceTree = "<group>";
		};
		00B04FB3283EEB830026C882 /* Display overview map */ = {
			isa = PBXGroup;
			children = (
				00B04FB4283EEBA80026C882 /* DisplayOverviewMapView.swift */,
			);
			path = "Display overview map";
			sourceTree = "<group>";
		};
		00CB913628481475005C2C5D /* Search with geocode */ = {
			isa = PBXGroup;
			children = (
				00CB9137284814A4005C2C5D /* SearchWithGeocodeView.swift */,
			);
			path = "Search with geocode";
			sourceTree = "<group>";
		};
		00CCB8A6285D059300BBAB70 /* Portal Data */ = {
			isa = PBXGroup;
			children = (
				F111CCC2288B63DB00205358 /* e1f3a7254cb845b09450f54937c16061 */,
				00D4EF8128638BF100B9CC30 /* 2b0f9e17105847809dfeb04e3cad69e0 */,
				00D4EF8328638BF100B9CC30 /* 15a7cbd3af1e47cfa5d2c6b93dc44fc2 */,
				00D4EF8E28638BF100B9CC30 /* 68ec42517cdd439e81b036210483e8e7 */,
			);
			path = "Portal Data";
			sourceTree = SOURCE_ROOT;
		};
		00D4EF7E2863840D00B9CC30 /* Display feature layers */ = {
			isa = PBXGroup;
			children = (
				00D4EF7F2863842100B9CC30 /* DisplayFeatureLayersView.swift */,
			);
			path = "Display feature layers";
			sourceTree = "<group>";
		};
		00D4EF8128638BF100B9CC30 /* 2b0f9e17105847809dfeb04e3cad69e0 */ = {
			isa = PBXGroup;
			children = (
				00D4EF8228638BF100B9CC30 /* LA_Trails.geodatabase */,
			);
			path = 2b0f9e17105847809dfeb04e3cad69e0;
			sourceTree = "<group>";
		};
		00D4EF8328638BF100B9CC30 /* 15a7cbd3af1e47cfa5d2c6b93dc44fc2 */ = {
			isa = PBXGroup;
			children = (
				00D4EFB02863CE6300B9CC30 /* ScottishWildlifeTrust_reserves */,
			);
			path = 15a7cbd3af1e47cfa5d2c6b93dc44fc2;
			sourceTree = "<group>";
		};
		00D4EF8E28638BF100B9CC30 /* 68ec42517cdd439e81b036210483e8e7 */ = {
			isa = PBXGroup;
			children = (
				00D4EF8F28638BF100B9CC30 /* AuroraCO.gpkg */,
			);
			path = 68ec42517cdd439e81b036210483e8e7;
			sourceTree = "<group>";
		};
		00E5400627F3CCA100CF66D5 = {
			isa = PBXGroup;
			children = (
				00B042DE282ED6E80072E1B4 /* arcgis-runtime-toolkit-swift */,
				00966EE62811F64D009D3DD7 /* iOS */,
				00CCB8A6285D059300BBAB70 /* Portal Data */,
				00E5401427F3CCA200CF66D5 /* Products */,
				003D7C332821EBCC009DDFD2 /* Scripts */,
				00E5400B27F3CCA100CF66D5 /* Shared */,
			);
			sourceTree = "<group>";
		};
		00E5400B27F3CCA100CF66D5 /* Shared */ = {
			isa = PBXGroup;
			children = (
				0074ABAF281742420037244A /* Supporting Files */,
				0074ABB228174B830037244A /* Samples */,
				00E5400C27F3CCA100CF66D5 /* SamplesApp.swift */,
				00E5400E27F3CCA200CF66D5 /* Assets.xcassets */,
				001C6DD827FE585A00D472C2 /* AppSecrets.swift.masque */,
				0074ABCA2817B8DB0037244A /* SamplesApp+Samples.swift.tache */,
			);
			path = Shared;
			sourceTree = "<group>";
		};
		00E5401427F3CCA200CF66D5 /* Products */ = {
			isa = PBXGroup;
			children = (
				00E5401327F3CCA200CF66D5 /* Samples.app */,
			);
			name = Products;
			sourceTree = "<group>";
		};
		E000E75E2869E325005D87C5 /* Clip geometry */ = {
			isa = PBXGroup;
			children = (
				E000E75F2869E33D005D87C5 /* ClipGeometryView.swift */,
			);
			path = "Clip geometry";
			sourceTree = "<group>";
		};
		E000E761286A0B07005D87C5 /* Cut geometry */ = {
			isa = PBXGroup;
			children = (
				E000E762286A0B18005D87C5 /* CutGeometryView.swift */,
			);
			path = "Cut geometry";
			sourceTree = "<group>";
		};
		E004A6B928414332002A1FE6 /* Set viewpoint rotation */ = {
			isa = PBXGroup;
			children = (
				E004A6BD28414332002A1FE6 /* SetViewpointRotationView.swift */,
			);
			path = "Set viewpoint rotation";
			sourceTree = "<group>";
		};
		E004A6D528465C70002A1FE6 /* Display scene */ = {
			isa = PBXGroup;
			children = (
				E004A6D828465C70002A1FE6 /* DisplaySceneView.swift */,
			);
			path = "Display scene";
			sourceTree = "<group>";
		};
		E004A6DE2846626A002A1FE6 /* Show callout */ = {
			isa = PBXGroup;
			children = (
				E004A6DF28466279002A1FE6 /* ShowCalloutView.swift */,
			);
			path = "Show callout";
			sourceTree = "<group>";
		};
		E004A6E42846A609002A1FE6 /* Style graphics with symbols */ = {
			isa = PBXGroup;
			children = (
				E004A6E52846A61F002A1FE6 /* StyleGraphicsWithSymbolsView.swift */,
			);
			path = "Style graphics with symbols";
			sourceTree = "<group>";
		};
		E004A6E728493BBB002A1FE6 /* Show device location */ = {
			isa = PBXGroup;
			children = (
				E004A6E828493BCE002A1FE6 /* ShowDeviceLocationView.swift */,
			);
			path = "Show device location";
			sourceTree = "<group>";
		};
		E004A6EB28495538002A1FE6 /* Create planar and geodetic buffers */ = {
			isa = PBXGroup;
			children = (
				E004A6EC2849556E002A1FE6 /* CreatePlanarAndGeodeticBuffersView.swift */,
			);
			path = "Create planar and geodetic buffers";
			sourceTree = "<group>";
		};
		E004A6F1284E4F80002A1FE6 /* Show results of spatial operations */ = {
			isa = PBXGroup;
			children = (
				E004A6F2284E4FEB002A1FE6 /* ShowResultsOfSpatialOperationsView.swift */,
			);
			path = "Show results of spatial operations";
			sourceTree = "<group>";
		};
		E004A6F4284FA3C5002A1FE6 /* Select features in feature layer */ = {
			isa = PBXGroup;
			children = (
				E004A6F5284FA42A002A1FE6 /* SelectFeaturesInFeatureLayerView.swift */,
			);
			path = "Select features in feature layer";
			sourceTree = "<group>";
		};
		E041ABC3287CAFEB0056009B /* Web */ = {
			isa = PBXGroup;
			children = (
				E041AC15287F54580056009B /* highlight.min.js */,
				E041AC1D288076A60056009B /* info.css */,
				E041AC1F288077B90056009B /* xcode.css */,
			);
			path = Web;
			sourceTree = "<group>";
		};
		E066DD33285CF3A0004D3D5B /* Find route */ = {
			isa = PBXGroup;
			children = (
				E066DD34285CF3B3004D3D5B /* FindRouteView.swift */,
			);
			path = "Find route";
			sourceTree = "<group>";
		};
		E066DD362860AB0B004D3D5B /* Style graphics with renderer */ = {
			isa = PBXGroup;
			children = (
				E066DD372860AB28004D3D5B /* StyleGraphicsWithRendererView.swift */,
			);
			path = "Style graphics with renderer";
			sourceTree = "<group>";
		};
		E066DD392860C9EE004D3D5B /* Show result of spatial relationships */ = {
			isa = PBXGroup;
			children = (
				E066DD3A2860CA08004D3D5B /* ShowResultOfSpatialRelationshipsView.swift */,
			);
			path = "Show result of spatial relationships";
			sourceTree = "<group>";
		};
		E066DD3E28610F3F004D3D5B /* Add scene layer from service */ = {
			isa = PBXGroup;
			children = (
				E066DD3F28610F55004D3D5B /* AddSceneLayerFromServiceView.swift */,
			);
			path = "Add scene layer from service";
			sourceTree = "<group>";
		};
		E070A0A1286F3B3400F2B606 /* Download preplanned map area */ = {
			isa = PBXGroup;
			children = (
				E070A0A2286F3B6000F2B606 /* DownloadPreplannedMapAreaView.swift */,
			);
			path = "Download preplanned map area";
			sourceTree = "<group>";
		};
		E088E1552862578800413100 /* Set surface placement mode */ = {
			isa = PBXGroup;
			children = (
				E088E1562862579D00413100 /* SetSurfacePlacementModeView.swift */,
			);
			path = "Set surface placement mode";
			sourceTree = "<group>";
		};
		E088E1722863B5E600413100 /* Generate offline map */ = {
			isa = PBXGroup;
			children = (
				E088E1732863B5F800413100 /* GenerateOfflineMapView.swift */,
			);
			path = "Generate offline map";
			sourceTree = "<group>";
		};
		E0EA0B75286638FD00C9621D /* Project */ = {
			isa = PBXGroup;
			children = (
				E0EA0B762866390E00C9621D /* ProjectView.swift */,
			);
			path = Project;
			sourceTree = "<group>";
		};
		E0FE32E528747762002C6ACA /* Browse building floors */ = {
			isa = PBXGroup;
			children = (
				E0FE32E628747778002C6ACA /* BrowseBuildingFloorsView.swift */,
			);
			path = "Browse building floors";
			sourceTree = "<group>";
		};
		F111CCBD288B548400205358 /* Display map from mobile map package */ = {
			isa = PBXGroup;
			children = (
				F111CCC0288B5D5600205358 /* DisplayMapFromMobileMapPackageView.swift */,
			);
			path = "Display map from mobile map package";
			sourceTree = "<group>";
		};
		F111CCC2288B63DB00205358 /* e1f3a7254cb845b09450f54937c16061 */ = {
			isa = PBXGroup;
			children = (
				F111CCC3288B641900205358 /* Yellowstone.mmpk */,
			);
			path = e1f3a7254cb845b09450f54937c16061;
			sourceTree = "<group>";
		};
/* End PBXGroup section */

/* Begin PBXNativeTarget section */
		00E5401227F3CCA200CF66D5 /* Samples (iOS) */ = {
			isa = PBXNativeTarget;
			buildConfigurationList = 00E5402427F3CCA200CF66D5 /* Build configuration list for PBXNativeTarget "Samples (iOS)" */;
			buildPhases = (
				001C6DDC27FE5CE800D472C2 /* Create .secrets File If It Does Not Exist */,
				00CCB8A3285BA2FD00BBAB70 /* Download Portal Item Data */,
				00E5402B27F77A5A00CF66D5 /* Lint Sources */,
				00E5400F27F3CCA200CF66D5 /* Sources */,
				00E5401027F3CCA200CF66D5 /* Frameworks */,
				00E5401127F3CCA200CF66D5 /* Resources */,
				00144B5E280634840090DD5D /* Embed Frameworks */,
				0039A4E82885C4E300592C86 /* Copy Source Code Files */,
				0039A4E72885C45200592C86 /* Copy README.md Files For Source Code View */,
			);
			buildRules = (
				0083586F27FE3BCF00192A15 /* PBXBuildRule */,
				0074ABCC2817B8E60037244A /* PBXBuildRule */,
			);
			dependencies = (
			);
			name = "Samples (iOS)";
			packageProductDependencies = (
				00B042E0282ED6F50072E1B4 /* ArcGISToolkit */,
			);
			productName = "arcgis-swift-sdk-samples (iOS)";
			productReference = 00E5401327F3CCA200CF66D5 /* Samples.app */;
			productType = "com.apple.product-type.application";
		};
/* End PBXNativeTarget section */

/* Begin PBXProject section */
		00E5400727F3CCA100CF66D5 /* Project object */ = {
			isa = PBXProject;
			attributes = {
				BuildIndependentTargetsInParallel = 1;
				KnownAssetTags = (
					DisplayFeatureLayers,
					DisplayMapFromMobileMapPackage,
				);
				LastSwiftUpdateCheck = 1330;
				LastUpgradeCheck = 1330;
				ORGANIZATIONNAME = Esri;
				TargetAttributes = {
					00E5401227F3CCA200CF66D5 = {
						CreatedOnToolsVersion = 13.3;
					};
				};
			};
			buildConfigurationList = 00E5400A27F3CCA100CF66D5 /* Build configuration list for PBXProject "Samples" */;
			compatibilityVersion = "Xcode 13.0";
			developmentRegion = en;
			hasScannedForEncodings = 0;
			knownRegions = (
				en,
				Base,
			);
			mainGroup = 00E5400627F3CCA100CF66D5;
			productRefGroup = 00E5401427F3CCA200CF66D5 /* Products */;
			projectDirPath = "";
			projectRoot = "";
			targets = (
				00E5401227F3CCA200CF66D5 /* Samples (iOS) */,
			);
		};
/* End PBXProject section */

/* Begin PBXResourcesBuildPhase section */
		00E5401127F3CCA200CF66D5 /* Resources */ = {
			isa = PBXResourcesBuildPhase;
			buildActionMask = 2147483647;
			files = (
				E041AC1E288076A60056009B /* info.css in Resources */,
				E041AC1A287F54580056009B /* highlight.min.js in Resources */,
				00E5402027F3CCA200CF66D5 /* Assets.xcassets in Resources */,
				E041AC20288077B90056009B /* xcode.css in Resources */,
				00D4EF9028638BF100B9CC30 /* LA_Trails.geodatabase in Resources */,
				00D4EF9A28638BF100B9CC30 /* AuroraCO.gpkg in Resources */,
				F111CCC4288B641900205358 /* Yellowstone.mmpk in Resources */,
				00D4EFB12863CE6300B9CC30 /* ScottishWildlifeTrust_reserves in Resources */,
			);
			runOnlyForDeploymentPostprocessing = 0;
		};
/* End PBXResourcesBuildPhase section */

/* Begin PBXShellScriptBuildPhase section */
		001C6DDC27FE5CE800D472C2 /* Create .secrets File If It Does Not Exist */ = {
			isa = PBXShellScriptBuildPhase;
			alwaysOutOfDate = 1;
			buildActionMask = 2147483647;
			files = (
			);
			inputFileListPaths = (
			);
			inputPaths = (
			);
			name = "Create .secrets File If It Does Not Exist";
			outputFileListPaths = (
			);
			outputPaths = (
				"$(SRCROOT)/.secrets",
			);
			runOnlyForDeploymentPostprocessing = 0;
			shellPath = /bin/sh;
			shellScript = "if [ ! -e \"$SRCROOT/.secrets\" ]\nthen\n    touch \"$SRCROOT/.secrets\"\nfi\n";
		};
		0039A4E72885C45200592C86 /* Copy README.md Files For Source Code View */ = {
			isa = PBXShellScriptBuildPhase;
			alwaysOutOfDate = 1;
			buildActionMask = 2147483647;
			files = (
			);
			inputFileListPaths = (
			);
			inputPaths = (
			);
			name = "Copy README.md Files For Source Code View";
			outputFileListPaths = (
			);
			outputPaths = (
			);
			runOnlyForDeploymentPostprocessing = 0;
			shellPath = /bin/sh;
			shellScript = "echo $BUILT_PRODUCTS_DIR\n\n# Directory to which the readmes will be copied.\nREADMES_DIR=${BUILT_PRODUCTS_DIR}/${CONTENTS_FOLDER_PATH}/READMEs\nmkdir -p \"${READMES_DIR}\"\n\n# Root readme for the project to skip.\nDEFAULT_README=$SRCROOT/README.md\n\n# Find all README.md files in the project.\nfind ${SRCROOT} -name \"README.md\" | while read file\ndo\n    # Skip the root readme for project.\n    if [ \"$file\" = \"$DEFAULT_README\" ]\n    then\n        echo $BUILT_PRODUCTS_DIR\n        continue\n    fi\n    \n    # Extract the folder name from the path.\n    FILE_PATH=$(dirname \"$file\")\n    FOLDER_NAME=$(basename \"$FILE_PATH\")\n    \n    cp \"${file}\" \"${READMES_DIR}/${FOLDER_NAME}.md\"\ndone\n";
		};
		00CCB8A3285BA2FD00BBAB70 /* Download Portal Item Data */ = {
			isa = PBXShellScriptBuildPhase;
			alwaysOutOfDate = 1;
			buildActionMask = 2147483647;
			files = (
			);
			inputFileListPaths = (
			);
			inputPaths = (
			);
			name = "Download Portal Item Data";
			outputFileListPaths = (
			);
			outputPaths = (
			);
			runOnlyForDeploymentPostprocessing = 0;
			shellPath = /bin/sh;
			shellScript = "SAMPLES_DIRECTORY=\"${SRCROOT}/Shared/Samples\"\nDOWNLOAD_DIRECTORY=\"${SRCROOT}/Portal Data\"\nxcrun --sdk macosx swift \"${SRCROOT}/Scripts/DowloadPortalItemData.swift\" \"$SAMPLES_DIRECTORY\" \"$DOWNLOAD_DIRECTORY\"\n";
		};
		00E5402B27F77A5A00CF66D5 /* Lint Sources */ = {
			isa = PBXShellScriptBuildPhase;
			alwaysOutOfDate = 1;
			buildActionMask = 2147483647;
			files = (
			);
			inputFileListPaths = (
			);
			inputPaths = (
			);
			name = "Lint Sources";
			outputFileListPaths = (
			);
			outputPaths = (
			);
			runOnlyForDeploymentPostprocessing = 0;
			shellPath = /bin/sh;
			shellScript = "export PATH=\"$PATH:/opt/homebrew/bin\"\nif which swiftlint > /dev/null; then\n  swiftlint\nelse\n  echo \"warning: SwiftLint not installed, download from https://github.com/realm/SwiftLint\"\nfi\n";
		};
/* End PBXShellScriptBuildPhase section */

/* Begin PBXSourcesBuildPhase section */
		00E5400F27F3CCA200CF66D5 /* Sources */ = {
			isa = PBXSourcesBuildPhase;
			buildActionMask = 2147483647;
			files = (
				E000E7602869E33D005D87C5 /* ClipGeometryView.swift in Sources */,
				E004A6E928493BCE002A1FE6 /* ShowDeviceLocationView.swift in Sources */,
				F111CCC1288B5D5600205358 /* DisplayMapFromMobileMapPackageView.swift in Sources */,
				0005580C28185C0600224BC6 /* SampleList.swift in Sources */,
				E004A6E028466279002A1FE6 /* ShowCalloutView.swift in Sources */,
				E000E763286A0B18005D87C5 /* CutGeometryView.swift in Sources */,
				001C6DE127FE8A9400D472C2 /* AppSecrets.swift.masque in Sources */,
				00CCB8A5285BAF8700BBAB70 /* OnDemandResource.swift in Sources */,
				E004A6ED2849556E002A1FE6 /* CreatePlanarAndGeodeticBuffersView.swift in Sources */,
				E041ABD7287DB04D0056009B /* SampleInfoView.swift in Sources */,
				E0082217287755AC002AD138 /* View+Sheet.swift in Sources */,
				00181B462846AD7100654571 /* View+Alert.swift in Sources */,
				E0FE32E728747778002C6ACA /* BrowseBuildingFloorsView.swift in Sources */,
				E0EA0B772866390E00C9621D /* ProjectView.swift in Sources */,
				E070A0A3286F3B6000F2B606 /* DownloadPreplannedMapAreaView.swift in Sources */,
				0005580A2817C51E00224BC6 /* SampleDetailView.swift in Sources */,
				0074ABCD2817BCC30037244A /* SamplesApp+Samples.swift.tache in Sources */,
				E004A6F3284E4FEB002A1FE6 /* ShowResultsOfSpatialOperationsView.swift in Sources */,
				00B04273282EC59E0072E1B4 /* AboutView.swift in Sources */,
				E066DD3B2860CA08004D3D5B /* ShowResultOfSpatialRelationshipsView.swift in Sources */,
				E041ABC0287CA9F00056009B /* WebView.swift in Sources */,
				E088E1572862579D00413100 /* SetSurfacePlacementModeView.swift in Sources */,
				E004A6C128414332002A1FE6 /* SetViewpointRotationView.swift in Sources */,
				00E5401E27F3CCA200CF66D5 /* ContentView.swift in Sources */,
				E066DD382860AB28004D3D5B /* StyleGraphicsWithRendererView.swift in Sources */,
				00B04FB5283EEBA80026C882 /* DisplayOverviewMapView.swift in Sources */,
				0074ABBF28174BCF0037244A /* DisplayMapView.swift in Sources */,
				00D4EF802863842100B9CC30 /* DisplayFeatureLayersView.swift in Sources */,
				E004A6DC28465C70002A1FE6 /* DisplaySceneView.swift in Sources */,
				E066DD35285CF3B3004D3D5B /* FindRouteView.swift in Sources */,
				E004A6F6284FA42A002A1FE6 /* SelectFeaturesInFeatureLayerView.swift in Sources */,
				E08953F12891899600E077CF /* EnvironmentValues+SampleInfoVisibility.swift in Sources */,
				00B042E8282EDC690072E1B4 /* SetBasemapView.swift in Sources */,
				E004A6E62846A61F002A1FE6 /* StyleGraphicsWithSymbolsView.swift in Sources */,
				E088E1742863B5F800413100 /* GenerateOfflineMapView.swift in Sources */,
				0074ABC428174F430037244A /* Sample.swift in Sources */,
				00CB9138284814A4005C2C5D /* SearchWithGeocodeView.swift in Sources */,
				00E5401C27F3CCA200CF66D5 /* SamplesApp.swift in Sources */,
				E066DD4028610F55004D3D5B /* AddSceneLayerFromServiceView.swift in Sources */,
			);
			runOnlyForDeploymentPostprocessing = 0;
		};
/* End PBXSourcesBuildPhase section */

/* Begin XCBuildConfiguration section */
		00E5402227F3CCA200CF66D5 /* Debug */ = {
			isa = XCBuildConfiguration;
			buildSettings = {
				ALWAYS_SEARCH_USER_PATHS = NO;
				CLANG_ANALYZER_NONNULL = YES;
				CLANG_ANALYZER_NUMBER_OBJECT_CONVERSION = YES_AGGRESSIVE;
				CLANG_CXX_LANGUAGE_STANDARD = "gnu++17";
				CLANG_ENABLE_MODULES = YES;
				CLANG_ENABLE_OBJC_ARC = YES;
				CLANG_ENABLE_OBJC_WEAK = YES;
				CLANG_WARN_BLOCK_CAPTURE_AUTORELEASING = YES;
				CLANG_WARN_BOOL_CONVERSION = YES;
				CLANG_WARN_COMMA = YES;
				CLANG_WARN_CONSTANT_CONVERSION = YES;
				CLANG_WARN_DEPRECATED_OBJC_IMPLEMENTATIONS = YES;
				CLANG_WARN_DIRECT_OBJC_ISA_USAGE = YES_ERROR;
				CLANG_WARN_DOCUMENTATION_COMMENTS = YES;
				CLANG_WARN_EMPTY_BODY = YES;
				CLANG_WARN_ENUM_CONVERSION = YES;
				CLANG_WARN_INFINITE_RECURSION = YES;
				CLANG_WARN_INT_CONVERSION = YES;
				CLANG_WARN_NON_LITERAL_NULL_CONVERSION = YES;
				CLANG_WARN_OBJC_IMPLICIT_RETAIN_SELF = YES;
				CLANG_WARN_OBJC_LITERAL_CONVERSION = YES;
				CLANG_WARN_OBJC_ROOT_CLASS = YES_ERROR;
				CLANG_WARN_QUOTED_INCLUDE_IN_FRAMEWORK_HEADER = YES;
				CLANG_WARN_RANGE_LOOP_ANALYSIS = YES;
				CLANG_WARN_STRICT_PROTOTYPES = YES;
				CLANG_WARN_SUSPICIOUS_MOVE = YES;
				CLANG_WARN_UNGUARDED_AVAILABILITY = YES_AGGRESSIVE;
				CLANG_WARN_UNREACHABLE_CODE = YES;
				CLANG_WARN__DUPLICATE_METHOD_MATCH = YES;
				COPY_PHASE_STRIP = NO;
				DEAD_CODE_STRIPPING = YES;
				DEBUG_INFORMATION_FORMAT = dwarf;
				ENABLE_STRICT_OBJC_MSGSEND = YES;
				ENABLE_TESTABILITY = YES;
				GCC_C_LANGUAGE_STANDARD = gnu11;
				GCC_DYNAMIC_NO_PIC = NO;
				GCC_NO_COMMON_BLOCKS = YES;
				GCC_OPTIMIZATION_LEVEL = 0;
				GCC_PREPROCESSOR_DEFINITIONS = (
					"DEBUG=1",
					"$(inherited)",
				);
				GCC_WARN_64_TO_32_BIT_CONVERSION = YES;
				GCC_WARN_ABOUT_RETURN_TYPE = YES_ERROR;
				GCC_WARN_UNDECLARED_SELECTOR = YES;
				GCC_WARN_UNINITIALIZED_AUTOS = YES_AGGRESSIVE;
				GCC_WARN_UNUSED_FUNCTION = YES;
				GCC_WARN_UNUSED_VARIABLE = YES;
				MTL_ENABLE_DEBUG_INFO = INCLUDE_SOURCE;
				MTL_FAST_MATH = YES;
				ONLY_ACTIVE_ARCH = YES;
				SWIFT_ACTIVE_COMPILATION_CONDITIONS = DEBUG;
				SWIFT_OPTIMIZATION_LEVEL = "-Onone";
			};
			name = Debug;
		};
		00E5402327F3CCA200CF66D5 /* Release */ = {
			isa = XCBuildConfiguration;
			buildSettings = {
				ALWAYS_SEARCH_USER_PATHS = NO;
				CLANG_ANALYZER_NONNULL = YES;
				CLANG_ANALYZER_NUMBER_OBJECT_CONVERSION = YES_AGGRESSIVE;
				CLANG_CXX_LANGUAGE_STANDARD = "gnu++17";
				CLANG_ENABLE_MODULES = YES;
				CLANG_ENABLE_OBJC_ARC = YES;
				CLANG_ENABLE_OBJC_WEAK = YES;
				CLANG_WARN_BLOCK_CAPTURE_AUTORELEASING = YES;
				CLANG_WARN_BOOL_CONVERSION = YES;
				CLANG_WARN_COMMA = YES;
				CLANG_WARN_CONSTANT_CONVERSION = YES;
				CLANG_WARN_DEPRECATED_OBJC_IMPLEMENTATIONS = YES;
				CLANG_WARN_DIRECT_OBJC_ISA_USAGE = YES_ERROR;
				CLANG_WARN_DOCUMENTATION_COMMENTS = YES;
				CLANG_WARN_EMPTY_BODY = YES;
				CLANG_WARN_ENUM_CONVERSION = YES;
				CLANG_WARN_INFINITE_RECURSION = YES;
				CLANG_WARN_INT_CONVERSION = YES;
				CLANG_WARN_NON_LITERAL_NULL_CONVERSION = YES;
				CLANG_WARN_OBJC_IMPLICIT_RETAIN_SELF = YES;
				CLANG_WARN_OBJC_LITERAL_CONVERSION = YES;
				CLANG_WARN_OBJC_ROOT_CLASS = YES_ERROR;
				CLANG_WARN_QUOTED_INCLUDE_IN_FRAMEWORK_HEADER = YES;
				CLANG_WARN_RANGE_LOOP_ANALYSIS = YES;
				CLANG_WARN_STRICT_PROTOTYPES = YES;
				CLANG_WARN_SUSPICIOUS_MOVE = YES;
				CLANG_WARN_UNGUARDED_AVAILABILITY = YES_AGGRESSIVE;
				CLANG_WARN_UNREACHABLE_CODE = YES;
				CLANG_WARN__DUPLICATE_METHOD_MATCH = YES;
				COPY_PHASE_STRIP = NO;
				DEAD_CODE_STRIPPING = YES;
				DEBUG_INFORMATION_FORMAT = "dwarf-with-dsym";
				ENABLE_NS_ASSERTIONS = NO;
				ENABLE_STRICT_OBJC_MSGSEND = YES;
				GCC_C_LANGUAGE_STANDARD = gnu11;
				GCC_NO_COMMON_BLOCKS = YES;
				GCC_WARN_64_TO_32_BIT_CONVERSION = YES;
				GCC_WARN_ABOUT_RETURN_TYPE = YES_ERROR;
				GCC_WARN_UNDECLARED_SELECTOR = YES;
				GCC_WARN_UNINITIALIZED_AUTOS = YES_AGGRESSIVE;
				GCC_WARN_UNUSED_FUNCTION = YES;
				GCC_WARN_UNUSED_VARIABLE = YES;
				MTL_ENABLE_DEBUG_INFO = NO;
				MTL_FAST_MATH = YES;
				SWIFT_COMPILATION_MODE = wholemodule;
				SWIFT_OPTIMIZATION_LEVEL = "-O";
			};
			name = Release;
		};
		00E5402527F3CCA200CF66D5 /* Debug */ = {
			isa = XCBuildConfiguration;
			buildSettings = {
				ASSETCATALOG_COMPILER_APPICON_NAME = AppIcon;
				ASSETCATALOG_COMPILER_GLOBAL_ACCENT_COLOR_NAME = AccentColor;
				CODE_SIGN_STYLE = Automatic;
				CURRENT_PROJECT_VERSION = 1;
				EMBED_ASSET_PACKS_IN_PRODUCT_BUNDLE = YES;
				INFOPLIST_FILE = "$(SRCROOT)/iOS/Info.plist";
				IPHONEOS_DEPLOYMENT_TARGET = 15.0;
				LD_RUNPATH_SEARCH_PATHS = (
					"$(inherited)",
					"@executable_path/Frameworks",
				);
				MARKETING_VERSION = 200.0.0;
				PRODUCT_BUNDLE_IDENTIFIER = "com.esri.arcgis-swift-sdk-samples";
				PRODUCT_NAME = Samples;
				SDKROOT = iphoneos;
				SWIFT_EMIT_LOC_STRINGS = YES;
				SWIFT_VERSION = 5.0;
				TARGETED_DEVICE_FAMILY = "1,2";
			};
			name = Debug;
		};
		00E5402627F3CCA200CF66D5 /* Release */ = {
			isa = XCBuildConfiguration;
			buildSettings = {
				ASSETCATALOG_COMPILER_APPICON_NAME = AppIcon;
				ASSETCATALOG_COMPILER_GLOBAL_ACCENT_COLOR_NAME = AccentColor;
				CODE_SIGN_STYLE = Automatic;
				CURRENT_PROJECT_VERSION = 1;
				EMBED_ASSET_PACKS_IN_PRODUCT_BUNDLE = YES;
				INFOPLIST_FILE = "$(SRCROOT)/iOS/Info.plist";
				IPHONEOS_DEPLOYMENT_TARGET = 15.0;
				LD_RUNPATH_SEARCH_PATHS = (
					"$(inherited)",
					"@executable_path/Frameworks",
				);
				MARKETING_VERSION = 200.0.0;
				PRODUCT_BUNDLE_IDENTIFIER = "com.esri.arcgis-swift-sdk-samples";
				PRODUCT_NAME = Samples;
				SDKROOT = iphoneos;
				SWIFT_EMIT_LOC_STRINGS = YES;
				SWIFT_VERSION = 5.0;
				TARGETED_DEVICE_FAMILY = "1,2";
				VALIDATE_PRODUCT = YES;
			};
			name = Release;
		};
/* End XCBuildConfiguration section */

/* Begin XCConfigurationList section */
		00E5400A27F3CCA100CF66D5 /* Build configuration list for PBXProject "Samples" */ = {
			isa = XCConfigurationList;
			buildConfigurations = (
				00E5402227F3CCA200CF66D5 /* Debug */,
				00E5402327F3CCA200CF66D5 /* Release */,
			);
			defaultConfigurationIsVisible = 0;
			defaultConfigurationName = Release;
		};
		00E5402427F3CCA200CF66D5 /* Build configuration list for PBXNativeTarget "Samples (iOS)" */ = {
			isa = XCConfigurationList;
			buildConfigurations = (
				00E5402527F3CCA200CF66D5 /* Debug */,
				00E5402627F3CCA200CF66D5 /* Release */,
			);
			defaultConfigurationIsVisible = 0;
			defaultConfigurationName = Release;
		};
/* End XCConfigurationList section */

/* Begin XCSwiftPackageProductDependency section */
		00B042E0282ED6F50072E1B4 /* ArcGISToolkit */ = {
			isa = XCSwiftPackageProductDependency;
			productName = ArcGISToolkit;
		};
/* End XCSwiftPackageProductDependency section */
	};
	rootObject = 00E5400727F3CCA100CF66D5 /* Project object */;
}<|MERGE_RESOLUTION|>--- conflicted
+++ resolved
@@ -72,12 +72,9 @@
 		E070A0A3286F3B6000F2B606 /* DownloadPreplannedMapAreaView.swift in Sources */ = {isa = PBXBuildFile; fileRef = E070A0A2286F3B6000F2B606 /* DownloadPreplannedMapAreaView.swift */; };
 		E088E1572862579D00413100 /* SetSurfacePlacementModeView.swift in Sources */ = {isa = PBXBuildFile; fileRef = E088E1562862579D00413100 /* SetSurfacePlacementModeView.swift */; };
 		E088E1742863B5F800413100 /* GenerateOfflineMapView.swift in Sources */ = {isa = PBXBuildFile; fileRef = E088E1732863B5F800413100 /* GenerateOfflineMapView.swift */; };
-<<<<<<< HEAD
 		E0A1AEE2288744A6003C797D /* DownloadPreplannedMapAreaView.swift in Copy Source Code Files */ = {isa = PBXBuildFile; fileRef = E070A0A2286F3B6000F2B606 /* DownloadPreplannedMapAreaView.swift */; };
-=======
 		E08953F12891899600E077CF /* EnvironmentValues+SampleInfoVisibility.swift in Sources */ = {isa = PBXBuildFile; fileRef = E08953F02891899600E077CF /* EnvironmentValues+SampleInfoVisibility.swift */; };
 		E0A1AEE328874590003C797D /* DisplayFeatureLayersView.swift in Copy Source Code Files */ = {isa = PBXBuildFile; fileRef = 00D4EF7F2863842100B9CC30 /* DisplayFeatureLayersView.swift */; };
->>>>>>> 018cedba
 		E0EA0B772866390E00C9621D /* ProjectView.swift in Sources */ = {isa = PBXBuildFile; fileRef = E0EA0B762866390E00C9621D /* ProjectView.swift */; };
 		E0FE32E728747778002C6ACA /* BrowseBuildingFloorsView.swift in Sources */ = {isa = PBXBuildFile; fileRef = E0FE32E628747778002C6ACA /* BrowseBuildingFloorsView.swift */; };
 		F111CCC1288B5D5600205358 /* DisplayMapFromMobileMapPackageView.swift in Sources */ = {isa = PBXBuildFile; fileRef = F111CCC0288B5D5600205358 /* DisplayMapFromMobileMapPackageView.swift */; };
@@ -145,11 +142,8 @@
 				0039A4ED2885C50300592C86 /* DisplayMapView.swift in Copy Source Code Files */,
 				0039A4EE2885C50300592C86 /* DisplayOverviewMapView.swift in Copy Source Code Files */,
 				0039A4EF2885C50300592C86 /* DisplaySceneView.swift in Copy Source Code Files */,
-<<<<<<< HEAD
 				E0A1AEE2288744A6003C797D /* DownloadPreplannedMapAreaView.swift in Copy Source Code Files */,
-=======
 				E03CB06A288894C4002B27D9 /* FindRouteView.swift in Copy Source Code Files */,
->>>>>>> 018cedba
 				E03CB0692888944D002B27D9 /* GenerateOfflineMapView.swift in Copy Source Code Files */,
 				0039A4F02885C50300592C86 /* ProjectView.swift in Copy Source Code Files */,
 				0039A4F12885C50300592C86 /* SearchWithGeocodeView.swift in Copy Source Code Files */,
