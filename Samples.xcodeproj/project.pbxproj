// !$*UTF8*$!
{
	archiveVersion = 1;
	classes = {
	};
	objectVersion = 55;
	objects = {

/* Begin PBXBuildFile section */
		0005580A2817C51E00224BC6 /* SampleDetailView.swift in Sources */ = {isa = PBXBuildFile; fileRef = 000558092817C51E00224BC6 /* SampleDetailView.swift */; };
		00181B462846AD7100654571 /* View+Alert.swift in Sources */ = {isa = PBXBuildFile; fileRef = 00181B452846AD7100654571 /* View+Alert.swift */; };
		001C6DE127FE8A9400D472C2 /* AppSecrets.swift.masque in Sources */ = {isa = PBXBuildFile; fileRef = 001C6DD827FE585A00D472C2 /* AppSecrets.swift.masque */; };
		00273CF42A82AB5900A7A77D /* SamplesSearchView.swift in Sources */ = {isa = PBXBuildFile; fileRef = 00273CF32A82AB5900A7A77D /* SamplesSearchView.swift */; };
		00273CF62A82AB8700A7A77D /* SampleRow.swift in Sources */ = {isa = PBXBuildFile; fileRef = 00273CF52A82AB8700A7A77D /* SampleRow.swift */; };
		0039A4E92885C50300592C86 /* AddSceneLayerFromServiceView.swift in Copy Source Code Files */ = {isa = PBXBuildFile; fileRef = E066DD3F28610F55004D3D5B /* AddSceneLayerFromServiceView.swift */; };
		0039A4EA2885C50300592C86 /* ClipGeometryView.swift in Copy Source Code Files */ = {isa = PBXBuildFile; fileRef = E000E75F2869E33D005D87C5 /* ClipGeometryView.swift */; };
		0039A4EB2885C50300592C86 /* CreatePlanarAndGeodeticBuffersView.swift in Copy Source Code Files */ = {isa = PBXBuildFile; fileRef = E004A6EC2849556E002A1FE6 /* CreatePlanarAndGeodeticBuffersView.swift */; };
		0039A4EC2885C50300592C86 /* CutGeometryView.swift in Copy Source Code Files */ = {isa = PBXBuildFile; fileRef = E000E762286A0B18005D87C5 /* CutGeometryView.swift */; };
		0039A4ED2885C50300592C86 /* DisplayMapView.swift in Copy Source Code Files */ = {isa = PBXBuildFile; fileRef = 0074ABBE28174BCF0037244A /* DisplayMapView.swift */; };
		0039A4EE2885C50300592C86 /* DisplayOverviewMapView.swift in Copy Source Code Files */ = {isa = PBXBuildFile; fileRef = 00B04FB4283EEBA80026C882 /* DisplayOverviewMapView.swift */; };
		0039A4EF2885C50300592C86 /* DisplaySceneView.swift in Copy Source Code Files */ = {isa = PBXBuildFile; fileRef = E004A6D828465C70002A1FE6 /* DisplaySceneView.swift */; };
		0039A4F02885C50300592C86 /* ProjectGeometryView.swift in Copy Source Code Files */ = {isa = PBXBuildFile; fileRef = E0EA0B762866390E00C9621D /* ProjectGeometryView.swift */; };
		0039A4F12885C50300592C86 /* SearchWithGeocodeView.swift in Copy Source Code Files */ = {isa = PBXBuildFile; fileRef = 00CB9137284814A4005C2C5D /* SearchWithGeocodeView.swift */; };
		0039A4F22885C50300592C86 /* SelectFeaturesInFeatureLayerView.swift in Copy Source Code Files */ = {isa = PBXBuildFile; fileRef = E004A6F5284FA42A002A1FE6 /* SelectFeaturesInFeatureLayerView.swift */; };
		0039A4F32885C50300592C86 /* SetBasemapView.swift in Copy Source Code Files */ = {isa = PBXBuildFile; fileRef = 00B042E5282EDC690072E1B4 /* SetBasemapView.swift */; };
		0039A4F42885C50300592C86 /* SetSurfacePlacementModeView.swift in Copy Source Code Files */ = {isa = PBXBuildFile; fileRef = E088E1562862579D00413100 /* SetSurfacePlacementModeView.swift */; };
		0039A4F52885C50300592C86 /* SetViewpointRotationView.swift in Copy Source Code Files */ = {isa = PBXBuildFile; fileRef = E004A6BD28414332002A1FE6 /* SetViewpointRotationView.swift */; };
		0039A4F62885C50300592C86 /* ShowCalloutView.swift in Copy Source Code Files */ = {isa = PBXBuildFile; fileRef = E004A6DF28466279002A1FE6 /* ShowCalloutView.swift */; };
		0039A4F72885C50300592C86 /* ShowDeviceLocationView.swift in Copy Source Code Files */ = {isa = PBXBuildFile; fileRef = E004A6E828493BCE002A1FE6 /* ShowDeviceLocationView.swift */; };
		0039A4F82885C50300592C86 /* ShowResultOfSpatialRelationshipsView.swift in Copy Source Code Files */ = {isa = PBXBuildFile; fileRef = E066DD3A2860CA08004D3D5B /* ShowResultOfSpatialRelationshipsView.swift */; };
		0039A4F92885C50300592C86 /* ShowResultOfSpatialOperationsView.swift in Copy Source Code Files */ = {isa = PBXBuildFile; fileRef = E004A6F2284E4FEB002A1FE6 /* ShowResultOfSpatialOperationsView.swift */; };
		0039A4FA2885C50300592C86 /* StyleGraphicsWithRendererView.swift in Copy Source Code Files */ = {isa = PBXBuildFile; fileRef = E066DD372860AB28004D3D5B /* StyleGraphicsWithRendererView.swift */; };
		0039A4FB2885C50300592C86 /* StyleGraphicsWithSymbolsView.swift in Copy Source Code Files */ = {isa = PBXBuildFile; fileRef = E004A6E52846A61F002A1FE6 /* StyleGraphicsWithSymbolsView.swift */; };
		0042E24328E4BF8F001F33D6 /* ShowViewshedFromPointInSceneView.Model.swift in Sources */ = {isa = PBXBuildFile; fileRef = 0042E24228E4BF8F001F33D6 /* ShowViewshedFromPointInSceneView.Model.swift */; };
		0042E24528E4F82C001F33D6 /* ShowViewshedFromPointInSceneView.ViewshedSettingsView.swift in Sources */ = {isa = PBXBuildFile; fileRef = 0042E24428E4F82B001F33D6 /* ShowViewshedFromPointInSceneView.ViewshedSettingsView.swift */; };
		0042E24628E50EE4001F33D6 /* ShowViewshedFromPointInSceneView.swift in Copy Source Code Files */ = {isa = PBXBuildFile; fileRef = 0086F3FD28E3770900974721 /* ShowViewshedFromPointInSceneView.swift */; };
		0042E24728E50EE4001F33D6 /* ShowViewshedFromPointInSceneView.Model.swift in Copy Source Code Files */ = {isa = PBXBuildFile; fileRef = 0042E24228E4BF8F001F33D6 /* ShowViewshedFromPointInSceneView.Model.swift */; };
		0042E24828E50EE4001F33D6 /* ShowViewshedFromPointInSceneView.ViewshedSettingsView.swift in Copy Source Code Files */ = {isa = PBXBuildFile; fileRef = 0042E24428E4F82B001F33D6 /* ShowViewshedFromPointInSceneView.ViewshedSettingsView.swift */; };
		0044289229C90C0B00160767 /* GetElevationAtPointOnSurfaceView.swift in Sources */ = {isa = PBXBuildFile; fileRef = 0044289129C90C0B00160767 /* GetElevationAtPointOnSurfaceView.swift */; };
		0044289329C9234300160767 /* GetElevationAtPointOnSurfaceView.swift in Copy Source Code Files */ = {isa = PBXBuildFile; fileRef = 0044289129C90C0B00160767 /* GetElevationAtPointOnSurfaceView.swift */; };
		0044CDDF2995C39E004618CE /* ShowDeviceLocationHistoryView.swift in Sources */ = {isa = PBXBuildFile; fileRef = 0044CDDE2995C39E004618CE /* ShowDeviceLocationHistoryView.swift */; };
		0044CDE02995D4DD004618CE /* ShowDeviceLocationHistoryView.swift in Copy Source Code Files */ = {isa = PBXBuildFile; fileRef = 0044CDDE2995C39E004618CE /* ShowDeviceLocationHistoryView.swift */; };
		004FE87129DF5D8700075217 /* Bristol in Resources */ = {isa = PBXBuildFile; fileRef = 004FE87029DF5D8700075217 /* Bristol */; settings = {ASSET_TAGS = (Animate3DGraphic, ChangeCameraController, ); }; };
		006C835528B40682004AEB7F /* BrowseBuildingFloorsView.swift in Copy Source Code Files */ = {isa = PBXBuildFile; fileRef = E0FE32E628747778002C6ACA /* BrowseBuildingFloorsView.swift */; };
		006C835628B40682004AEB7F /* DisplayMapFromMobileMapPackageView.swift in Copy Source Code Files */ = {isa = PBXBuildFile; fileRef = F111CCC0288B5D5600205358 /* DisplayMapFromMobileMapPackageView.swift */; };
		0074ABBF28174BCF0037244A /* DisplayMapView.swift in Sources */ = {isa = PBXBuildFile; fileRef = 0074ABBE28174BCF0037244A /* DisplayMapView.swift */; };
		0074ABC428174F430037244A /* Sample.swift in Sources */ = {isa = PBXBuildFile; fileRef = 0074ABC128174F430037244A /* Sample.swift */; };
		0074ABCD2817BCC30037244A /* SamplesApp+Samples.swift.tache in Sources */ = {isa = PBXBuildFile; fileRef = 0074ABCA2817B8DB0037244A /* SamplesApp+Samples.swift.tache */; };
		0086F40128E3770A00974721 /* ShowViewshedFromPointInSceneView.swift in Sources */ = {isa = PBXBuildFile; fileRef = 0086F3FD28E3770900974721 /* ShowViewshedFromPointInSceneView.swift */; };
		00A7A1462A2FC58300F035F7 /* DisplayContentOfUtilityNetworkContainerView.swift in Sources */ = {isa = PBXBuildFile; fileRef = 00A7A1432A2FC58300F035F7 /* DisplayContentOfUtilityNetworkContainerView.swift */; };
		00A7A14A2A2FC5B700F035F7 /* DisplayContentOfUtilityNetworkContainerView.Model.swift in Sources */ = {isa = PBXBuildFile; fileRef = 00A7A1492A2FC5B700F035F7 /* DisplayContentOfUtilityNetworkContainerView.Model.swift */; };
		00B04273282EC59E0072E1B4 /* AboutView.swift in Sources */ = {isa = PBXBuildFile; fileRef = 00B04272282EC59E0072E1B4 /* AboutView.swift */; };
		00B042E8282EDC690072E1B4 /* SetBasemapView.swift in Sources */ = {isa = PBXBuildFile; fileRef = 00B042E5282EDC690072E1B4 /* SetBasemapView.swift */; };
		00B04FB5283EEBA80026C882 /* DisplayOverviewMapView.swift in Sources */ = {isa = PBXBuildFile; fileRef = 00B04FB4283EEBA80026C882 /* DisplayOverviewMapView.swift */; };
		00C43AED2947DC350099AE34 /* ArcGISToolkit in Frameworks */ = {isa = PBXBuildFile; productRef = 00C43AEC2947DC350099AE34 /* ArcGISToolkit */; };
		00C7993B2A845AAF00AFE342 /* Sidebar.swift in Sources */ = {isa = PBXBuildFile; fileRef = 00C7993A2A845AAF00AFE342 /* Sidebar.swift */; };
		00C94A0D28B53DE1004E42D9 /* raster-file in Resources */ = {isa = PBXBuildFile; fileRef = 00C94A0C28B53DE1004E42D9 /* raster-file */; settings = {ASSET_TAGS = (AddRasterFromFile, ); }; };
		00CB9138284814A4005C2C5D /* SearchWithGeocodeView.swift in Sources */ = {isa = PBXBuildFile; fileRef = 00CB9137284814A4005C2C5D /* SearchWithGeocodeView.swift */; };
		00CCB8A5285BAF8700BBAB70 /* OnDemandResource.swift in Sources */ = {isa = PBXBuildFile; fileRef = 00CCB8A4285BAF8700BBAB70 /* OnDemandResource.swift */; };
		00D4EF802863842100B9CC30 /* AddFeatureLayersView.swift in Sources */ = {isa = PBXBuildFile; fileRef = 00D4EF7F2863842100B9CC30 /* AddFeatureLayersView.swift */; };
		00D4EF9028638BF100B9CC30 /* LA_Trails.geodatabase in Resources */ = {isa = PBXBuildFile; fileRef = 00D4EF8228638BF100B9CC30 /* LA_Trails.geodatabase */; settings = {ASSET_TAGS = (AddFeatureLayers, ); }; };
		00D4EF9A28638BF100B9CC30 /* AuroraCO.gpkg in Resources */ = {isa = PBXBuildFile; fileRef = 00D4EF8F28638BF100B9CC30 /* AuroraCO.gpkg */; settings = {ASSET_TAGS = (AddFeatureLayers, ); }; };
		00D4EFB12863CE6300B9CC30 /* ScottishWildlifeTrust_reserves in Resources */ = {isa = PBXBuildFile; fileRef = 00D4EFB02863CE6300B9CC30 /* ScottishWildlifeTrust_reserves */; settings = {ASSET_TAGS = (AddFeatureLayers, ); }; };
		00E5401C27F3CCA200CF66D5 /* SamplesApp.swift in Sources */ = {isa = PBXBuildFile; fileRef = 00E5400C27F3CCA100CF66D5 /* SamplesApp.swift */; };
		00E5401E27F3CCA200CF66D5 /* ContentView.swift in Sources */ = {isa = PBXBuildFile; fileRef = 00E5400D27F3CCA100CF66D5 /* ContentView.swift */; };
		00E5402027F3CCA200CF66D5 /* Assets.xcassets in Resources */ = {isa = PBXBuildFile; fileRef = 00E5400E27F3CCA200CF66D5 /* Assets.xcassets */; };
		00EB803A2A31506F00AC2B07 /* DisplayContentOfUtilityNetworkContainerView.swift in Copy Source Code Files */ = {isa = PBXBuildFile; fileRef = 00A7A1432A2FC58300F035F7 /* DisplayContentOfUtilityNetworkContainerView.swift */; };
		00EB803B2A31506F00AC2B07 /* DisplayContentOfUtilityNetworkContainerView.Model.swift in Copy Source Code Files */ = {isa = PBXBuildFile; fileRef = 00A7A1492A2FC5B700F035F7 /* DisplayContentOfUtilityNetworkContainerView.Model.swift */; };
		108EC04129D25B2C000F35D0 /* QueryFeatureTableView.swift in Sources */ = {isa = PBXBuildFile; fileRef = 108EC04029D25B2C000F35D0 /* QueryFeatureTableView.swift */; };
		108EC04229D25B55000F35D0 /* QueryFeatureTableView.swift in Copy Source Code Files */ = {isa = PBXBuildFile; fileRef = 108EC04029D25B2C000F35D0 /* QueryFeatureTableView.swift */; };
		1C0C1C3929D34DAE005C8B24 /* ChangeViewpointView.swift in Sources */ = {isa = PBXBuildFile; fileRef = 1C0C1C3429D34DAE005C8B24 /* ChangeViewpointView.swift */; };
		1C0C1C3D29D34DDD005C8B24 /* ChangeViewpointView.swift in Copy Source Code Files */ = {isa = PBXBuildFile; fileRef = 1C0C1C3429D34DAE005C8B24 /* ChangeViewpointView.swift */; };
		1C19B4F12A578E46001D2506 /* CreateLoadReportView.Views.swift in Sources */ = {isa = PBXBuildFile; fileRef = 1C19B4EB2A578E46001D2506 /* CreateLoadReportView.Views.swift */; };
		1C19B4F32A578E46001D2506 /* CreateLoadReportView.swift in Sources */ = {isa = PBXBuildFile; fileRef = 1C19B4ED2A578E46001D2506 /* CreateLoadReportView.swift */; };
		1C19B4F52A578E46001D2506 /* CreateLoadReportView.Model.swift in Sources */ = {isa = PBXBuildFile; fileRef = 1C19B4EF2A578E46001D2506 /* CreateLoadReportView.Model.swift */; };
		1C19B4F72A578E69001D2506 /* CreateLoadReportView.Model.swift in Copy Source Code Files */ = {isa = PBXBuildFile; fileRef = 1C19B4EF2A578E46001D2506 /* CreateLoadReportView.Model.swift */; };
		1C19B4F82A578E69001D2506 /* CreateLoadReportView.swift in Copy Source Code Files */ = {isa = PBXBuildFile; fileRef = 1C19B4ED2A578E46001D2506 /* CreateLoadReportView.swift */; };
		1C19B4F92A578E69001D2506 /* CreateLoadReportView.Views.swift in Copy Source Code Files */ = {isa = PBXBuildFile; fileRef = 1C19B4EB2A578E46001D2506 /* CreateLoadReportView.Views.swift */; };
		1C26ED192A859525009B7721 /* FilterFeaturesInSceneView.swift in Sources */ = {isa = PBXBuildFile; fileRef = 1C26ED152A859525009B7721 /* FilterFeaturesInSceneView.swift */; };
		1C26ED202A8BEC63009B7721 /* FilterFeaturesInSceneView.swift in Copy Source Code Files */ = {isa = PBXBuildFile; fileRef = 1C26ED152A859525009B7721 /* FilterFeaturesInSceneView.swift */; };
		1C3B7DC82A5F64FC00907443 /* AnalyzeNetworkWithSubnetworkTraceView.Model.swift in Sources */ = {isa = PBXBuildFile; fileRef = 1C3B7DC32A5F64FC00907443 /* AnalyzeNetworkWithSubnetworkTraceView.Model.swift */; };
		1C3B7DCB2A5F64FC00907443 /* AnalyzeNetworkWithSubnetworkTraceView.swift in Sources */ = {isa = PBXBuildFile; fileRef = 1C3B7DC62A5F64FC00907443 /* AnalyzeNetworkWithSubnetworkTraceView.swift */; };
		1C3B7DCD2A5F652500907443 /* AnalyzeNetworkWithSubnetworkTraceView.Model.swift in Copy Source Code Files */ = {isa = PBXBuildFile; fileRef = 1C3B7DC32A5F64FC00907443 /* AnalyzeNetworkWithSubnetworkTraceView.Model.swift */; };
		1C3B7DCE2A5F652500907443 /* AnalyzeNetworkWithSubnetworkTraceView.swift in Copy Source Code Files */ = {isa = PBXBuildFile; fileRef = 1C3B7DC62A5F64FC00907443 /* AnalyzeNetworkWithSubnetworkTraceView.swift */; };
		1C42E04729D2396B004FC4BE /* ShowPopupView.swift in Sources */ = {isa = PBXBuildFile; fileRef = 1C42E04329D2396B004FC4BE /* ShowPopupView.swift */; };
		1C42E04A29D239D2004FC4BE /* ShowPopupView.swift in Copy Source Code Files */ = {isa = PBXBuildFile; fileRef = 1C42E04329D2396B004FC4BE /* ShowPopupView.swift */; };
		1C43BC7F2A43781200509BF8 /* SetVisibilityOfSubtypeSublayerView.Views.swift in Sources */ = {isa = PBXBuildFile; fileRef = 1C43BC792A43781100509BF8 /* SetVisibilityOfSubtypeSublayerView.Views.swift */; };
		1C43BC822A43781200509BF8 /* SetVisibilityOfSubtypeSublayerView.Model.swift in Sources */ = {isa = PBXBuildFile; fileRef = 1C43BC7C2A43781100509BF8 /* SetVisibilityOfSubtypeSublayerView.Model.swift */; };
		1C43BC842A43781200509BF8 /* SetVisibilityOfSubtypeSublayerView.swift in Sources */ = {isa = PBXBuildFile; fileRef = 1C43BC7E2A43781100509BF8 /* SetVisibilityOfSubtypeSublayerView.swift */; };
		1C43BC852A43783900509BF8 /* SetVisibilityOfSubtypeSublayerView.Model.swift in Copy Source Code Files */ = {isa = PBXBuildFile; fileRef = 1C43BC7C2A43781100509BF8 /* SetVisibilityOfSubtypeSublayerView.Model.swift */; };
		1C43BC862A43783900509BF8 /* SetVisibilityOfSubtypeSublayerView.swift in Copy Source Code Files */ = {isa = PBXBuildFile; fileRef = 1C43BC7E2A43781100509BF8 /* SetVisibilityOfSubtypeSublayerView.swift */; };
		1C43BC872A43783900509BF8 /* SetVisibilityOfSubtypeSublayerView.Views.swift in Copy Source Code Files */ = {isa = PBXBuildFile; fileRef = 1C43BC792A43781100509BF8 /* SetVisibilityOfSubtypeSublayerView.Views.swift */; };
		1C56B5E62A82C02D000381DA /* DisplayPointsUsingClusteringFeatureReductionView.swift in Sources */ = {isa = PBXBuildFile; fileRef = 1C56B5E22A82C02D000381DA /* DisplayPointsUsingClusteringFeatureReductionView.swift */; };
		1C56B5E72A82C057000381DA /* DisplayPointsUsingClusteringFeatureReductionView.swift in Copy Source Code Files */ = {isa = PBXBuildFile; fileRef = 1C56B5E22A82C02D000381DA /* DisplayPointsUsingClusteringFeatureReductionView.swift */; };
		1C929F092A27B86800134252 /* ShowUtilityAssociationsView.swift in Copy Source Code Files */ = {isa = PBXBuildFile; fileRef = 1CAF831B2A20305F000E1E60 /* ShowUtilityAssociationsView.swift */; };
		1C965C3929DB9176002F8536 /* ShowRealisticLightAndShadowsView.swift in Copy Source Code Files */ = {isa = PBXBuildFile; fileRef = 1C9B74C529DB43580038B06F /* ShowRealisticLightAndShadowsView.swift */; };
		1C9B74C929DB43580038B06F /* ShowRealisticLightAndShadowsView.swift in Sources */ = {isa = PBXBuildFile; fileRef = 1C9B74C529DB43580038B06F /* ShowRealisticLightAndShadowsView.swift */; };
		1C9B74D929DB54560038B06F /* ChangeCameraControllerView.swift in Sources */ = {isa = PBXBuildFile; fileRef = 1C9B74D529DB54560038B06F /* ChangeCameraControllerView.swift */; };
		1C9B74DE29DB56860038B06F /* ChangeCameraControllerView.swift in Copy Source Code Files */ = {isa = PBXBuildFile; fileRef = 1C9B74D529DB54560038B06F /* ChangeCameraControllerView.swift */; };
		1CAB8D4B2A3CEAB0002AA649 /* RunValveIsolationTraceView.Model.swift in Sources */ = {isa = PBXBuildFile; fileRef = 1CAB8D442A3CEAB0002AA649 /* RunValveIsolationTraceView.Model.swift */; };
		1CAB8D4E2A3CEAB0002AA649 /* RunValveIsolationTraceView.swift in Sources */ = {isa = PBXBuildFile; fileRef = 1CAB8D472A3CEAB0002AA649 /* RunValveIsolationTraceView.swift */; };
		1CAB8D502A3CEB43002AA649 /* RunValveIsolationTraceView.Model.swift in Copy Source Code Files */ = {isa = PBXBuildFile; fileRef = 1CAB8D442A3CEAB0002AA649 /* RunValveIsolationTraceView.Model.swift */; };
		1CAB8D512A3CEB43002AA649 /* RunValveIsolationTraceView.swift in Copy Source Code Files */ = {isa = PBXBuildFile; fileRef = 1CAB8D472A3CEAB0002AA649 /* RunValveIsolationTraceView.swift */; };
		1CAF831F2A20305F000E1E60 /* ShowUtilityAssociationsView.swift in Sources */ = {isa = PBXBuildFile; fileRef = 1CAF831B2A20305F000E1E60 /* ShowUtilityAssociationsView.swift */; };
		218F35B829C28F4A00502022 /* AuthenticateWithOAuthView.swift in Sources */ = {isa = PBXBuildFile; fileRef = 218F35B329C28F4A00502022 /* AuthenticateWithOAuthView.swift */; };
		218F35C229C290BF00502022 /* AuthenticateWithOAuthView.swift in Copy Source Code Files */ = {isa = PBXBuildFile; fileRef = 218F35B329C28F4A00502022 /* AuthenticateWithOAuthView.swift */; };
		4D126D6D29CA1B6000CFB7A7 /* ShowDeviceLocationWithNMEADataSourcesView.swift in Sources */ = {isa = PBXBuildFile; fileRef = 4D126D6929CA1B6000CFB7A7 /* ShowDeviceLocationWithNMEADataSourcesView.swift */; };
		4D126D7229CA1E1800CFB7A7 /* FileNMEASentenceReader.swift in Sources */ = {isa = PBXBuildFile; fileRef = 4D126D7129CA1E1800CFB7A7 /* FileNMEASentenceReader.swift */; };
		4D126D7329CA1EFD00CFB7A7 /* ShowDeviceLocationWithNMEADataSourcesView.swift in Copy Source Code Files */ = {isa = PBXBuildFile; fileRef = 4D126D6929CA1B6000CFB7A7 /* ShowDeviceLocationWithNMEADataSourcesView.swift */; };
		4D126D7429CA1EFD00CFB7A7 /* FileNMEASentenceReader.swift in Copy Source Code Files */ = {isa = PBXBuildFile; fileRef = 4D126D7129CA1E1800CFB7A7 /* FileNMEASentenceReader.swift */; };
		4D126D7C29CA3E6000CFB7A7 /* Redlands.nmea in Resources */ = {isa = PBXBuildFile; fileRef = 4D126D7B29CA3E6000CFB7A7 /* Redlands.nmea */; settings = {ASSET_TAGS = (ShowDeviceLocationWithNmeaDataSources, ); }; };
		4D126D7E29CA43D200CFB7A7 /* ShowDeviceLocationWithNMEADataSourcesView.Model.swift in Sources */ = {isa = PBXBuildFile; fileRef = 4D126D7D29CA43D200CFB7A7 /* ShowDeviceLocationWithNMEADataSourcesView.Model.swift */; };
		4D2ADC4329C26D05003B367F /* AddDynamicEntityLayerView.swift in Sources */ = {isa = PBXBuildFile; fileRef = 4D2ADC3F29C26D05003B367F /* AddDynamicEntityLayerView.swift */; };
		4D2ADC4729C26D2C003B367F /* AddDynamicEntityLayerView.swift in Copy Source Code Files */ = {isa = PBXBuildFile; fileRef = 4D2ADC3F29C26D05003B367F /* AddDynamicEntityLayerView.swift */; };
		4D2ADC5A29C4F612003B367F /* ChangeMapViewBackgroundView.swift in Sources */ = {isa = PBXBuildFile; fileRef = 4D2ADC5529C4F612003B367F /* ChangeMapViewBackgroundView.swift */; };
		4D2ADC5D29C4F612003B367F /* ChangeMapViewBackgroundView.SettingsView.swift in Sources */ = {isa = PBXBuildFile; fileRef = 4D2ADC5829C4F612003B367F /* ChangeMapViewBackgroundView.SettingsView.swift */; };
		4D2ADC6229C5071C003B367F /* ChangeMapViewBackgroundView.Model.swift in Sources */ = {isa = PBXBuildFile; fileRef = 4D2ADC6129C5071C003B367F /* ChangeMapViewBackgroundView.Model.swift */; };
		4D2ADC6729C50BD6003B367F /* AddDynamicEntityLayerView.Model.swift in Sources */ = {isa = PBXBuildFile; fileRef = 4D2ADC6629C50BD6003B367F /* AddDynamicEntityLayerView.Model.swift */; };
		4D2ADC6929C50C4C003B367F /* AddDynamicEntityLayerView.SettingsView.swift in Sources */ = {isa = PBXBuildFile; fileRef = 4D2ADC6829C50C4C003B367F /* AddDynamicEntityLayerView.SettingsView.swift */; };
		4D2ADC6A29C50D91003B367F /* AddDynamicEntityLayerView.Model.swift in Copy Source Code Files */ = {isa = PBXBuildFile; fileRef = 4D2ADC6629C50BD6003B367F /* AddDynamicEntityLayerView.Model.swift */; };
		4D2ADC6B29C50D91003B367F /* AddDynamicEntityLayerView.SettingsView.swift in Copy Source Code Files */ = {isa = PBXBuildFile; fileRef = 4D2ADC6829C50C4C003B367F /* AddDynamicEntityLayerView.SettingsView.swift */; };
		4DD058102A0D3F6B00A59B34 /* ShowDeviceLocationWithNMEADataSourcesView.Model.swift in Copy Source Code Files */ = {isa = PBXBuildFile; fileRef = 4D126D7D29CA43D200CFB7A7 /* ShowDeviceLocationWithNMEADataSourcesView.Model.swift */; };
		7573E81A29D6134C00BEED9C /* TraceUtilityNetworkView.Model.swift in Sources */ = {isa = PBXBuildFile; fileRef = 7573E81329D6134C00BEED9C /* TraceUtilityNetworkView.Model.swift */; };
		7573E81C29D6134C00BEED9C /* TraceUtilityNetworkView.Enums.swift in Sources */ = {isa = PBXBuildFile; fileRef = 7573E81529D6134C00BEED9C /* TraceUtilityNetworkView.Enums.swift */; };
		7573E81E29D6134C00BEED9C /* TraceUtilityNetworkView.Views.swift in Sources */ = {isa = PBXBuildFile; fileRef = 7573E81729D6134C00BEED9C /* TraceUtilityNetworkView.Views.swift */; };
		7573E81F29D6134C00BEED9C /* TraceUtilityNetworkView.swift in Sources */ = {isa = PBXBuildFile; fileRef = 7573E81829D6134C00BEED9C /* TraceUtilityNetworkView.swift */; };
		7573E82129D6136C00BEED9C /* TraceUtilityNetworkView.Model.swift in Copy Source Code Files */ = {isa = PBXBuildFile; fileRef = 7573E81329D6134C00BEED9C /* TraceUtilityNetworkView.Model.swift */; };
		7573E82229D6136C00BEED9C /* TraceUtilityNetworkView.Enums.swift in Copy Source Code Files */ = {isa = PBXBuildFile; fileRef = 7573E81529D6134C00BEED9C /* TraceUtilityNetworkView.Enums.swift */; };
		7573E82329D6136C00BEED9C /* TraceUtilityNetworkView.Views.swift in Copy Source Code Files */ = {isa = PBXBuildFile; fileRef = 7573E81729D6134C00BEED9C /* TraceUtilityNetworkView.Views.swift */; };
		7573E82429D6136C00BEED9C /* TraceUtilityNetworkView.swift in Copy Source Code Files */ = {isa = PBXBuildFile; fileRef = 7573E81829D6134C00BEED9C /* TraceUtilityNetworkView.swift */; };
		75DD736729D35FF40010229D /* ChangeMapViewBackgroundView.swift in Copy Source Code Files */ = {isa = PBXBuildFile; fileRef = 4D2ADC5529C4F612003B367F /* ChangeMapViewBackgroundView.swift */; };
		75DD736829D35FF40010229D /* ChangeMapViewBackgroundView.SettingsView.swift in Copy Source Code Files */ = {isa = PBXBuildFile; fileRef = 4D2ADC5829C4F612003B367F /* ChangeMapViewBackgroundView.SettingsView.swift */; };
		75DD736929D35FF40010229D /* ChangeMapViewBackgroundView.Model.swift in Copy Source Code Files */ = {isa = PBXBuildFile; fileRef = 4D2ADC6129C5071C003B367F /* ChangeMapViewBackgroundView.Model.swift */; };
		75DD739529D38B1B0010229D /* NavigateRouteView.swift in Sources */ = {isa = PBXBuildFile; fileRef = 75DD739129D38B1B0010229D /* NavigateRouteView.swift */; };
		75DD739929D38B420010229D /* NavigateRouteView.swift in Copy Source Code Files */ = {isa = PBXBuildFile; fileRef = 75DD739129D38B1B0010229D /* NavigateRouteView.swift */; };
		7900C5F62A83FC3F002D430F /* AddCustomDynamicEntityDataSourceView.Vessel.swift in Sources */ = {isa = PBXBuildFile; fileRef = 7900C5F52A83FC3F002D430F /* AddCustomDynamicEntityDataSourceView.Vessel.swift */; };
		792222DD2A81AA5D00619FFE /* AIS_MarineCadastre_SelectedVessels_CustomDataSource.jsonl in Resources */ = {isa = PBXBuildFile; fileRef = 792222DC2A81AA5D00619FFE /* AIS_MarineCadastre_SelectedVessels_CustomDataSource.jsonl */; settings = {ASSET_TAGS = (AddCustomDynamicEntityDataSource, ); }; };
		79302F852A1ED4E30002336A /* CreateAndSaveKMLView.Model.swift in Sources */ = {isa = PBXBuildFile; fileRef = 79302F842A1ED4E30002336A /* CreateAndSaveKMLView.Model.swift */; };
		79302F872A1ED71B0002336A /* CreateAndSaveKMLView.Views.swift in Sources */ = {isa = PBXBuildFile; fileRef = 79302F862A1ED71B0002336A /* CreateAndSaveKMLView.Views.swift */; };
		79A47DFB2A20286800D7C5B9 /* CreateAndSaveKMLView.Model.swift in Copy Source Code Files */ = {isa = PBXBuildFile; fileRef = 79302F842A1ED4E30002336A /* CreateAndSaveKMLView.Model.swift */; };
		79A47DFC2A20286800D7C5B9 /* CreateAndSaveKMLView.Views.swift in Copy Source Code Files */ = {isa = PBXBuildFile; fileRef = 79302F862A1ED71B0002336A /* CreateAndSaveKMLView.Views.swift */; };
		79B7B80A2A1BF8EC00F57C27 /* CreateAndSaveKMLView.swift in Sources */ = {isa = PBXBuildFile; fileRef = 79B7B8092A1BF8EC00F57C27 /* CreateAndSaveKMLView.swift */; };
		79B7B80B2A1BFDE700F57C27 /* CreateAndSaveKMLView.swift in Copy Source Code Files */ = {isa = PBXBuildFile; fileRef = 79B7B8092A1BF8EC00F57C27 /* CreateAndSaveKMLView.swift */; };
		79D84D132A81711A00F45262 /* AddCustomDynamicEntityDataSourceView.swift in Sources */ = {isa = PBXBuildFile; fileRef = 79D84D0D2A815C5B00F45262 /* AddCustomDynamicEntityDataSourceView.swift */; };
		79D84D152A81718F00F45262 /* AddCustomDynamicEntityDataSourceView.swift in Copy Source Code Files */ = {isa = PBXBuildFile; fileRef = 79D84D0D2A815C5B00F45262 /* AddCustomDynamicEntityDataSourceView.swift */; };
		883C121529C9136600062FF9 /* DownloadPreplannedMapAreaView.MapPicker.swift in Sources */ = {isa = PBXBuildFile; fileRef = 883C121429C9136600062FF9 /* DownloadPreplannedMapAreaView.MapPicker.swift */; };
		883C121729C914E100062FF9 /* DownloadPreplannedMapAreaView.MapPicker.swift in Copy Source Code Files */ = {isa = PBXBuildFile; fileRef = 883C121429C9136600062FF9 /* DownloadPreplannedMapAreaView.MapPicker.swift */; };
		883C121829C914E100062FF9 /* DownloadPreplannedMapAreaView.Model.swift in Copy Source Code Files */ = {isa = PBXBuildFile; fileRef = E0D04FF128A5390000747989 /* DownloadPreplannedMapAreaView.Model.swift */; };
		883C121929C914E100062FF9 /* DownloadPreplannedMapAreaView.swift in Copy Source Code Files */ = {isa = PBXBuildFile; fileRef = E070A0A2286F3B6000F2B606 /* DownloadPreplannedMapAreaView.swift */; };
		88F93CC129C3D59D0006B28E /* CreateAndEditGeometriesView.swift in Sources */ = {isa = PBXBuildFile; fileRef = 88F93CC029C3D59C0006B28E /* CreateAndEditGeometriesView.swift */; };
		88F93CC229C4D3480006B28E /* CreateAndEditGeometriesView.swift in Copy Source Code Files */ = {isa = PBXBuildFile; fileRef = 88F93CC029C3D59C0006B28E /* CreateAndEditGeometriesView.swift */; };
		D70082EB2ACF900100E0C3C2 /* IdentifyKMLFeaturesView.swift in Sources */ = {isa = PBXBuildFile; fileRef = D70082EA2ACF900100E0C3C2 /* IdentifyKMLFeaturesView.swift */; };
		D70082EC2ACF901600E0C3C2 /* IdentifyKMLFeaturesView.swift in Copy Source Code Files */ = {isa = PBXBuildFile; fileRef = D70082EA2ACF900100E0C3C2 /* IdentifyKMLFeaturesView.swift */; };
		D701D72C2A37C7F7006FF0C8 /* bradley_low_3ds in Resources */ = {isa = PBXBuildFile; fileRef = D701D72B2A37C7F7006FF0C8 /* bradley_low_3ds */; settings = {ASSET_TAGS = (ShowViewshedFromGeoelementInScene, ); }; };
		D704AA5A2AB22C1A00A3BB63 /* GroupLayersTogetherView.swift in Sources */ = {isa = PBXBuildFile; fileRef = D704AA592AB22C1A00A3BB63 /* GroupLayersTogetherView.swift */; };
		D704AA5B2AB22D8400A3BB63 /* GroupLayersTogetherView.swift in Copy Source Code Files */ = {isa = PBXBuildFile; fileRef = D704AA592AB22C1A00A3BB63 /* GroupLayersTogetherView.swift */; };
		D7054AE92ACCCB6C007235BA /* Animate3DGraphicView.SettingsView.swift in Sources */ = {isa = PBXBuildFile; fileRef = D7054AE82ACCCB6C007235BA /* Animate3DGraphicView.SettingsView.swift */; };
		D7054AEA2ACCCC34007235BA /* Animate3DGraphicView.SettingsView.swift in Copy Source Code Files */ = {isa = PBXBuildFile; fileRef = D7054AE82ACCCB6C007235BA /* Animate3DGraphicView.SettingsView.swift */; };
		D7058FB12ACB423C00A40F14 /* Animate3DGraphicView.Model.swift in Sources */ = {isa = PBXBuildFile; fileRef = D7058FB02ACB423C00A40F14 /* Animate3DGraphicView.Model.swift */; };
		D7058FB22ACB424E00A40F14 /* Animate3DGraphicView.Model.swift in Copy Source Code Files */ = {isa = PBXBuildFile; fileRef = D7058FB02ACB423C00A40F14 /* Animate3DGraphicView.Model.swift */; };
		D7084FA92AD771AA00EC7F4F /* AugmentRealityToFlyOverSceneView.swift in Sources */ = {isa = PBXBuildFile; fileRef = D7084FA62AD771AA00EC7F4F /* AugmentRealityToFlyOverSceneView.swift */; };
		D7084FAB2AD771F600EC7F4F /* AugmentRealityToFlyOverSceneView.swift in Copy Source Code Files */ = {isa = PBXBuildFile; fileRef = D7084FA62AD771AA00EC7F4F /* AugmentRealityToFlyOverSceneView.swift */; };
		D70BE5792A5624A80022CA02 /* CategoriesView.swift in Sources */ = {isa = PBXBuildFile; fileRef = D70BE5782A5624A80022CA02 /* CategoriesView.swift */; };
		D710996D2A27D9210065A1C1 /* DensifyAndGeneralizeGeometryView.swift in Sources */ = {isa = PBXBuildFile; fileRef = D710996C2A27D9210065A1C1 /* DensifyAndGeneralizeGeometryView.swift */; };
		D710996E2A27D9B30065A1C1 /* DensifyAndGeneralizeGeometryView.swift in Copy Source Code Files */ = {isa = PBXBuildFile; fileRef = D710996C2A27D9210065A1C1 /* DensifyAndGeneralizeGeometryView.swift */; };
		D71099702A2802FA0065A1C1 /* DensifyAndGeneralizeGeometryView.SettingsView.swift in Sources */ = {isa = PBXBuildFile; fileRef = D710996F2A2802FA0065A1C1 /* DensifyAndGeneralizeGeometryView.SettingsView.swift */; };
		D71099712A280D830065A1C1 /* DensifyAndGeneralizeGeometryView.SettingsView.swift in Copy Source Code Files */ = {isa = PBXBuildFile; fileRef = D710996F2A2802FA0065A1C1 /* DensifyAndGeneralizeGeometryView.SettingsView.swift */; };
		D71C5F642AAA7A88006599FD /* CreateSymbolStylesFromWebStylesView.swift in Sources */ = {isa = PBXBuildFile; fileRef = D71C5F632AAA7A88006599FD /* CreateSymbolStylesFromWebStylesView.swift */; };
		D71C5F652AAA83D2006599FD /* CreateSymbolStylesFromWebStylesView.swift in Copy Source Code Files */ = {isa = PBXBuildFile; fileRef = D71C5F632AAA7A88006599FD /* CreateSymbolStylesFromWebStylesView.swift */; };
		D71FCB8A2AD6277F000E517C /* CreateMobileGeodatabaseView.Model.swift in Sources */ = {isa = PBXBuildFile; fileRef = D71FCB892AD6277E000E517C /* CreateMobileGeodatabaseView.Model.swift */; };
		D71FCB8B2AD628B9000E517C /* CreateMobileGeodatabaseView.Model.swift in Copy Source Code Files */ = {isa = PBXBuildFile; fileRef = D71FCB892AD6277E000E517C /* CreateMobileGeodatabaseView.Model.swift */; };
		D721EEA82ABDFF550040BE46 /* LothianRiversAnno.mmpk in Resources */ = {isa = PBXBuildFile; fileRef = D721EEA72ABDFF550040BE46 /* LothianRiversAnno.mmpk */; settings = {ASSET_TAGS = (ShowMobileMapPackageExpirationDate, ); }; };
		D722BD222A420DAD002C2087 /* ShowExtrudedFeaturesView.swift in Sources */ = {isa = PBXBuildFile; fileRef = D722BD212A420DAD002C2087 /* ShowExtrudedFeaturesView.swift */; };
		D722BD232A420DEC002C2087 /* ShowExtrudedFeaturesView.swift in Copy Source Code Files */ = {isa = PBXBuildFile; fileRef = D722BD212A420DAD002C2087 /* ShowExtrudedFeaturesView.swift */; };
		D7232EE12AC1E5AA0079ABFF /* PlayKMLTourView.swift in Sources */ = {isa = PBXBuildFile; fileRef = D7232EE02AC1E5AA0079ABFF /* PlayKMLTourView.swift */; };
		D7232EE22AC1E6DC0079ABFF /* PlayKMLTourView.swift in Copy Source Code Files */ = {isa = PBXBuildFile; fileRef = D7232EE02AC1E5AA0079ABFF /* PlayKMLTourView.swift */; };
		D72C43F32AEB066D00B6157B /* GeocodeOfflineView.Model.swift in Sources */ = {isa = PBXBuildFile; fileRef = D72C43F22AEB066D00B6157B /* GeocodeOfflineView.Model.swift */; };
		D72F272E2ADA1E4400F906DA /* AugmentRealityToShowTabletopSceneView.swift in Sources */ = {isa = PBXBuildFile; fileRef = D72F272B2ADA1E4400F906DA /* AugmentRealityToShowTabletopSceneView.swift */; };
		D72F27302ADA1E9900F906DA /* AugmentRealityToShowTabletopSceneView.swift in Copy Source Code Files */ = {isa = PBXBuildFile; fileRef = D72F272B2ADA1E4400F906DA /* AugmentRealityToShowTabletopSceneView.swift */; };
		D731F3C12AD0D2AC00A8431E /* IdentifyGraphicsView.swift in Sources */ = {isa = PBXBuildFile; fileRef = D731F3C02AD0D2AC00A8431E /* IdentifyGraphicsView.swift */; };
		D731F3C22AD0D2BB00A8431E /* IdentifyGraphicsView.swift in Copy Source Code Files */ = {isa = PBXBuildFile; fileRef = D731F3C02AD0D2AC00A8431E /* IdentifyGraphicsView.swift */; };
		D7337C5A2ABCFDB100A5D865 /* StyleSymbolsFromMobileStyleFileView.SymbolOptionsListView.swift in Sources */ = {isa = PBXBuildFile; fileRef = D7337C592ABCFDB100A5D865 /* StyleSymbolsFromMobileStyleFileView.SymbolOptionsListView.swift */; };
		D7337C5B2ABCFDE400A5D865 /* StyleSymbolsFromMobileStyleFileView.SymbolOptionsListView.swift in Copy Source Code Files */ = {isa = PBXBuildFile; fileRef = D7337C592ABCFDB100A5D865 /* StyleSymbolsFromMobileStyleFileView.SymbolOptionsListView.swift */; };
		D7337C602ABD142D00A5D865 /* ShowMobileMapPackageExpirationDateView.swift in Sources */ = {isa = PBXBuildFile; fileRef = D7337C5F2ABD142D00A5D865 /* ShowMobileMapPackageExpirationDateView.swift */; };
		D7337C612ABD166A00A5D865 /* ShowMobileMapPackageExpirationDateView.swift in Copy Source Code Files */ = {isa = PBXBuildFile; fileRef = D7337C5F2ABD142D00A5D865 /* ShowMobileMapPackageExpirationDateView.swift */; };
		D734FA0C2A183A5B00246D7E /* SetMaxExtentView.swift in Sources */ = {isa = PBXBuildFile; fileRef = D734FA092A183A5B00246D7E /* SetMaxExtentView.swift */; };
		D73F8CF42AB1089900CD39DA /* Restaurant.stylx in Resources */ = {isa = PBXBuildFile; fileRef = D73F8CF32AB1089900CD39DA /* Restaurant.stylx */; settings = {ASSET_TAGS = (StyleFeaturesWithCustomDictionary, ); }; };
		D73FC0FD2AD4A18D0067A19B /* CreateMobileGeodatabaseView.swift in Sources */ = {isa = PBXBuildFile; fileRef = D73FC0FC2AD4A18D0067A19B /* CreateMobileGeodatabaseView.swift */; };
		D73FC0FE2AD4A19A0067A19B /* CreateMobileGeodatabaseView.swift in Copy Source Code Files */ = {isa = PBXBuildFile; fileRef = D73FC0FC2AD4A18D0067A19B /* CreateMobileGeodatabaseView.swift */; };
		D744FD172A2112D90084A66C /* CreateConvexHullAroundPointsView.swift in Sources */ = {isa = PBXBuildFile; fileRef = D744FD162A2112D90084A66C /* CreateConvexHullAroundPointsView.swift */; };
		D744FD182A2113C70084A66C /* CreateConvexHullAroundPointsView.swift in Copy Source Code Files */ = {isa = PBXBuildFile; fileRef = D744FD162A2112D90084A66C /* CreateConvexHullAroundPointsView.swift */; };
		D7464F1E2ACE04B3007FEE88 /* IdentifyRasterCellView.swift in Sources */ = {isa = PBXBuildFile; fileRef = D7464F1D2ACE04B3007FEE88 /* IdentifyRasterCellView.swift */; };
		D7464F1F2ACE04C2007FEE88 /* IdentifyRasterCellView.swift in Copy Source Code Files */ = {isa = PBXBuildFile; fileRef = D7464F1D2ACE04B3007FEE88 /* IdentifyRasterCellView.swift */; };
		D7464F2B2ACE0965007FEE88 /* SA_EVI_8Day_03May20 in Resources */ = {isa = PBXBuildFile; fileRef = D7464F2A2ACE0964007FEE88 /* SA_EVI_8Day_03May20 */; settings = {ASSET_TAGS = (IdentifyRasterCell, ); }; };
		D7497F3C2AC4B4C100167AD2 /* DisplayDimensionsView.swift in Sources */ = {isa = PBXBuildFile; fileRef = D7497F3B2AC4B4C100167AD2 /* DisplayDimensionsView.swift */; };
		D7497F3D2AC4B4CF00167AD2 /* DisplayDimensionsView.swift in Copy Source Code Files */ = {isa = PBXBuildFile; fileRef = D7497F3B2AC4B4C100167AD2 /* DisplayDimensionsView.swift */; };
		D7497F402AC4BA4100167AD2 /* Edinburgh_Pylon_Dimensions.mmpk in Resources */ = {isa = PBXBuildFile; fileRef = D7497F3F2AC4BA4100167AD2 /* Edinburgh_Pylon_Dimensions.mmpk */; settings = {ASSET_TAGS = (DisplayDimensions, ); }; };
		D74C8BFE2ABA5605007C76B8 /* StyleSymbolsFromMobileStyleFileView.swift in Sources */ = {isa = PBXBuildFile; fileRef = D74C8BFD2ABA5605007C76B8 /* StyleSymbolsFromMobileStyleFileView.swift */; };
		D74C8BFF2ABA56C0007C76B8 /* StyleSymbolsFromMobileStyleFileView.swift in Copy Source Code Files */ = {isa = PBXBuildFile; fileRef = D74C8BFD2ABA5605007C76B8 /* StyleSymbolsFromMobileStyleFileView.swift */; };
		D74C8C022ABA6202007C76B8 /* emoji-mobile.stylx in Resources */ = {isa = PBXBuildFile; fileRef = D74C8C012ABA6202007C76B8 /* emoji-mobile.stylx */; settings = {ASSET_TAGS = (StyleSymbolsFromMobileStyleFile, ); }; };
		D75101812A2E493600B8FA48 /* ShowLabelsOnLayerView.swift in Sources */ = {isa = PBXBuildFile; fileRef = D75101802A2E493600B8FA48 /* ShowLabelsOnLayerView.swift */; };
		D75101822A2E497F00B8FA48 /* ShowLabelsOnLayerView.swift in Copy Source Code Files */ = {isa = PBXBuildFile; fileRef = D75101802A2E493600B8FA48 /* ShowLabelsOnLayerView.swift */; };
		D751018E2A2E962D00B8FA48 /* IdentifyLayerFeaturesView.swift in Sources */ = {isa = PBXBuildFile; fileRef = D751018D2A2E962D00B8FA48 /* IdentifyLayerFeaturesView.swift */; };
		D751018F2A2E966C00B8FA48 /* IdentifyLayerFeaturesView.swift in Copy Source Code Files */ = {isa = PBXBuildFile; fileRef = D751018D2A2E962D00B8FA48 /* IdentifyLayerFeaturesView.swift */; };
		D752D9402A39154C003EB25E /* ManageOperationalLayersView.swift in Sources */ = {isa = PBXBuildFile; fileRef = D752D93F2A39154C003EB25E /* ManageOperationalLayersView.swift */; };
		D752D9412A39162F003EB25E /* ManageOperationalLayersView.swift in Copy Source Code Files */ = {isa = PBXBuildFile; fileRef = D752D93F2A39154C003EB25E /* ManageOperationalLayersView.swift */; };
		D752D9462A3A6F80003EB25E /* MonitorChangesToMapLoadStatusView.swift in Sources */ = {isa = PBXBuildFile; fileRef = D752D9452A3A6F7F003EB25E /* MonitorChangesToMapLoadStatusView.swift */; };
		D752D9472A3A6FC0003EB25E /* MonitorChangesToMapLoadStatusView.swift in Copy Source Code Files */ = {isa = PBXBuildFile; fileRef = D752D9452A3A6F7F003EB25E /* MonitorChangesToMapLoadStatusView.swift */; };
		D752D95F2A3BCE06003EB25E /* DisplayMapFromPortalItemView.swift in Sources */ = {isa = PBXBuildFile; fileRef = D752D95E2A3BCE06003EB25E /* DisplayMapFromPortalItemView.swift */; };
		D752D9602A3BCE63003EB25E /* DisplayMapFromPortalItemView.swift in Copy Source Code Files */ = {isa = PBXBuildFile; fileRef = D752D95E2A3BCE06003EB25E /* DisplayMapFromPortalItemView.swift */; };
		D75362D22A1E886700D83028 /* ApplyUniqueValueRendererView.swift in Sources */ = {isa = PBXBuildFile; fileRef = D75362D12A1E886700D83028 /* ApplyUniqueValueRendererView.swift */; };
		D75362D32A1E8C8800D83028 /* ApplyUniqueValueRendererView.swift in Copy Source Code Files */ = {isa = PBXBuildFile; fileRef = D75362D12A1E886700D83028 /* ApplyUniqueValueRendererView.swift */; };
		D754E3232A1D66820006C5F1 /* StylePointWithPictureMarkerSymbolsView.swift in Sources */ = {isa = PBXBuildFile; fileRef = D754E3222A1D66820006C5F1 /* StylePointWithPictureMarkerSymbolsView.swift */; };
		D754E3242A1D66C20006C5F1 /* StylePointWithPictureMarkerSymbolsView.swift in Copy Source Code Files */ = {isa = PBXBuildFile; fileRef = D754E3222A1D66820006C5F1 /* StylePointWithPictureMarkerSymbolsView.swift */; };
		D7553CDB2AE2DFEC00DC2A70 /* GeocodeOfflineView.swift in Sources */ = {isa = PBXBuildFile; fileRef = D7553CD82AE2DFEC00DC2A70 /* GeocodeOfflineView.swift */; };
		D7553CDD2AE2E00E00DC2A70 /* GeocodeOfflineView.swift in Copy Source Code Files */ = {isa = PBXBuildFile; fileRef = D7553CD82AE2DFEC00DC2A70 /* GeocodeOfflineView.swift */; };
		D75B58512AAFB3030038B3B4 /* StyleFeaturesWithCustomDictionaryView.swift in Sources */ = {isa = PBXBuildFile; fileRef = D75B58502AAFB3030038B3B4 /* StyleFeaturesWithCustomDictionaryView.swift */; };
		D75B58522AAFB37C0038B3B4 /* StyleFeaturesWithCustomDictionaryView.swift in Copy Source Code Files */ = {isa = PBXBuildFile; fileRef = D75B58502AAFB3030038B3B4 /* StyleFeaturesWithCustomDictionaryView.swift */; };
		D75C35672AB50338003CD55F /* GroupLayersTogetherView.GroupLayerListView.swift in Sources */ = {isa = PBXBuildFile; fileRef = D75C35662AB50338003CD55F /* GroupLayersTogetherView.GroupLayerListView.swift */; };
<<<<<<< HEAD
		D76000AE2AF19C2300B3084D /* FindRouteInMobileMapPackageView.swift in Sources */ = {isa = PBXBuildFile; fileRef = D76000AB2AF19C2300B3084D /* FindRouteInMobileMapPackageView.swift */; };
		D76000B12AF19C4600B3084D /* FindRouteInMobileMapPackageView.swift in Copy Source Code Files */ = {isa = PBXBuildFile; fileRef = D76000AB2AF19C2300B3084D /* FindRouteInMobileMapPackageView.swift */; };
		D76000B72AF19FCA00B3084D /* SanFrancisco.mmpk in Resources */ = {isa = PBXBuildFile; fileRef = D76000B62AF19FCA00B3084D /* SanFrancisco.mmpk */; settings = {ASSET_TAGS = (FindRouteInMobileMapPackage, ); }; };
=======
		D76000A22AF18BAB00B3084D /* FindRouteInTransportNetworkView.Model.swift in Copy Source Code Files */ = {isa = PBXBuildFile; fileRef = D7749AD52AF08BF50086632F /* FindRouteInTransportNetworkView.Model.swift */; };
>>>>>>> 1b8262b8
		D7634FAF2A43B7AC00F8AEFB /* CreateConvexHullAroundGeometriesView.swift in Sources */ = {isa = PBXBuildFile; fileRef = D7634FAE2A43B7AC00F8AEFB /* CreateConvexHullAroundGeometriesView.swift */; };
		D7634FB02A43B8B000F8AEFB /* CreateConvexHullAroundGeometriesView.swift in Copy Source Code Files */ = {isa = PBXBuildFile; fileRef = D7634FAE2A43B7AC00F8AEFB /* CreateConvexHullAroundGeometriesView.swift */; };
		D769C2122A29019B00030F61 /* SetUpLocationDrivenGeotriggersView.swift in Sources */ = {isa = PBXBuildFile; fileRef = D769C2112A29019B00030F61 /* SetUpLocationDrivenGeotriggersView.swift */; };
		D769C2132A29057200030F61 /* SetUpLocationDrivenGeotriggersView.swift in Copy Source Code Files */ = {isa = PBXBuildFile; fileRef = D769C2112A29019B00030F61 /* SetUpLocationDrivenGeotriggersView.swift */; };
		D7749AD62AF08BF50086632F /* FindRouteInTransportNetworkView.Model.swift in Sources */ = {isa = PBXBuildFile; fileRef = D7749AD52AF08BF50086632F /* FindRouteInTransportNetworkView.Model.swift */; };
		D77570C02A2942F800F490CD /* AnimateImagesWithImageOverlayView.swift in Sources */ = {isa = PBXBuildFile; fileRef = D77570BF2A2942F800F490CD /* AnimateImagesWithImageOverlayView.swift */; };
		D77570C12A2943D900F490CD /* AnimateImagesWithImageOverlayView.swift in Copy Source Code Files */ = {isa = PBXBuildFile; fileRef = D77570BF2A2942F800F490CD /* AnimateImagesWithImageOverlayView.swift */; };
		D77572AE2A295DDE00F490CD /* PacificSouthWest2 in Resources */ = {isa = PBXBuildFile; fileRef = D77572AD2A295DDD00F490CD /* PacificSouthWest2 */; settings = {ASSET_TAGS = (AnimateImagesWithImageOverlay, ); }; };
		D78666AD2A2161F100C60110 /* FindNearestVertexView.swift in Sources */ = {isa = PBXBuildFile; fileRef = D78666AC2A2161F100C60110 /* FindNearestVertexView.swift */; };
		D78666AE2A21629200C60110 /* FindNearestVertexView.swift in Copy Source Code Files */ = {isa = PBXBuildFile; fileRef = D78666AC2A2161F100C60110 /* FindNearestVertexView.swift */; };
		D79EE76E2A4CEA5D005A52AE /* SetUpLocationDrivenGeotriggersView.Model.swift in Sources */ = {isa = PBXBuildFile; fileRef = D79EE76D2A4CEA5D005A52AE /* SetUpLocationDrivenGeotriggersView.Model.swift */; };
		D79EE76F2A4CEA7F005A52AE /* SetUpLocationDrivenGeotriggersView.Model.swift in Copy Source Code Files */ = {isa = PBXBuildFile; fileRef = D79EE76D2A4CEA5D005A52AE /* SetUpLocationDrivenGeotriggersView.Model.swift */; };
		D7ABA2F92A32579C0021822B /* MeasureDistanceInSceneView.swift in Sources */ = {isa = PBXBuildFile; fileRef = D7ABA2F82A32579C0021822B /* MeasureDistanceInSceneView.swift */; };
		D7ABA2FA2A32760D0021822B /* MeasureDistanceInSceneView.swift in Copy Source Code Files */ = {isa = PBXBuildFile; fileRef = D7ABA2F82A32579C0021822B /* MeasureDistanceInSceneView.swift */; };
		D7ABA2FF2A32881C0021822B /* ShowViewshedFromGeoelementInSceneView.swift in Sources */ = {isa = PBXBuildFile; fileRef = D7ABA2FE2A32881C0021822B /* ShowViewshedFromGeoelementInSceneView.swift */; };
		D7ABA3002A3288970021822B /* ShowViewshedFromGeoelementInSceneView.swift in Copy Source Code Files */ = {isa = PBXBuildFile; fileRef = D7ABA2FE2A32881C0021822B /* ShowViewshedFromGeoelementInSceneView.swift */; };
		D7AE861E2AC39DC50049B626 /* DisplayAnnotationView.swift in Sources */ = {isa = PBXBuildFile; fileRef = D7AE861D2AC39DC50049B626 /* DisplayAnnotationView.swift */; };
		D7AE861F2AC39E7F0049B626 /* DisplayAnnotationView.swift in Copy Source Code Files */ = {isa = PBXBuildFile; fileRef = D7AE861D2AC39DC50049B626 /* DisplayAnnotationView.swift */; };
		D7AE86202AC3A1050049B626 /* AddCustomDynamicEntityDataSourceView.Vessel.swift in Copy Source Code Files */ = {isa = PBXBuildFile; fileRef = 7900C5F52A83FC3F002D430F /* AddCustomDynamicEntityDataSourceView.Vessel.swift */; };
		D7AE86212AC3A10A0049B626 /* GroupLayersTogetherView.GroupLayerListView.swift in Copy Source Code Files */ = {isa = PBXBuildFile; fileRef = D75C35662AB50338003CD55F /* GroupLayersTogetherView.GroupLayerListView.swift */; };
		D7C16D1B2AC5F95300689E89 /* Animate3DGraphicView.swift in Sources */ = {isa = PBXBuildFile; fileRef = D7C16D1A2AC5F95300689E89 /* Animate3DGraphicView.swift */; };
		D7C16D1C2AC5F96900689E89 /* Animate3DGraphicView.swift in Copy Source Code Files */ = {isa = PBXBuildFile; fileRef = D7C16D1A2AC5F95300689E89 /* Animate3DGraphicView.swift */; };
		D7C16D1F2AC5FE8200689E89 /* Pyrenees.csv in Resources */ = {isa = PBXBuildFile; fileRef = D7C16D1E2AC5FE8200689E89 /* Pyrenees.csv */; settings = {ASSET_TAGS = (Animate3DGraphic, ); }; };
		D7C16D222AC5FE9800689E89 /* GrandCanyon.csv in Resources */ = {isa = PBXBuildFile; fileRef = D7C16D212AC5FE9800689E89 /* GrandCanyon.csv */; settings = {ASSET_TAGS = (Animate3DGraphic, ); }; };
		D7C16D252AC5FEA600689E89 /* Snowdon.csv in Resources */ = {isa = PBXBuildFile; fileRef = D7C16D242AC5FEA600689E89 /* Snowdon.csv */; settings = {ASSET_TAGS = (Animate3DGraphic, ); }; };
		D7C16D282AC5FEB700689E89 /* Hawaii.csv in Resources */ = {isa = PBXBuildFile; fileRef = D7C16D272AC5FEB600689E89 /* Hawaii.csv */; settings = {ASSET_TAGS = (Animate3DGraphic, ); }; };
		D7CC33FF2A31475C00198EDF /* ShowLineOfSightBetweenPointsView.swift in Sources */ = {isa = PBXBuildFile; fileRef = D7CC33FD2A31475C00198EDF /* ShowLineOfSightBetweenPointsView.swift */; };
		D7CC34002A3147FF00198EDF /* ShowLineOfSightBetweenPointsView.swift in Copy Source Code Files */ = {isa = PBXBuildFile; fileRef = D7CC33FD2A31475C00198EDF /* ShowLineOfSightBetweenPointsView.swift */; };
		D7CE9F9B2AE2F575008F7A5F /* streetmap_SD.tpkx in Resources */ = {isa = PBXBuildFile; fileRef = D7CE9F9A2AE2F575008F7A5F /* streetmap_SD.tpkx */; settings = {ASSET_TAGS = (GeocodeOffline, ); }; };
		D7CE9FA32AE2F595008F7A5F /* san-diego-eagle-locator in Resources */ = {isa = PBXBuildFile; fileRef = D7CE9FA22AE2F595008F7A5F /* san-diego-eagle-locator */; settings = {ASSET_TAGS = (GeocodeOffline, ); }; };
		D7D1F3532ADDBE5D009CE2DA /* philadelphia.mspk in Resources */ = {isa = PBXBuildFile; fileRef = D7D1F3522ADDBE5D009CE2DA /* philadelphia.mspk */; settings = {ASSET_TAGS = (AugmentRealityToShowTabletopScene, ); }; };
		D7E440D72A1ECE7D005D74DE /* CreateBuffersAroundPointsView.swift in Sources */ = {isa = PBXBuildFile; fileRef = D7E440D62A1ECE7D005D74DE /* CreateBuffersAroundPointsView.swift */; };
		D7E440D82A1ECEB3005D74DE /* CreateBuffersAroundPointsView.swift in Copy Source Code Files */ = {isa = PBXBuildFile; fileRef = D7E440D62A1ECE7D005D74DE /* CreateBuffersAroundPointsView.swift */; };
		D7E557682A1D768800B9FB09 /* AddWMSLayerView.swift in Sources */ = {isa = PBXBuildFile; fileRef = D7E557672A1D768800B9FB09 /* AddWMSLayerView.swift */; };
		D7E7D0812AEB39D5003AAD02 /* FindRouteInTransportNetworkView.swift in Sources */ = {isa = PBXBuildFile; fileRef = D7E7D0802AEB39D5003AAD02 /* FindRouteInTransportNetworkView.swift */; };
		D7E7D0822AEB3A1D003AAD02 /* FindRouteInTransportNetworkView.swift in Copy Source Code Files */ = {isa = PBXBuildFile; fileRef = D7E7D0802AEB39D5003AAD02 /* FindRouteInTransportNetworkView.swift */; };
		D7E7D09A2AEB3C47003AAD02 /* san_diego_offline_routing in Resources */ = {isa = PBXBuildFile; fileRef = D7E7D0992AEB3C47003AAD02 /* san_diego_offline_routing */; settings = {ASSET_TAGS = (FindRouteInTransportNetwork, ); }; };
		D7E9EF292A1D2219000C4865 /* SetMinAndMaxScaleView.swift in Copy Source Code Files */ = {isa = PBXBuildFile; fileRef = D7EAF3592A1C023800D822C4 /* SetMinAndMaxScaleView.swift */; };
		D7E9EF2A2A1D29F2000C4865 /* SetMaxExtentView.swift in Copy Source Code Files */ = {isa = PBXBuildFile; fileRef = D734FA092A183A5B00246D7E /* SetMaxExtentView.swift */; };
		D7EAF35A2A1C023800D822C4 /* SetMinAndMaxScaleView.swift in Sources */ = {isa = PBXBuildFile; fileRef = D7EAF3592A1C023800D822C4 /* SetMinAndMaxScaleView.swift */; };
		D7ECF5982AB8BE63003FB2BE /* RenderMultilayerSymbolsView.swift in Sources */ = {isa = PBXBuildFile; fileRef = D7ECF5972AB8BE63003FB2BE /* RenderMultilayerSymbolsView.swift */; };
		D7ECF5992AB8BF5A003FB2BE /* RenderMultilayerSymbolsView.swift in Copy Source Code Files */ = {isa = PBXBuildFile; fileRef = D7ECF5972AB8BE63003FB2BE /* RenderMultilayerSymbolsView.swift */; };
		D7EF5D752A26A03A00FEBDE5 /* ShowCoordinatesInMultipleFormatsView.swift in Sources */ = {isa = PBXBuildFile; fileRef = D7EF5D742A26A03A00FEBDE5 /* ShowCoordinatesInMultipleFormatsView.swift */; };
		D7EF5D762A26A1EE00FEBDE5 /* ShowCoordinatesInMultipleFormatsView.swift in Copy Source Code Files */ = {isa = PBXBuildFile; fileRef = D7EF5D742A26A03A00FEBDE5 /* ShowCoordinatesInMultipleFormatsView.swift */; };
		D7F2784C2A1D76F5002E4567 /* AddWMSLayerView.swift in Copy Source Code Files */ = {isa = PBXBuildFile; fileRef = D7E557672A1D768800B9FB09 /* AddWMSLayerView.swift */; };
		E000E7602869E33D005D87C5 /* ClipGeometryView.swift in Sources */ = {isa = PBXBuildFile; fileRef = E000E75F2869E33D005D87C5 /* ClipGeometryView.swift */; };
		E000E763286A0B18005D87C5 /* CutGeometryView.swift in Sources */ = {isa = PBXBuildFile; fileRef = E000E762286A0B18005D87C5 /* CutGeometryView.swift */; };
		E004A6C128414332002A1FE6 /* SetViewpointRotationView.swift in Sources */ = {isa = PBXBuildFile; fileRef = E004A6BD28414332002A1FE6 /* SetViewpointRotationView.swift */; };
		E004A6DC28465C70002A1FE6 /* DisplaySceneView.swift in Sources */ = {isa = PBXBuildFile; fileRef = E004A6D828465C70002A1FE6 /* DisplaySceneView.swift */; };
		E004A6E028466279002A1FE6 /* ShowCalloutView.swift in Sources */ = {isa = PBXBuildFile; fileRef = E004A6DF28466279002A1FE6 /* ShowCalloutView.swift */; };
		E004A6E62846A61F002A1FE6 /* StyleGraphicsWithSymbolsView.swift in Sources */ = {isa = PBXBuildFile; fileRef = E004A6E52846A61F002A1FE6 /* StyleGraphicsWithSymbolsView.swift */; };
		E004A6E928493BCE002A1FE6 /* ShowDeviceLocationView.swift in Sources */ = {isa = PBXBuildFile; fileRef = E004A6E828493BCE002A1FE6 /* ShowDeviceLocationView.swift */; };
		E004A6ED2849556E002A1FE6 /* CreatePlanarAndGeodeticBuffersView.swift in Sources */ = {isa = PBXBuildFile; fileRef = E004A6EC2849556E002A1FE6 /* CreatePlanarAndGeodeticBuffersView.swift */; };
		E004A6F0284E4B9B002A1FE6 /* DownloadVectorTilesToLocalCacheView.swift in Sources */ = {isa = PBXBuildFile; fileRef = E004A6EF284E4B9B002A1FE6 /* DownloadVectorTilesToLocalCacheView.swift */; };
		E004A6F3284E4FEB002A1FE6 /* ShowResultOfSpatialOperationsView.swift in Sources */ = {isa = PBXBuildFile; fileRef = E004A6F2284E4FEB002A1FE6 /* ShowResultOfSpatialOperationsView.swift */; };
		E004A6F6284FA42A002A1FE6 /* SelectFeaturesInFeatureLayerView.swift in Sources */ = {isa = PBXBuildFile; fileRef = E004A6F5284FA42A002A1FE6 /* SelectFeaturesInFeatureLayerView.swift */; };
		E0082217287755AC002AD138 /* View+Sheet.swift in Sources */ = {isa = PBXBuildFile; fileRef = E0082216287755AC002AD138 /* View+Sheet.swift */; };
		E03CB0692888944D002B27D9 /* GenerateOfflineMapView.swift in Copy Source Code Files */ = {isa = PBXBuildFile; fileRef = E088E1732863B5F800413100 /* GenerateOfflineMapView.swift */; };
		E03CB06A288894C4002B27D9 /* FindRouteView.swift in Copy Source Code Files */ = {isa = PBXBuildFile; fileRef = E066DD34285CF3B3004D3D5B /* FindRouteView.swift */; };
		E03CB06B2889879D002B27D9 /* DownloadVectorTilesToLocalCacheView.swift in Copy Source Code Files */ = {isa = PBXBuildFile; fileRef = E004A6EF284E4B9B002A1FE6 /* DownloadVectorTilesToLocalCacheView.swift */; };
		E041ABC0287CA9F00056009B /* WebView.swift in Sources */ = {isa = PBXBuildFile; fileRef = E041ABBF287CA9F00056009B /* WebView.swift */; };
		E041ABD7287DB04D0056009B /* SampleInfoView.swift in Sources */ = {isa = PBXBuildFile; fileRef = E041ABD6287DB04D0056009B /* SampleInfoView.swift */; };
		E041AC1A287F54580056009B /* highlight.min.js in Resources */ = {isa = PBXBuildFile; fileRef = E041AC15287F54580056009B /* highlight.min.js */; };
		E041AC1E288076A60056009B /* info.css in Resources */ = {isa = PBXBuildFile; fileRef = E041AC1D288076A60056009B /* info.css */; };
		E041AC20288077B90056009B /* xcode.css in Resources */ = {isa = PBXBuildFile; fileRef = E041AC1F288077B90056009B /* xcode.css */; };
		E066DD35285CF3B3004D3D5B /* FindRouteView.swift in Sources */ = {isa = PBXBuildFile; fileRef = E066DD34285CF3B3004D3D5B /* FindRouteView.swift */; };
		E066DD382860AB28004D3D5B /* StyleGraphicsWithRendererView.swift in Sources */ = {isa = PBXBuildFile; fileRef = E066DD372860AB28004D3D5B /* StyleGraphicsWithRendererView.swift */; };
		E066DD3B2860CA08004D3D5B /* ShowResultOfSpatialRelationshipsView.swift in Sources */ = {isa = PBXBuildFile; fileRef = E066DD3A2860CA08004D3D5B /* ShowResultOfSpatialRelationshipsView.swift */; };
		E066DD4028610F55004D3D5B /* AddSceneLayerFromServiceView.swift in Sources */ = {isa = PBXBuildFile; fileRef = E066DD3F28610F55004D3D5B /* AddSceneLayerFromServiceView.swift */; };
		E070A0A3286F3B6000F2B606 /* DownloadPreplannedMapAreaView.swift in Sources */ = {isa = PBXBuildFile; fileRef = E070A0A2286F3B6000F2B606 /* DownloadPreplannedMapAreaView.swift */; };
		E088E1572862579D00413100 /* SetSurfacePlacementModeView.swift in Sources */ = {isa = PBXBuildFile; fileRef = E088E1562862579D00413100 /* SetSurfacePlacementModeView.swift */; };
		E088E1742863B5F800413100 /* GenerateOfflineMapView.swift in Sources */ = {isa = PBXBuildFile; fileRef = E088E1732863B5F800413100 /* GenerateOfflineMapView.swift */; };
		E08953F12891899600E077CF /* EnvironmentValues+SampleInfoVisibility.swift in Sources */ = {isa = PBXBuildFile; fileRef = E08953F02891899600E077CF /* EnvironmentValues+SampleInfoVisibility.swift */; };
		E0A1AEE328874590003C797D /* AddFeatureLayersView.swift in Copy Source Code Files */ = {isa = PBXBuildFile; fileRef = 00D4EF7F2863842100B9CC30 /* AddFeatureLayersView.swift */; };
		E0D04FF228A5390000747989 /* DownloadPreplannedMapAreaView.Model.swift in Sources */ = {isa = PBXBuildFile; fileRef = E0D04FF128A5390000747989 /* DownloadPreplannedMapAreaView.Model.swift */; };
		E0EA0B772866390E00C9621D /* ProjectGeometryView.swift in Sources */ = {isa = PBXBuildFile; fileRef = E0EA0B762866390E00C9621D /* ProjectGeometryView.swift */; };
		E0FE32E728747778002C6ACA /* BrowseBuildingFloorsView.swift in Sources */ = {isa = PBXBuildFile; fileRef = E0FE32E628747778002C6ACA /* BrowseBuildingFloorsView.swift */; };
		F111CCC1288B5D5600205358 /* DisplayMapFromMobileMapPackageView.swift in Sources */ = {isa = PBXBuildFile; fileRef = F111CCC0288B5D5600205358 /* DisplayMapFromMobileMapPackageView.swift */; };
		F111CCC4288B641900205358 /* Yellowstone.mmpk in Resources */ = {isa = PBXBuildFile; fileRef = F111CCC3288B641900205358 /* Yellowstone.mmpk */; settings = {ASSET_TAGS = (DisplayMapFromMobileMapPackage, FindRouteInMobileMapPackage, ); }; };
		F1E71BF1289473760064C33F /* AddRasterFromFileView.swift in Sources */ = {isa = PBXBuildFile; fileRef = F1E71BF0289473760064C33F /* AddRasterFromFileView.swift */; };
		F1E71BFA28A479C70064C33F /* AddRasterFromFileView.swift in Copy Source Code Files */ = {isa = PBXBuildFile; fileRef = F1E71BF0289473760064C33F /* AddRasterFromFileView.swift */; };
/* End PBXBuildFile section */

/* Begin PBXBuildRule section */
		0074ABCC2817B8E60037244A /* PBXBuildRule */ = {
			isa = PBXBuildRule;
			compilerSpec = com.apple.compilers.proxy.script;
			filePatterns = "*.tache";
			fileType = pattern.proxy;
			inputFiles = (
				"$(SRCROOT)/Shared/Samples/",
			);
			isEditable = 1;
			name = "Generate Sample Initializers from Source Code Files";
			outputFiles = (
				"$(DERIVED_FILE_DIR)/$(INPUT_FILE_BASE)",
			);
			runOncePerArchitecture = 0;
			script = "xcrun --sdk macosx swift \"${SRCROOT}/Scripts/GenerateSampleViewSourceCode.swift\" \"${SCRIPT_INPUT_FILE_0}\" \"${INPUT_FILE_PATH}\" \"${SCRIPT_OUTPUT_FILE_0}\" \n";
		};
		0083586F27FE3BCF00192A15 /* PBXBuildRule */ = {
			isa = PBXBuildRule;
			compilerSpec = com.apple.compilers.proxy.script;
			filePatterns = "*.masque";
			fileType = pattern.proxy;
			inputFiles = (
				"$(SRCROOT)/.secrets",
			);
			isEditable = 1;
			name = "Generate Swift Code from Secrets";
			outputFiles = (
				"$(DERIVED_FILE_DIR)/$(INPUT_FILE_BASE)",
			);
			runOncePerArchitecture = 0;
			script = "\"${SRCROOT}/Scripts/masquerade\" -i \"${INPUT_FILE_PATH}\" -o \"${SCRIPT_OUTPUT_FILE_0}\" -s \"${SCRIPT_INPUT_FILE_0}\" -f\n";
		};
/* End PBXBuildRule section */

/* Begin PBXCopyFilesBuildPhase section */
		00144B5E280634840090DD5D /* Embed Frameworks */ = {
			isa = PBXCopyFilesBuildPhase;
			buildActionMask = 2147483647;
			dstPath = "";
			dstSubfolderSpec = 10;
			files = (
			);
			name = "Embed Frameworks";
			runOnlyForDeploymentPostprocessing = 0;
		};
		0039A4E82885C4E300592C86 /* Copy Source Code Files */ = {
			isa = PBXCopyFilesBuildPhase;
			buildActionMask = 2147483647;
			dstPath = "";
			dstSubfolderSpec = 7;
			files = (
<<<<<<< HEAD
				D76000B12AF19C4600B3084D /* FindRouteInMobileMapPackageView.swift in Copy Source Code Files */,
=======
				D76000A22AF18BAB00B3084D /* FindRouteInTransportNetworkView.Model.swift in Copy Source Code Files */,
				D7E7D0822AEB3A1D003AAD02 /* FindRouteInTransportNetworkView.swift in Copy Source Code Files */,
>>>>>>> 1b8262b8
				D7553CDD2AE2E00E00DC2A70 /* GeocodeOfflineView.swift in Copy Source Code Files */,
				4DD058102A0D3F6B00A59B34 /* ShowDeviceLocationWithNMEADataSourcesView.Model.swift in Copy Source Code Files */,
				4D126D7329CA1EFD00CFB7A7 /* ShowDeviceLocationWithNMEADataSourcesView.swift in Copy Source Code Files */,
				4D126D7429CA1EFD00CFB7A7 /* FileNMEASentenceReader.swift in Copy Source Code Files */,
				D7084FAB2AD771F600EC7F4F /* AugmentRealityToFlyOverSceneView.swift in Copy Source Code Files */,
				D72F27302ADA1E9900F906DA /* AugmentRealityToShowTabletopSceneView.swift in Copy Source Code Files */,
				D71FCB8B2AD628B9000E517C /* CreateMobileGeodatabaseView.Model.swift in Copy Source Code Files */,
				D73FC0FE2AD4A19A0067A19B /* CreateMobileGeodatabaseView.swift in Copy Source Code Files */,
				D7464F1F2ACE04C2007FEE88 /* IdentifyRasterCellView.swift in Copy Source Code Files */,
				D731F3C22AD0D2BB00A8431E /* IdentifyGraphicsView.swift in Copy Source Code Files */,
				D70082EC2ACF901600E0C3C2 /* IdentifyKMLFeaturesView.swift in Copy Source Code Files */,
				D7054AEA2ACCCC34007235BA /* Animate3DGraphicView.SettingsView.swift in Copy Source Code Files */,
				D7058FB22ACB424E00A40F14 /* Animate3DGraphicView.Model.swift in Copy Source Code Files */,
				D7C16D1C2AC5F96900689E89 /* Animate3DGraphicView.swift in Copy Source Code Files */,
				D7497F3D2AC4B4CF00167AD2 /* DisplayDimensionsView.swift in Copy Source Code Files */,
				D7232EE22AC1E6DC0079ABFF /* PlayKMLTourView.swift in Copy Source Code Files */,
				D7AE861F2AC39E7F0049B626 /* DisplayAnnotationView.swift in Copy Source Code Files */,
				D7337C5B2ABCFDE400A5D865 /* StyleSymbolsFromMobileStyleFileView.SymbolOptionsListView.swift in Copy Source Code Files */,
				D74C8BFF2ABA56C0007C76B8 /* StyleSymbolsFromMobileStyleFileView.swift in Copy Source Code Files */,
				D7AE86212AC3A10A0049B626 /* GroupLayersTogetherView.GroupLayerListView.swift in Copy Source Code Files */,
				D7AE86202AC3A1050049B626 /* AddCustomDynamicEntityDataSourceView.Vessel.swift in Copy Source Code Files */,
				D7ECF5992AB8BF5A003FB2BE /* RenderMultilayerSymbolsView.swift in Copy Source Code Files */,
				D7337C612ABD166A00A5D865 /* ShowMobileMapPackageExpirationDateView.swift in Copy Source Code Files */,
				D704AA5B2AB22D8400A3BB63 /* GroupLayersTogetherView.swift in Copy Source Code Files */,
				D75B58522AAFB37C0038B3B4 /* StyleFeaturesWithCustomDictionaryView.swift in Copy Source Code Files */,
				D71C5F652AAA83D2006599FD /* CreateSymbolStylesFromWebStylesView.swift in Copy Source Code Files */,
				79D84D152A81718F00F45262 /* AddCustomDynamicEntityDataSourceView.swift in Copy Source Code Files */,
				1C26ED202A8BEC63009B7721 /* FilterFeaturesInSceneView.swift in Copy Source Code Files */,
				1C56B5E72A82C057000381DA /* DisplayPointsUsingClusteringFeatureReductionView.swift in Copy Source Code Files */,
				D7ABA3002A3288970021822B /* ShowViewshedFromGeoelementInSceneView.swift in Copy Source Code Files */,
				1C3B7DCD2A5F652500907443 /* AnalyzeNetworkWithSubnetworkTraceView.Model.swift in Copy Source Code Files */,
				1C3B7DCE2A5F652500907443 /* AnalyzeNetworkWithSubnetworkTraceView.swift in Copy Source Code Files */,
				D79EE76F2A4CEA7F005A52AE /* SetUpLocationDrivenGeotriggersView.Model.swift in Copy Source Code Files */,
				D769C2132A29057200030F61 /* SetUpLocationDrivenGeotriggersView.swift in Copy Source Code Files */,
				1C19B4F72A578E69001D2506 /* CreateLoadReportView.Model.swift in Copy Source Code Files */,
				1C19B4F82A578E69001D2506 /* CreateLoadReportView.swift in Copy Source Code Files */,
				1C19B4F92A578E69001D2506 /* CreateLoadReportView.Views.swift in Copy Source Code Files */,
				D752D9412A39162F003EB25E /* ManageOperationalLayersView.swift in Copy Source Code Files */,
				D77570C12A2943D900F490CD /* AnimateImagesWithImageOverlayView.swift in Copy Source Code Files */,
				D7634FB02A43B8B000F8AEFB /* CreateConvexHullAroundGeometriesView.swift in Copy Source Code Files */,
				D7ABA2FA2A32760D0021822B /* MeasureDistanceInSceneView.swift in Copy Source Code Files */,
				D722BD232A420DEC002C2087 /* ShowExtrudedFeaturesView.swift in Copy Source Code Files */,
				D752D9602A3BCE63003EB25E /* DisplayMapFromPortalItemView.swift in Copy Source Code Files */,
				1C43BC852A43783900509BF8 /* SetVisibilityOfSubtypeSublayerView.Model.swift in Copy Source Code Files */,
				1C43BC862A43783900509BF8 /* SetVisibilityOfSubtypeSublayerView.swift in Copy Source Code Files */,
				1C43BC872A43783900509BF8 /* SetVisibilityOfSubtypeSublayerView.Views.swift in Copy Source Code Files */,
				00EB803A2A31506F00AC2B07 /* DisplayContentOfUtilityNetworkContainerView.swift in Copy Source Code Files */,
				00EB803B2A31506F00AC2B07 /* DisplayContentOfUtilityNetworkContainerView.Model.swift in Copy Source Code Files */,
				D751018F2A2E966C00B8FA48 /* IdentifyLayerFeaturesView.swift in Copy Source Code Files */,
				D752D9472A3A6FC0003EB25E /* MonitorChangesToMapLoadStatusView.swift in Copy Source Code Files */,
				D7CC34002A3147FF00198EDF /* ShowLineOfSightBetweenPointsView.swift in Copy Source Code Files */,
				1CAB8D502A3CEB43002AA649 /* RunValveIsolationTraceView.Model.swift in Copy Source Code Files */,
				1CAB8D512A3CEB43002AA649 /* RunValveIsolationTraceView.swift in Copy Source Code Files */,
				D71099712A280D830065A1C1 /* DensifyAndGeneralizeGeometryView.SettingsView.swift in Copy Source Code Files */,
				D710996E2A27D9B30065A1C1 /* DensifyAndGeneralizeGeometryView.swift in Copy Source Code Files */,
				D75101822A2E497F00B8FA48 /* ShowLabelsOnLayerView.swift in Copy Source Code Files */,
				D7EF5D762A26A1EE00FEBDE5 /* ShowCoordinatesInMultipleFormatsView.swift in Copy Source Code Files */,
				79A47DFB2A20286800D7C5B9 /* CreateAndSaveKMLView.Model.swift in Copy Source Code Files */,
				79A47DFC2A20286800D7C5B9 /* CreateAndSaveKMLView.Views.swift in Copy Source Code Files */,
				79B7B80B2A1BFDE700F57C27 /* CreateAndSaveKMLView.swift in Copy Source Code Files */,
				D78666AE2A21629200C60110 /* FindNearestVertexView.swift in Copy Source Code Files */,
				D7E440D82A1ECEB3005D74DE /* CreateBuffersAroundPointsView.swift in Copy Source Code Files */,
				D744FD182A2113C70084A66C /* CreateConvexHullAroundPointsView.swift in Copy Source Code Files */,
				D754E3242A1D66C20006C5F1 /* StylePointWithPictureMarkerSymbolsView.swift in Copy Source Code Files */,
				D7F2784C2A1D76F5002E4567 /* AddWMSLayerView.swift in Copy Source Code Files */,
				D75362D32A1E8C8800D83028 /* ApplyUniqueValueRendererView.swift in Copy Source Code Files */,
				1C929F092A27B86800134252 /* ShowUtilityAssociationsView.swift in Copy Source Code Files */,
				D7E9EF2A2A1D29F2000C4865 /* SetMaxExtentView.swift in Copy Source Code Files */,
				D7E9EF292A1D2219000C4865 /* SetMinAndMaxScaleView.swift in Copy Source Code Files */,
				1C9B74DE29DB56860038B06F /* ChangeCameraControllerView.swift in Copy Source Code Files */,
				1C965C3929DB9176002F8536 /* ShowRealisticLightAndShadowsView.swift in Copy Source Code Files */,
				883C121729C914E100062FF9 /* DownloadPreplannedMapAreaView.MapPicker.swift in Copy Source Code Files */,
				883C121829C914E100062FF9 /* DownloadPreplannedMapAreaView.Model.swift in Copy Source Code Files */,
				883C121929C914E100062FF9 /* DownloadPreplannedMapAreaView.swift in Copy Source Code Files */,
				1C0C1C3D29D34DDD005C8B24 /* ChangeViewpointView.swift in Copy Source Code Files */,
				1C42E04A29D239D2004FC4BE /* ShowPopupView.swift in Copy Source Code Files */,
				108EC04229D25B55000F35D0 /* QueryFeatureTableView.swift in Copy Source Code Files */,
				88F93CC229C4D3480006B28E /* CreateAndEditGeometriesView.swift in Copy Source Code Files */,
				0044289329C9234300160767 /* GetElevationAtPointOnSurfaceView.swift in Copy Source Code Files */,
				4D2ADC6A29C50D91003B367F /* AddDynamicEntityLayerView.Model.swift in Copy Source Code Files */,
				4D2ADC6B29C50D91003B367F /* AddDynamicEntityLayerView.SettingsView.swift in Copy Source Code Files */,
				4D2ADC4729C26D2C003B367F /* AddDynamicEntityLayerView.swift in Copy Source Code Files */,
				218F35C229C290BF00502022 /* AuthenticateWithOAuthView.swift in Copy Source Code Files */,
				0044CDE02995D4DD004618CE /* ShowDeviceLocationHistoryView.swift in Copy Source Code Files */,
				0042E24628E50EE4001F33D6 /* ShowViewshedFromPointInSceneView.swift in Copy Source Code Files */,
				0042E24728E50EE4001F33D6 /* ShowViewshedFromPointInSceneView.Model.swift in Copy Source Code Files */,
				0042E24828E50EE4001F33D6 /* ShowViewshedFromPointInSceneView.ViewshedSettingsView.swift in Copy Source Code Files */,
				006C835528B40682004AEB7F /* BrowseBuildingFloorsView.swift in Copy Source Code Files */,
				006C835628B40682004AEB7F /* DisplayMapFromMobileMapPackageView.swift in Copy Source Code Files */,
				F1E71BFA28A479C70064C33F /* AddRasterFromFileView.swift in Copy Source Code Files */,
				0039A4E92885C50300592C86 /* AddSceneLayerFromServiceView.swift in Copy Source Code Files */,
				75DD736729D35FF40010229D /* ChangeMapViewBackgroundView.swift in Copy Source Code Files */,
				75DD736829D35FF40010229D /* ChangeMapViewBackgroundView.SettingsView.swift in Copy Source Code Files */,
				75DD736929D35FF40010229D /* ChangeMapViewBackgroundView.Model.swift in Copy Source Code Files */,
				0039A4EA2885C50300592C86 /* ClipGeometryView.swift in Copy Source Code Files */,
				0039A4EB2885C50300592C86 /* CreatePlanarAndGeodeticBuffersView.swift in Copy Source Code Files */,
				0039A4EC2885C50300592C86 /* CutGeometryView.swift in Copy Source Code Files */,
				E0A1AEE328874590003C797D /* AddFeatureLayersView.swift in Copy Source Code Files */,
				0039A4ED2885C50300592C86 /* DisplayMapView.swift in Copy Source Code Files */,
				0039A4EE2885C50300592C86 /* DisplayOverviewMapView.swift in Copy Source Code Files */,
				0039A4EF2885C50300592C86 /* DisplaySceneView.swift in Copy Source Code Files */,
				E03CB06B2889879D002B27D9 /* DownloadVectorTilesToLocalCacheView.swift in Copy Source Code Files */,
				E03CB06A288894C4002B27D9 /* FindRouteView.swift in Copy Source Code Files */,
				E03CB0692888944D002B27D9 /* GenerateOfflineMapView.swift in Copy Source Code Files */,
				75DD739929D38B420010229D /* NavigateRouteView.swift in Copy Source Code Files */,
				0039A4F02885C50300592C86 /* ProjectGeometryView.swift in Copy Source Code Files */,
				0039A4F12885C50300592C86 /* SearchWithGeocodeView.swift in Copy Source Code Files */,
				0039A4F22885C50300592C86 /* SelectFeaturesInFeatureLayerView.swift in Copy Source Code Files */,
				0039A4F32885C50300592C86 /* SetBasemapView.swift in Copy Source Code Files */,
				0039A4F42885C50300592C86 /* SetSurfacePlacementModeView.swift in Copy Source Code Files */,
				0039A4F52885C50300592C86 /* SetViewpointRotationView.swift in Copy Source Code Files */,
				0039A4F62885C50300592C86 /* ShowCalloutView.swift in Copy Source Code Files */,
				0039A4F72885C50300592C86 /* ShowDeviceLocationView.swift in Copy Source Code Files */,
				0039A4F82885C50300592C86 /* ShowResultOfSpatialRelationshipsView.swift in Copy Source Code Files */,
				0039A4F92885C50300592C86 /* ShowResultOfSpatialOperationsView.swift in Copy Source Code Files */,
				0039A4FA2885C50300592C86 /* StyleGraphicsWithRendererView.swift in Copy Source Code Files */,
				0039A4FB2885C50300592C86 /* StyleGraphicsWithSymbolsView.swift in Copy Source Code Files */,
				7573E82129D6136C00BEED9C /* TraceUtilityNetworkView.Model.swift in Copy Source Code Files */,
				7573E82229D6136C00BEED9C /* TraceUtilityNetworkView.Enums.swift in Copy Source Code Files */,
				7573E82329D6136C00BEED9C /* TraceUtilityNetworkView.Views.swift in Copy Source Code Files */,
				7573E82429D6136C00BEED9C /* TraceUtilityNetworkView.swift in Copy Source Code Files */,
			);
			name = "Copy Source Code Files";
			runOnlyForDeploymentPostprocessing = 0;
		};
/* End PBXCopyFilesBuildPhase section */

/* Begin PBXFileReference section */
		000558092817C51E00224BC6 /* SampleDetailView.swift */ = {isa = PBXFileReference; lastKnownFileType = sourcecode.swift; path = SampleDetailView.swift; sourceTree = "<group>"; };
		00181B452846AD7100654571 /* View+Alert.swift */ = {isa = PBXFileReference; lastKnownFileType = sourcecode.swift; path = "View+Alert.swift"; sourceTree = "<group>"; };
		001C6DD827FE585A00D472C2 /* AppSecrets.swift.masque */ = {isa = PBXFileReference; fileEncoding = 4; lastKnownFileType = text; path = AppSecrets.swift.masque; sourceTree = "<group>"; };
		00273CF32A82AB5900A7A77D /* SamplesSearchView.swift */ = {isa = PBXFileReference; lastKnownFileType = sourcecode.swift; path = SamplesSearchView.swift; sourceTree = "<group>"; };
		00273CF52A82AB8700A7A77D /* SampleRow.swift */ = {isa = PBXFileReference; lastKnownFileType = sourcecode.swift; path = SampleRow.swift; sourceTree = "<group>"; };
		003D7C342821EBCC009DDFD2 /* masquerade */ = {isa = PBXFileReference; lastKnownFileType = text; path = masquerade; sourceTree = "<group>"; };
		003D7C352821EBCC009DDFD2 /* GenerateSampleViewSourceCode.swift */ = {isa = PBXFileReference; lastKnownFileType = sourcecode.swift; path = GenerateSampleViewSourceCode.swift; sourceTree = "<group>"; };
		0042E24228E4BF8F001F33D6 /* ShowViewshedFromPointInSceneView.Model.swift */ = {isa = PBXFileReference; lastKnownFileType = sourcecode.swift; path = ShowViewshedFromPointInSceneView.Model.swift; sourceTree = "<group>"; };
		0042E24428E4F82B001F33D6 /* ShowViewshedFromPointInSceneView.ViewshedSettingsView.swift */ = {isa = PBXFileReference; lastKnownFileType = sourcecode.swift; path = ShowViewshedFromPointInSceneView.ViewshedSettingsView.swift; sourceTree = "<group>"; };
		0044289129C90C0B00160767 /* GetElevationAtPointOnSurfaceView.swift */ = {isa = PBXFileReference; lastKnownFileType = sourcecode.swift; path = GetElevationAtPointOnSurfaceView.swift; sourceTree = "<group>"; };
		0044CDDE2995C39E004618CE /* ShowDeviceLocationHistoryView.swift */ = {isa = PBXFileReference; lastKnownFileType = sourcecode.swift; path = ShowDeviceLocationHistoryView.swift; sourceTree = "<group>"; };
		004FE87029DF5D8700075217 /* Bristol */ = {isa = PBXFileReference; lastKnownFileType = folder; path = Bristol; sourceTree = "<group>"; };
		0074ABBE28174BCF0037244A /* DisplayMapView.swift */ = {isa = PBXFileReference; lastKnownFileType = sourcecode.swift; path = DisplayMapView.swift; sourceTree = "<group>"; };
		0074ABC128174F430037244A /* Sample.swift */ = {isa = PBXFileReference; fileEncoding = 4; lastKnownFileType = sourcecode.swift; path = Sample.swift; sourceTree = "<group>"; };
		0074ABCA2817B8DB0037244A /* SamplesApp+Samples.swift.tache */ = {isa = PBXFileReference; fileEncoding = 4; lastKnownFileType = text; path = "SamplesApp+Samples.swift.tache"; sourceTree = "<group>"; };
		0086F3FD28E3770900974721 /* ShowViewshedFromPointInSceneView.swift */ = {isa = PBXFileReference; fileEncoding = 4; lastKnownFileType = sourcecode.swift; path = ShowViewshedFromPointInSceneView.swift; sourceTree = "<group>"; };
		00A7A1432A2FC58300F035F7 /* DisplayContentOfUtilityNetworkContainerView.swift */ = {isa = PBXFileReference; fileEncoding = 4; lastKnownFileType = sourcecode.swift; path = DisplayContentOfUtilityNetworkContainerView.swift; sourceTree = "<group>"; };
		00A7A1492A2FC5B700F035F7 /* DisplayContentOfUtilityNetworkContainerView.Model.swift */ = {isa = PBXFileReference; lastKnownFileType = sourcecode.swift; path = DisplayContentOfUtilityNetworkContainerView.Model.swift; sourceTree = "<group>"; };
		00ACF554293E6C6A0059B2A9 /* Samples.entitlements */ = {isa = PBXFileReference; lastKnownFileType = text.plist.entitlements; path = Samples.entitlements; sourceTree = "<group>"; };
		00B04272282EC59E0072E1B4 /* AboutView.swift */ = {isa = PBXFileReference; fileEncoding = 4; lastKnownFileType = sourcecode.swift; path = AboutView.swift; sourceTree = "<group>"; };
		00B042E5282EDC690072E1B4 /* SetBasemapView.swift */ = {isa = PBXFileReference; fileEncoding = 4; lastKnownFileType = sourcecode.swift; path = SetBasemapView.swift; sourceTree = "<group>"; };
		00B04FB4283EEBA80026C882 /* DisplayOverviewMapView.swift */ = {isa = PBXFileReference; lastKnownFileType = sourcecode.swift; path = DisplayOverviewMapView.swift; sourceTree = "<group>"; };
		00C7993A2A845AAF00AFE342 /* Sidebar.swift */ = {isa = PBXFileReference; lastKnownFileType = sourcecode.swift; path = Sidebar.swift; sourceTree = "<group>"; };
		00C94A0C28B53DE1004E42D9 /* raster-file */ = {isa = PBXFileReference; lastKnownFileType = folder; path = "raster-file"; sourceTree = "<group>"; };
		00CB9137284814A4005C2C5D /* SearchWithGeocodeView.swift */ = {isa = PBXFileReference; lastKnownFileType = sourcecode.swift; path = SearchWithGeocodeView.swift; sourceTree = "<group>"; };
		00CCB8A2285AAD7D00BBAB70 /* DowloadPortalItemData.swift */ = {isa = PBXFileReference; lastKnownFileType = sourcecode.swift; path = DowloadPortalItemData.swift; sourceTree = "<group>"; };
		00CCB8A4285BAF8700BBAB70 /* OnDemandResource.swift */ = {isa = PBXFileReference; lastKnownFileType = sourcecode.swift; path = OnDemandResource.swift; sourceTree = "<group>"; };
		00D4EF7F2863842100B9CC30 /* AddFeatureLayersView.swift */ = {isa = PBXFileReference; lastKnownFileType = sourcecode.swift; path = AddFeatureLayersView.swift; sourceTree = "<group>"; };
		00D4EF8228638BF100B9CC30 /* LA_Trails.geodatabase */ = {isa = PBXFileReference; lastKnownFileType = file; path = LA_Trails.geodatabase; sourceTree = "<group>"; };
		00D4EF8F28638BF100B9CC30 /* AuroraCO.gpkg */ = {isa = PBXFileReference; lastKnownFileType = file; path = AuroraCO.gpkg; sourceTree = "<group>"; };
		00D4EFB02863CE6300B9CC30 /* ScottishWildlifeTrust_reserves */ = {isa = PBXFileReference; lastKnownFileType = folder; path = ScottishWildlifeTrust_reserves; sourceTree = "<group>"; };
		00E5400C27F3CCA100CF66D5 /* SamplesApp.swift */ = {isa = PBXFileReference; lastKnownFileType = sourcecode.swift; path = SamplesApp.swift; sourceTree = "<group>"; };
		00E5400D27F3CCA100CF66D5 /* ContentView.swift */ = {isa = PBXFileReference; lastKnownFileType = sourcecode.swift; path = ContentView.swift; sourceTree = "<group>"; };
		00E5400E27F3CCA200CF66D5 /* Assets.xcassets */ = {isa = PBXFileReference; lastKnownFileType = folder.assetcatalog; path = Assets.xcassets; sourceTree = "<group>"; };
		00E5401327F3CCA200CF66D5 /* Samples.app */ = {isa = PBXFileReference; explicitFileType = wrapper.application; includeInIndex = 0; path = Samples.app; sourceTree = BUILT_PRODUCTS_DIR; };
		00E5402A27F775EA00CF66D5 /* Info.plist */ = {isa = PBXFileReference; lastKnownFileType = text.plist.xml; path = Info.plist; sourceTree = "<group>"; };
		108EC04029D25B2C000F35D0 /* QueryFeatureTableView.swift */ = {isa = PBXFileReference; fileEncoding = 4; lastKnownFileType = sourcecode.swift; path = QueryFeatureTableView.swift; sourceTree = "<group>"; };
		1C0C1C3429D34DAE005C8B24 /* ChangeViewpointView.swift */ = {isa = PBXFileReference; fileEncoding = 4; lastKnownFileType = sourcecode.swift; path = ChangeViewpointView.swift; sourceTree = "<group>"; };
		1C19B4EB2A578E46001D2506 /* CreateLoadReportView.Views.swift */ = {isa = PBXFileReference; fileEncoding = 4; lastKnownFileType = sourcecode.swift; path = CreateLoadReportView.Views.swift; sourceTree = "<group>"; };
		1C19B4ED2A578E46001D2506 /* CreateLoadReportView.swift */ = {isa = PBXFileReference; fileEncoding = 4; lastKnownFileType = sourcecode.swift; path = CreateLoadReportView.swift; sourceTree = "<group>"; };
		1C19B4EF2A578E46001D2506 /* CreateLoadReportView.Model.swift */ = {isa = PBXFileReference; fileEncoding = 4; lastKnownFileType = sourcecode.swift; path = CreateLoadReportView.Model.swift; sourceTree = "<group>"; };
		1C26ED152A859525009B7721 /* FilterFeaturesInSceneView.swift */ = {isa = PBXFileReference; fileEncoding = 4; lastKnownFileType = sourcecode.swift; path = FilterFeaturesInSceneView.swift; sourceTree = "<group>"; };
		1C3B7DC32A5F64FC00907443 /* AnalyzeNetworkWithSubnetworkTraceView.Model.swift */ = {isa = PBXFileReference; fileEncoding = 4; lastKnownFileType = sourcecode.swift; path = AnalyzeNetworkWithSubnetworkTraceView.Model.swift; sourceTree = "<group>"; };
		1C3B7DC62A5F64FC00907443 /* AnalyzeNetworkWithSubnetworkTraceView.swift */ = {isa = PBXFileReference; fileEncoding = 4; lastKnownFileType = sourcecode.swift; path = AnalyzeNetworkWithSubnetworkTraceView.swift; sourceTree = "<group>"; };
		1C42E04329D2396B004FC4BE /* ShowPopupView.swift */ = {isa = PBXFileReference; fileEncoding = 4; lastKnownFileType = sourcecode.swift; path = ShowPopupView.swift; sourceTree = "<group>"; };
		1C43BC792A43781100509BF8 /* SetVisibilityOfSubtypeSublayerView.Views.swift */ = {isa = PBXFileReference; fileEncoding = 4; lastKnownFileType = sourcecode.swift; path = SetVisibilityOfSubtypeSublayerView.Views.swift; sourceTree = "<group>"; };
		1C43BC7C2A43781100509BF8 /* SetVisibilityOfSubtypeSublayerView.Model.swift */ = {isa = PBXFileReference; fileEncoding = 4; lastKnownFileType = sourcecode.swift; path = SetVisibilityOfSubtypeSublayerView.Model.swift; sourceTree = "<group>"; };
		1C43BC7E2A43781100509BF8 /* SetVisibilityOfSubtypeSublayerView.swift */ = {isa = PBXFileReference; fileEncoding = 4; lastKnownFileType = sourcecode.swift; path = SetVisibilityOfSubtypeSublayerView.swift; sourceTree = "<group>"; };
		1C56B5E22A82C02D000381DA /* DisplayPointsUsingClusteringFeatureReductionView.swift */ = {isa = PBXFileReference; fileEncoding = 4; lastKnownFileType = sourcecode.swift; path = DisplayPointsUsingClusteringFeatureReductionView.swift; sourceTree = "<group>"; };
		1C9B74C529DB43580038B06F /* ShowRealisticLightAndShadowsView.swift */ = {isa = PBXFileReference; fileEncoding = 4; lastKnownFileType = sourcecode.swift; path = ShowRealisticLightAndShadowsView.swift; sourceTree = "<group>"; };
		1C9B74D529DB54560038B06F /* ChangeCameraControllerView.swift */ = {isa = PBXFileReference; fileEncoding = 4; lastKnownFileType = sourcecode.swift; path = ChangeCameraControllerView.swift; sourceTree = "<group>"; };
		1CAB8D442A3CEAB0002AA649 /* RunValveIsolationTraceView.Model.swift */ = {isa = PBXFileReference; fileEncoding = 4; lastKnownFileType = sourcecode.swift; path = RunValveIsolationTraceView.Model.swift; sourceTree = "<group>"; };
		1CAB8D472A3CEAB0002AA649 /* RunValveIsolationTraceView.swift */ = {isa = PBXFileReference; fileEncoding = 4; lastKnownFileType = sourcecode.swift; path = RunValveIsolationTraceView.swift; sourceTree = "<group>"; };
		1CAF831B2A20305F000E1E60 /* ShowUtilityAssociationsView.swift */ = {isa = PBXFileReference; fileEncoding = 4; lastKnownFileType = sourcecode.swift; path = ShowUtilityAssociationsView.swift; sourceTree = "<group>"; };
		218F35B329C28F4A00502022 /* AuthenticateWithOAuthView.swift */ = {isa = PBXFileReference; fileEncoding = 4; lastKnownFileType = sourcecode.swift; path = AuthenticateWithOAuthView.swift; sourceTree = "<group>"; };
		4D126D6929CA1B6000CFB7A7 /* ShowDeviceLocationWithNMEADataSourcesView.swift */ = {isa = PBXFileReference; fileEncoding = 4; lastKnownFileType = sourcecode.swift; path = ShowDeviceLocationWithNMEADataSourcesView.swift; sourceTree = "<group>"; };
		4D126D7129CA1E1800CFB7A7 /* FileNMEASentenceReader.swift */ = {isa = PBXFileReference; lastKnownFileType = sourcecode.swift; path = FileNMEASentenceReader.swift; sourceTree = "<group>"; };
		4D126D7B29CA3E6000CFB7A7 /* Redlands.nmea */ = {isa = PBXFileReference; fileEncoding = 4; lastKnownFileType = text; path = Redlands.nmea; sourceTree = "<group>"; };
		4D126D7D29CA43D200CFB7A7 /* ShowDeviceLocationWithNMEADataSourcesView.Model.swift */ = {isa = PBXFileReference; lastKnownFileType = sourcecode.swift; path = ShowDeviceLocationWithNMEADataSourcesView.Model.swift; sourceTree = "<group>"; };
		4D2ADC3F29C26D05003B367F /* AddDynamicEntityLayerView.swift */ = {isa = PBXFileReference; fileEncoding = 4; lastKnownFileType = sourcecode.swift; path = AddDynamicEntityLayerView.swift; sourceTree = "<group>"; };
		4D2ADC5529C4F612003B367F /* ChangeMapViewBackgroundView.swift */ = {isa = PBXFileReference; fileEncoding = 4; lastKnownFileType = sourcecode.swift; path = ChangeMapViewBackgroundView.swift; sourceTree = "<group>"; };
		4D2ADC5829C4F612003B367F /* ChangeMapViewBackgroundView.SettingsView.swift */ = {isa = PBXFileReference; fileEncoding = 4; lastKnownFileType = sourcecode.swift; path = ChangeMapViewBackgroundView.SettingsView.swift; sourceTree = "<group>"; };
		4D2ADC6129C5071C003B367F /* ChangeMapViewBackgroundView.Model.swift */ = {isa = PBXFileReference; lastKnownFileType = sourcecode.swift; path = ChangeMapViewBackgroundView.Model.swift; sourceTree = "<group>"; };
		4D2ADC6629C50BD6003B367F /* AddDynamicEntityLayerView.Model.swift */ = {isa = PBXFileReference; lastKnownFileType = sourcecode.swift; path = AddDynamicEntityLayerView.Model.swift; sourceTree = "<group>"; };
		4D2ADC6829C50C4C003B367F /* AddDynamicEntityLayerView.SettingsView.swift */ = {isa = PBXFileReference; lastKnownFileType = sourcecode.swift; path = AddDynamicEntityLayerView.SettingsView.swift; sourceTree = "<group>"; };
		7573E81329D6134C00BEED9C /* TraceUtilityNetworkView.Model.swift */ = {isa = PBXFileReference; fileEncoding = 4; lastKnownFileType = sourcecode.swift; path = TraceUtilityNetworkView.Model.swift; sourceTree = "<group>"; };
		7573E81529D6134C00BEED9C /* TraceUtilityNetworkView.Enums.swift */ = {isa = PBXFileReference; fileEncoding = 4; lastKnownFileType = sourcecode.swift; path = TraceUtilityNetworkView.Enums.swift; sourceTree = "<group>"; };
		7573E81729D6134C00BEED9C /* TraceUtilityNetworkView.Views.swift */ = {isa = PBXFileReference; fileEncoding = 4; lastKnownFileType = sourcecode.swift; path = TraceUtilityNetworkView.Views.swift; sourceTree = "<group>"; };
		7573E81829D6134C00BEED9C /* TraceUtilityNetworkView.swift */ = {isa = PBXFileReference; fileEncoding = 4; lastKnownFileType = sourcecode.swift; path = TraceUtilityNetworkView.swift; sourceTree = "<group>"; };
		75DD739129D38B1B0010229D /* NavigateRouteView.swift */ = {isa = PBXFileReference; fileEncoding = 4; lastKnownFileType = sourcecode.swift; path = NavigateRouteView.swift; sourceTree = "<group>"; };
		7900C5F52A83FC3F002D430F /* AddCustomDynamicEntityDataSourceView.Vessel.swift */ = {isa = PBXFileReference; lastKnownFileType = sourcecode.swift; path = AddCustomDynamicEntityDataSourceView.Vessel.swift; sourceTree = "<group>"; };
		792222DC2A81AA5D00619FFE /* AIS_MarineCadastre_SelectedVessels_CustomDataSource.jsonl */ = {isa = PBXFileReference; fileEncoding = 4; lastKnownFileType = text; path = AIS_MarineCadastre_SelectedVessels_CustomDataSource.jsonl; sourceTree = "<group>"; };
		79302F842A1ED4E30002336A /* CreateAndSaveKMLView.Model.swift */ = {isa = PBXFileReference; lastKnownFileType = sourcecode.swift; path = CreateAndSaveKMLView.Model.swift; sourceTree = "<group>"; };
		79302F862A1ED71B0002336A /* CreateAndSaveKMLView.Views.swift */ = {isa = PBXFileReference; lastKnownFileType = sourcecode.swift; path = CreateAndSaveKMLView.Views.swift; sourceTree = "<group>"; };
		79B7B8092A1BF8EC00F57C27 /* CreateAndSaveKMLView.swift */ = {isa = PBXFileReference; lastKnownFileType = sourcecode.swift; path = CreateAndSaveKMLView.swift; sourceTree = "<group>"; };
		79D84D0D2A815C5B00F45262 /* AddCustomDynamicEntityDataSourceView.swift */ = {isa = PBXFileReference; lastKnownFileType = sourcecode.swift; path = AddCustomDynamicEntityDataSourceView.swift; sourceTree = "<group>"; };
		883C121429C9136600062FF9 /* DownloadPreplannedMapAreaView.MapPicker.swift */ = {isa = PBXFileReference; fileEncoding = 4; lastKnownFileType = sourcecode.swift; path = DownloadPreplannedMapAreaView.MapPicker.swift; sourceTree = "<group>"; };
		88F93CC029C3D59C0006B28E /* CreateAndEditGeometriesView.swift */ = {isa = PBXFileReference; lastKnownFileType = sourcecode.swift; path = CreateAndEditGeometriesView.swift; sourceTree = "<group>"; };
		D70082EA2ACF900100E0C3C2 /* IdentifyKMLFeaturesView.swift */ = {isa = PBXFileReference; fileEncoding = 4; lastKnownFileType = sourcecode.swift; path = IdentifyKMLFeaturesView.swift; sourceTree = "<group>"; };
		D701D72B2A37C7F7006FF0C8 /* bradley_low_3ds */ = {isa = PBXFileReference; lastKnownFileType = folder; path = bradley_low_3ds; sourceTree = "<group>"; };
		D704AA592AB22C1A00A3BB63 /* GroupLayersTogetherView.swift */ = {isa = PBXFileReference; fileEncoding = 4; lastKnownFileType = sourcecode.swift; path = GroupLayersTogetherView.swift; sourceTree = "<group>"; };
		D7054AE82ACCCB6C007235BA /* Animate3DGraphicView.SettingsView.swift */ = {isa = PBXFileReference; fileEncoding = 4; lastKnownFileType = sourcecode.swift; path = Animate3DGraphicView.SettingsView.swift; sourceTree = "<group>"; };
		D7058FB02ACB423C00A40F14 /* Animate3DGraphicView.Model.swift */ = {isa = PBXFileReference; fileEncoding = 4; lastKnownFileType = sourcecode.swift; path = Animate3DGraphicView.Model.swift; sourceTree = "<group>"; };
		D7084FA62AD771AA00EC7F4F /* AugmentRealityToFlyOverSceneView.swift */ = {isa = PBXFileReference; fileEncoding = 4; lastKnownFileType = sourcecode.swift; path = AugmentRealityToFlyOverSceneView.swift; sourceTree = "<group>"; };
		D70BE5782A5624A80022CA02 /* CategoriesView.swift */ = {isa = PBXFileReference; lastKnownFileType = sourcecode.swift; path = CategoriesView.swift; sourceTree = "<group>"; };
		D710996C2A27D9210065A1C1 /* DensifyAndGeneralizeGeometryView.swift */ = {isa = PBXFileReference; fileEncoding = 4; lastKnownFileType = sourcecode.swift; path = DensifyAndGeneralizeGeometryView.swift; sourceTree = "<group>"; };
		D710996F2A2802FA0065A1C1 /* DensifyAndGeneralizeGeometryView.SettingsView.swift */ = {isa = PBXFileReference; lastKnownFileType = sourcecode.swift; path = DensifyAndGeneralizeGeometryView.SettingsView.swift; sourceTree = "<group>"; };
		D71C5F632AAA7A88006599FD /* CreateSymbolStylesFromWebStylesView.swift */ = {isa = PBXFileReference; fileEncoding = 4; lastKnownFileType = sourcecode.swift; path = CreateSymbolStylesFromWebStylesView.swift; sourceTree = "<group>"; };
		D71FCB892AD6277E000E517C /* CreateMobileGeodatabaseView.Model.swift */ = {isa = PBXFileReference; fileEncoding = 4; lastKnownFileType = sourcecode.swift; path = CreateMobileGeodatabaseView.Model.swift; sourceTree = "<group>"; };
		D721EEA72ABDFF550040BE46 /* LothianRiversAnno.mmpk */ = {isa = PBXFileReference; lastKnownFileType = file; path = LothianRiversAnno.mmpk; sourceTree = "<group>"; };
		D722BD212A420DAD002C2087 /* ShowExtrudedFeaturesView.swift */ = {isa = PBXFileReference; fileEncoding = 4; lastKnownFileType = sourcecode.swift; path = ShowExtrudedFeaturesView.swift; sourceTree = "<group>"; };
		D7232EE02AC1E5AA0079ABFF /* PlayKMLTourView.swift */ = {isa = PBXFileReference; fileEncoding = 4; lastKnownFileType = sourcecode.swift; path = PlayKMLTourView.swift; sourceTree = "<group>"; };
		D72C43F22AEB066D00B6157B /* GeocodeOfflineView.Model.swift */ = {isa = PBXFileReference; fileEncoding = 4; lastKnownFileType = sourcecode.swift; path = GeocodeOfflineView.Model.swift; sourceTree = "<group>"; };
		D72F272B2ADA1E4400F906DA /* AugmentRealityToShowTabletopSceneView.swift */ = {isa = PBXFileReference; fileEncoding = 4; lastKnownFileType = sourcecode.swift; path = AugmentRealityToShowTabletopSceneView.swift; sourceTree = "<group>"; };
		D731F3C02AD0D2AC00A8431E /* IdentifyGraphicsView.swift */ = {isa = PBXFileReference; fileEncoding = 4; lastKnownFileType = sourcecode.swift; path = IdentifyGraphicsView.swift; sourceTree = "<group>"; };
		D7337C592ABCFDB100A5D865 /* StyleSymbolsFromMobileStyleFileView.SymbolOptionsListView.swift */ = {isa = PBXFileReference; fileEncoding = 4; lastKnownFileType = sourcecode.swift; path = StyleSymbolsFromMobileStyleFileView.SymbolOptionsListView.swift; sourceTree = "<group>"; };
		D7337C5F2ABD142D00A5D865 /* ShowMobileMapPackageExpirationDateView.swift */ = {isa = PBXFileReference; fileEncoding = 4; lastKnownFileType = sourcecode.swift; path = ShowMobileMapPackageExpirationDateView.swift; sourceTree = "<group>"; };
		D734FA092A183A5B00246D7E /* SetMaxExtentView.swift */ = {isa = PBXFileReference; fileEncoding = 4; lastKnownFileType = sourcecode.swift; path = SetMaxExtentView.swift; sourceTree = "<group>"; };
		D73F8CF32AB1089900CD39DA /* Restaurant.stylx */ = {isa = PBXFileReference; lastKnownFileType = file; path = Restaurant.stylx; sourceTree = "<group>"; };
		D73FC0FC2AD4A18D0067A19B /* CreateMobileGeodatabaseView.swift */ = {isa = PBXFileReference; fileEncoding = 4; lastKnownFileType = sourcecode.swift; path = CreateMobileGeodatabaseView.swift; sourceTree = "<group>"; };
		D744FD162A2112D90084A66C /* CreateConvexHullAroundPointsView.swift */ = {isa = PBXFileReference; fileEncoding = 4; lastKnownFileType = sourcecode.swift; path = CreateConvexHullAroundPointsView.swift; sourceTree = "<group>"; };
		D7464F1D2ACE04B3007FEE88 /* IdentifyRasterCellView.swift */ = {isa = PBXFileReference; fileEncoding = 4; lastKnownFileType = sourcecode.swift; path = IdentifyRasterCellView.swift; sourceTree = "<group>"; };
		D7464F2A2ACE0964007FEE88 /* SA_EVI_8Day_03May20 */ = {isa = PBXFileReference; lastKnownFileType = folder; path = SA_EVI_8Day_03May20; sourceTree = "<group>"; };
		D7497F3B2AC4B4C100167AD2 /* DisplayDimensionsView.swift */ = {isa = PBXFileReference; fileEncoding = 4; lastKnownFileType = sourcecode.swift; path = DisplayDimensionsView.swift; sourceTree = "<group>"; };
		D7497F3F2AC4BA4100167AD2 /* Edinburgh_Pylon_Dimensions.mmpk */ = {isa = PBXFileReference; lastKnownFileType = file; path = Edinburgh_Pylon_Dimensions.mmpk; sourceTree = "<group>"; };
		D74C8BFD2ABA5605007C76B8 /* StyleSymbolsFromMobileStyleFileView.swift */ = {isa = PBXFileReference; fileEncoding = 4; lastKnownFileType = sourcecode.swift; path = StyleSymbolsFromMobileStyleFileView.swift; sourceTree = "<group>"; };
		D74C8C012ABA6202007C76B8 /* emoji-mobile.stylx */ = {isa = PBXFileReference; lastKnownFileType = file; path = "emoji-mobile.stylx"; sourceTree = "<group>"; };
		D75101802A2E493600B8FA48 /* ShowLabelsOnLayerView.swift */ = {isa = PBXFileReference; fileEncoding = 4; lastKnownFileType = sourcecode.swift; path = ShowLabelsOnLayerView.swift; sourceTree = "<group>"; };
		D751018D2A2E962D00B8FA48 /* IdentifyLayerFeaturesView.swift */ = {isa = PBXFileReference; fileEncoding = 4; lastKnownFileType = sourcecode.swift; path = IdentifyLayerFeaturesView.swift; sourceTree = "<group>"; };
		D752D93F2A39154C003EB25E /* ManageOperationalLayersView.swift */ = {isa = PBXFileReference; fileEncoding = 4; lastKnownFileType = sourcecode.swift; path = ManageOperationalLayersView.swift; sourceTree = "<group>"; };
		D752D9452A3A6F7F003EB25E /* MonitorChangesToMapLoadStatusView.swift */ = {isa = PBXFileReference; fileEncoding = 4; lastKnownFileType = sourcecode.swift; path = MonitorChangesToMapLoadStatusView.swift; sourceTree = "<group>"; };
		D752D95E2A3BCE06003EB25E /* DisplayMapFromPortalItemView.swift */ = {isa = PBXFileReference; fileEncoding = 4; lastKnownFileType = sourcecode.swift; path = DisplayMapFromPortalItemView.swift; sourceTree = "<group>"; };
		D75362D12A1E886700D83028 /* ApplyUniqueValueRendererView.swift */ = {isa = PBXFileReference; fileEncoding = 4; lastKnownFileType = sourcecode.swift; path = ApplyUniqueValueRendererView.swift; sourceTree = "<group>"; };
		D754E3222A1D66820006C5F1 /* StylePointWithPictureMarkerSymbolsView.swift */ = {isa = PBXFileReference; fileEncoding = 4; lastKnownFileType = sourcecode.swift; path = StylePointWithPictureMarkerSymbolsView.swift; sourceTree = "<group>"; };
		D7553CD82AE2DFEC00DC2A70 /* GeocodeOfflineView.swift */ = {isa = PBXFileReference; fileEncoding = 4; lastKnownFileType = sourcecode.swift; path = GeocodeOfflineView.swift; sourceTree = "<group>"; };
		D75B58502AAFB3030038B3B4 /* StyleFeaturesWithCustomDictionaryView.swift */ = {isa = PBXFileReference; fileEncoding = 4; lastKnownFileType = sourcecode.swift; path = StyleFeaturesWithCustomDictionaryView.swift; sourceTree = "<group>"; };
		D75C35662AB50338003CD55F /* GroupLayersTogetherView.GroupLayerListView.swift */ = {isa = PBXFileReference; fileEncoding = 4; lastKnownFileType = sourcecode.swift; path = GroupLayersTogetherView.GroupLayerListView.swift; sourceTree = "<group>"; };
		D76000AB2AF19C2300B3084D /* FindRouteInMobileMapPackageView.swift */ = {isa = PBXFileReference; fileEncoding = 4; lastKnownFileType = sourcecode.swift; path = FindRouteInMobileMapPackageView.swift; sourceTree = "<group>"; };
		D76000B62AF19FCA00B3084D /* SanFrancisco.mmpk */ = {isa = PBXFileReference; lastKnownFileType = file; path = SanFrancisco.mmpk; sourceTree = "<group>"; };
		D7634FAE2A43B7AC00F8AEFB /* CreateConvexHullAroundGeometriesView.swift */ = {isa = PBXFileReference; fileEncoding = 4; lastKnownFileType = sourcecode.swift; path = CreateConvexHullAroundGeometriesView.swift; sourceTree = "<group>"; };
		D769C2112A29019B00030F61 /* SetUpLocationDrivenGeotriggersView.swift */ = {isa = PBXFileReference; fileEncoding = 4; lastKnownFileType = sourcecode.swift; path = SetUpLocationDrivenGeotriggersView.swift; sourceTree = "<group>"; };
		D7749AD52AF08BF50086632F /* FindRouteInTransportNetworkView.Model.swift */ = {isa = PBXFileReference; fileEncoding = 4; lastKnownFileType = sourcecode.swift; path = FindRouteInTransportNetworkView.Model.swift; sourceTree = "<group>"; };
		D77570BF2A2942F800F490CD /* AnimateImagesWithImageOverlayView.swift */ = {isa = PBXFileReference; fileEncoding = 4; lastKnownFileType = sourcecode.swift; path = AnimateImagesWithImageOverlayView.swift; sourceTree = "<group>"; };
		D77572AD2A295DDD00F490CD /* PacificSouthWest2 */ = {isa = PBXFileReference; lastKnownFileType = folder; path = PacificSouthWest2; sourceTree = "<group>"; };
		D78666AC2A2161F100C60110 /* FindNearestVertexView.swift */ = {isa = PBXFileReference; fileEncoding = 4; lastKnownFileType = sourcecode.swift; path = FindNearestVertexView.swift; sourceTree = "<group>"; };
		D79EE76D2A4CEA5D005A52AE /* SetUpLocationDrivenGeotriggersView.Model.swift */ = {isa = PBXFileReference; fileEncoding = 4; lastKnownFileType = sourcecode.swift; path = SetUpLocationDrivenGeotriggersView.Model.swift; sourceTree = "<group>"; };
		D7ABA2F82A32579C0021822B /* MeasureDistanceInSceneView.swift */ = {isa = PBXFileReference; fileEncoding = 4; lastKnownFileType = sourcecode.swift; path = MeasureDistanceInSceneView.swift; sourceTree = "<group>"; };
		D7ABA2FE2A32881C0021822B /* ShowViewshedFromGeoelementInSceneView.swift */ = {isa = PBXFileReference; fileEncoding = 4; lastKnownFileType = sourcecode.swift; path = ShowViewshedFromGeoelementInSceneView.swift; sourceTree = "<group>"; };
		D7AE861D2AC39DC50049B626 /* DisplayAnnotationView.swift */ = {isa = PBXFileReference; fileEncoding = 4; lastKnownFileType = sourcecode.swift; path = DisplayAnnotationView.swift; sourceTree = "<group>"; };
		D7C16D1A2AC5F95300689E89 /* Animate3DGraphicView.swift */ = {isa = PBXFileReference; fileEncoding = 4; lastKnownFileType = sourcecode.swift; path = Animate3DGraphicView.swift; sourceTree = "<group>"; };
		D7C16D1E2AC5FE8200689E89 /* Pyrenees.csv */ = {isa = PBXFileReference; fileEncoding = 4; lastKnownFileType = text; path = Pyrenees.csv; sourceTree = "<group>"; };
		D7C16D212AC5FE9800689E89 /* GrandCanyon.csv */ = {isa = PBXFileReference; fileEncoding = 4; lastKnownFileType = text; path = GrandCanyon.csv; sourceTree = "<group>"; };
		D7C16D242AC5FEA600689E89 /* Snowdon.csv */ = {isa = PBXFileReference; fileEncoding = 4; lastKnownFileType = text; path = Snowdon.csv; sourceTree = "<group>"; };
		D7C16D272AC5FEB600689E89 /* Hawaii.csv */ = {isa = PBXFileReference; fileEncoding = 4; lastKnownFileType = text; path = Hawaii.csv; sourceTree = "<group>"; };
		D7CC33FD2A31475C00198EDF /* ShowLineOfSightBetweenPointsView.swift */ = {isa = PBXFileReference; fileEncoding = 4; lastKnownFileType = sourcecode.swift; path = ShowLineOfSightBetweenPointsView.swift; sourceTree = "<group>"; };
		D7CE9F9A2AE2F575008F7A5F /* streetmap_SD.tpkx */ = {isa = PBXFileReference; lastKnownFileType = file; path = streetmap_SD.tpkx; sourceTree = "<group>"; };
		D7CE9FA22AE2F595008F7A5F /* san-diego-eagle-locator */ = {isa = PBXFileReference; lastKnownFileType = folder; path = "san-diego-eagle-locator"; sourceTree = "<group>"; };
		D7D1F3522ADDBE5D009CE2DA /* philadelphia.mspk */ = {isa = PBXFileReference; lastKnownFileType = file; path = philadelphia.mspk; sourceTree = "<group>"; };
		D7E440D62A1ECE7D005D74DE /* CreateBuffersAroundPointsView.swift */ = {isa = PBXFileReference; fileEncoding = 4; lastKnownFileType = sourcecode.swift; path = CreateBuffersAroundPointsView.swift; sourceTree = "<group>"; };
		D7E557672A1D768800B9FB09 /* AddWMSLayerView.swift */ = {isa = PBXFileReference; fileEncoding = 4; lastKnownFileType = sourcecode.swift; path = AddWMSLayerView.swift; sourceTree = "<group>"; };
		D7E7D0802AEB39D5003AAD02 /* FindRouteInTransportNetworkView.swift */ = {isa = PBXFileReference; fileEncoding = 4; lastKnownFileType = sourcecode.swift; path = FindRouteInTransportNetworkView.swift; sourceTree = "<group>"; };
		D7E7D0992AEB3C47003AAD02 /* san_diego_offline_routing */ = {isa = PBXFileReference; lastKnownFileType = folder; path = san_diego_offline_routing; sourceTree = "<group>"; };
		D7EAF3592A1C023800D822C4 /* SetMinAndMaxScaleView.swift */ = {isa = PBXFileReference; fileEncoding = 4; lastKnownFileType = sourcecode.swift; path = SetMinAndMaxScaleView.swift; sourceTree = "<group>"; };
		D7ECF5972AB8BE63003FB2BE /* RenderMultilayerSymbolsView.swift */ = {isa = PBXFileReference; fileEncoding = 4; lastKnownFileType = sourcecode.swift; path = RenderMultilayerSymbolsView.swift; sourceTree = "<group>"; };
		D7EF5D742A26A03A00FEBDE5 /* ShowCoordinatesInMultipleFormatsView.swift */ = {isa = PBXFileReference; fileEncoding = 4; lastKnownFileType = sourcecode.swift; path = ShowCoordinatesInMultipleFormatsView.swift; sourceTree = "<group>"; };
		E000E75F2869E33D005D87C5 /* ClipGeometryView.swift */ = {isa = PBXFileReference; lastKnownFileType = sourcecode.swift; path = ClipGeometryView.swift; sourceTree = "<group>"; };
		E000E762286A0B18005D87C5 /* CutGeometryView.swift */ = {isa = PBXFileReference; lastKnownFileType = sourcecode.swift; path = CutGeometryView.swift; sourceTree = "<group>"; };
		E004A6BD28414332002A1FE6 /* SetViewpointRotationView.swift */ = {isa = PBXFileReference; fileEncoding = 4; lastKnownFileType = sourcecode.swift; path = SetViewpointRotationView.swift; sourceTree = "<group>"; };
		E004A6D828465C70002A1FE6 /* DisplaySceneView.swift */ = {isa = PBXFileReference; fileEncoding = 4; lastKnownFileType = sourcecode.swift; path = DisplaySceneView.swift; sourceTree = "<group>"; };
		E004A6DF28466279002A1FE6 /* ShowCalloutView.swift */ = {isa = PBXFileReference; lastKnownFileType = sourcecode.swift; path = ShowCalloutView.swift; sourceTree = "<group>"; };
		E004A6E52846A61F002A1FE6 /* StyleGraphicsWithSymbolsView.swift */ = {isa = PBXFileReference; lastKnownFileType = sourcecode.swift; path = StyleGraphicsWithSymbolsView.swift; sourceTree = "<group>"; };
		E004A6E828493BCE002A1FE6 /* ShowDeviceLocationView.swift */ = {isa = PBXFileReference; lastKnownFileType = sourcecode.swift; path = ShowDeviceLocationView.swift; sourceTree = "<group>"; };
		E004A6EC2849556E002A1FE6 /* CreatePlanarAndGeodeticBuffersView.swift */ = {isa = PBXFileReference; lastKnownFileType = sourcecode.swift; path = CreatePlanarAndGeodeticBuffersView.swift; sourceTree = "<group>"; };
		E004A6EF284E4B9B002A1FE6 /* DownloadVectorTilesToLocalCacheView.swift */ = {isa = PBXFileReference; lastKnownFileType = sourcecode.swift; path = DownloadVectorTilesToLocalCacheView.swift; sourceTree = "<group>"; };
		E004A6F2284E4FEB002A1FE6 /* ShowResultOfSpatialOperationsView.swift */ = {isa = PBXFileReference; lastKnownFileType = sourcecode.swift; path = ShowResultOfSpatialOperationsView.swift; sourceTree = "<group>"; };
		E004A6F5284FA42A002A1FE6 /* SelectFeaturesInFeatureLayerView.swift */ = {isa = PBXFileReference; lastKnownFileType = sourcecode.swift; path = SelectFeaturesInFeatureLayerView.swift; sourceTree = "<group>"; };
		E0082216287755AC002AD138 /* View+Sheet.swift */ = {isa = PBXFileReference; lastKnownFileType = sourcecode.swift; path = "View+Sheet.swift"; sourceTree = "<group>"; };
		E041ABBF287CA9F00056009B /* WebView.swift */ = {isa = PBXFileReference; lastKnownFileType = sourcecode.swift; path = WebView.swift; sourceTree = "<group>"; };
		E041ABD6287DB04D0056009B /* SampleInfoView.swift */ = {isa = PBXFileReference; lastKnownFileType = sourcecode.swift; path = SampleInfoView.swift; sourceTree = "<group>"; };
		E041AC15287F54580056009B /* highlight.min.js */ = {isa = PBXFileReference; fileEncoding = 4; lastKnownFileType = sourcecode.javascript; path = highlight.min.js; sourceTree = "<group>"; };
		E041AC1D288076A60056009B /* info.css */ = {isa = PBXFileReference; fileEncoding = 4; lastKnownFileType = text.css; path = info.css; sourceTree = "<group>"; };
		E041AC1F288077B90056009B /* xcode.css */ = {isa = PBXFileReference; fileEncoding = 4; lastKnownFileType = text.css; path = xcode.css; sourceTree = "<group>"; };
		E066DD34285CF3B3004D3D5B /* FindRouteView.swift */ = {isa = PBXFileReference; lastKnownFileType = sourcecode.swift; path = FindRouteView.swift; sourceTree = "<group>"; };
		E066DD372860AB28004D3D5B /* StyleGraphicsWithRendererView.swift */ = {isa = PBXFileReference; lastKnownFileType = sourcecode.swift; path = StyleGraphicsWithRendererView.swift; sourceTree = "<group>"; };
		E066DD3A2860CA08004D3D5B /* ShowResultOfSpatialRelationshipsView.swift */ = {isa = PBXFileReference; lastKnownFileType = sourcecode.swift; path = ShowResultOfSpatialRelationshipsView.swift; sourceTree = "<group>"; };
		E066DD3F28610F55004D3D5B /* AddSceneLayerFromServiceView.swift */ = {isa = PBXFileReference; lastKnownFileType = sourcecode.swift; path = AddSceneLayerFromServiceView.swift; sourceTree = "<group>"; };
		E070A0A2286F3B6000F2B606 /* DownloadPreplannedMapAreaView.swift */ = {isa = PBXFileReference; lastKnownFileType = sourcecode.swift; path = DownloadPreplannedMapAreaView.swift; sourceTree = "<group>"; };
		E088E1562862579D00413100 /* SetSurfacePlacementModeView.swift */ = {isa = PBXFileReference; lastKnownFileType = sourcecode.swift; path = SetSurfacePlacementModeView.swift; sourceTree = "<group>"; };
		E088E1732863B5F800413100 /* GenerateOfflineMapView.swift */ = {isa = PBXFileReference; lastKnownFileType = sourcecode.swift; path = GenerateOfflineMapView.swift; sourceTree = "<group>"; };
		E08953F02891899600E077CF /* EnvironmentValues+SampleInfoVisibility.swift */ = {isa = PBXFileReference; lastKnownFileType = sourcecode.swift; path = "EnvironmentValues+SampleInfoVisibility.swift"; sourceTree = "<group>"; };
		E0D04FF128A5390000747989 /* DownloadPreplannedMapAreaView.Model.swift */ = {isa = PBXFileReference; lastKnownFileType = sourcecode.swift; path = DownloadPreplannedMapAreaView.Model.swift; sourceTree = "<group>"; };
		E0EA0B762866390E00C9621D /* ProjectGeometryView.swift */ = {isa = PBXFileReference; lastKnownFileType = sourcecode.swift; path = ProjectGeometryView.swift; sourceTree = "<group>"; };
		E0FE32E628747778002C6ACA /* BrowseBuildingFloorsView.swift */ = {isa = PBXFileReference; lastKnownFileType = sourcecode.swift; path = BrowseBuildingFloorsView.swift; sourceTree = "<group>"; };
		F111CCC0288B5D5600205358 /* DisplayMapFromMobileMapPackageView.swift */ = {isa = PBXFileReference; lastKnownFileType = sourcecode.swift; path = DisplayMapFromMobileMapPackageView.swift; sourceTree = "<group>"; };
		F111CCC3288B641900205358 /* Yellowstone.mmpk */ = {isa = PBXFileReference; lastKnownFileType = file; path = Yellowstone.mmpk; sourceTree = "<group>"; };
		F1E71BF0289473760064C33F /* AddRasterFromFileView.swift */ = {isa = PBXFileReference; lastKnownFileType = sourcecode.swift; path = AddRasterFromFileView.swift; sourceTree = "<group>"; };
/* End PBXFileReference section */

/* Begin PBXFrameworksBuildPhase section */
		00E5401027F3CCA200CF66D5 /* Frameworks */ = {
			isa = PBXFrameworksBuildPhase;
			buildActionMask = 2147483647;
			files = (
				00C43AED2947DC350099AE34 /* ArcGISToolkit in Frameworks */,
			);
			runOnlyForDeploymentPostprocessing = 0;
		};
/* End PBXFrameworksBuildPhase section */

/* Begin PBXGroup section */
		0005580D281872BE00224BC6 /* Views */ = {
			isa = PBXGroup;
			children = (
				00B04272282EC59E0072E1B4 /* AboutView.swift */,
				D70BE5782A5624A80022CA02 /* CategoriesView.swift */,
				00E5400D27F3CCA100CF66D5 /* ContentView.swift */,
				000558092817C51E00224BC6 /* SampleDetailView.swift */,
				E041ABD6287DB04D0056009B /* SampleInfoView.swift */,
				00273CF52A82AB8700A7A77D /* SampleRow.swift */,
				00273CF32A82AB5900A7A77D /* SamplesSearchView.swift */,
				00C7993A2A845AAF00AFE342 /* Sidebar.swift */,
				E041ABBF287CA9F00056009B /* WebView.swift */,
			);
			path = Views;
			sourceTree = "<group>";
		};
		00181B442846AD3900654571 /* Extensions */ = {
			isa = PBXGroup;
			children = (
				E08953F02891899600E077CF /* EnvironmentValues+SampleInfoVisibility.swift */,
				00181B452846AD7100654571 /* View+Alert.swift */,
				E0082216287755AC002AD138 /* View+Sheet.swift */,
			);
			path = Extensions;
			sourceTree = "<group>";
		};
		0023DE5029D648FA0098243A /* macOS */ = {
			isa = PBXGroup;
			children = (
				00ACF554293E6C6A0059B2A9 /* Samples.entitlements */,
			);
			path = macOS;
			sourceTree = "<group>";
		};
		003D7C332821EBCC009DDFD2 /* Scripts */ = {
			isa = PBXGroup;
			children = (
				00CCB8A2285AAD7D00BBAB70 /* DowloadPortalItemData.swift */,
				003D7C352821EBCC009DDFD2 /* GenerateSampleViewSourceCode.swift */,
				003D7C342821EBCC009DDFD2 /* masquerade */,
			);
			path = Scripts;
			sourceTree = "<group>";
		};
		0044288C29C90BD500160767 /* Get elevation at point on surface */ = {
			isa = PBXGroup;
			children = (
				0044289129C90C0B00160767 /* GetElevationAtPointOnSurfaceView.swift */,
			);
			path = "Get elevation at point on surface";
			sourceTree = "<group>";
		};
		0044CDD72995C352004618CE /* Show device location history */ = {
			isa = PBXGroup;
			children = (
				0044CDDE2995C39E004618CE /* ShowDeviceLocationHistoryView.swift */,
			);
			path = "Show device location history";
			sourceTree = "<group>";
		};
		0074ABAF281742420037244A /* Supporting Files */ = {
			isa = PBXGroup;
			children = (
				00181B442846AD3900654571 /* Extensions */,
				0074ABC028174F430037244A /* Models */,
				0005580D281872BE00224BC6 /* Views */,
				E041ABC3287CAFEB0056009B /* Web */,
			);
			path = "Supporting Files";
			sourceTree = "<group>";
		};
		0074ABB228174B830037244A /* Samples */ = {
			isa = PBXGroup;
			children = (
				79D84D0C2A815BED00F45262 /* Add custom dynamic entity data source */,
				4D2ADC3E29C26D05003B367F /* Add dynamic entity layer */,
				00D4EF7E2863840D00B9CC30 /* Add feature layers */,
				F19A316128906F0D003B7EF9 /* Add raster from file */,
				E066DD3E28610F3F004D3D5B /* Add scene layer from service */,
				D7E557602A1D743100B9FB09 /* Add WMS layer */,
				1C3B7DC22A5F64FC00907443 /* Analyze network with subnetwork trace */,
				D7C16D172AC5F6C100689E89 /* Animate 3D graphic */,
				D77570BC2A29427200F490CD /* Animate images with image overlay */,
				D75362CC2A1E862B00D83028 /* Apply unique value renderer */,
				D7084FA42AD771AA00EC7F4F /* Augment reality to fly over scene */,
				D72F27292ADA1E4400F906DA /* Augment reality to show tabletop scene */,
				218F35B229C28F4A00502022 /* Authenticate with OAuth */,
				E0FE32E528747762002C6ACA /* Browse building floors */,
				1C9B74D229DB54560038B06F /* Change camera controller */,
				4D2ADC5329C4F612003B367F /* Change map view background */,
				1C0C1C3229D34DAE005C8B24 /* Change viewpoint */,
				E000E75E2869E325005D87C5 /* Clip geometry */,
				88F93CBE29C3D4E30006B28E /* Create and edit geometries */,
				79B7B8082A1BF8B300F57C27 /* Create and save KML file */,
				D7E440D12A1ECBC2005D74DE /* Create buffers around points */,
				D7B3C5C02A43B71E001DA4D8 /* Create convex hull around geometries */,
				D744FD132A2112360084A66C /* Create convex hull around points */,
				1C19B4EA2A578E46001D2506 /* Create load report */,
				D73FABE82AD4A0370048EC70 /* Create mobile geodatabase */,
				E004A6EB28495538002A1FE6 /* Create planar and geodetic buffers */,
				D71C5F602AAA7854006599FD /* Create symbol styles from web styles */,
				E000E761286A0B07005D87C5 /* Cut geometry */,
				D71099692A27D8880065A1C1 /* Densify and generalize geometry */,
				D7AE861A2AC39D750049B626 /* Display annotation */,
				00A7A1422A2FC58300F035F7 /* Display content of utility network container */,
				D7497F382AC4B45300167AD2 /* Display dimensions */,
				0074ABB328174B830037244A /* Display map */,
				F111CCBD288B548400205358 /* Display map from mobile map package */,
				D752D95B2A3BCDD4003EB25E /* Display map from portal item */,
				00B04FB3283EEB830026C882 /* Display overview map */,
				1C56B5DE2A82C02D000381DA /* Display points using clustering feature reduction */,
				E004A6D528465C70002A1FE6 /* Display scene */,
				E070A0A1286F3B3400F2B606 /* Download preplanned map area */,
				E004A6EE284E4B7A002A1FE6 /* Download vector tiles to local cache */,
				1C26ED122A859525009B7721 /* Filter features in scene */,
				D78666A92A21616D00C60110 /* Find nearest vertex */,
				E066DD33285CF3A0004D3D5B /* Find route */,
<<<<<<< HEAD
				D76000AA2AF19C2300B3084D /* Find route in mobile map package */,
=======
				D7E7D0792AEB39BF003AAD02 /* Find route in transport network */,
>>>>>>> 1b8262b8
				E088E1722863B5E600413100 /* Generate offline map */,
				D7553CD62AE2DFEC00DC2A70 /* Geocode offline */,
				0044288C29C90BD500160767 /* Get elevation at point on surface */,
				D704AA562AB22B7A00A3BB63 /* Group layers together */,
				D731F3BD2AD0D22500A8431E /* Identify graphics */,
				D70082E72ACF8F6C00E0C3C2 /* Identify KML features */,
				D751018A2A2E960300B8FA48 /* Identify layer features */,
				D7464F182ACE0445007FEE88 /* Identify raster cell */,
				D752D93C2A3914E5003EB25E /* Manage operational layers */,
				D7ABA2F52A3256610021822B /* Measure distance in scene */,
				D752D9422A3A6EB8003EB25E /* Monitor changes to map load status */,
				75DD739029D38B1B0010229D /* Navigate route */,
				D7232EDD2AC1E5410079ABFF /* Play KML tour */,
				E0EA0B75286638FD00C9621D /* Project geometry */,
				108EC03F29D25AE1000F35D0 /* Query feature table */,
				D7ECF5942AB8BDCA003FB2BE /* Render multilayer symbols */,
				1CAB8D402A3CEAB0002AA649 /* Run valve isolation trace */,
				00CB913628481475005C2C5D /* Search with geocode */,
				E004A6F4284FA3C5002A1FE6 /* Select features in feature layer */,
				00B042E3282EDC690072E1B4 /* Set basemap */,
				D734FA072A183A5A00246D7E /* Set max extent */,
				D7EAF34F2A1C011000D822C4 /* Set min and max scale */,
				E088E1552862578800413100 /* Set surface placement mode */,
				D769C20D2A28FF8600030F61 /* Set up location-driven geotriggers */,
				E004A6B928414332002A1FE6 /* Set viewpoint rotation */,
				1C43BC782A43781100509BF8 /* Set visibility of subtype sublayer */,
				E004A6DE2846626A002A1FE6 /* Show callout */,
				D7EF5D712A269E2D00FEBDE5 /* Show coordinates in multiple formats */,
				E004A6E728493BBB002A1FE6 /* Show device location */,
				0044CDD72995C352004618CE /* Show device location history */,
				4D126D6829CA1B6000CFB7A7 /* Show device location with NMEA data sources */,
				D722BD1E2A420D7E002C2087 /* Show extruded features */,
				D751017D2A2E490800B8FA48 /* Show labels on layer */,
				D7CC33FB2A31475C00198EDF /* Show line of sight between points */,
				D7337C5C2ABD137400A5D865 /* Show mobile map package expiration date */,
				1C42E04129D2396B004FC4BE /* Show popup */,
				1C9B74C429DB43580038B06F /* Show realistic light and shadows */,
				E004A6F1284E4F80002A1FE6 /* Show result of spatial operations */,
				E066DD392860C9EE004D3D5B /* Show result of spatial relationships */,
				1CAF831A2A20305F000E1E60 /* Show utility associations */,
				D7ABA2FB2A3287C10021822B /* Show viewshed from geoelement in scene */,
				0086F3FC28E3770900974721 /* Show viewshed from point in scene */,
				D75B584D2AAFB2C20038B3B4 /* Style features with custom dictionary */,
				E066DD362860AB0B004D3D5B /* Style graphics with renderer */,
				E004A6E42846A609002A1FE6 /* Style graphics with symbols */,
				D754E31D2A1D661D0006C5F1 /* Style point with picture marker symbols */,
				D74C8BFA2ABA5572007C76B8 /* Style symbols from mobile style file */,
				7573E81229D6134C00BEED9C /* Trace utility network */,
			);
			path = Samples;
			sourceTree = "<group>";
		};
		0074ABB328174B830037244A /* Display map */ = {
			isa = PBXGroup;
			children = (
				0074ABBE28174BCF0037244A /* DisplayMapView.swift */,
			);
			path = "Display map";
			sourceTree = "<group>";
		};
		0074ABC028174F430037244A /* Models */ = {
			isa = PBXGroup;
			children = (
				00CCB8A4285BAF8700BBAB70 /* OnDemandResource.swift */,
				0074ABC128174F430037244A /* Sample.swift */,
			);
			path = Models;
			sourceTree = "<group>";
		};
		0086F3FC28E3770900974721 /* Show viewshed from point in scene */ = {
			isa = PBXGroup;
			children = (
				0042E24228E4BF8F001F33D6 /* ShowViewshedFromPointInSceneView.Model.swift */,
				0086F3FD28E3770900974721 /* ShowViewshedFromPointInSceneView.swift */,
				0042E24428E4F82B001F33D6 /* ShowViewshedFromPointInSceneView.ViewshedSettingsView.swift */,
			);
			path = "Show viewshed from point in scene";
			sourceTree = "<group>";
		};
		00966EE62811F64D009D3DD7 /* iOS */ = {
			isa = PBXGroup;
			children = (
				00E5402A27F775EA00CF66D5 /* Info.plist */,
			);
			path = iOS;
			sourceTree = "<group>";
		};
		00A7A1422A2FC58300F035F7 /* Display content of utility network container */ = {
			isa = PBXGroup;
			children = (
				00A7A1432A2FC58300F035F7 /* DisplayContentOfUtilityNetworkContainerView.swift */,
				00A7A1492A2FC5B700F035F7 /* DisplayContentOfUtilityNetworkContainerView.Model.swift */,
			);
			path = "Display content of utility network container";
			sourceTree = "<group>";
		};
		00B042E3282EDC690072E1B4 /* Set basemap */ = {
			isa = PBXGroup;
			children = (
				00B042E5282EDC690072E1B4 /* SetBasemapView.swift */,
			);
			path = "Set basemap";
			sourceTree = "<group>";
		};
		00B04FB3283EEB830026C882 /* Display overview map */ = {
			isa = PBXGroup;
			children = (
				00B04FB4283EEBA80026C882 /* DisplayOverviewMapView.swift */,
			);
			path = "Display overview map";
			sourceTree = "<group>";
		};
		00C94A0228B53DCC004E42D9 /* 7c4c679ab06a4df19dc497f577f111bd */ = {
			isa = PBXGroup;
			children = (
				00C94A0C28B53DE1004E42D9 /* raster-file */,
			);
			path = 7c4c679ab06a4df19dc497f577f111bd;
			sourceTree = "<group>";
		};
		00CB913628481475005C2C5D /* Search with geocode */ = {
			isa = PBXGroup;
			children = (
				00CB9137284814A4005C2C5D /* SearchWithGeocodeView.swift */,
			);
			path = "Search with geocode";
			sourceTree = "<group>";
		};
		00CCB8A6285D059300BBAB70 /* Portal Data */ = {
			isa = PBXGroup;
			children = (
				D74C8C002ABA6202007C76B8 /* 1bd036f221f54a99abc9e46ff3511cbf */,
				D7C16D1D2AC5FE8200689E89 /* 5a9b60cee9ba41e79640a06bcdf8084d */,
				00C94A0228B53DCC004E42D9 /* 7c4c679ab06a4df19dc497f577f111bd */,
				D701D7242A37C7E4006FF0C8 /* 07d62a792ab6496d9b772a24efea45d0 */,
				D7D1F3512ADDBE5D009CE2DA /* 7dd2f97bb007466ea939160d0de96a9d */,
				00D4EF8328638BF100B9CC30 /* 15a7cbd3af1e47cfa5d2c6b93dc44fc2 */,
				D7CE9F992AE2F575008F7A5F /* 22c3083d4fa74e3e9b25adfc9f8c0496 */,
				00D4EF8E28638BF100B9CC30 /* 68ec42517cdd439e81b036210483e8e7 */,
				D76000B52AF19FC900B3084D /* 260eb6535c824209964cf281766ebe43 */,
				D7C16D202AC5FE9800689E89 /* 290f0c571c394461a8b58b6775d0bd63 */,
				1C965C4629DBA879002F8536 /* 681d6f7694644709a7c830ec57a2d72b */,
				D7CE9F9C2AE2F585008F7A5F /* 3424d442ebe54f3cbf34462382d3aebe */,
				D7C16D232AC5FEA600689E89 /* 12509ffdc684437f8f2656b0129d2c13 */,
				D73F8CF22AB1089900CD39DA /* 751138a2e0844e06853522d54103222a */,
				D721EEA62ABDFF550040BE46 /* 174150279af74a2ba6f8b87a567f480b */,
				792222DB2A81AA5D00619FFE /* a8a942c228af4fac96baa78ad60f511f */,
				D7464F202ACE0910007FEE88 /* b5f977c78ec74b3a8857ca86d1d9b318 */,
				00D4EF8128638BF100B9CC30 /* cb1b20748a9f4d128dad8a87244e3e37 */,
				4D126D7629CA3B3F00CFB7A7 /* d5bad9f4fee9483791e405880fb466da */,
				D77572AC2A295DC100F490CD /* d1453556d91e46dea191c20c398b82cd */,
				D7E7D0862AEB3C36003AAD02 /* df193653ed39449195af0c9725701dca */,
				F111CCC2288B63DB00205358 /* e1f3a7254cb845b09450f54937c16061 */,
				D7C16D262AC5FEB600689E89 /* e87c154fb9c2487f999143df5b08e9b1 */,
				D7497F3E2AC4BA4100167AD2 /* f5ff6f5556a945bca87ca513b8729a1e */,
			);
			path = "Portal Data";
			sourceTree = SOURCE_ROOT;
		};
		00D4EF7E2863840D00B9CC30 /* Add feature layers */ = {
			isa = PBXGroup;
			children = (
				00D4EF7F2863842100B9CC30 /* AddFeatureLayersView.swift */,
			);
			path = "Add feature layers";
			sourceTree = "<group>";
		};
		00D4EF8128638BF100B9CC30 /* cb1b20748a9f4d128dad8a87244e3e37 */ = {
			isa = PBXGroup;
			children = (
				00D4EF8228638BF100B9CC30 /* LA_Trails.geodatabase */,
			);
			path = cb1b20748a9f4d128dad8a87244e3e37;
			sourceTree = "<group>";
		};
		00D4EF8328638BF100B9CC30 /* 15a7cbd3af1e47cfa5d2c6b93dc44fc2 */ = {
			isa = PBXGroup;
			children = (
				00D4EFB02863CE6300B9CC30 /* ScottishWildlifeTrust_reserves */,
			);
			path = 15a7cbd3af1e47cfa5d2c6b93dc44fc2;
			sourceTree = "<group>";
		};
		00D4EF8E28638BF100B9CC30 /* 68ec42517cdd439e81b036210483e8e7 */ = {
			isa = PBXGroup;
			children = (
				00D4EF8F28638BF100B9CC30 /* AuroraCO.gpkg */,
			);
			path = 68ec42517cdd439e81b036210483e8e7;
			sourceTree = "<group>";
		};
		00E5400627F3CCA100CF66D5 = {
			isa = PBXGroup;
			children = (
				00966EE62811F64D009D3DD7 /* iOS */,
				0023DE5029D648FA0098243A /* macOS */,
				00CCB8A6285D059300BBAB70 /* Portal Data */,
				00E5401427F3CCA200CF66D5 /* Products */,
				003D7C332821EBCC009DDFD2 /* Scripts */,
				00E5400B27F3CCA100CF66D5 /* Shared */,
			);
			sourceTree = "<group>";
		};
		00E5400B27F3CCA100CF66D5 /* Shared */ = {
			isa = PBXGroup;
			children = (
				0074ABAF281742420037244A /* Supporting Files */,
				0074ABB228174B830037244A /* Samples */,
				00E5400C27F3CCA100CF66D5 /* SamplesApp.swift */,
				00E5400E27F3CCA200CF66D5 /* Assets.xcassets */,
				001C6DD827FE585A00D472C2 /* AppSecrets.swift.masque */,
				0074ABCA2817B8DB0037244A /* SamplesApp+Samples.swift.tache */,
			);
			path = Shared;
			sourceTree = "<group>";
		};
		00E5401427F3CCA200CF66D5 /* Products */ = {
			isa = PBXGroup;
			children = (
				00E5401327F3CCA200CF66D5 /* Samples.app */,
			);
			name = Products;
			sourceTree = "<group>";
		};
		108EC03F29D25AE1000F35D0 /* Query feature table */ = {
			isa = PBXGroup;
			children = (
				108EC04029D25B2C000F35D0 /* QueryFeatureTableView.swift */,
			);
			path = "Query feature table";
			sourceTree = "<group>";
		};
		1C0C1C3229D34DAE005C8B24 /* Change viewpoint */ = {
			isa = PBXGroup;
			children = (
				1C0C1C3429D34DAE005C8B24 /* ChangeViewpointView.swift */,
			);
			path = "Change viewpoint";
			sourceTree = "<group>";
		};
		1C19B4EA2A578E46001D2506 /* Create load report */ = {
			isa = PBXGroup;
			children = (
				1C19B4EF2A578E46001D2506 /* CreateLoadReportView.Model.swift */,
				1C19B4ED2A578E46001D2506 /* CreateLoadReportView.swift */,
				1C19B4EB2A578E46001D2506 /* CreateLoadReportView.Views.swift */,
			);
			path = "Create load report";
			sourceTree = "<group>";
		};
		1C26ED122A859525009B7721 /* Filter features in scene */ = {
			isa = PBXGroup;
			children = (
				1C26ED152A859525009B7721 /* FilterFeaturesInSceneView.swift */,
			);
			path = "Filter features in scene";
			sourceTree = "<group>";
		};
		1C3B7DC22A5F64FC00907443 /* Analyze network with subnetwork trace */ = {
			isa = PBXGroup;
			children = (
				1C3B7DC32A5F64FC00907443 /* AnalyzeNetworkWithSubnetworkTraceView.Model.swift */,
				1C3B7DC62A5F64FC00907443 /* AnalyzeNetworkWithSubnetworkTraceView.swift */,
			);
			path = "Analyze network with subnetwork trace";
			sourceTree = "<group>";
		};
		1C42E04129D2396B004FC4BE /* Show popup */ = {
			isa = PBXGroup;
			children = (
				1C42E04329D2396B004FC4BE /* ShowPopupView.swift */,
			);
			path = "Show popup";
			sourceTree = "<group>";
		};
		1C43BC782A43781100509BF8 /* Set visibility of subtype sublayer */ = {
			isa = PBXGroup;
			children = (
				1C43BC7C2A43781100509BF8 /* SetVisibilityOfSubtypeSublayerView.Model.swift */,
				1C43BC7E2A43781100509BF8 /* SetVisibilityOfSubtypeSublayerView.swift */,
				1C43BC792A43781100509BF8 /* SetVisibilityOfSubtypeSublayerView.Views.swift */,
			);
			path = "Set visibility of subtype sublayer";
			sourceTree = "<group>";
		};
		1C56B5DE2A82C02D000381DA /* Display points using clustering feature reduction */ = {
			isa = PBXGroup;
			children = (
				1C56B5E22A82C02D000381DA /* DisplayPointsUsingClusteringFeatureReductionView.swift */,
			);
			path = "Display points using clustering feature reduction";
			sourceTree = "<group>";
		};
		1C965C4629DBA879002F8536 /* 681d6f7694644709a7c830ec57a2d72b */ = {
			isa = PBXGroup;
			children = (
				004FE87029DF5D8700075217 /* Bristol */,
			);
			path = 681d6f7694644709a7c830ec57a2d72b;
			sourceTree = "<group>";
		};
		1C9B74C429DB43580038B06F /* Show realistic light and shadows */ = {
			isa = PBXGroup;
			children = (
				1C9B74C529DB43580038B06F /* ShowRealisticLightAndShadowsView.swift */,
			);
			path = "Show realistic light and shadows";
			sourceTree = "<group>";
		};
		1C9B74D229DB54560038B06F /* Change camera controller */ = {
			isa = PBXGroup;
			children = (
				1C9B74D529DB54560038B06F /* ChangeCameraControllerView.swift */,
			);
			path = "Change camera controller";
			sourceTree = "<group>";
		};
		1CAB8D402A3CEAB0002AA649 /* Run valve isolation trace */ = {
			isa = PBXGroup;
			children = (
				1CAB8D442A3CEAB0002AA649 /* RunValveIsolationTraceView.Model.swift */,
				1CAB8D472A3CEAB0002AA649 /* RunValveIsolationTraceView.swift */,
			);
			path = "Run valve isolation trace";
			sourceTree = "<group>";
		};
		1CAF831A2A20305F000E1E60 /* Show utility associations */ = {
			isa = PBXGroup;
			children = (
				1CAF831B2A20305F000E1E60 /* ShowUtilityAssociationsView.swift */,
			);
			path = "Show utility associations";
			sourceTree = "<group>";
		};
		218F35B229C28F4A00502022 /* Authenticate with OAuth */ = {
			isa = PBXGroup;
			children = (
				218F35B329C28F4A00502022 /* AuthenticateWithOAuthView.swift */,
			);
			path = "Authenticate with OAuth";
			sourceTree = "<group>";
		};
		4D126D6829CA1B6000CFB7A7 /* Show device location with NMEA data sources */ = {
			isa = PBXGroup;
			children = (
				4D126D6929CA1B6000CFB7A7 /* ShowDeviceLocationWithNMEADataSourcesView.swift */,
				4D126D7D29CA43D200CFB7A7 /* ShowDeviceLocationWithNMEADataSourcesView.Model.swift */,
				4D126D7129CA1E1800CFB7A7 /* FileNMEASentenceReader.swift */,
			);
			path = "Show device location with NMEA data sources";
			sourceTree = "<group>";
		};
		4D126D7629CA3B3F00CFB7A7 /* d5bad9f4fee9483791e405880fb466da */ = {
			isa = PBXGroup;
			children = (
				4D126D7B29CA3E6000CFB7A7 /* Redlands.nmea */,
			);
			path = d5bad9f4fee9483791e405880fb466da;
			sourceTree = "<group>";
		};
		4D2ADC3E29C26D05003B367F /* Add dynamic entity layer */ = {
			isa = PBXGroup;
			children = (
				4D2ADC3F29C26D05003B367F /* AddDynamicEntityLayerView.swift */,
				4D2ADC6629C50BD6003B367F /* AddDynamicEntityLayerView.Model.swift */,
				4D2ADC6829C50C4C003B367F /* AddDynamicEntityLayerView.SettingsView.swift */,
			);
			path = "Add dynamic entity layer";
			sourceTree = "<group>";
		};
		4D2ADC5329C4F612003B367F /* Change map view background */ = {
			isa = PBXGroup;
			children = (
				4D2ADC5529C4F612003B367F /* ChangeMapViewBackgroundView.swift */,
				4D2ADC5829C4F612003B367F /* ChangeMapViewBackgroundView.SettingsView.swift */,
				4D2ADC6129C5071C003B367F /* ChangeMapViewBackgroundView.Model.swift */,
			);
			path = "Change map view background";
			sourceTree = "<group>";
		};
		7573E81229D6134C00BEED9C /* Trace utility network */ = {
			isa = PBXGroup;
			children = (
				7573E81329D6134C00BEED9C /* TraceUtilityNetworkView.Model.swift */,
				7573E81529D6134C00BEED9C /* TraceUtilityNetworkView.Enums.swift */,
				7573E81729D6134C00BEED9C /* TraceUtilityNetworkView.Views.swift */,
				7573E81829D6134C00BEED9C /* TraceUtilityNetworkView.swift */,
			);
			path = "Trace utility network";
			sourceTree = "<group>";
		};
		75DD739029D38B1B0010229D /* Navigate route */ = {
			isa = PBXGroup;
			children = (
				75DD739129D38B1B0010229D /* NavigateRouteView.swift */,
			);
			path = "Navigate route";
			sourceTree = "<group>";
		};
		792222DB2A81AA5D00619FFE /* a8a942c228af4fac96baa78ad60f511f */ = {
			isa = PBXGroup;
			children = (
				792222DC2A81AA5D00619FFE /* AIS_MarineCadastre_SelectedVessels_CustomDataSource.jsonl */,
			);
			path = a8a942c228af4fac96baa78ad60f511f;
			sourceTree = "<group>";
		};
		79B7B8082A1BF8B300F57C27 /* Create and save KML file */ = {
			isa = PBXGroup;
			children = (
				79302F842A1ED4E30002336A /* CreateAndSaveKMLView.Model.swift */,
				79B7B8092A1BF8EC00F57C27 /* CreateAndSaveKMLView.swift */,
				79302F862A1ED71B0002336A /* CreateAndSaveKMLView.Views.swift */,
			);
			path = "Create and save KML file";
			sourceTree = "<group>";
		};
		79D84D0C2A815BED00F45262 /* Add custom dynamic entity data source */ = {
			isa = PBXGroup;
			children = (
				79D84D0D2A815C5B00F45262 /* AddCustomDynamicEntityDataSourceView.swift */,
				7900C5F52A83FC3F002D430F /* AddCustomDynamicEntityDataSourceView.Vessel.swift */,
			);
			path = "Add custom dynamic entity data source";
			sourceTree = "<group>";
		};
		88F93CBE29C3D4E30006B28E /* Create and edit geometries */ = {
			isa = PBXGroup;
			children = (
				88F93CC029C3D59C0006B28E /* CreateAndEditGeometriesView.swift */,
			);
			path = "Create and edit geometries";
			sourceTree = "<group>";
		};
		D70082E72ACF8F6C00E0C3C2 /* Identify KML features */ = {
			isa = PBXGroup;
			children = (
				D70082EA2ACF900100E0C3C2 /* IdentifyKMLFeaturesView.swift */,
			);
			path = "Identify KML features";
			sourceTree = "<group>";
		};
		D701D7242A37C7E4006FF0C8 /* 07d62a792ab6496d9b772a24efea45d0 */ = {
			isa = PBXGroup;
			children = (
				D701D72B2A37C7F7006FF0C8 /* bradley_low_3ds */,
			);
			path = 07d62a792ab6496d9b772a24efea45d0;
			sourceTree = "<group>";
		};
		D704AA562AB22B7A00A3BB63 /* Group layers together */ = {
			isa = PBXGroup;
			children = (
				D704AA592AB22C1A00A3BB63 /* GroupLayersTogetherView.swift */,
				D75C35662AB50338003CD55F /* GroupLayersTogetherView.GroupLayerListView.swift */,
			);
			path = "Group layers together";
			sourceTree = "<group>";
		};
		D7084FA42AD771AA00EC7F4F /* Augment reality to fly over scene */ = {
			isa = PBXGroup;
			children = (
				D7084FA62AD771AA00EC7F4F /* AugmentRealityToFlyOverSceneView.swift */,
			);
			path = "Augment reality to fly over scene";
			sourceTree = "<group>";
		};
		D71099692A27D8880065A1C1 /* Densify and generalize geometry */ = {
			isa = PBXGroup;
			children = (
				D710996C2A27D9210065A1C1 /* DensifyAndGeneralizeGeometryView.swift */,
				D710996F2A2802FA0065A1C1 /* DensifyAndGeneralizeGeometryView.SettingsView.swift */,
			);
			path = "Densify and generalize geometry";
			sourceTree = "<group>";
		};
		D71C5F602AAA7854006599FD /* Create symbol styles from web styles */ = {
			isa = PBXGroup;
			children = (
				D71C5F632AAA7A88006599FD /* CreateSymbolStylesFromWebStylesView.swift */,
			);
			path = "Create symbol styles from web styles";
			sourceTree = "<group>";
		};
		D721EEA62ABDFF550040BE46 /* 174150279af74a2ba6f8b87a567f480b */ = {
			isa = PBXGroup;
			children = (
				D721EEA72ABDFF550040BE46 /* LothianRiversAnno.mmpk */,
			);
			path = 174150279af74a2ba6f8b87a567f480b;
			sourceTree = "<group>";
		};
		D722BD1E2A420D7E002C2087 /* Show extruded features */ = {
			isa = PBXGroup;
			children = (
				D722BD212A420DAD002C2087 /* ShowExtrudedFeaturesView.swift */,
			);
			path = "Show extruded features";
			sourceTree = "<group>";
		};
		D7232EDD2AC1E5410079ABFF /* Play KML tour */ = {
			isa = PBXGroup;
			children = (
				D7232EE02AC1E5AA0079ABFF /* PlayKMLTourView.swift */,
			);
			path = "Play KML tour";
			sourceTree = "<group>";
		};
		D72F27292ADA1E4400F906DA /* Augment reality to show tabletop scene */ = {
			isa = PBXGroup;
			children = (
				D72F272B2ADA1E4400F906DA /* AugmentRealityToShowTabletopSceneView.swift */,
			);
			path = "Augment reality to show tabletop scene";
			sourceTree = "<group>";
		};
		D731F3BD2AD0D22500A8431E /* Identify graphics */ = {
			isa = PBXGroup;
			children = (
				D731F3C02AD0D2AC00A8431E /* IdentifyGraphicsView.swift */,
			);
			path = "Identify graphics";
			sourceTree = "<group>";
		};
		D7337C5C2ABD137400A5D865 /* Show mobile map package expiration date */ = {
			isa = PBXGroup;
			children = (
				D7337C5F2ABD142D00A5D865 /* ShowMobileMapPackageExpirationDateView.swift */,
			);
			path = "Show mobile map package expiration date";
			sourceTree = "<group>";
		};
		D734FA072A183A5A00246D7E /* Set max extent */ = {
			isa = PBXGroup;
			children = (
				D734FA092A183A5B00246D7E /* SetMaxExtentView.swift */,
			);
			path = "Set max extent";
			sourceTree = "<group>";
		};
		D73F8CF22AB1089900CD39DA /* 751138a2e0844e06853522d54103222a */ = {
			isa = PBXGroup;
			children = (
				D73F8CF32AB1089900CD39DA /* Restaurant.stylx */,
			);
			path = 751138a2e0844e06853522d54103222a;
			sourceTree = "<group>";
		};
		D73FABE82AD4A0370048EC70 /* Create mobile geodatabase */ = {
			isa = PBXGroup;
			children = (
				D71FCB892AD6277E000E517C /* CreateMobileGeodatabaseView.Model.swift */,
				D73FC0FC2AD4A18D0067A19B /* CreateMobileGeodatabaseView.swift */,
			);
			path = "Create mobile geodatabase";
			sourceTree = "<group>";
		};
		D744FD132A2112360084A66C /* Create convex hull around points */ = {
			isa = PBXGroup;
			children = (
				D744FD162A2112D90084A66C /* CreateConvexHullAroundPointsView.swift */,
			);
			path = "Create convex hull around points";
			sourceTree = "<group>";
		};
		D7464F182ACE0445007FEE88 /* Identify raster cell */ = {
			isa = PBXGroup;
			children = (
				D7464F1D2ACE04B3007FEE88 /* IdentifyRasterCellView.swift */,
			);
			path = "Identify raster cell";
			sourceTree = "<group>";
		};
		D7464F202ACE0910007FEE88 /* b5f977c78ec74b3a8857ca86d1d9b318 */ = {
			isa = PBXGroup;
			children = (
				D7464F2A2ACE0964007FEE88 /* SA_EVI_8Day_03May20 */,
			);
			path = b5f977c78ec74b3a8857ca86d1d9b318;
			sourceTree = "<group>";
		};
		D7497F382AC4B45300167AD2 /* Display dimensions */ = {
			isa = PBXGroup;
			children = (
				D7497F3B2AC4B4C100167AD2 /* DisplayDimensionsView.swift */,
			);
			path = "Display dimensions";
			sourceTree = "<group>";
		};
		D7497F3E2AC4BA4100167AD2 /* f5ff6f5556a945bca87ca513b8729a1e */ = {
			isa = PBXGroup;
			children = (
				D7497F3F2AC4BA4100167AD2 /* Edinburgh_Pylon_Dimensions.mmpk */,
			);
			path = f5ff6f5556a945bca87ca513b8729a1e;
			sourceTree = "<group>";
		};
		D74C8BFA2ABA5572007C76B8 /* Style symbols from mobile style file */ = {
			isa = PBXGroup;
			children = (
				D7337C592ABCFDB100A5D865 /* StyleSymbolsFromMobileStyleFileView.SymbolOptionsListView.swift */,
				D74C8BFD2ABA5605007C76B8 /* StyleSymbolsFromMobileStyleFileView.swift */,
			);
			path = "Style symbols from mobile style file";
			sourceTree = "<group>";
		};
		D74C8C002ABA6202007C76B8 /* 1bd036f221f54a99abc9e46ff3511cbf */ = {
			isa = PBXGroup;
			children = (
				D74C8C012ABA6202007C76B8 /* emoji-mobile.stylx */,
			);
			path = 1bd036f221f54a99abc9e46ff3511cbf;
			sourceTree = "<group>";
		};
		D751017D2A2E490800B8FA48 /* Show labels on layer */ = {
			isa = PBXGroup;
			children = (
				D75101802A2E493600B8FA48 /* ShowLabelsOnLayerView.swift */,
			);
			path = "Show labels on layer";
			sourceTree = "<group>";
		};
		D751018A2A2E960300B8FA48 /* Identify layer features */ = {
			isa = PBXGroup;
			children = (
				D751018D2A2E962D00B8FA48 /* IdentifyLayerFeaturesView.swift */,
			);
			path = "Identify layer features";
			sourceTree = "<group>";
		};
		D752D93C2A3914E5003EB25E /* Manage operational layers */ = {
			isa = PBXGroup;
			children = (
				D752D93F2A39154C003EB25E /* ManageOperationalLayersView.swift */,
			);
			path = "Manage operational layers";
			sourceTree = "<group>";
		};
		D752D9422A3A6EB8003EB25E /* Monitor changes to map load status */ = {
			isa = PBXGroup;
			children = (
				D752D9452A3A6F7F003EB25E /* MonitorChangesToMapLoadStatusView.swift */,
			);
			path = "Monitor changes to map load status";
			sourceTree = "<group>";
		};
		D752D95B2A3BCDD4003EB25E /* Display map from portal item */ = {
			isa = PBXGroup;
			children = (
				D752D95E2A3BCE06003EB25E /* DisplayMapFromPortalItemView.swift */,
			);
			path = "Display map from portal item";
			sourceTree = "<group>";
		};
		D75362CC2A1E862B00D83028 /* Apply unique value renderer */ = {
			isa = PBXGroup;
			children = (
				D75362D12A1E886700D83028 /* ApplyUniqueValueRendererView.swift */,
			);
			path = "Apply unique value renderer";
			sourceTree = "<group>";
		};
		D754E31D2A1D661D0006C5F1 /* Style point with picture marker symbols */ = {
			isa = PBXGroup;
			children = (
				D754E3222A1D66820006C5F1 /* StylePointWithPictureMarkerSymbolsView.swift */,
			);
			path = "Style point with picture marker symbols";
			sourceTree = "<group>";
		};
		D7553CD62AE2DFEC00DC2A70 /* Geocode offline */ = {
			isa = PBXGroup;
			children = (
				D72C43F22AEB066D00B6157B /* GeocodeOfflineView.Model.swift */,
				D7553CD82AE2DFEC00DC2A70 /* GeocodeOfflineView.swift */,
			);
			path = "Geocode offline";
			sourceTree = "<group>";
		};
		D75B584D2AAFB2C20038B3B4 /* Style features with custom dictionary */ = {
			isa = PBXGroup;
			children = (
				D75B58502AAFB3030038B3B4 /* StyleFeaturesWithCustomDictionaryView.swift */,
			);
			path = "Style features with custom dictionary";
			sourceTree = "<group>";
		};
		D76000AA2AF19C2300B3084D /* Find route in mobile map package */ = {
			isa = PBXGroup;
			children = (
				D76000AB2AF19C2300B3084D /* FindRouteInMobileMapPackageView.swift */,
			);
			path = "Find route in mobile map package";
			sourceTree = "<group>";
		};
		D76000B52AF19FC900B3084D /* 260eb6535c824209964cf281766ebe43 */ = {
			isa = PBXGroup;
			children = (
				D76000B62AF19FCA00B3084D /* SanFrancisco.mmpk */,
			);
			path = 260eb6535c824209964cf281766ebe43;
			sourceTree = "<group>";
		};
		D769C20D2A28FF8600030F61 /* Set up location-driven geotriggers */ = {
			isa = PBXGroup;
			children = (
				D769C2112A29019B00030F61 /* SetUpLocationDrivenGeotriggersView.swift */,
				D79EE76D2A4CEA5D005A52AE /* SetUpLocationDrivenGeotriggersView.Model.swift */,
			);
			path = "Set up location-driven geotriggers";
			sourceTree = "<group>";
		};
		D77570BC2A29427200F490CD /* Animate images with image overlay */ = {
			isa = PBXGroup;
			children = (
				D77570BF2A2942F800F490CD /* AnimateImagesWithImageOverlayView.swift */,
			);
			path = "Animate images with image overlay";
			sourceTree = "<group>";
		};
		D77572AC2A295DC100F490CD /* d1453556d91e46dea191c20c398b82cd */ = {
			isa = PBXGroup;
			children = (
				D77572AD2A295DDD00F490CD /* PacificSouthWest2 */,
			);
			path = d1453556d91e46dea191c20c398b82cd;
			sourceTree = "<group>";
		};
		D78666A92A21616D00C60110 /* Find nearest vertex */ = {
			isa = PBXGroup;
			children = (
				D78666AC2A2161F100C60110 /* FindNearestVertexView.swift */,
			);
			path = "Find nearest vertex";
			sourceTree = "<group>";
		};
		D7ABA2F52A3256610021822B /* Measure distance in scene */ = {
			isa = PBXGroup;
			children = (
				D7ABA2F82A32579C0021822B /* MeasureDistanceInSceneView.swift */,
			);
			path = "Measure distance in scene";
			sourceTree = "<group>";
		};
		D7ABA2FB2A3287C10021822B /* Show viewshed from geoelement in scene */ = {
			isa = PBXGroup;
			children = (
				D7ABA2FE2A32881C0021822B /* ShowViewshedFromGeoelementInSceneView.swift */,
			);
			path = "Show viewshed from geoelement in scene";
			sourceTree = "<group>";
		};
		D7AE861A2AC39D750049B626 /* Display annotation */ = {
			isa = PBXGroup;
			children = (
				D7AE861D2AC39DC50049B626 /* DisplayAnnotationView.swift */,
			);
			path = "Display annotation";
			sourceTree = "<group>";
		};
		D7B3C5C02A43B71E001DA4D8 /* Create convex hull around geometries */ = {
			isa = PBXGroup;
			children = (
				D7634FAE2A43B7AC00F8AEFB /* CreateConvexHullAroundGeometriesView.swift */,
			);
			path = "Create convex hull around geometries";
			sourceTree = "<group>";
		};
		D7C16D172AC5F6C100689E89 /* Animate 3D graphic */ = {
			isa = PBXGroup;
			children = (
				D7058FB02ACB423C00A40F14 /* Animate3DGraphicView.Model.swift */,
				D7054AE82ACCCB6C007235BA /* Animate3DGraphicView.SettingsView.swift */,
				D7C16D1A2AC5F95300689E89 /* Animate3DGraphicView.swift */,
			);
			path = "Animate 3D graphic";
			sourceTree = "<group>";
		};
		D7C16D1D2AC5FE8200689E89 /* 5a9b60cee9ba41e79640a06bcdf8084d */ = {
			isa = PBXGroup;
			children = (
				D7C16D1E2AC5FE8200689E89 /* Pyrenees.csv */,
			);
			path = 5a9b60cee9ba41e79640a06bcdf8084d;
			sourceTree = "<group>";
		};
		D7C16D202AC5FE9800689E89 /* 290f0c571c394461a8b58b6775d0bd63 */ = {
			isa = PBXGroup;
			children = (
				D7C16D212AC5FE9800689E89 /* GrandCanyon.csv */,
			);
			path = 290f0c571c394461a8b58b6775d0bd63;
			sourceTree = "<group>";
		};
		D7C16D232AC5FEA600689E89 /* 12509ffdc684437f8f2656b0129d2c13 */ = {
			isa = PBXGroup;
			children = (
				D7C16D242AC5FEA600689E89 /* Snowdon.csv */,
			);
			path = 12509ffdc684437f8f2656b0129d2c13;
			sourceTree = "<group>";
		};
		D7C16D262AC5FEB600689E89 /* e87c154fb9c2487f999143df5b08e9b1 */ = {
			isa = PBXGroup;
			children = (
				D7C16D272AC5FEB600689E89 /* Hawaii.csv */,
			);
			path = e87c154fb9c2487f999143df5b08e9b1;
			sourceTree = "<group>";
		};
		D7CC33FB2A31475C00198EDF /* Show line of sight between points */ = {
			isa = PBXGroup;
			children = (
				D7CC33FD2A31475C00198EDF /* ShowLineOfSightBetweenPointsView.swift */,
			);
			path = "Show line of sight between points";
			sourceTree = "<group>";
		};
		D7CE9F992AE2F575008F7A5F /* 22c3083d4fa74e3e9b25adfc9f8c0496 */ = {
			isa = PBXGroup;
			children = (
				D7CE9F9A2AE2F575008F7A5F /* streetmap_SD.tpkx */,
			);
			path = 22c3083d4fa74e3e9b25adfc9f8c0496;
			sourceTree = "<group>";
		};
		D7CE9F9C2AE2F585008F7A5F /* 3424d442ebe54f3cbf34462382d3aebe */ = {
			isa = PBXGroup;
			children = (
				D7CE9FA22AE2F595008F7A5F /* san-diego-eagle-locator */,
			);
			path = 3424d442ebe54f3cbf34462382d3aebe;
			sourceTree = "<group>";
		};
		D7D1F3512ADDBE5D009CE2DA /* 7dd2f97bb007466ea939160d0de96a9d */ = {
			isa = PBXGroup;
			children = (
				D7D1F3522ADDBE5D009CE2DA /* philadelphia.mspk */,
			);
			path = 7dd2f97bb007466ea939160d0de96a9d;
			sourceTree = "<group>";
		};
		D7E440D12A1ECBC2005D74DE /* Create buffers around points */ = {
			isa = PBXGroup;
			children = (
				D7E440D62A1ECE7D005D74DE /* CreateBuffersAroundPointsView.swift */,
			);
			path = "Create buffers around points";
			sourceTree = "<group>";
		};
		D7E557602A1D743100B9FB09 /* Add WMS layer */ = {
			isa = PBXGroup;
			children = (
				D7E557672A1D768800B9FB09 /* AddWMSLayerView.swift */,
			);
			path = "Add WMS layer";
			sourceTree = "<group>";
		};
		D7E7D0792AEB39BF003AAD02 /* Find route in transport network */ = {
			isa = PBXGroup;
			children = (
				D7749AD52AF08BF50086632F /* FindRouteInTransportNetworkView.Model.swift */,
				D7E7D0802AEB39D5003AAD02 /* FindRouteInTransportNetworkView.swift */,
			);
			path = "Find route in transport network";
			sourceTree = "<group>";
		};
		D7E7D0862AEB3C36003AAD02 /* df193653ed39449195af0c9725701dca */ = {
			isa = PBXGroup;
			children = (
				D7E7D0992AEB3C47003AAD02 /* san_diego_offline_routing */,
			);
			path = df193653ed39449195af0c9725701dca;
			sourceTree = "<group>";
		};
		D7EAF34F2A1C011000D822C4 /* Set min and max scale */ = {
			isa = PBXGroup;
			children = (
				D7EAF3592A1C023800D822C4 /* SetMinAndMaxScaleView.swift */,
			);
			path = "Set min and max scale";
			sourceTree = "<group>";
		};
		D7ECF5942AB8BDCA003FB2BE /* Render multilayer symbols */ = {
			isa = PBXGroup;
			children = (
				D7ECF5972AB8BE63003FB2BE /* RenderMultilayerSymbolsView.swift */,
			);
			path = "Render multilayer symbols";
			sourceTree = "<group>";
		};
		D7EF5D712A269E2D00FEBDE5 /* Show coordinates in multiple formats */ = {
			isa = PBXGroup;
			children = (
				D7EF5D742A26A03A00FEBDE5 /* ShowCoordinatesInMultipleFormatsView.swift */,
			);
			path = "Show coordinates in multiple formats";
			sourceTree = "<group>";
		};
		E000E75E2869E325005D87C5 /* Clip geometry */ = {
			isa = PBXGroup;
			children = (
				E000E75F2869E33D005D87C5 /* ClipGeometryView.swift */,
			);
			path = "Clip geometry";
			sourceTree = "<group>";
		};
		E000E761286A0B07005D87C5 /* Cut geometry */ = {
			isa = PBXGroup;
			children = (
				E000E762286A0B18005D87C5 /* CutGeometryView.swift */,
			);
			path = "Cut geometry";
			sourceTree = "<group>";
		};
		E004A6B928414332002A1FE6 /* Set viewpoint rotation */ = {
			isa = PBXGroup;
			children = (
				E004A6BD28414332002A1FE6 /* SetViewpointRotationView.swift */,
			);
			path = "Set viewpoint rotation";
			sourceTree = "<group>";
		};
		E004A6D528465C70002A1FE6 /* Display scene */ = {
			isa = PBXGroup;
			children = (
				E004A6D828465C70002A1FE6 /* DisplaySceneView.swift */,
			);
			path = "Display scene";
			sourceTree = "<group>";
		};
		E004A6DE2846626A002A1FE6 /* Show callout */ = {
			isa = PBXGroup;
			children = (
				E004A6DF28466279002A1FE6 /* ShowCalloutView.swift */,
			);
			path = "Show callout";
			sourceTree = "<group>";
		};
		E004A6E42846A609002A1FE6 /* Style graphics with symbols */ = {
			isa = PBXGroup;
			children = (
				E004A6E52846A61F002A1FE6 /* StyleGraphicsWithSymbolsView.swift */,
			);
			path = "Style graphics with symbols";
			sourceTree = "<group>";
		};
		E004A6E728493BBB002A1FE6 /* Show device location */ = {
			isa = PBXGroup;
			children = (
				E004A6E828493BCE002A1FE6 /* ShowDeviceLocationView.swift */,
			);
			path = "Show device location";
			sourceTree = "<group>";
		};
		E004A6EB28495538002A1FE6 /* Create planar and geodetic buffers */ = {
			isa = PBXGroup;
			children = (
				E004A6EC2849556E002A1FE6 /* CreatePlanarAndGeodeticBuffersView.swift */,
			);
			path = "Create planar and geodetic buffers";
			sourceTree = "<group>";
		};
		E004A6EE284E4B7A002A1FE6 /* Download vector tiles to local cache */ = {
			isa = PBXGroup;
			children = (
				E004A6EF284E4B9B002A1FE6 /* DownloadVectorTilesToLocalCacheView.swift */,
			);
			path = "Download vector tiles to local cache";
			sourceTree = "<group>";
		};
		E004A6F1284E4F80002A1FE6 /* Show result of spatial operations */ = {
			isa = PBXGroup;
			children = (
				E004A6F2284E4FEB002A1FE6 /* ShowResultOfSpatialOperationsView.swift */,
			);
			path = "Show result of spatial operations";
			sourceTree = "<group>";
		};
		E004A6F4284FA3C5002A1FE6 /* Select features in feature layer */ = {
			isa = PBXGroup;
			children = (
				E004A6F5284FA42A002A1FE6 /* SelectFeaturesInFeatureLayerView.swift */,
			);
			path = "Select features in feature layer";
			sourceTree = "<group>";
		};
		E041ABC3287CAFEB0056009B /* Web */ = {
			isa = PBXGroup;
			children = (
				E041AC15287F54580056009B /* highlight.min.js */,
				E041AC1D288076A60056009B /* info.css */,
				E041AC1F288077B90056009B /* xcode.css */,
			);
			path = Web;
			sourceTree = "<group>";
		};
		E066DD33285CF3A0004D3D5B /* Find route */ = {
			isa = PBXGroup;
			children = (
				E066DD34285CF3B3004D3D5B /* FindRouteView.swift */,
			);
			path = "Find route";
			sourceTree = "<group>";
		};
		E066DD362860AB0B004D3D5B /* Style graphics with renderer */ = {
			isa = PBXGroup;
			children = (
				E066DD372860AB28004D3D5B /* StyleGraphicsWithRendererView.swift */,
			);
			path = "Style graphics with renderer";
			sourceTree = "<group>";
		};
		E066DD392860C9EE004D3D5B /* Show result of spatial relationships */ = {
			isa = PBXGroup;
			children = (
				E066DD3A2860CA08004D3D5B /* ShowResultOfSpatialRelationshipsView.swift */,
			);
			path = "Show result of spatial relationships";
			sourceTree = "<group>";
		};
		E066DD3E28610F3F004D3D5B /* Add scene layer from service */ = {
			isa = PBXGroup;
			children = (
				E066DD3F28610F55004D3D5B /* AddSceneLayerFromServiceView.swift */,
			);
			path = "Add scene layer from service";
			sourceTree = "<group>";
		};
		E070A0A1286F3B3400F2B606 /* Download preplanned map area */ = {
			isa = PBXGroup;
			children = (
				883C121429C9136600062FF9 /* DownloadPreplannedMapAreaView.MapPicker.swift */,
				E0D04FF128A5390000747989 /* DownloadPreplannedMapAreaView.Model.swift */,
				E070A0A2286F3B6000F2B606 /* DownloadPreplannedMapAreaView.swift */,
			);
			path = "Download preplanned map area";
			sourceTree = "<group>";
		};
		E088E1552862578800413100 /* Set surface placement mode */ = {
			isa = PBXGroup;
			children = (
				E088E1562862579D00413100 /* SetSurfacePlacementModeView.swift */,
			);
			path = "Set surface placement mode";
			sourceTree = "<group>";
		};
		E088E1722863B5E600413100 /* Generate offline map */ = {
			isa = PBXGroup;
			children = (
				E088E1732863B5F800413100 /* GenerateOfflineMapView.swift */,
			);
			path = "Generate offline map";
			sourceTree = "<group>";
		};
		E0EA0B75286638FD00C9621D /* Project geometry */ = {
			isa = PBXGroup;
			children = (
				E0EA0B762866390E00C9621D /* ProjectGeometryView.swift */,
			);
			path = "Project geometry";
			sourceTree = "<group>";
		};
		E0FE32E528747762002C6ACA /* Browse building floors */ = {
			isa = PBXGroup;
			children = (
				E0FE32E628747778002C6ACA /* BrowseBuildingFloorsView.swift */,
			);
			path = "Browse building floors";
			sourceTree = "<group>";
		};
		F111CCBD288B548400205358 /* Display map from mobile map package */ = {
			isa = PBXGroup;
			children = (
				F111CCC0288B5D5600205358 /* DisplayMapFromMobileMapPackageView.swift */,
			);
			path = "Display map from mobile map package";
			sourceTree = "<group>";
		};
		F111CCC2288B63DB00205358 /* e1f3a7254cb845b09450f54937c16061 */ = {
			isa = PBXGroup;
			children = (
				F111CCC3288B641900205358 /* Yellowstone.mmpk */,
			);
			path = e1f3a7254cb845b09450f54937c16061;
			sourceTree = "<group>";
		};
		F19A316128906F0D003B7EF9 /* Add raster from file */ = {
			isa = PBXGroup;
			children = (
				F1E71BF0289473760064C33F /* AddRasterFromFileView.swift */,
			);
			path = "Add raster from file";
			sourceTree = "<group>";
		};
/* End PBXGroup section */

/* Begin PBXNativeTarget section */
		00E5401227F3CCA200CF66D5 /* Samples */ = {
			isa = PBXNativeTarget;
			buildConfigurationList = 00E5402427F3CCA200CF66D5 /* Build configuration list for PBXNativeTarget "Samples" */;
			buildPhases = (
				001C6DDC27FE5CE800D472C2 /* Create .secrets File If It Does Not Exist */,
				00CCB8A3285BA2FD00BBAB70 /* Download Portal Item Data */,
				00E5402B27F77A5A00CF66D5 /* Lint Sources */,
				00E5400F27F3CCA200CF66D5 /* Sources */,
				00144B5E280634840090DD5D /* Embed Frameworks */,
				00E5401027F3CCA200CF66D5 /* Frameworks */,
				00E5401127F3CCA200CF66D5 /* Resources */,
				0039A4E82885C4E300592C86 /* Copy Source Code Files */,
				0039A4E72885C45200592C86 /* Copy README.md Files For Source Code View */,
			);
			buildRules = (
				0083586F27FE3BCF00192A15 /* PBXBuildRule */,
				0074ABCC2817B8E60037244A /* PBXBuildRule */,
			);
			dependencies = (
			);
			name = Samples;
			packageProductDependencies = (
				00C43AEC2947DC350099AE34 /* ArcGISToolkit */,
			);
			productName = "arcgis-swift-sdk-samples (iOS)";
			productReference = 00E5401327F3CCA200CF66D5 /* Samples.app */;
			productType = "com.apple.product-type.application";
		};
/* End PBXNativeTarget section */

/* Begin PBXProject section */
		00E5400727F3CCA100CF66D5 /* Project object */ = {
			isa = PBXProject;
			attributes = {
				BuildIndependentTargetsInParallel = 1;
				KnownAssetTags = (
					AddCustomDynamicEntityDataSource,
					AddFeatureLayers,
					AddRasterFromFile,
					Animate3DGraphic,
					AnimateImagesWithImageOverlay,
					AugmentRealityToShowTabletopScene,
					ChangeCameraController,
					DisplayDimensions,
					DisplayMapFromMobileMapPackage,
<<<<<<< HEAD
					FindRouteInMobileMapPackage,
=======
					FindRouteInTransportNetwork,
>>>>>>> 1b8262b8
					GeocodeOffline,
					IdentifyRasterCell,
					ShowDeviceLocationWithNmeaDataSources,
					ShowMobileMapPackageExpirationDate,
					ShowViewshedFromGeoelementInScene,
					StyleFeaturesWithCustomDictionary,
					StyleSymbolsFromMobileStyleFile,
				);
				LastSwiftUpdateCheck = 1330;
				LastUpgradeCheck = 1500;
				ORGANIZATIONNAME = Esri;
				TargetAttributes = {
					00E5401227F3CCA200CF66D5 = {
						CreatedOnToolsVersion = 13.3;
					};
				};
			};
			buildConfigurationList = 00E5400A27F3CCA100CF66D5 /* Build configuration list for PBXProject "Samples" */;
			compatibilityVersion = "Xcode 13.0";
			developmentRegion = en;
			hasScannedForEncodings = 0;
			knownRegions = (
				en,
				Base,
			);
			mainGroup = 00E5400627F3CCA100CF66D5;
			packageReferences = (
				00C43AEB2947DC350099AE34 /* XCRemoteSwiftPackageReference "arcgis-maps-sdk-swift-toolkit" */,
			);
			productRefGroup = 00E5401427F3CCA200CF66D5 /* Products */;
			projectDirPath = "";
			projectRoot = "";
			targets = (
				00E5401227F3CCA200CF66D5 /* Samples */,
			);
		};
/* End PBXProject section */

/* Begin PBXResourcesBuildPhase section */
		00E5401127F3CCA200CF66D5 /* Resources */ = {
			isa = PBXResourcesBuildPhase;
			buildActionMask = 2147483647;
			files = (
				E041AC1E288076A60056009B /* info.css in Resources */,
				D7CE9F9B2AE2F575008F7A5F /* streetmap_SD.tpkx in Resources */,
				D721EEA82ABDFF550040BE46 /* LothianRiversAnno.mmpk in Resources */,
				D7C16D1F2AC5FE8200689E89 /* Pyrenees.csv in Resources */,
				E041AC1A287F54580056009B /* highlight.min.js in Resources */,
				D7497F402AC4BA4100167AD2 /* Edinburgh_Pylon_Dimensions.mmpk in Resources */,
				00E5402027F3CCA200CF66D5 /* Assets.xcassets in Resources */,
				4D126D7C29CA3E6000CFB7A7 /* Redlands.nmea in Resources */,
				00C94A0D28B53DE1004E42D9 /* raster-file in Resources */,
				D7464F2B2ACE0965007FEE88 /* SA_EVI_8Day_03May20 in Resources */,
				004FE87129DF5D8700075217 /* Bristol in Resources */,
				D7C16D252AC5FEA600689E89 /* Snowdon.csv in Resources */,
				D73F8CF42AB1089900CD39DA /* Restaurant.stylx in Resources */,
				D74C8C022ABA6202007C76B8 /* emoji-mobile.stylx in Resources */,
				D7CE9FA32AE2F595008F7A5F /* san-diego-eagle-locator in Resources */,
				D76000B72AF19FCA00B3084D /* SanFrancisco.mmpk in Resources */,
				792222DD2A81AA5D00619FFE /* AIS_MarineCadastre_SelectedVessels_CustomDataSource.jsonl in Resources */,
				E041AC20288077B90056009B /* xcode.css in Resources */,
				00D4EF9028638BF100B9CC30 /* LA_Trails.geodatabase in Resources */,
				D701D72C2A37C7F7006FF0C8 /* bradley_low_3ds in Resources */,
				00D4EF9A28638BF100B9CC30 /* AuroraCO.gpkg in Resources */,
				D7C16D282AC5FEB700689E89 /* Hawaii.csv in Resources */,
				D7D1F3532ADDBE5D009CE2DA /* philadelphia.mspk in Resources */,
				D7E7D09A2AEB3C47003AAD02 /* san_diego_offline_routing in Resources */,
				F111CCC4288B641900205358 /* Yellowstone.mmpk in Resources */,
				D77572AE2A295DDE00F490CD /* PacificSouthWest2 in Resources */,
				00D4EFB12863CE6300B9CC30 /* ScottishWildlifeTrust_reserves in Resources */,
				D7C16D222AC5FE9800689E89 /* GrandCanyon.csv in Resources */,
			);
			runOnlyForDeploymentPostprocessing = 0;
		};
/* End PBXResourcesBuildPhase section */

/* Begin PBXShellScriptBuildPhase section */
		001C6DDC27FE5CE800D472C2 /* Create .secrets File If It Does Not Exist */ = {
			isa = PBXShellScriptBuildPhase;
			alwaysOutOfDate = 1;
			buildActionMask = 2147483647;
			files = (
			);
			inputFileListPaths = (
			);
			inputPaths = (
			);
			name = "Create .secrets File If It Does Not Exist";
			outputFileListPaths = (
			);
			outputPaths = (
				"$(SRCROOT)/.secrets",
			);
			runOnlyForDeploymentPostprocessing = 0;
			shellPath = /bin/sh;
			shellScript = "if [ ! -e \"$SRCROOT/.secrets\" ]\nthen\n    touch \"$SRCROOT/.secrets\"\nfi\n";
		};
		0039A4E72885C45200592C86 /* Copy README.md Files For Source Code View */ = {
			isa = PBXShellScriptBuildPhase;
			alwaysOutOfDate = 1;
			buildActionMask = 2147483647;
			files = (
			);
			inputFileListPaths = (
			);
			inputPaths = (
			);
			name = "Copy README.md Files For Source Code View";
			outputFileListPaths = (
			);
			outputPaths = (
			);
			runOnlyForDeploymentPostprocessing = 0;
			shellPath = /bin/sh;
			shellScript = "echo $BUILT_PRODUCTS_DIR\n\n# Directory to which the readmes will be copied.\nREADMES_DIR=${BUILT_PRODUCTS_DIR}/${UNLOCALIZED_RESOURCES_FOLDER_PATH}/READMEs\nmkdir -p \"${READMES_DIR}\"\n\n# Root readme for the project to skip.\nDEFAULT_README=$SRCROOT/README.md\n\n# Find all README.md files in the project.\nfind ${SRCROOT} -name \"README.md\" | while read file\ndo\n    # Skip the root readme for project.\n    if [ \"$file\" = \"$DEFAULT_README\" ]\n    then\n        echo $BUILT_PRODUCTS_DIR\n        continue\n    fi\n    \n    # Extract the folder name from the path.\n    FILE_PATH=$(dirname \"$file\")\n    FOLDER_NAME=$(basename \"$FILE_PATH\")\n    \n    cp \"${file}\" \"${READMES_DIR}/${FOLDER_NAME}.md\"\ndone\n";
		};
		00CCB8A3285BA2FD00BBAB70 /* Download Portal Item Data */ = {
			isa = PBXShellScriptBuildPhase;
			alwaysOutOfDate = 1;
			buildActionMask = 2147483647;
			files = (
			);
			inputFileListPaths = (
			);
			inputPaths = (
			);
			name = "Download Portal Item Data";
			outputFileListPaths = (
			);
			outputPaths = (
			);
			runOnlyForDeploymentPostprocessing = 0;
			shellPath = /bin/sh;
			shellScript = "SAMPLES_DIRECTORY=\"${SRCROOT}/Shared/Samples\"\nDOWNLOAD_DIRECTORY=\"${SRCROOT}/Portal Data\"\nxcrun --sdk macosx swift \"${SRCROOT}/Scripts/DowloadPortalItemData.swift\" \"$SAMPLES_DIRECTORY\" \"$DOWNLOAD_DIRECTORY\"\n";
		};
		00E5402B27F77A5A00CF66D5 /* Lint Sources */ = {
			isa = PBXShellScriptBuildPhase;
			alwaysOutOfDate = 1;
			buildActionMask = 2147483647;
			files = (
			);
			inputFileListPaths = (
			);
			inputPaths = (
			);
			name = "Lint Sources";
			outputFileListPaths = (
			);
			outputPaths = (
			);
			runOnlyForDeploymentPostprocessing = 0;
			shellPath = /bin/sh;
			shellScript = "if [[ \"$(uname -m)\" == arm64 ]]; then\n    export PATH=\"/opt/homebrew/bin:$PATH\"\nfi\n\nif which swiftlint > /dev/null; then\n  swiftlint\nelse\n  echo \"warning: SwiftLint not installed, download from https://github.com/realm/SwiftLint\"\nfi\n";
		};
/* End PBXShellScriptBuildPhase section */

/* Begin PBXSourcesBuildPhase section */
		00E5400F27F3CCA200CF66D5 /* Sources */ = {
			isa = PBXSourcesBuildPhase;
			buildActionMask = 2147483647;
			files = (
				79D84D132A81711A00F45262 /* AddCustomDynamicEntityDataSourceView.swift in Sources */,
				E000E7602869E33D005D87C5 /* ClipGeometryView.swift in Sources */,
				4D2ADC6729C50BD6003B367F /* AddDynamicEntityLayerView.Model.swift in Sources */,
				E004A6E928493BCE002A1FE6 /* ShowDeviceLocationView.swift in Sources */,
				1C26ED192A859525009B7721 /* FilterFeaturesInSceneView.swift in Sources */,
				F111CCC1288B5D5600205358 /* DisplayMapFromMobileMapPackageView.swift in Sources */,
				D7337C5A2ABCFDB100A5D865 /* StyleSymbolsFromMobileStyleFileView.SymbolOptionsListView.swift in Sources */,
				1C43BC842A43781200509BF8 /* SetVisibilityOfSubtypeSublayerView.swift in Sources */,
				00A7A1462A2FC58300F035F7 /* DisplayContentOfUtilityNetworkContainerView.swift in Sources */,
				D7553CDB2AE2DFEC00DC2A70 /* GeocodeOfflineView.swift in Sources */,
				218F35B829C28F4A00502022 /* AuthenticateWithOAuthView.swift in Sources */,
				79B7B80A2A1BF8EC00F57C27 /* CreateAndSaveKMLView.swift in Sources */,
				7573E81C29D6134C00BEED9C /* TraceUtilityNetworkView.Enums.swift in Sources */,
				7573E81A29D6134C00BEED9C /* TraceUtilityNetworkView.Model.swift in Sources */,
				1C3B7DC82A5F64FC00907443 /* AnalyzeNetworkWithSubnetworkTraceView.Model.swift in Sources */,
				D752D9402A39154C003EB25E /* ManageOperationalLayersView.swift in Sources */,
				D7ABA2F92A32579C0021822B /* MeasureDistanceInSceneView.swift in Sources */,
				E004A6E028466279002A1FE6 /* ShowCalloutView.swift in Sources */,
				E000E763286A0B18005D87C5 /* CutGeometryView.swift in Sources */,
				4D126D7229CA1E1800CFB7A7 /* FileNMEASentenceReader.swift in Sources */,
				001C6DE127FE8A9400D472C2 /* AppSecrets.swift.masque in Sources */,
				D7084FA92AD771AA00EC7F4F /* AugmentRealityToFlyOverSceneView.swift in Sources */,
				D75B58512AAFB3030038B3B4 /* StyleFeaturesWithCustomDictionaryView.swift in Sources */,
				E0D04FF228A5390000747989 /* DownloadPreplannedMapAreaView.Model.swift in Sources */,
				00CCB8A5285BAF8700BBAB70 /* OnDemandResource.swift in Sources */,
				1C19B4F32A578E46001D2506 /* CreateLoadReportView.swift in Sources */,
				7900C5F62A83FC3F002D430F /* AddCustomDynamicEntityDataSourceView.Vessel.swift in Sources */,
				D71099702A2802FA0065A1C1 /* DensifyAndGeneralizeGeometryView.SettingsView.swift in Sources */,
				E004A6ED2849556E002A1FE6 /* CreatePlanarAndGeodeticBuffersView.swift in Sources */,
				E041ABD7287DB04D0056009B /* SampleInfoView.swift in Sources */,
				1C43BC822A43781200509BF8 /* SetVisibilityOfSubtypeSublayerView.Model.swift in Sources */,
				D71FCB8A2AD6277F000E517C /* CreateMobileGeodatabaseView.Model.swift in Sources */,
				D752D9462A3A6F80003EB25E /* MonitorChangesToMapLoadStatusView.swift in Sources */,
				E0082217287755AC002AD138 /* View+Sheet.swift in Sources */,
				00181B462846AD7100654571 /* View+Alert.swift in Sources */,
				00273CF62A82AB8700A7A77D /* SampleRow.swift in Sources */,
				D7ABA2FF2A32881C0021822B /* ShowViewshedFromGeoelementInSceneView.swift in Sources */,
				E0FE32E728747778002C6ACA /* BrowseBuildingFloorsView.swift in Sources */,
				D752D95F2A3BCE06003EB25E /* DisplayMapFromPortalItemView.swift in Sources */,
				1CAB8D4B2A3CEAB0002AA649 /* RunValveIsolationTraceView.Model.swift in Sources */,
				E070A0A3286F3B6000F2B606 /* DownloadPreplannedMapAreaView.swift in Sources */,
				D77570C02A2942F800F490CD /* AnimateImagesWithImageOverlayView.swift in Sources */,
				D7054AE92ACCCB6C007235BA /* Animate3DGraphicView.SettingsView.swift in Sources */,
				E0EA0B772866390E00C9621D /* ProjectGeometryView.swift in Sources */,
				D74C8BFE2ABA5605007C76B8 /* StyleSymbolsFromMobileStyleFileView.swift in Sources */,
				D7E7D0812AEB39D5003AAD02 /* FindRouteInTransportNetworkView.swift in Sources */,
				0042E24328E4BF8F001F33D6 /* ShowViewshedFromPointInSceneView.Model.swift in Sources */,
				D7E557682A1D768800B9FB09 /* AddWMSLayerView.swift in Sources */,
				D7497F3C2AC4B4C100167AD2 /* DisplayDimensionsView.swift in Sources */,
				0005580A2817C51E00224BC6 /* SampleDetailView.swift in Sources */,
				D75C35672AB50338003CD55F /* GroupLayersTogetherView.GroupLayerListView.swift in Sources */,
				4D2ADC6229C5071C003B367F /* ChangeMapViewBackgroundView.Model.swift in Sources */,
				0074ABCD2817BCC30037244A /* SamplesApp+Samples.swift.tache in Sources */,
				D79EE76E2A4CEA5D005A52AE /* SetUpLocationDrivenGeotriggersView.Model.swift in Sources */,
				E004A6F3284E4FEB002A1FE6 /* ShowResultOfSpatialOperationsView.swift in Sources */,
				D751018E2A2E962D00B8FA48 /* IdentifyLayerFeaturesView.swift in Sources */,
				F1E71BF1289473760064C33F /* AddRasterFromFileView.swift in Sources */,
				00B04273282EC59E0072E1B4 /* AboutView.swift in Sources */,
				7573E81F29D6134C00BEED9C /* TraceUtilityNetworkView.swift in Sources */,
				4D2ADC6929C50C4C003B367F /* AddDynamicEntityLayerView.SettingsView.swift in Sources */,
				1C42E04729D2396B004FC4BE /* ShowPopupView.swift in Sources */,
				79302F872A1ED71B0002336A /* CreateAndSaveKMLView.Views.swift in Sources */,
				D73FC0FD2AD4A18D0067A19B /* CreateMobileGeodatabaseView.swift in Sources */,
				1C19B4F12A578E46001D2506 /* CreateLoadReportView.Views.swift in Sources */,
				E066DD3B2860CA08004D3D5B /* ShowResultOfSpatialRelationshipsView.swift in Sources */,
				7573E81E29D6134C00BEED9C /* TraceUtilityNetworkView.Views.swift in Sources */,
				4D2ADC5A29C4F612003B367F /* ChangeMapViewBackgroundView.swift in Sources */,
				D7ECF5982AB8BE63003FB2BE /* RenderMultilayerSymbolsView.swift in Sources */,
				D769C2122A29019B00030F61 /* SetUpLocationDrivenGeotriggersView.swift in Sources */,
				79302F852A1ED4E30002336A /* CreateAndSaveKMLView.Model.swift in Sources */,
				D7058FB12ACB423C00A40F14 /* Animate3DGraphicView.Model.swift in Sources */,
				0044CDDF2995C39E004618CE /* ShowDeviceLocationHistoryView.swift in Sources */,
				E041ABC0287CA9F00056009B /* WebView.swift in Sources */,
				E088E1572862579D00413100 /* SetSurfacePlacementModeView.swift in Sources */,
				1CAF831F2A20305F000E1E60 /* ShowUtilityAssociationsView.swift in Sources */,
				00C7993B2A845AAF00AFE342 /* Sidebar.swift in Sources */,
				E004A6C128414332002A1FE6 /* SetViewpointRotationView.swift in Sources */,
				883C121529C9136600062FF9 /* DownloadPreplannedMapAreaView.MapPicker.swift in Sources */,
				D72C43F32AEB066D00B6157B /* GeocodeOfflineView.Model.swift in Sources */,
				1C9B74C929DB43580038B06F /* ShowRealisticLightAndShadowsView.swift in Sources */,
				D7232EE12AC1E5AA0079ABFF /* PlayKMLTourView.swift in Sources */,
				1C56B5E62A82C02D000381DA /* DisplayPointsUsingClusteringFeatureReductionView.swift in Sources */,
				D7337C602ABD142D00A5D865 /* ShowMobileMapPackageExpirationDateView.swift in Sources */,
				00E5401E27F3CCA200CF66D5 /* ContentView.swift in Sources */,
				D7634FAF2A43B7AC00F8AEFB /* CreateConvexHullAroundGeometriesView.swift in Sources */,
				E066DD382860AB28004D3D5B /* StyleGraphicsWithRendererView.swift in Sources */,
				108EC04129D25B2C000F35D0 /* QueryFeatureTableView.swift in Sources */,
				00B04FB5283EEBA80026C882 /* DisplayOverviewMapView.swift in Sources */,
				D71C5F642AAA7A88006599FD /* CreateSymbolStylesFromWebStylesView.swift in Sources */,
				D7CC33FF2A31475C00198EDF /* ShowLineOfSightBetweenPointsView.swift in Sources */,
				D70BE5792A5624A80022CA02 /* CategoriesView.swift in Sources */,
				4D2ADC5D29C4F612003B367F /* ChangeMapViewBackgroundView.SettingsView.swift in Sources */,
				75DD739529D38B1B0010229D /* NavigateRouteView.swift in Sources */,
				D75362D22A1E886700D83028 /* ApplyUniqueValueRendererView.swift in Sources */,
				0074ABBF28174BCF0037244A /* DisplayMapView.swift in Sources */,
				D7EF5D752A26A03A00FEBDE5 /* ShowCoordinatesInMultipleFormatsView.swift in Sources */,
				D72F272E2ADA1E4400F906DA /* AugmentRealityToShowTabletopSceneView.swift in Sources */,
				0086F40128E3770A00974721 /* ShowViewshedFromPointInSceneView.swift in Sources */,
				0044289229C90C0B00160767 /* GetElevationAtPointOnSurfaceView.swift in Sources */,
				D7E440D72A1ECE7D005D74DE /* CreateBuffersAroundPointsView.swift in Sources */,
				00D4EF802863842100B9CC30 /* AddFeatureLayersView.swift in Sources */,
				4D126D7E29CA43D200CFB7A7 /* ShowDeviceLocationWithNMEADataSourcesView.Model.swift in Sources */,
				4D126D6D29CA1B6000CFB7A7 /* ShowDeviceLocationWithNMEADataSourcesView.swift in Sources */,
				D710996D2A27D9210065A1C1 /* DensifyAndGeneralizeGeometryView.swift in Sources */,
				88F93CC129C3D59D0006B28E /* CreateAndEditGeometriesView.swift in Sources */,
				1C0C1C3929D34DAE005C8B24 /* ChangeViewpointView.swift in Sources */,
				D7AE861E2AC39DC50049B626 /* DisplayAnnotationView.swift in Sources */,
				D734FA0C2A183A5B00246D7E /* SetMaxExtentView.swift in Sources */,
				D704AA5A2AB22C1A00A3BB63 /* GroupLayersTogetherView.swift in Sources */,
				E004A6DC28465C70002A1FE6 /* DisplaySceneView.swift in Sources */,
				E066DD35285CF3B3004D3D5B /* FindRouteView.swift in Sources */,
				D722BD222A420DAD002C2087 /* ShowExtrudedFeaturesView.swift in Sources */,
				E004A6F6284FA42A002A1FE6 /* SelectFeaturesInFeatureLayerView.swift in Sources */,
				D75101812A2E493600B8FA48 /* ShowLabelsOnLayerView.swift in Sources */,
				1C3B7DCB2A5F64FC00907443 /* AnalyzeNetworkWithSubnetworkTraceView.swift in Sources */,
				E08953F12891899600E077CF /* EnvironmentValues+SampleInfoVisibility.swift in Sources */,
				00B042E8282EDC690072E1B4 /* SetBasemapView.swift in Sources */,
				E004A6E62846A61F002A1FE6 /* StyleGraphicsWithSymbolsView.swift in Sources */,
				E088E1742863B5F800413100 /* GenerateOfflineMapView.swift in Sources */,
				0074ABC428174F430037244A /* Sample.swift in Sources */,
				00A7A14A2A2FC5B700F035F7 /* DisplayContentOfUtilityNetworkContainerView.Model.swift in Sources */,
				E004A6F0284E4B9B002A1FE6 /* DownloadVectorTilesToLocalCacheView.swift in Sources */,
				1CAB8D4E2A3CEAB0002AA649 /* RunValveIsolationTraceView.swift in Sources */,
				4D2ADC4329C26D05003B367F /* AddDynamicEntityLayerView.swift in Sources */,
				D70082EB2ACF900100E0C3C2 /* IdentifyKMLFeaturesView.swift in Sources */,
				D7EAF35A2A1C023800D822C4 /* SetMinAndMaxScaleView.swift in Sources */,
				1C19B4F52A578E46001D2506 /* CreateLoadReportView.Model.swift in Sources */,
				0042E24528E4F82C001F33D6 /* ShowViewshedFromPointInSceneView.ViewshedSettingsView.swift in Sources */,
				1C9B74D929DB54560038B06F /* ChangeCameraControllerView.swift in Sources */,
				D76000AE2AF19C2300B3084D /* FindRouteInMobileMapPackageView.swift in Sources */,
				00273CF42A82AB5900A7A77D /* SamplesSearchView.swift in Sources */,
				D78666AD2A2161F100C60110 /* FindNearestVertexView.swift in Sources */,
				D7C16D1B2AC5F95300689E89 /* Animate3DGraphicView.swift in Sources */,
				D744FD172A2112D90084A66C /* CreateConvexHullAroundPointsView.swift in Sources */,
				00CB9138284814A4005C2C5D /* SearchWithGeocodeView.swift in Sources */,
				1C43BC7F2A43781200509BF8 /* SetVisibilityOfSubtypeSublayerView.Views.swift in Sources */,
				D754E3232A1D66820006C5F1 /* StylePointWithPictureMarkerSymbolsView.swift in Sources */,
				D731F3C12AD0D2AC00A8431E /* IdentifyGraphicsView.swift in Sources */,
				00E5401C27F3CCA200CF66D5 /* SamplesApp.swift in Sources */,
				E066DD4028610F55004D3D5B /* AddSceneLayerFromServiceView.swift in Sources */,
				D7749AD62AF08BF50086632F /* FindRouteInTransportNetworkView.Model.swift in Sources */,
				D7464F1E2ACE04B3007FEE88 /* IdentifyRasterCellView.swift in Sources */,
			);
			runOnlyForDeploymentPostprocessing = 0;
		};
/* End PBXSourcesBuildPhase section */

/* Begin XCBuildConfiguration section */
		00E5402227F3CCA200CF66D5 /* Debug */ = {
			isa = XCBuildConfiguration;
			buildSettings = {
				ALWAYS_SEARCH_USER_PATHS = NO;
				CLANG_ANALYZER_NONNULL = YES;
				CLANG_ANALYZER_NUMBER_OBJECT_CONVERSION = YES_AGGRESSIVE;
				CLANG_CXX_LANGUAGE_STANDARD = "gnu++17";
				CLANG_ENABLE_MODULES = YES;
				CLANG_ENABLE_OBJC_ARC = YES;
				CLANG_ENABLE_OBJC_WEAK = YES;
				CLANG_WARN_BLOCK_CAPTURE_AUTORELEASING = YES;
				CLANG_WARN_BOOL_CONVERSION = YES;
				CLANG_WARN_COMMA = YES;
				CLANG_WARN_CONSTANT_CONVERSION = YES;
				CLANG_WARN_DEPRECATED_OBJC_IMPLEMENTATIONS = YES;
				CLANG_WARN_DIRECT_OBJC_ISA_USAGE = YES_ERROR;
				CLANG_WARN_DOCUMENTATION_COMMENTS = YES;
				CLANG_WARN_EMPTY_BODY = YES;
				CLANG_WARN_ENUM_CONVERSION = YES;
				CLANG_WARN_INFINITE_RECURSION = YES;
				CLANG_WARN_INT_CONVERSION = YES;
				CLANG_WARN_NON_LITERAL_NULL_CONVERSION = YES;
				CLANG_WARN_OBJC_IMPLICIT_RETAIN_SELF = YES;
				CLANG_WARN_OBJC_LITERAL_CONVERSION = YES;
				CLANG_WARN_OBJC_ROOT_CLASS = YES_ERROR;
				CLANG_WARN_QUOTED_INCLUDE_IN_FRAMEWORK_HEADER = YES;
				CLANG_WARN_RANGE_LOOP_ANALYSIS = YES;
				CLANG_WARN_STRICT_PROTOTYPES = YES;
				CLANG_WARN_SUSPICIOUS_MOVE = YES;
				CLANG_WARN_UNGUARDED_AVAILABILITY = YES_AGGRESSIVE;
				CLANG_WARN_UNREACHABLE_CODE = YES;
				CLANG_WARN__DUPLICATE_METHOD_MATCH = YES;
				COPY_PHASE_STRIP = NO;
				DEAD_CODE_STRIPPING = YES;
				DEBUG_INFORMATION_FORMAT = dwarf;
				ENABLE_STRICT_OBJC_MSGSEND = YES;
				ENABLE_TESTABILITY = YES;
				GCC_C_LANGUAGE_STANDARD = gnu11;
				GCC_DYNAMIC_NO_PIC = NO;
				GCC_NO_COMMON_BLOCKS = YES;
				GCC_OPTIMIZATION_LEVEL = 0;
				GCC_PREPROCESSOR_DEFINITIONS = (
					"DEBUG=1",
					"$(inherited)",
				);
				GCC_WARN_64_TO_32_BIT_CONVERSION = YES;
				GCC_WARN_ABOUT_RETURN_TYPE = YES_ERROR;
				GCC_WARN_UNDECLARED_SELECTOR = YES;
				GCC_WARN_UNINITIALIZED_AUTOS = YES_AGGRESSIVE;
				GCC_WARN_UNUSED_FUNCTION = YES;
				GCC_WARN_UNUSED_VARIABLE = YES;
				MTL_ENABLE_DEBUG_INFO = INCLUDE_SOURCE;
				MTL_FAST_MATH = YES;
				ONLY_ACTIVE_ARCH = YES;
				SWIFT_ACTIVE_COMPILATION_CONDITIONS = DEBUG;
				SWIFT_OPTIMIZATION_LEVEL = "-Onone";
			};
			name = Debug;
		};
		00E5402327F3CCA200CF66D5 /* Release */ = {
			isa = XCBuildConfiguration;
			buildSettings = {
				ALWAYS_SEARCH_USER_PATHS = NO;
				CLANG_ANALYZER_NONNULL = YES;
				CLANG_ANALYZER_NUMBER_OBJECT_CONVERSION = YES_AGGRESSIVE;
				CLANG_CXX_LANGUAGE_STANDARD = "gnu++17";
				CLANG_ENABLE_MODULES = YES;
				CLANG_ENABLE_OBJC_ARC = YES;
				CLANG_ENABLE_OBJC_WEAK = YES;
				CLANG_WARN_BLOCK_CAPTURE_AUTORELEASING = YES;
				CLANG_WARN_BOOL_CONVERSION = YES;
				CLANG_WARN_COMMA = YES;
				CLANG_WARN_CONSTANT_CONVERSION = YES;
				CLANG_WARN_DEPRECATED_OBJC_IMPLEMENTATIONS = YES;
				CLANG_WARN_DIRECT_OBJC_ISA_USAGE = YES_ERROR;
				CLANG_WARN_DOCUMENTATION_COMMENTS = YES;
				CLANG_WARN_EMPTY_BODY = YES;
				CLANG_WARN_ENUM_CONVERSION = YES;
				CLANG_WARN_INFINITE_RECURSION = YES;
				CLANG_WARN_INT_CONVERSION = YES;
				CLANG_WARN_NON_LITERAL_NULL_CONVERSION = YES;
				CLANG_WARN_OBJC_IMPLICIT_RETAIN_SELF = YES;
				CLANG_WARN_OBJC_LITERAL_CONVERSION = YES;
				CLANG_WARN_OBJC_ROOT_CLASS = YES_ERROR;
				CLANG_WARN_QUOTED_INCLUDE_IN_FRAMEWORK_HEADER = YES;
				CLANG_WARN_RANGE_LOOP_ANALYSIS = YES;
				CLANG_WARN_STRICT_PROTOTYPES = YES;
				CLANG_WARN_SUSPICIOUS_MOVE = YES;
				CLANG_WARN_UNGUARDED_AVAILABILITY = YES_AGGRESSIVE;
				CLANG_WARN_UNREACHABLE_CODE = YES;
				CLANG_WARN__DUPLICATE_METHOD_MATCH = YES;
				COPY_PHASE_STRIP = NO;
				DEAD_CODE_STRIPPING = YES;
				DEBUG_INFORMATION_FORMAT = "dwarf-with-dsym";
				ENABLE_NS_ASSERTIONS = NO;
				ENABLE_STRICT_OBJC_MSGSEND = YES;
				GCC_C_LANGUAGE_STANDARD = gnu11;
				GCC_NO_COMMON_BLOCKS = YES;
				GCC_WARN_64_TO_32_BIT_CONVERSION = YES;
				GCC_WARN_ABOUT_RETURN_TYPE = YES_ERROR;
				GCC_WARN_UNDECLARED_SELECTOR = YES;
				GCC_WARN_UNINITIALIZED_AUTOS = YES_AGGRESSIVE;
				GCC_WARN_UNUSED_FUNCTION = YES;
				GCC_WARN_UNUSED_VARIABLE = YES;
				MTL_ENABLE_DEBUG_INFO = NO;
				MTL_FAST_MATH = YES;
				SWIFT_COMPILATION_MODE = wholemodule;
				SWIFT_OPTIMIZATION_LEVEL = "-O";
			};
			name = Release;
		};
		00E5402527F3CCA200CF66D5 /* Debug */ = {
			isa = XCBuildConfiguration;
			buildSettings = {
				ASSETCATALOG_COMPILER_APPICON_NAME = AppIcon;
				ASSETCATALOG_COMPILER_GLOBAL_ACCENT_COLOR_NAME = AccentColor;
				CODE_SIGN_ENTITLEMENTS = macOS/Samples.entitlements;
				"CODE_SIGN_IDENTITY[sdk=macosx*]" = "Apple Development";
				CODE_SIGN_STYLE = Automatic;
				CURRENT_PROJECT_VERSION = 1;
				EMBED_ASSET_PACKS_IN_PRODUCT_BUNDLE = YES;
				INFOPLIST_FILE = "$(SRCROOT)/iOS/Info.plist";
				IPHONEOS_DEPLOYMENT_TARGET = 15.0;
				"IPHONEOS_DEPLOYMENT_TARGET[sdk=macosx*]" = 15.0;
				LD_RUNPATH_SEARCH_PATHS = (
					"$(inherited)",
					"@executable_path/Frameworks",
				);
				MARKETING_VERSION = 200.2.0;
				PRODUCT_BUNDLE_IDENTIFIER = "com.esri.arcgis-swift-sdk-samples";
				PRODUCT_NAME = Samples;
				SDKROOT = iphoneos;
				SUPPORTED_PLATFORMS = "iphoneos iphonesimulator";
				SUPPORTS_MACCATALYST = YES;
				SUPPORTS_MAC_DESIGNED_FOR_IPHONE_IPAD = NO;
				SWIFT_EMIT_LOC_STRINGS = YES;
				SWIFT_VERSION = 5.0;
				TARGETED_DEVICE_FAMILY = "1,2,6";
			};
			name = Debug;
		};
		00E5402627F3CCA200CF66D5 /* Release */ = {
			isa = XCBuildConfiguration;
			buildSettings = {
				ASSETCATALOG_COMPILER_APPICON_NAME = AppIcon;
				ASSETCATALOG_COMPILER_GLOBAL_ACCENT_COLOR_NAME = AccentColor;
				CODE_SIGN_ENTITLEMENTS = macOS/Samples.entitlements;
				"CODE_SIGN_IDENTITY[sdk=macosx*]" = "Apple Development";
				CODE_SIGN_STYLE = Automatic;
				CURRENT_PROJECT_VERSION = 1;
				DEVELOPMENT_TEAM = "";
				EMBED_ASSET_PACKS_IN_PRODUCT_BUNDLE = YES;
				INFOPLIST_FILE = "$(SRCROOT)/iOS/Info.plist";
				IPHONEOS_DEPLOYMENT_TARGET = 15.0;
				"IPHONEOS_DEPLOYMENT_TARGET[sdk=macosx*]" = 15.0;
				LD_RUNPATH_SEARCH_PATHS = (
					"$(inherited)",
					"@executable_path/Frameworks",
				);
				MARKETING_VERSION = 200.2.0;
				PRODUCT_BUNDLE_IDENTIFIER = "com.esri.arcgis-swift-sdk-samples";
				PRODUCT_NAME = Samples;
				SDKROOT = iphoneos;
				SUPPORTED_PLATFORMS = "iphoneos iphonesimulator";
				SUPPORTS_MACCATALYST = YES;
				SUPPORTS_MAC_DESIGNED_FOR_IPHONE_IPAD = NO;
				SWIFT_EMIT_LOC_STRINGS = YES;
				SWIFT_VERSION = 5.0;
				TARGETED_DEVICE_FAMILY = "1,2,6";
				VALIDATE_PRODUCT = YES;
			};
			name = Release;
		};
/* End XCBuildConfiguration section */

/* Begin XCConfigurationList section */
		00E5400A27F3CCA100CF66D5 /* Build configuration list for PBXProject "Samples" */ = {
			isa = XCConfigurationList;
			buildConfigurations = (
				00E5402227F3CCA200CF66D5 /* Debug */,
				00E5402327F3CCA200CF66D5 /* Release */,
			);
			defaultConfigurationIsVisible = 0;
			defaultConfigurationName = Release;
		};
		00E5402427F3CCA200CF66D5 /* Build configuration list for PBXNativeTarget "Samples" */ = {
			isa = XCConfigurationList;
			buildConfigurations = (
				00E5402527F3CCA200CF66D5 /* Debug */,
				00E5402627F3CCA200CF66D5 /* Release */,
			);
			defaultConfigurationIsVisible = 0;
			defaultConfigurationName = Release;
		};
/* End XCConfigurationList section */

/* Begin XCRemoteSwiftPackageReference section */
		00C43AEB2947DC350099AE34 /* XCRemoteSwiftPackageReference "arcgis-maps-sdk-swift-toolkit" */ = {
			isa = XCRemoteSwiftPackageReference;
			repositoryURL = "https://github.com/Esri/arcgis-maps-sdk-swift-toolkit/";
			requirement = {
				kind = upToNextMinorVersion;
				minimumVersion = 200.2.0;
			};
		};
/* End XCRemoteSwiftPackageReference section */

/* Begin XCSwiftPackageProductDependency section */
		00C43AEC2947DC350099AE34 /* ArcGISToolkit */ = {
			isa = XCSwiftPackageProductDependency;
			package = 00C43AEB2947DC350099AE34 /* XCRemoteSwiftPackageReference "arcgis-maps-sdk-swift-toolkit" */;
			productName = ArcGISToolkit;
		};
/* End XCSwiftPackageProductDependency section */
	};
	rootObject = 00E5400727F3CCA100CF66D5 /* Project object */;
}<|MERGE_RESOLUTION|>--- conflicted
+++ resolved
@@ -217,13 +217,10 @@
 		D75B58512AAFB3030038B3B4 /* StyleFeaturesWithCustomDictionaryView.swift in Sources */ = {isa = PBXBuildFile; fileRef = D75B58502AAFB3030038B3B4 /* StyleFeaturesWithCustomDictionaryView.swift */; };
 		D75B58522AAFB37C0038B3B4 /* StyleFeaturesWithCustomDictionaryView.swift in Copy Source Code Files */ = {isa = PBXBuildFile; fileRef = D75B58502AAFB3030038B3B4 /* StyleFeaturesWithCustomDictionaryView.swift */; };
 		D75C35672AB50338003CD55F /* GroupLayersTogetherView.GroupLayerListView.swift in Sources */ = {isa = PBXBuildFile; fileRef = D75C35662AB50338003CD55F /* GroupLayersTogetherView.GroupLayerListView.swift */; };
-<<<<<<< HEAD
 		D76000AE2AF19C2300B3084D /* FindRouteInMobileMapPackageView.swift in Sources */ = {isa = PBXBuildFile; fileRef = D76000AB2AF19C2300B3084D /* FindRouteInMobileMapPackageView.swift */; };
 		D76000B12AF19C4600B3084D /* FindRouteInMobileMapPackageView.swift in Copy Source Code Files */ = {isa = PBXBuildFile; fileRef = D76000AB2AF19C2300B3084D /* FindRouteInMobileMapPackageView.swift */; };
 		D76000B72AF19FCA00B3084D /* SanFrancisco.mmpk in Resources */ = {isa = PBXBuildFile; fileRef = D76000B62AF19FCA00B3084D /* SanFrancisco.mmpk */; settings = {ASSET_TAGS = (FindRouteInMobileMapPackage, ); }; };
-=======
 		D76000A22AF18BAB00B3084D /* FindRouteInTransportNetworkView.Model.swift in Copy Source Code Files */ = {isa = PBXBuildFile; fileRef = D7749AD52AF08BF50086632F /* FindRouteInTransportNetworkView.Model.swift */; };
->>>>>>> 1b8262b8
 		D7634FAF2A43B7AC00F8AEFB /* CreateConvexHullAroundGeometriesView.swift in Sources */ = {isa = PBXBuildFile; fileRef = D7634FAE2A43B7AC00F8AEFB /* CreateConvexHullAroundGeometriesView.swift */; };
 		D7634FB02A43B8B000F8AEFB /* CreateConvexHullAroundGeometriesView.swift in Copy Source Code Files */ = {isa = PBXBuildFile; fileRef = D7634FAE2A43B7AC00F8AEFB /* CreateConvexHullAroundGeometriesView.swift */; };
 		D769C2122A29019B00030F61 /* SetUpLocationDrivenGeotriggersView.swift in Sources */ = {isa = PBXBuildFile; fileRef = D769C2112A29019B00030F61 /* SetUpLocationDrivenGeotriggersView.swift */; };
@@ -359,12 +356,9 @@
 			dstPath = "";
 			dstSubfolderSpec = 7;
 			files = (
-<<<<<<< HEAD
 				D76000B12AF19C4600B3084D /* FindRouteInMobileMapPackageView.swift in Copy Source Code Files */,
-=======
 				D76000A22AF18BAB00B3084D /* FindRouteInTransportNetworkView.Model.swift in Copy Source Code Files */,
 				D7E7D0822AEB3A1D003AAD02 /* FindRouteInTransportNetworkView.swift in Copy Source Code Files */,
->>>>>>> 1b8262b8
 				D7553CDD2AE2E00E00DC2A70 /* GeocodeOfflineView.swift in Copy Source Code Files */,
 				4DD058102A0D3F6B00A59B34 /* ShowDeviceLocationWithNMEADataSourcesView.Model.swift in Copy Source Code Files */,
 				4D126D7329CA1EFD00CFB7A7 /* ShowDeviceLocationWithNMEADataSourcesView.swift in Copy Source Code Files */,
@@ -800,11 +794,8 @@
 				1C26ED122A859525009B7721 /* Filter features in scene */,
 				D78666A92A21616D00C60110 /* Find nearest vertex */,
 				E066DD33285CF3A0004D3D5B /* Find route */,
-<<<<<<< HEAD
 				D76000AA2AF19C2300B3084D /* Find route in mobile map package */,
-=======
 				D7E7D0792AEB39BF003AAD02 /* Find route in transport network */,
->>>>>>> 1b8262b8
 				E088E1722863B5E600413100 /* Generate offline map */,
 				D7553CD62AE2DFEC00DC2A70 /* Geocode offline */,
 				0044288C29C90BD500160767 /* Get elevation at point on surface */,
@@ -1948,11 +1939,8 @@
 					ChangeCameraController,
 					DisplayDimensions,
 					DisplayMapFromMobileMapPackage,
-<<<<<<< HEAD
 					FindRouteInMobileMapPackage,
-=======
 					FindRouteInTransportNetwork,
->>>>>>> 1b8262b8
 					GeocodeOffline,
 					IdentifyRasterCell,
 					ShowDeviceLocationWithNmeaDataSources,
