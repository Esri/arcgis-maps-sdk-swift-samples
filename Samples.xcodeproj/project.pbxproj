// !$*UTF8*$!
{
	archiveVersion = 1;
	classes = {
	};
	objectVersion = 55;
	objects = {

/* Begin PBXBuildFile section */
		0005580A2817C51E00224BC6 /* SampleDetailView.swift in Sources */ = {isa = PBXBuildFile; fileRef = 000558092817C51E00224BC6 /* SampleDetailView.swift */; };
		0005580C28185C0600224BC6 /* SampleList.swift in Sources */ = {isa = PBXBuildFile; fileRef = 0005580B28185C0600224BC6 /* SampleList.swift */; };
		00181B462846AD7100654571 /* View+Alert.swift in Sources */ = {isa = PBXBuildFile; fileRef = 00181B452846AD7100654571 /* View+Alert.swift */; };
		001C6DE127FE8A9400D472C2 /* AppSecrets.swift.masque in Sources */ = {isa = PBXBuildFile; fileRef = 001C6DD827FE585A00D472C2 /* AppSecrets.swift.masque */; };
		0074ABBF28174BCF0037244A /* DisplayMapView.swift in Sources */ = {isa = PBXBuildFile; fileRef = 0074ABBE28174BCF0037244A /* DisplayMapView.swift */; };
		0074ABC428174F430037244A /* Sample.swift in Sources */ = {isa = PBXBuildFile; fileRef = 0074ABC128174F430037244A /* Sample.swift */; };
		0074ABCD2817BCC30037244A /* SamplesApp+Samples.swift.tache in Sources */ = {isa = PBXBuildFile; fileRef = 0074ABCA2817B8DB0037244A /* SamplesApp+Samples.swift.tache */; };
		00B04273282EC59E0072E1B4 /* AboutView.swift in Sources */ = {isa = PBXBuildFile; fileRef = 00B04272282EC59E0072E1B4 /* AboutView.swift */; };
		00B042E1282ED6F50072E1B4 /* ArcGISToolkit in Frameworks */ = {isa = PBXBuildFile; productRef = 00B042E0282ED6F50072E1B4 /* ArcGISToolkit */; };
		00B042E2282ED77E0072E1B4 /* arcgis-runtime-toolkit-swift in Embed Frameworks */ = {isa = PBXBuildFile; fileRef = 00B042DE282ED6E80072E1B4 /* arcgis-runtime-toolkit-swift */; };
		00B042E8282EDC690072E1B4 /* SetBasemapView.swift in Sources */ = {isa = PBXBuildFile; fileRef = 00B042E5282EDC690072E1B4 /* SetBasemapView.swift */; };
		00B04FB5283EEBA80026C882 /* DisplayOverviewMapView.swift in Sources */ = {isa = PBXBuildFile; fileRef = 00B04FB4283EEBA80026C882 /* DisplayOverviewMapView.swift */; };
		00CB9138284814A4005C2C5D /* SearchWithGeocodeView.swift in Sources */ = {isa = PBXBuildFile; fileRef = 00CB9137284814A4005C2C5D /* SearchWithGeocodeView.swift */; };
		00E5401C27F3CCA200CF66D5 /* SamplesApp.swift in Sources */ = {isa = PBXBuildFile; fileRef = 00E5400C27F3CCA100CF66D5 /* SamplesApp.swift */; };
		00E5401E27F3CCA200CF66D5 /* ContentView.swift in Sources */ = {isa = PBXBuildFile; fileRef = 00E5400D27F3CCA100CF66D5 /* ContentView.swift */; };
		00E5402027F3CCA200CF66D5 /* Assets.xcassets in Resources */ = {isa = PBXBuildFile; fileRef = 00E5400E27F3CCA200CF66D5 /* Assets.xcassets */; };
		E004A6C128414332002A1FE6 /* SetViewpointRotationView.swift in Sources */ = {isa = PBXBuildFile; fileRef = E004A6BD28414332002A1FE6 /* SetViewpointRotationView.swift */; };
		E004A6DC28465C70002A1FE6 /* DisplaySceneView.swift in Sources */ = {isa = PBXBuildFile; fileRef = E004A6D828465C70002A1FE6 /* DisplaySceneView.swift */; };
		E004A6E62846A61F002A1FE6 /* StyleGraphicsWithSymbolsView.swift in Sources */ = {isa = PBXBuildFile; fileRef = E004A6E52846A61F002A1FE6 /* StyleGraphicsWithSymbolsView.swift */; };
/* End PBXBuildFile section */

/* Begin PBXBuildRule section */
		0074ABCC2817B8E60037244A /* PBXBuildRule */ = {
			isa = PBXBuildRule;
			compilerSpec = com.apple.compilers.proxy.script;
			filePatterns = "*.tache";
			fileType = pattern.proxy;
			inputFiles = (
				"$(SRCROOT)/Shared/Samples/",
			);
			isEditable = 1;
			name = "Generate Sample Initializers from Source Code Files";
			outputFiles = (
				"$(DERIVED_FILE_DIR)/$(INPUT_FILE_BASE)",
			);
			runOncePerArchitecture = 0;
			script = "xcrun --sdk macosx swift \"${SRCROOT}/Scripts/GenerateSampleViewSourceCode.swift\" \"${SCRIPT_INPUT_FILE_0}\" \"${INPUT_FILE_PATH}\" \"${SCRIPT_OUTPUT_FILE_0}\" \n";
		};
		0083586F27FE3BCF00192A15 /* PBXBuildRule */ = {
			isa = PBXBuildRule;
			compilerSpec = com.apple.compilers.proxy.script;
			filePatterns = "*.masque";
			fileType = pattern.proxy;
			inputFiles = (
				"$(SRCROOT)/.secrets",
			);
			isEditable = 1;
			name = "Generate Swift Code from Secrets";
			outputFiles = (
				"$(DERIVED_FILE_DIR)/$(INPUT_FILE_BASE)",
			);
			runOncePerArchitecture = 0;
			script = "\"${SRCROOT}/Scripts/masquerade\" -i \"${INPUT_FILE_PATH}\" -o \"${SCRIPT_OUTPUT_FILE_0}\" -s \"${SCRIPT_INPUT_FILE_0}\" -f\n";
		};
/* End PBXBuildRule section */

/* Begin PBXCopyFilesBuildPhase section */
		00144B5E280634840090DD5D /* Embed Frameworks */ = {
			isa = PBXCopyFilesBuildPhase;
			buildActionMask = 2147483647;
			dstPath = "";
			dstSubfolderSpec = 10;
			files = (
				00B042E2282ED77E0072E1B4 /* arcgis-runtime-toolkit-swift in Embed Frameworks */,
			);
			name = "Embed Frameworks";
			runOnlyForDeploymentPostprocessing = 0;
		};
/* End PBXCopyFilesBuildPhase section */

/* Begin PBXFileReference section */
		000558092817C51E00224BC6 /* SampleDetailView.swift */ = {isa = PBXFileReference; lastKnownFileType = sourcecode.swift; path = SampleDetailView.swift; sourceTree = "<group>"; };
		0005580B28185C0600224BC6 /* SampleList.swift */ = {isa = PBXFileReference; lastKnownFileType = sourcecode.swift; path = SampleList.swift; sourceTree = "<group>"; };
		00181B452846AD7100654571 /* View+Alert.swift */ = {isa = PBXFileReference; lastKnownFileType = sourcecode.swift; path = "View+Alert.swift"; sourceTree = "<group>"; };
		001C6DD827FE585A00D472C2 /* AppSecrets.swift.masque */ = {isa = PBXFileReference; fileEncoding = 4; lastKnownFileType = text; path = AppSecrets.swift.masque; sourceTree = "<group>"; };
		003D7C342821EBCC009DDFD2 /* masquerade */ = {isa = PBXFileReference; lastKnownFileType = text; path = masquerade; sourceTree = "<group>"; };
		003D7C352821EBCC009DDFD2 /* GenerateSampleViewSourceCode.swift */ = {isa = PBXFileReference; lastKnownFileType = sourcecode.swift; path = GenerateSampleViewSourceCode.swift; sourceTree = "<group>"; };
		0074ABBE28174BCF0037244A /* DisplayMapView.swift */ = {isa = PBXFileReference; lastKnownFileType = sourcecode.swift; path = DisplayMapView.swift; sourceTree = "<group>"; };
		0074ABC128174F430037244A /* Sample.swift */ = {isa = PBXFileReference; fileEncoding = 4; lastKnownFileType = sourcecode.swift; path = Sample.swift; sourceTree = "<group>"; };
		0074ABCA2817B8DB0037244A /* SamplesApp+Samples.swift.tache */ = {isa = PBXFileReference; fileEncoding = 4; lastKnownFileType = text; path = "SamplesApp+Samples.swift.tache"; sourceTree = "<group>"; };
		00B04272282EC59E0072E1B4 /* AboutView.swift */ = {isa = PBXFileReference; fileEncoding = 4; lastKnownFileType = sourcecode.swift; path = AboutView.swift; sourceTree = "<group>"; };
		00B042DE282ED6E80072E1B4 /* arcgis-runtime-toolkit-swift */ = {isa = PBXFileReference; lastKnownFileType = wrapper; name = "arcgis-runtime-toolkit-swift"; path = "../arcgis-runtime-toolkit-swift"; sourceTree = "<group>"; };
		00B042E5282EDC690072E1B4 /* SetBasemapView.swift */ = {isa = PBXFileReference; fileEncoding = 4; lastKnownFileType = sourcecode.swift; path = SetBasemapView.swift; sourceTree = "<group>"; };
		00B04FB4283EEBA80026C882 /* DisplayOverviewMapView.swift */ = {isa = PBXFileReference; lastKnownFileType = sourcecode.swift; path = DisplayOverviewMapView.swift; sourceTree = "<group>"; };
		00CB9137284814A4005C2C5D /* SearchWithGeocodeView.swift */ = {isa = PBXFileReference; lastKnownFileType = sourcecode.swift; path = SearchWithGeocodeView.swift; sourceTree = "<group>"; };
		00E5400C27F3CCA100CF66D5 /* SamplesApp.swift */ = {isa = PBXFileReference; lastKnownFileType = sourcecode.swift; path = SamplesApp.swift; sourceTree = "<group>"; };
		00E5400D27F3CCA100CF66D5 /* ContentView.swift */ = {isa = PBXFileReference; lastKnownFileType = sourcecode.swift; path = ContentView.swift; sourceTree = "<group>"; };
		00E5400E27F3CCA200CF66D5 /* Assets.xcassets */ = {isa = PBXFileReference; lastKnownFileType = folder.assetcatalog; path = Assets.xcassets; sourceTree = "<group>"; };
		00E5401327F3CCA200CF66D5 /* Samples.app */ = {isa = PBXFileReference; explicitFileType = wrapper.application; includeInIndex = 0; path = Samples.app; sourceTree = BUILT_PRODUCTS_DIR; };
		00E5402A27F775EA00CF66D5 /* Info.plist */ = {isa = PBXFileReference; lastKnownFileType = text.plist.xml; path = Info.plist; sourceTree = "<group>"; };
		E004A6BD28414332002A1FE6 /* SetViewpointRotationView.swift */ = {isa = PBXFileReference; fileEncoding = 4; lastKnownFileType = sourcecode.swift; path = SetViewpointRotationView.swift; sourceTree = "<group>"; };
		E004A6D828465C70002A1FE6 /* DisplaySceneView.swift */ = {isa = PBXFileReference; fileEncoding = 4; lastKnownFileType = sourcecode.swift; path = DisplaySceneView.swift; sourceTree = "<group>"; };
		E004A6E52846A61F002A1FE6 /* StyleGraphicsWithSymbolsView.swift */ = {isa = PBXFileReference; lastKnownFileType = sourcecode.swift; path = StyleGraphicsWithSymbolsView.swift; sourceTree = "<group>"; };
/* End PBXFileReference section */

/* Begin PBXFrameworksBuildPhase section */
		00E5401027F3CCA200CF66D5 /* Frameworks */ = {
			isa = PBXFrameworksBuildPhase;
			buildActionMask = 2147483647;
			files = (
				00B042E1282ED6F50072E1B4 /* ArcGISToolkit in Frameworks */,
			);
			runOnlyForDeploymentPostprocessing = 0;
		};
/* End PBXFrameworksBuildPhase section */

/* Begin PBXGroup section */
		0005580D281872BE00224BC6 /* Views */ = {
			isa = PBXGroup;
			children = (
				00B04272282EC59E0072E1B4 /* AboutView.swift */,
				00E5400D27F3CCA100CF66D5 /* ContentView.swift */,
				000558092817C51E00224BC6 /* SampleDetailView.swift */,
				0005580B28185C0600224BC6 /* SampleList.swift */,
			);
			path = Views;
			sourceTree = "<group>";
		};
		00181B442846AD3900654571 /* Extensions */ = {
			isa = PBXGroup;
			children = (
				00181B452846AD7100654571 /* View+Alert.swift */,
			);
			path = Extensions;
			sourceTree = "<group>";
		};
		003D7C332821EBCC009DDFD2 /* Scripts */ = {
			isa = PBXGroup;
			children = (
				003D7C342821EBCC009DDFD2 /* masquerade */,
				003D7C352821EBCC009DDFD2 /* GenerateSampleViewSourceCode.swift */,
			);
			path = Scripts;
			sourceTree = "<group>";
		};
		0074ABAF281742420037244A /* Supporting Files */ = {
			isa = PBXGroup;
			children = (
				00181B442846AD3900654571 /* Extensions */,
				0074ABC028174F430037244A /* Models */,
				0005580D281872BE00224BC6 /* Views */,
			);
			path = "Supporting Files";
			sourceTree = "<group>";
		};
		0074ABB228174B830037244A /* Samples */ = {
			isa = PBXGroup;
			children = (
				0074ABB328174B830037244A /* Display map */,
				00B04FB3283EEB830026C882 /* Display overview map */,
<<<<<<< HEAD
				00CB913628481475005C2C5D /* Search with geocode */,
=======
				E004A6D528465C70002A1FE6 /* Display scene */,
>>>>>>> 678968a2
				00B042E3282EDC690072E1B4 /* Set basemap */,
				E004A6B928414332002A1FE6 /* Set viewpoint rotation */,
				E004A6E42846A609002A1FE6 /* Style graphics with symbols */,
			);
			path = Samples;
			sourceTree = "<group>";
		};
		0074ABB328174B830037244A /* Display map */ = {
			isa = PBXGroup;
			children = (
				0074ABBE28174BCF0037244A /* DisplayMapView.swift */,
			);
			path = "Display map";
			sourceTree = "<group>";
		};
		0074ABC028174F430037244A /* Models */ = {
			isa = PBXGroup;
			children = (
				0074ABC128174F430037244A /* Sample.swift */,
			);
			path = Models;
			sourceTree = "<group>";
		};
		00966EE62811F64D009D3DD7 /* iOS */ = {
			isa = PBXGroup;
			children = (
				00E5402A27F775EA00CF66D5 /* Info.plist */,
			);
			path = iOS;
			sourceTree = "<group>";
		};
		00B042E3282EDC690072E1B4 /* Set basemap */ = {
			isa = PBXGroup;
			children = (
				00B042E5282EDC690072E1B4 /* SetBasemapView.swift */,
			);
			path = "Set basemap";
			sourceTree = "<group>";
		};
		00B04FB3283EEB830026C882 /* Display overview map */ = {
			isa = PBXGroup;
			children = (
				00B04FB4283EEBA80026C882 /* DisplayOverviewMapView.swift */,
			);
			path = "Display overview map";
			sourceTree = "<group>";
		};
		00CB913628481475005C2C5D /* Search with geocode */ = {
			isa = PBXGroup;
			children = (
				00CB9137284814A4005C2C5D /* SearchWithGeocodeView.swift */,
			);
			path = "Search with geocode";
			sourceTree = "<group>";
		};
		00E5400627F3CCA100CF66D5 = {
			isa = PBXGroup;
			children = (
				00B042DE282ED6E80072E1B4 /* arcgis-runtime-toolkit-swift */,
				00966EE62811F64D009D3DD7 /* iOS */,
				00E5400B27F3CCA100CF66D5 /* Shared */,
				003D7C332821EBCC009DDFD2 /* Scripts */,
				00E5401427F3CCA200CF66D5 /* Products */,
			);
			sourceTree = "<group>";
		};
		00E5400B27F3CCA100CF66D5 /* Shared */ = {
			isa = PBXGroup;
			children = (
				0074ABAF281742420037244A /* Supporting Files */,
				0074ABB228174B830037244A /* Samples */,
				00E5400C27F3CCA100CF66D5 /* SamplesApp.swift */,
				00E5400E27F3CCA200CF66D5 /* Assets.xcassets */,
				001C6DD827FE585A00D472C2 /* AppSecrets.swift.masque */,
				0074ABCA2817B8DB0037244A /* SamplesApp+Samples.swift.tache */,
			);
			path = Shared;
			sourceTree = "<group>";
		};
		00E5401427F3CCA200CF66D5 /* Products */ = {
			isa = PBXGroup;
			children = (
				00E5401327F3CCA200CF66D5 /* Samples.app */,
			);
			name = Products;
			sourceTree = "<group>";
		};
		E004A6B928414332002A1FE6 /* Set viewpoint rotation */ = {
			isa = PBXGroup;
			children = (
				E004A6BD28414332002A1FE6 /* SetViewpointRotationView.swift */,
			);
			path = "Set viewpoint rotation";
			sourceTree = "<group>";
		};
		E004A6D528465C70002A1FE6 /* Display scene */ = {
			isa = PBXGroup;
			children = (
				E004A6D828465C70002A1FE6 /* DisplaySceneView.swift */,
			);
			path = "Display scene";
			sourceTree = "<group>";
		};
		E004A6E42846A609002A1FE6 /* Style graphics with symbols */ = {
			isa = PBXGroup;
			children = (
				E004A6E52846A61F002A1FE6 /* StyleGraphicsWithSymbolsView.swift */,
			);
			path = "Style graphics with symbols";
			sourceTree = "<group>";
		};
/* End PBXGroup section */

/* Begin PBXNativeTarget section */
		00E5401227F3CCA200CF66D5 /* Samples (iOS) */ = {
			isa = PBXNativeTarget;
			buildConfigurationList = 00E5402427F3CCA200CF66D5 /* Build configuration list for PBXNativeTarget "Samples (iOS)" */;
			buildPhases = (
				001C6DDC27FE5CE800D472C2 /* Create .secrets File If It Does Not Exist */,
				00E5402B27F77A5A00CF66D5 /* Lint Sources */,
				00E5400F27F3CCA200CF66D5 /* Sources */,
				00E5401027F3CCA200CF66D5 /* Frameworks */,
				00E5401127F3CCA200CF66D5 /* Resources */,
				00144B5E280634840090DD5D /* Embed Frameworks */,
			);
			buildRules = (
				0083586F27FE3BCF00192A15 /* PBXBuildRule */,
				0074ABCC2817B8E60037244A /* PBXBuildRule */,
			);
			dependencies = (
			);
			name = "Samples (iOS)";
			packageProductDependencies = (
				00B042E0282ED6F50072E1B4 /* ArcGISToolkit */,
			);
			productName = "arcgis-swift-sdk-samples (iOS)";
			productReference = 00E5401327F3CCA200CF66D5 /* Samples.app */;
			productType = "com.apple.product-type.application";
		};
/* End PBXNativeTarget section */

/* Begin PBXProject section */
		00E5400727F3CCA100CF66D5 /* Project object */ = {
			isa = PBXProject;
			attributes = {
				BuildIndependentTargetsInParallel = 1;
				LastSwiftUpdateCheck = 1330;
				LastUpgradeCheck = 1330;
				ORGANIZATIONNAME = Esri;
				TargetAttributes = {
					00E5401227F3CCA200CF66D5 = {
						CreatedOnToolsVersion = 13.3;
					};
				};
			};
			buildConfigurationList = 00E5400A27F3CCA100CF66D5 /* Build configuration list for PBXProject "Samples" */;
			compatibilityVersion = "Xcode 13.0";
			developmentRegion = en;
			hasScannedForEncodings = 0;
			knownRegions = (
				en,
				Base,
			);
			mainGroup = 00E5400627F3CCA100CF66D5;
			productRefGroup = 00E5401427F3CCA200CF66D5 /* Products */;
			projectDirPath = "";
			projectRoot = "";
			targets = (
				00E5401227F3CCA200CF66D5 /* Samples (iOS) */,
			);
		};
/* End PBXProject section */

/* Begin PBXResourcesBuildPhase section */
		00E5401127F3CCA200CF66D5 /* Resources */ = {
			isa = PBXResourcesBuildPhase;
			buildActionMask = 2147483647;
			files = (
				00E5402027F3CCA200CF66D5 /* Assets.xcassets in Resources */,
			);
			runOnlyForDeploymentPostprocessing = 0;
		};
/* End PBXResourcesBuildPhase section */

/* Begin PBXShellScriptBuildPhase section */
		001C6DDC27FE5CE800D472C2 /* Create .secrets File If It Does Not Exist */ = {
			isa = PBXShellScriptBuildPhase;
			alwaysOutOfDate = 1;
			buildActionMask = 2147483647;
			files = (
			);
			inputFileListPaths = (
			);
			inputPaths = (
			);
			name = "Create .secrets File If It Does Not Exist";
			outputFileListPaths = (
			);
			outputPaths = (
				"$(SRCROOT)/.secrets",
			);
			runOnlyForDeploymentPostprocessing = 0;
			shellPath = /bin/sh;
			shellScript = "if [ ! -e \"$SRCROOT/.secrets\" ]\nthen\n    touch \"$SRCROOT/.secrets\"\nfi\n";
		};
		00E5402B27F77A5A00CF66D5 /* Lint Sources */ = {
			isa = PBXShellScriptBuildPhase;
			buildActionMask = 2147483647;
			files = (
			);
			inputFileListPaths = (
			);
			inputPaths = (
			);
			name = "Lint Sources";
			outputFileListPaths = (
			);
			outputPaths = (
			);
			runOnlyForDeploymentPostprocessing = 0;
			shellPath = /bin/sh;
			shellScript = "if which swiftlint > /dev/null; then\n  swiftlint\nelse\n  echo \"warning: SwiftLint not installed, download from https://github.com/realm/SwiftLint\"\nfi\n";
		};
/* End PBXShellScriptBuildPhase section */

/* Begin PBXSourcesBuildPhase section */
		00E5400F27F3CCA200CF66D5 /* Sources */ = {
			isa = PBXSourcesBuildPhase;
			buildActionMask = 2147483647;
			files = (
				0005580C28185C0600224BC6 /* SampleList.swift in Sources */,
				001C6DE127FE8A9400D472C2 /* AppSecrets.swift.masque in Sources */,
				00181B462846AD7100654571 /* View+Alert.swift in Sources */,
				0005580A2817C51E00224BC6 /* SampleDetailView.swift in Sources */,
				0074ABCD2817BCC30037244A /* SamplesApp+Samples.swift.tache in Sources */,
				00B04273282EC59E0072E1B4 /* AboutView.swift in Sources */,
				E004A6C128414332002A1FE6 /* SetViewpointRotationView.swift in Sources */,
				00E5401E27F3CCA200CF66D5 /* ContentView.swift in Sources */,
				00B04FB5283EEBA80026C882 /* DisplayOverviewMapView.swift in Sources */,
				0074ABBF28174BCF0037244A /* DisplayMapView.swift in Sources */,
				E004A6DC28465C70002A1FE6 /* DisplaySceneView.swift in Sources */,
				00B042E8282EDC690072E1B4 /* SetBasemapView.swift in Sources */,
				E004A6E62846A61F002A1FE6 /* StyleGraphicsWithSymbolsView.swift in Sources */,
				0074ABC428174F430037244A /* Sample.swift in Sources */,
				00CB9138284814A4005C2C5D /* SearchWithGeocodeView.swift in Sources */,
				00E5401C27F3CCA200CF66D5 /* SamplesApp.swift in Sources */,
			);
			runOnlyForDeploymentPostprocessing = 0;
		};
/* End PBXSourcesBuildPhase section */

/* Begin XCBuildConfiguration section */
		00E5402227F3CCA200CF66D5 /* Debug */ = {
			isa = XCBuildConfiguration;
			buildSettings = {
				ALWAYS_SEARCH_USER_PATHS = NO;
				CLANG_ANALYZER_NONNULL = YES;
				CLANG_ANALYZER_NUMBER_OBJECT_CONVERSION = YES_AGGRESSIVE;
				CLANG_CXX_LANGUAGE_STANDARD = "gnu++17";
				CLANG_ENABLE_MODULES = YES;
				CLANG_ENABLE_OBJC_ARC = YES;
				CLANG_ENABLE_OBJC_WEAK = YES;
				CLANG_WARN_BLOCK_CAPTURE_AUTORELEASING = YES;
				CLANG_WARN_BOOL_CONVERSION = YES;
				CLANG_WARN_COMMA = YES;
				CLANG_WARN_CONSTANT_CONVERSION = YES;
				CLANG_WARN_DEPRECATED_OBJC_IMPLEMENTATIONS = YES;
				CLANG_WARN_DIRECT_OBJC_ISA_USAGE = YES_ERROR;
				CLANG_WARN_DOCUMENTATION_COMMENTS = YES;
				CLANG_WARN_EMPTY_BODY = YES;
				CLANG_WARN_ENUM_CONVERSION = YES;
				CLANG_WARN_INFINITE_RECURSION = YES;
				CLANG_WARN_INT_CONVERSION = YES;
				CLANG_WARN_NON_LITERAL_NULL_CONVERSION = YES;
				CLANG_WARN_OBJC_IMPLICIT_RETAIN_SELF = YES;
				CLANG_WARN_OBJC_LITERAL_CONVERSION = YES;
				CLANG_WARN_OBJC_ROOT_CLASS = YES_ERROR;
				CLANG_WARN_QUOTED_INCLUDE_IN_FRAMEWORK_HEADER = YES;
				CLANG_WARN_RANGE_LOOP_ANALYSIS = YES;
				CLANG_WARN_STRICT_PROTOTYPES = YES;
				CLANG_WARN_SUSPICIOUS_MOVE = YES;
				CLANG_WARN_UNGUARDED_AVAILABILITY = YES_AGGRESSIVE;
				CLANG_WARN_UNREACHABLE_CODE = YES;
				CLANG_WARN__DUPLICATE_METHOD_MATCH = YES;
				COPY_PHASE_STRIP = NO;
				DEBUG_INFORMATION_FORMAT = dwarf;
				ENABLE_STRICT_OBJC_MSGSEND = YES;
				ENABLE_TESTABILITY = YES;
				GCC_C_LANGUAGE_STANDARD = gnu11;
				GCC_DYNAMIC_NO_PIC = NO;
				GCC_NO_COMMON_BLOCKS = YES;
				GCC_OPTIMIZATION_LEVEL = 0;
				GCC_PREPROCESSOR_DEFINITIONS = (
					"DEBUG=1",
					"$(inherited)",
				);
				GCC_WARN_64_TO_32_BIT_CONVERSION = YES;
				GCC_WARN_ABOUT_RETURN_TYPE = YES_ERROR;
				GCC_WARN_UNDECLARED_SELECTOR = YES;
				GCC_WARN_UNINITIALIZED_AUTOS = YES_AGGRESSIVE;
				GCC_WARN_UNUSED_FUNCTION = YES;
				GCC_WARN_UNUSED_VARIABLE = YES;
				MTL_ENABLE_DEBUG_INFO = INCLUDE_SOURCE;
				MTL_FAST_MATH = YES;
				ONLY_ACTIVE_ARCH = YES;
				SWIFT_ACTIVE_COMPILATION_CONDITIONS = DEBUG;
				SWIFT_OPTIMIZATION_LEVEL = "-Onone";
			};
			name = Debug;
		};
		00E5402327F3CCA200CF66D5 /* Release */ = {
			isa = XCBuildConfiguration;
			buildSettings = {
				ALWAYS_SEARCH_USER_PATHS = NO;
				CLANG_ANALYZER_NONNULL = YES;
				CLANG_ANALYZER_NUMBER_OBJECT_CONVERSION = YES_AGGRESSIVE;
				CLANG_CXX_LANGUAGE_STANDARD = "gnu++17";
				CLANG_ENABLE_MODULES = YES;
				CLANG_ENABLE_OBJC_ARC = YES;
				CLANG_ENABLE_OBJC_WEAK = YES;
				CLANG_WARN_BLOCK_CAPTURE_AUTORELEASING = YES;
				CLANG_WARN_BOOL_CONVERSION = YES;
				CLANG_WARN_COMMA = YES;
				CLANG_WARN_CONSTANT_CONVERSION = YES;
				CLANG_WARN_DEPRECATED_OBJC_IMPLEMENTATIONS = YES;
				CLANG_WARN_DIRECT_OBJC_ISA_USAGE = YES_ERROR;
				CLANG_WARN_DOCUMENTATION_COMMENTS = YES;
				CLANG_WARN_EMPTY_BODY = YES;
				CLANG_WARN_ENUM_CONVERSION = YES;
				CLANG_WARN_INFINITE_RECURSION = YES;
				CLANG_WARN_INT_CONVERSION = YES;
				CLANG_WARN_NON_LITERAL_NULL_CONVERSION = YES;
				CLANG_WARN_OBJC_IMPLICIT_RETAIN_SELF = YES;
				CLANG_WARN_OBJC_LITERAL_CONVERSION = YES;
				CLANG_WARN_OBJC_ROOT_CLASS = YES_ERROR;
				CLANG_WARN_QUOTED_INCLUDE_IN_FRAMEWORK_HEADER = YES;
				CLANG_WARN_RANGE_LOOP_ANALYSIS = YES;
				CLANG_WARN_STRICT_PROTOTYPES = YES;
				CLANG_WARN_SUSPICIOUS_MOVE = YES;
				CLANG_WARN_UNGUARDED_AVAILABILITY = YES_AGGRESSIVE;
				CLANG_WARN_UNREACHABLE_CODE = YES;
				CLANG_WARN__DUPLICATE_METHOD_MATCH = YES;
				COPY_PHASE_STRIP = NO;
				DEBUG_INFORMATION_FORMAT = "dwarf-with-dsym";
				ENABLE_NS_ASSERTIONS = NO;
				ENABLE_STRICT_OBJC_MSGSEND = YES;
				GCC_C_LANGUAGE_STANDARD = gnu11;
				GCC_NO_COMMON_BLOCKS = YES;
				GCC_WARN_64_TO_32_BIT_CONVERSION = YES;
				GCC_WARN_ABOUT_RETURN_TYPE = YES_ERROR;
				GCC_WARN_UNDECLARED_SELECTOR = YES;
				GCC_WARN_UNINITIALIZED_AUTOS = YES_AGGRESSIVE;
				GCC_WARN_UNUSED_FUNCTION = YES;
				GCC_WARN_UNUSED_VARIABLE = YES;
				MTL_ENABLE_DEBUG_INFO = NO;
				MTL_FAST_MATH = YES;
				SWIFT_COMPILATION_MODE = wholemodule;
				SWIFT_OPTIMIZATION_LEVEL = "-O";
			};
			name = Release;
		};
		00E5402527F3CCA200CF66D5 /* Debug */ = {
			isa = XCBuildConfiguration;
			buildSettings = {
				ASSETCATALOG_COMPILER_APPICON_NAME = AppIcon;
				ASSETCATALOG_COMPILER_GLOBAL_ACCENT_COLOR_NAME = AccentColor;
				CODE_SIGN_STYLE = Automatic;
				CURRENT_PROJECT_VERSION = 1;
				INFOPLIST_FILE = "$(SRCROOT)/iOS/Info.plist";
				IPHONEOS_DEPLOYMENT_TARGET = 15.0;
				LD_RUNPATH_SEARCH_PATHS = (
					"$(inherited)",
					"@executable_path/Frameworks",
				);
				MARKETING_VERSION = 200.0.0;
				PRODUCT_BUNDLE_IDENTIFIER = "com.esri.arcgis-swift-sdk-samples";
				PRODUCT_NAME = Samples;
				SDKROOT = iphoneos;
				SWIFT_EMIT_LOC_STRINGS = YES;
				SWIFT_VERSION = 5.0;
				TARGETED_DEVICE_FAMILY = "1,2";
			};
			name = Debug;
		};
		00E5402627F3CCA200CF66D5 /* Release */ = {
			isa = XCBuildConfiguration;
			buildSettings = {
				ASSETCATALOG_COMPILER_APPICON_NAME = AppIcon;
				ASSETCATALOG_COMPILER_GLOBAL_ACCENT_COLOR_NAME = AccentColor;
				CODE_SIGN_STYLE = Automatic;
				CURRENT_PROJECT_VERSION = 1;
				INFOPLIST_FILE = "$(SRCROOT)/iOS/Info.plist";
				IPHONEOS_DEPLOYMENT_TARGET = 15.0;
				LD_RUNPATH_SEARCH_PATHS = (
					"$(inherited)",
					"@executable_path/Frameworks",
				);
				MARKETING_VERSION = 200.0.0;
				PRODUCT_BUNDLE_IDENTIFIER = "com.esri.arcgis-swift-sdk-samples";
				PRODUCT_NAME = Samples;
				SDKROOT = iphoneos;
				SWIFT_EMIT_LOC_STRINGS = YES;
				SWIFT_VERSION = 5.0;
				TARGETED_DEVICE_FAMILY = "1,2";
				VALIDATE_PRODUCT = YES;
			};
			name = Release;
		};
/* End XCBuildConfiguration section */

/* Begin XCConfigurationList section */
		00E5400A27F3CCA100CF66D5 /* Build configuration list for PBXProject "Samples" */ = {
			isa = XCConfigurationList;
			buildConfigurations = (
				00E5402227F3CCA200CF66D5 /* Debug */,
				00E5402327F3CCA200CF66D5 /* Release */,
			);
			defaultConfigurationIsVisible = 0;
			defaultConfigurationName = Release;
		};
		00E5402427F3CCA200CF66D5 /* Build configuration list for PBXNativeTarget "Samples (iOS)" */ = {
			isa = XCConfigurationList;
			buildConfigurations = (
				00E5402527F3CCA200CF66D5 /* Debug */,
				00E5402627F3CCA200CF66D5 /* Release */,
			);
			defaultConfigurationIsVisible = 0;
			defaultConfigurationName = Release;
		};
/* End XCConfigurationList section */

/* Begin XCSwiftPackageProductDependency section */
		00B042E0282ED6F50072E1B4 /* ArcGISToolkit */ = {
			isa = XCSwiftPackageProductDependency;
			productName = ArcGISToolkit;
		};
/* End XCSwiftPackageProductDependency section */
	};
	rootObject = 00E5400727F3CCA100CF66D5 /* Project object */;
}<|MERGE_RESOLUTION|>--- conflicted
+++ resolved
@@ -157,11 +157,8 @@
 			children = (
 				0074ABB328174B830037244A /* Display map */,
 				00B04FB3283EEB830026C882 /* Display overview map */,
-<<<<<<< HEAD
+				E004A6D528465C70002A1FE6 /* Display scene */,
 				00CB913628481475005C2C5D /* Search with geocode */,
-=======
-				E004A6D528465C70002A1FE6 /* Display scene */,
->>>>>>> 678968a2
 				00B042E3282EDC690072E1B4 /* Set basemap */,
 				E004A6B928414332002A1FE6 /* Set viewpoint rotation */,
 				E004A6E42846A609002A1FE6 /* Style graphics with symbols */,
