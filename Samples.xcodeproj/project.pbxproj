--- conflicted
+++ resolved
@@ -129,18 +129,15 @@
 		D75362D32A1E8C8800D83028 /* ApplyUniqueValueRendererView.swift in Copy Source Code Files */ = {isa = PBXBuildFile; fileRef = D75362D12A1E886700D83028 /* ApplyUniqueValueRendererView.swift */; };
 		D754E3232A1D66820006C5F1 /* StylePointWithPictureMarkerSymbolsView.swift in Sources */ = {isa = PBXBuildFile; fileRef = D754E3222A1D66820006C5F1 /* StylePointWithPictureMarkerSymbolsView.swift */; };
 		D754E3242A1D66C20006C5F1 /* StylePointWithPictureMarkerSymbolsView.swift in Copy Source Code Files */ = {isa = PBXBuildFile; fileRef = D754E3222A1D66820006C5F1 /* StylePointWithPictureMarkerSymbolsView.swift */; };
-<<<<<<< HEAD
 		D77570C02A2942F800F490CD /* AnimateImagesWithImageOverlayView.swift in Sources */ = {isa = PBXBuildFile; fileRef = D77570BF2A2942F800F490CD /* AnimateImagesWithImageOverlayView.swift */; };
 		D77570C12A2943D900F490CD /* AnimateImagesWithImageOverlayView.swift in Copy Source Code Files */ = {isa = PBXBuildFile; fileRef = D77570BF2A2942F800F490CD /* AnimateImagesWithImageOverlayView.swift */; };
 		D77572AE2A295DDE00F490CD /* PacificSouthWest2 in Resources */ = {isa = PBXBuildFile; fileRef = D77572AD2A295DDD00F490CD /* PacificSouthWest2 */; settings = {ASSET_TAGS = (AnimateImagesWithImageOveraly, AnimateImagesWithImageOverlay, ); }; };
-=======
 		D78666AD2A2161F100C60110 /* FindNearestVertexView.swift in Sources */ = {isa = PBXBuildFile; fileRef = D78666AC2A2161F100C60110 /* FindNearestVertexView.swift */; };
 		D78666AE2A21629200C60110 /* FindNearestVertexView.swift in Copy Source Code Files */ = {isa = PBXBuildFile; fileRef = D78666AC2A2161F100C60110 /* FindNearestVertexView.swift */; };
 		D7CC33FF2A31475C00198EDF /* ShowLineOfSightBetweenPointsView.swift in Sources */ = {isa = PBXBuildFile; fileRef = D7CC33FD2A31475C00198EDF /* ShowLineOfSightBetweenPointsView.swift */; };
 		D7CC34002A3147FF00198EDF /* ShowLineOfSightBetweenPointsView.swift in Copy Source Code Files */ = {isa = PBXBuildFile; fileRef = D7CC33FD2A31475C00198EDF /* ShowLineOfSightBetweenPointsView.swift */; };
 		D7E440D72A1ECE7D005D74DE /* CreateBuffersAroundPointsView.swift in Sources */ = {isa = PBXBuildFile; fileRef = D7E440D62A1ECE7D005D74DE /* CreateBuffersAroundPointsView.swift */; };
 		D7E440D82A1ECEB3005D74DE /* CreateBuffersAroundPointsView.swift in Copy Source Code Files */ = {isa = PBXBuildFile; fileRef = D7E440D62A1ECE7D005D74DE /* CreateBuffersAroundPointsView.swift */; };
->>>>>>> 2a011376
 		D7E557682A1D768800B9FB09 /* AddWMSLayerView.swift in Sources */ = {isa = PBXBuildFile; fileRef = D7E557672A1D768800B9FB09 /* AddWMSLayerView.swift */; };
 		D7E9EF292A1D2219000C4865 /* SetMinAndMaxScaleView.swift in Copy Source Code Files */ = {isa = PBXBuildFile; fileRef = D7EAF3592A1C023800D822C4 /* SetMinAndMaxScaleView.swift */; };
 		D7E9EF2A2A1D29F2000C4865 /* SetMaxExtentView.swift in Copy Source Code Files */ = {isa = PBXBuildFile; fileRef = D734FA092A183A5B00246D7E /* SetMaxExtentView.swift */; };
@@ -238,9 +235,7 @@
 			dstPath = "";
 			dstSubfolderSpec = 7;
 			files = (
-<<<<<<< HEAD
 				D77570C12A2943D900F490CD /* AnimateImagesWithImageOverlayView.swift in Copy Source Code Files */,
-=======
 				00EB803A2A31506F00AC2B07 /* DisplayContentOfUtilityNetworkContainerView.swift in Copy Source Code Files */,
 				00EB803B2A31506F00AC2B07 /* DisplayContentOfUtilityNetworkContainerView.Model.swift in Copy Source Code Files */,
 				D751018F2A2E966C00B8FA48 /* IdentifyLayerFeaturesView.swift in Copy Source Code Files */,
@@ -256,7 +251,6 @@
 				D78666AE2A21629200C60110 /* FindNearestVertexView.swift in Copy Source Code Files */,
 				D7E440D82A1ECEB3005D74DE /* CreateBuffersAroundPointsView.swift in Copy Source Code Files */,
 				D744FD182A2113C70084A66C /* CreateConvexHullAroundPointsView.swift in Copy Source Code Files */,
->>>>>>> 2a011376
 				D754E3242A1D66C20006C5F1 /* StylePointWithPictureMarkerSymbolsView.swift in Copy Source Code Files */,
 				D7F2784C2A1D76F5002E4567 /* AddWMSLayerView.swift in Copy Source Code Files */,
 				D75362D32A1E8C8800D83028 /* ApplyUniqueValueRendererView.swift in Copy Source Code Files */,
@@ -388,14 +382,11 @@
 		D752D9452A3A6F7F003EB25E /* MonitorChangesToMapLoadStatusView.swift */ = {isa = PBXFileReference; fileEncoding = 4; lastKnownFileType = sourcecode.swift; path = MonitorChangesToMapLoadStatusView.swift; sourceTree = "<group>"; };
 		D75362D12A1E886700D83028 /* ApplyUniqueValueRendererView.swift */ = {isa = PBXFileReference; fileEncoding = 4; lastKnownFileType = sourcecode.swift; path = ApplyUniqueValueRendererView.swift; sourceTree = "<group>"; };
 		D754E3222A1D66820006C5F1 /* StylePointWithPictureMarkerSymbolsView.swift */ = {isa = PBXFileReference; fileEncoding = 4; lastKnownFileType = sourcecode.swift; path = StylePointWithPictureMarkerSymbolsView.swift; sourceTree = "<group>"; };
-<<<<<<< HEAD
 		D77570BF2A2942F800F490CD /* AnimateImagesWithImageOverlayView.swift */ = {isa = PBXFileReference; fileEncoding = 4; lastKnownFileType = sourcecode.swift; path = AnimateImagesWithImageOverlayView.swift; sourceTree = "<group>"; };
 		D77572AD2A295DDD00F490CD /* PacificSouthWest2 */ = {isa = PBXFileReference; lastKnownFileType = folder; path = PacificSouthWest2; sourceTree = "<group>"; };
-=======
 		D78666AC2A2161F100C60110 /* FindNearestVertexView.swift */ = {isa = PBXFileReference; fileEncoding = 4; lastKnownFileType = sourcecode.swift; path = FindNearestVertexView.swift; sourceTree = "<group>"; };
 		D7CC33FD2A31475C00198EDF /* ShowLineOfSightBetweenPointsView.swift */ = {isa = PBXFileReference; fileEncoding = 4; lastKnownFileType = sourcecode.swift; path = ShowLineOfSightBetweenPointsView.swift; sourceTree = "<group>"; };
 		D7E440D62A1ECE7D005D74DE /* CreateBuffersAroundPointsView.swift */ = {isa = PBXFileReference; fileEncoding = 4; lastKnownFileType = sourcecode.swift; path = CreateBuffersAroundPointsView.swift; sourceTree = "<group>"; };
->>>>>>> 2a011376
 		D7E557672A1D768800B9FB09 /* AddWMSLayerView.swift */ = {isa = PBXFileReference; fileEncoding = 4; lastKnownFileType = sourcecode.swift; path = AddWMSLayerView.swift; sourceTree = "<group>"; };
 		D7EAF3592A1C023800D822C4 /* SetMinAndMaxScaleView.swift */ = {isa = PBXFileReference; fileEncoding = 4; lastKnownFileType = sourcecode.swift; path = SetMinAndMaxScaleView.swift; sourceTree = "<group>"; };
 		D7EF5D742A26A03A00FEBDE5 /* ShowCoordinatesInMultipleFormatsView.swift */ = {isa = PBXFileReference; fileEncoding = 4; lastKnownFileType = sourcecode.swift; path = ShowCoordinatesInMultipleFormatsView.swift; sourceTree = "<group>"; };
@@ -919,7 +910,6 @@
 			path = "Style point with picture marker symbols";
 			sourceTree = "<group>";
 		};
-<<<<<<< HEAD
 		D77570BC2A29427200F490CD /* Animate images with image overlay */ = {
 			isa = PBXGroup;
 			children = (
@@ -934,7 +924,8 @@
 				D77572AD2A295DDD00F490CD /* PacificSouthWest2 */,
 			);
 			path = d1453556d91e46dea191c20c398b82cd;
-=======
+			sourceTree = "<group>";
+		};
 		D78666A92A21616D00C60110 /* Find nearest vertex */ = {
 			isa = PBXGroup;
 			children = (
@@ -957,7 +948,6 @@
 				D7E440D62A1ECE7D005D74DE /* CreateBuffersAroundPointsView.swift */,
 			);
 			path = "Create buffers around points";
->>>>>>> 2a011376
 			sourceTree = "<group>";
 		};
 		D7E557602A1D743100B9FB09 /* Add WMS layer */ = {
