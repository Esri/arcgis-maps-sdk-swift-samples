// !$*UTF8*$!
{
	archiveVersion = 1;
	classes = {
	};
	objectVersion = 77;
	objects = {

/* Begin PBXBuildFile section */
		0000FB6E2BBDB17600845921 /* Add3DTilesLayerView.swift in Sources */ = {isa = PBXBuildFile; fileRef = 0000FB6B2BBDB17600845921 /* Add3DTilesLayerView.swift */; };
		0000FB712BBDC01400845921 /* Add3DTilesLayerView.swift in Copy Source Code Files */ = {isa = PBXBuildFile; fileRef = 0000FB6B2BBDB17600845921 /* Add3DTilesLayerView.swift */; };
		0005580A2817C51E00224BC6 /* SampleDetailView.swift in Sources */ = {isa = PBXBuildFile; fileRef = 000558092817C51E00224BC6 /* SampleDetailView.swift */; };
		000D43162B9918420003D3C2 /* ConfigureBasemapStyleParametersView.swift in Sources */ = {isa = PBXBuildFile; fileRef = 000D43132B9918420003D3C2 /* ConfigureBasemapStyleParametersView.swift */; };
		000D43182B993A030003D3C2 /* ConfigureBasemapStyleParametersView.swift in Copy Source Code Files */ = {isa = PBXBuildFile; fileRef = 000D43132B9918420003D3C2 /* ConfigureBasemapStyleParametersView.swift */; };
		00181B462846AD7100654571 /* View+ErrorAlert.swift in Sources */ = {isa = PBXBuildFile; fileRef = 00181B452846AD7100654571 /* View+ErrorAlert.swift */; };
		001C6DE127FE8A9400D472C2 /* AppSecrets.swift.masque in Sources */ = {isa = PBXBuildFile; fileRef = 001C6DD827FE585A00D472C2 /* AppSecrets.swift.masque */; };
		00273CF42A82AB5900A7A77D /* SamplesSearchView.swift in Sources */ = {isa = PBXBuildFile; fileRef = 00273CF32A82AB5900A7A77D /* SamplesSearchView.swift */; };
		00273CF62A82AB8700A7A77D /* SampleLink.swift in Sources */ = {isa = PBXBuildFile; fileRef = 00273CF52A82AB8700A7A77D /* SampleLink.swift */; };
		0039A4E92885C50300592C86 /* AddSceneLayerFromServiceView.swift in Copy Source Code Files */ = {isa = PBXBuildFile; fileRef = E066DD3F28610F55004D3D5B /* AddSceneLayerFromServiceView.swift */; };
		0039A4EA2885C50300592C86 /* ClipGeometryView.swift in Copy Source Code Files */ = {isa = PBXBuildFile; fileRef = E000E75F2869E33D005D87C5 /* ClipGeometryView.swift */; };
		0039A4EB2885C50300592C86 /* CreatePlanarAndGeodeticBuffersView.swift in Copy Source Code Files */ = {isa = PBXBuildFile; fileRef = E004A6EC2849556E002A1FE6 /* CreatePlanarAndGeodeticBuffersView.swift */; };
		0039A4EC2885C50300592C86 /* CutGeometryView.swift in Copy Source Code Files */ = {isa = PBXBuildFile; fileRef = E000E762286A0B18005D87C5 /* CutGeometryView.swift */; };
		0039A4ED2885C50300592C86 /* DisplayMapView.swift in Copy Source Code Files */ = {isa = PBXBuildFile; fileRef = 0074ABBE28174BCF0037244A /* DisplayMapView.swift */; };
		0039A4EE2885C50300592C86 /* DisplayOverviewMapView.swift in Copy Source Code Files */ = {isa = PBXBuildFile; fileRef = 00B04FB4283EEBA80026C882 /* DisplayOverviewMapView.swift */; };
		0039A4EF2885C50300592C86 /* DisplaySceneView.swift in Copy Source Code Files */ = {isa = PBXBuildFile; fileRef = E004A6D828465C70002A1FE6 /* DisplaySceneView.swift */; };
		0039A4F02885C50300592C86 /* ProjectGeometryView.swift in Copy Source Code Files */ = {isa = PBXBuildFile; fileRef = E0EA0B762866390E00C9621D /* ProjectGeometryView.swift */; };
		0039A4F12885C50300592C86 /* SearchWithGeocodeView.swift in Copy Source Code Files */ = {isa = PBXBuildFile; fileRef = 00CB9137284814A4005C2C5D /* SearchWithGeocodeView.swift */; };
		0039A4F22885C50300592C86 /* SelectFeaturesInFeatureLayerView.swift in Copy Source Code Files */ = {isa = PBXBuildFile; fileRef = E004A6F5284FA42A002A1FE6 /* SelectFeaturesInFeatureLayerView.swift */; };
		0039A4F32885C50300592C86 /* SetBasemapView.swift in Copy Source Code Files */ = {isa = PBXBuildFile; fileRef = 00B042E5282EDC690072E1B4 /* SetBasemapView.swift */; };
		0039A4F42885C50300592C86 /* SetSurfacePlacementModeView.swift in Copy Source Code Files */ = {isa = PBXBuildFile; fileRef = E088E1562862579D00413100 /* SetSurfacePlacementModeView.swift */; };
		0039A4F52885C50300592C86 /* SetViewpointRotationView.swift in Copy Source Code Files */ = {isa = PBXBuildFile; fileRef = E004A6BD28414332002A1FE6 /* SetViewpointRotationView.swift */; };
		0039A4F62885C50300592C86 /* ShowCalloutView.swift in Copy Source Code Files */ = {isa = PBXBuildFile; fileRef = E004A6DF28466279002A1FE6 /* ShowCalloutView.swift */; };
		0039A4F72885C50300592C86 /* ShowDeviceLocationView.swift in Copy Source Code Files */ = {isa = PBXBuildFile; fileRef = E004A6E828493BCE002A1FE6 /* ShowDeviceLocationView.swift */; };
		0039A4F82885C50300592C86 /* ShowResultOfSpatialRelationshipsView.swift in Copy Source Code Files */ = {isa = PBXBuildFile; fileRef = E066DD3A2860CA08004D3D5B /* ShowResultOfSpatialRelationshipsView.swift */; };
		0039A4F92885C50300592C86 /* ShowResultOfSpatialOperationsView.swift in Copy Source Code Files */ = {isa = PBXBuildFile; fileRef = E004A6F2284E4FEB002A1FE6 /* ShowResultOfSpatialOperationsView.swift */; };
		0039A4FA2885C50300592C86 /* StyleGraphicsWithRendererView.swift in Copy Source Code Files */ = {isa = PBXBuildFile; fileRef = E066DD372860AB28004D3D5B /* StyleGraphicsWithRendererView.swift */; };
		0039A4FB2885C50300592C86 /* StyleGraphicsWithSymbolsView.swift in Copy Source Code Files */ = {isa = PBXBuildFile; fileRef = E004A6E52846A61F002A1FE6 /* StyleGraphicsWithSymbolsView.swift */; };
		003B36F92C5042BA00A75F66 /* ShowServiceAreaView.swift in Copy Source Code Files */ = {isa = PBXBuildFile; fileRef = 95D2EE0E2C334D1600683D53 /* ShowServiceAreaView.swift */; };
		0042E24328E4BF8F001F33D6 /* ShowViewshedFromPointInSceneView.Model.swift in Sources */ = {isa = PBXBuildFile; fileRef = 0042E24228E4BF8F001F33D6 /* ShowViewshedFromPointInSceneView.Model.swift */; };
		0042E24528E4F82C001F33D6 /* ShowViewshedFromPointInSceneView.ViewshedSettingsView.swift in Sources */ = {isa = PBXBuildFile; fileRef = 0042E24428E4F82B001F33D6 /* ShowViewshedFromPointInSceneView.ViewshedSettingsView.swift */; };
		0042E24628E50EE4001F33D6 /* ShowViewshedFromPointInSceneView.swift in Copy Source Code Files */ = {isa = PBXBuildFile; fileRef = 0086F3FD28E3770900974721 /* ShowViewshedFromPointInSceneView.swift */; };
		0042E24728E50EE4001F33D6 /* ShowViewshedFromPointInSceneView.Model.swift in Copy Source Code Files */ = {isa = PBXBuildFile; fileRef = 0042E24228E4BF8F001F33D6 /* ShowViewshedFromPointInSceneView.Model.swift */; };
		0042E24828E50EE4001F33D6 /* ShowViewshedFromPointInSceneView.ViewshedSettingsView.swift in Copy Source Code Files */ = {isa = PBXBuildFile; fileRef = 0042E24428E4F82B001F33D6 /* ShowViewshedFromPointInSceneView.ViewshedSettingsView.swift */; };
		0044218A2DB9533900249FEE /* AddFeatureCollectionLayerFromPortalItemView.swift in Sources */ = {isa = PBXBuildFile; fileRef = 004421892DB9532D00249FEE /* AddFeatureCollectionLayerFromPortalItemView.swift */; };
		0044218B2DB9575600249FEE /* AddFeatureCollectionLayerFromPortalItemView.swift in Copy Source Code Files */ = {isa = PBXBuildFile; fileRef = 004421892DB9532D00249FEE /* AddFeatureCollectionLayerFromPortalItemView.swift */; };
		004421902DB9620200249FEE /* AddFeatureCollectionLayerFromQueryView.swift in Sources */ = {isa = PBXBuildFile; fileRef = 0044218F2DB961FE00249FEE /* AddFeatureCollectionLayerFromQueryView.swift */; };
		004421912DB96A7800249FEE /* AddFeatureCollectionLayerFromQueryView.swift in Copy Source Code Files */ = {isa = PBXBuildFile; fileRef = 0044218F2DB961FE00249FEE /* AddFeatureCollectionLayerFromQueryView.swift */; };
		0044289229C90C0B00160767 /* GetElevationAtPointOnSurfaceView.swift in Sources */ = {isa = PBXBuildFile; fileRef = 0044289129C90C0B00160767 /* GetElevationAtPointOnSurfaceView.swift */; };
		0044289329C9234300160767 /* GetElevationAtPointOnSurfaceView.swift in Copy Source Code Files */ = {isa = PBXBuildFile; fileRef = 0044289129C90C0B00160767 /* GetElevationAtPointOnSurfaceView.swift */; };
		0044CDDF2995C39E004618CE /* ShowDeviceLocationHistoryView.swift in Sources */ = {isa = PBXBuildFile; fileRef = 0044CDDE2995C39E004618CE /* ShowDeviceLocationHistoryView.swift */; };
		0044CDE02995D4DD004618CE /* ShowDeviceLocationHistoryView.swift in Copy Source Code Files */ = {isa = PBXBuildFile; fileRef = 0044CDDE2995C39E004618CE /* ShowDeviceLocationHistoryView.swift */; };
		004A2B9D2BED455B00C297CE /* canyonlands in Resources */ = {isa = PBXBuildFile; fileRef = 004A2B9C2BED455B00C297CE /* canyonlands */; settings = {ASSET_TAGS = (ApplyScheduledUpdatesToPreplannedMapArea, ); }; };
		004A2BA22BED456500C297CE /* ApplyScheduledUpdatesToPreplannedMapAreaView.swift in Sources */ = {isa = PBXBuildFile; fileRef = 004A2B9E2BED456500C297CE /* ApplyScheduledUpdatesToPreplannedMapAreaView.swift */; };
		004A2BA52BED458C00C297CE /* ApplyScheduledUpdatesToPreplannedMapAreaView.swift in Copy Source Code Files */ = {isa = PBXBuildFile; fileRef = 004A2B9E2BED456500C297CE /* ApplyScheduledUpdatesToPreplannedMapAreaView.swift */; };
		004FE87129DF5D8700075217 /* Bristol in Resources */ = {isa = PBXBuildFile; fileRef = 004FE87029DF5D8700075217 /* Bristol */; settings = {ASSET_TAGS = (Animate3DGraphic, ChangeCameraController, OrbitCameraAroundObject, StylePointWithDistanceCompositeSceneSymbol, ); }; };
		006C835528B40682004AEB7F /* BrowseBuildingFloorsView.swift in Copy Source Code Files */ = {isa = PBXBuildFile; fileRef = E0FE32E628747778002C6ACA /* BrowseBuildingFloorsView.swift */; };
		006C835628B40682004AEB7F /* DisplayMapFromMobileMapPackageView.swift in Copy Source Code Files */ = {isa = PBXBuildFile; fileRef = F111CCC0288B5D5600205358 /* DisplayMapFromMobileMapPackageView.swift */; };
		0072C7FA2DBABEAC001502CA /* AddIntegratedMeshLayerView.swift in Sources */ = {isa = PBXBuildFile; fileRef = 0072C7F92DBABEA9001502CA /* AddIntegratedMeshLayerView.swift */; };
		0072C7FB2DBAC1A0001502CA /* AddIntegratedMeshLayerView.swift in Copy Source Code Files */ = {isa = PBXBuildFile; fileRef = 0072C7F92DBABEA9001502CA /* AddIntegratedMeshLayerView.swift */; };
		0074ABBF28174BCF0037244A /* DisplayMapView.swift in Sources */ = {isa = PBXBuildFile; fileRef = 0074ABBE28174BCF0037244A /* DisplayMapView.swift */; };
		0074ABC428174F430037244A /* Sample.swift in Sources */ = {isa = PBXBuildFile; fileRef = 0074ABC128174F430037244A /* Sample.swift */; };
		0074ABCD2817BCC30037244A /* SamplesApp+Samples.swift.tache in Sources */ = {isa = PBXBuildFile; fileRef = 0074ABCA2817B8DB0037244A /* SamplesApp+Samples.swift.tache */; };
		0086F40128E3770A00974721 /* ShowViewshedFromPointInSceneView.swift in Sources */ = {isa = PBXBuildFile; fileRef = 0086F3FD28E3770900974721 /* ShowViewshedFromPointInSceneView.swift */; };
		00A7A1462A2FC58300F035F7 /* DisplayContentOfUtilityNetworkContainerView.swift in Sources */ = {isa = PBXBuildFile; fileRef = 00A7A1432A2FC58300F035F7 /* DisplayContentOfUtilityNetworkContainerView.swift */; };
		00A7A14A2A2FC5B700F035F7 /* DisplayContentOfUtilityNetworkContainerView.Model.swift in Sources */ = {isa = PBXBuildFile; fileRef = 00A7A1492A2FC5B700F035F7 /* DisplayContentOfUtilityNetworkContainerView.Model.swift */; };
		00ABA94E2BF6721700C0488C /* ShowGridView.swift in Sources */ = {isa = PBXBuildFile; fileRef = 00ABA94D2BF6721700C0488C /* ShowGridView.swift */; };
		00ABA94F2BF6D06200C0488C /* ShowGridView.swift in Copy Source Code Files */ = {isa = PBXBuildFile; fileRef = 00ABA94D2BF6721700C0488C /* ShowGridView.swift */; };
		00B04273282EC59E0072E1B4 /* AboutView.swift in Sources */ = {isa = PBXBuildFile; fileRef = 00B04272282EC59E0072E1B4 /* AboutView.swift */; };
		00B042E8282EDC690072E1B4 /* SetBasemapView.swift in Sources */ = {isa = PBXBuildFile; fileRef = 00B042E5282EDC690072E1B4 /* SetBasemapView.swift */; };
		00B04FB5283EEBA80026C882 /* DisplayOverviewMapView.swift in Sources */ = {isa = PBXBuildFile; fileRef = 00B04FB4283EEBA80026C882 /* DisplayOverviewMapView.swift */; };
		00C43AED2947DC350099AE34 /* ArcGISToolkit in Frameworks */ = {isa = PBXBuildFile; productRef = 00C43AEC2947DC350099AE34 /* ArcGISToolkit */; };
		00C94A0D28B53DE1004E42D9 /* raster-file in Resources */ = {isa = PBXBuildFile; fileRef = 00C94A0C28B53DE1004E42D9 /* raster-file */; settings = {ASSET_TAGS = (AddRasterFromFile, ApplyBlendRendererToHillshade, ); }; };
		00CB9138284814A4005C2C5D /* SearchWithGeocodeView.swift in Sources */ = {isa = PBXBuildFile; fileRef = 00CB9137284814A4005C2C5D /* SearchWithGeocodeView.swift */; };
		00CCB8A5285BAF8700BBAB70 /* OnDemandResource.swift in Sources */ = {isa = PBXBuildFile; fileRef = 00CCB8A4285BAF8700BBAB70 /* OnDemandResource.swift */; };
		00D4EF802863842100B9CC30 /* AddFeatureLayersView.swift in Sources */ = {isa = PBXBuildFile; fileRef = 00D4EF7F2863842100B9CC30 /* AddFeatureLayersView.swift */; };
		00D4EF9028638BF100B9CC30 /* LA_Trails.geodatabase in Resources */ = {isa = PBXBuildFile; fileRef = 00D4EF8228638BF100B9CC30 /* LA_Trails.geodatabase */; settings = {ASSET_TAGS = (AddFeatureLayers, ); }; };
		00D4EF9A28638BF100B9CC30 /* AuroraCO.gpkg in Resources */ = {isa = PBXBuildFile; fileRef = 00D4EF8F28638BF100B9CC30 /* AuroraCO.gpkg */; settings = {ASSET_TAGS = (AddFeatureLayers, AddRastersAndFeatureTablesFromGeopackage, ); }; };
		00D4EFB12863CE6300B9CC30 /* ScottishWildlifeTrust_reserves in Resources */ = {isa = PBXBuildFile; fileRef = 00D4EFB02863CE6300B9CC30 /* ScottishWildlifeTrust_reserves */; settings = {ASSET_TAGS = (AddFeatureLayers, ); }; };
		00E1D90B2BC0AF97001AEB6A /* SnapGeometryEditsView.SnapSettingsView.swift in Sources */ = {isa = PBXBuildFile; fileRef = 00E1D90A2BC0AF97001AEB6A /* SnapGeometryEditsView.SnapSettingsView.swift */; };
		00E1D90D2BC0B125001AEB6A /* SnapGeometryEditsView.GeometryEditorModel.swift in Sources */ = {isa = PBXBuildFile; fileRef = 00E1D90C2BC0B125001AEB6A /* SnapGeometryEditsView.GeometryEditorModel.swift */; };
		00E1D90F2BC0B1E8001AEB6A /* SnapGeometryEditsView.GeometryEditorMenu.swift in Sources */ = {isa = PBXBuildFile; fileRef = 00E1D90E2BC0B1E8001AEB6A /* SnapGeometryEditsView.GeometryEditorMenu.swift */; };
		00E1D9102BC0B4D8001AEB6A /* SnapGeometryEditsView.SnapSettingsView.swift in Copy Source Code Files */ = {isa = PBXBuildFile; fileRef = 00E1D90A2BC0AF97001AEB6A /* SnapGeometryEditsView.SnapSettingsView.swift */; };
		00E1D9112BC0B4D8001AEB6A /* SnapGeometryEditsView.GeometryEditorModel.swift in Copy Source Code Files */ = {isa = PBXBuildFile; fileRef = 00E1D90C2BC0B125001AEB6A /* SnapGeometryEditsView.GeometryEditorModel.swift */; };
		00E1D9122BC0B4D8001AEB6A /* SnapGeometryEditsView.GeometryEditorMenu.swift in Copy Source Code Files */ = {isa = PBXBuildFile; fileRef = 00E1D90E2BC0B1E8001AEB6A /* SnapGeometryEditsView.GeometryEditorMenu.swift */; };
		00E5401C27F3CCA200CF66D5 /* SamplesApp.swift in Sources */ = {isa = PBXBuildFile; fileRef = 00E5400C27F3CCA100CF66D5 /* SamplesApp.swift */; };
		00E5401E27F3CCA200CF66D5 /* ContentView.swift in Sources */ = {isa = PBXBuildFile; fileRef = 00E5400D27F3CCA100CF66D5 /* ContentView.swift */; };
		00E5402027F3CCA200CF66D5 /* Assets.xcassets in Resources */ = {isa = PBXBuildFile; fileRef = 00E5400E27F3CCA200CF66D5 /* Assets.xcassets */; };
		00E7C15C2BBE1BF000B85D69 /* SnapGeometryEditsView.swift in Sources */ = {isa = PBXBuildFile; fileRef = 00E7C1592BBE1BF000B85D69 /* SnapGeometryEditsView.swift */; };
		00E7C15D2BBF74D800B85D69 /* SnapGeometryEditsView.swift in Copy Source Code Files */ = {isa = PBXBuildFile; fileRef = 00E7C1592BBE1BF000B85D69 /* SnapGeometryEditsView.swift */; };
		00EB803A2A31506F00AC2B07 /* DisplayContentOfUtilityNetworkContainerView.swift in Copy Source Code Files */ = {isa = PBXBuildFile; fileRef = 00A7A1432A2FC58300F035F7 /* DisplayContentOfUtilityNetworkContainerView.swift */; };
		00EB803B2A31506F00AC2B07 /* DisplayContentOfUtilityNetworkContainerView.Model.swift in Copy Source Code Files */ = {isa = PBXBuildFile; fileRef = 00A7A1492A2FC5B700F035F7 /* DisplayContentOfUtilityNetworkContainerView.Model.swift */; };
		00F279D62AF418DC00CECAF8 /* AddDynamicEntityLayerView.VehicleCallout.swift in Sources */ = {isa = PBXBuildFile; fileRef = 00F279D52AF418DC00CECAF8 /* AddDynamicEntityLayerView.VehicleCallout.swift */; };
		00F279D72AF4364700CECAF8 /* AddDynamicEntityLayerView.VehicleCallout.swift in Copy Source Code Files */ = {isa = PBXBuildFile; fileRef = 00F279D52AF418DC00CECAF8 /* AddDynamicEntityLayerView.VehicleCallout.swift */; };
		00FA4E572DBC139C008A34CF /* AddRastersAndFeatureTablesFromGeopackageView.swift in Sources */ = {isa = PBXBuildFile; fileRef = 00FA4E562DBC139B008A34CF /* AddRastersAndFeatureTablesFromGeopackageView.swift */; };
		00FA4E5F2DC568DF008A34CF /* AddRastersAndFeatureTablesFromGeopackageView.swift in Copy Source Code Files */ = {isa = PBXBuildFile; fileRef = 00FA4E562DBC139B008A34CF /* AddRastersAndFeatureTablesFromGeopackageView.swift */; };
		102B6A372BFD5B55009F763C /* IdentifyFeaturesInWMSLayerView.swift in Sources */ = {isa = PBXBuildFile; fileRef = 102B6A362BFD5B55009F763C /* IdentifyFeaturesInWMSLayerView.swift */; };
		104F55C72BF3E30A00204D04 /* GenerateOfflineMapWithCustomParametersView.swift in Copy Source Code Files */ = {isa = PBXBuildFile; fileRef = 10B782042BE55D7E007EAE6C /* GenerateOfflineMapWithCustomParametersView.swift */; };
		104F55C82BF3E30A00204D04 /* GenerateOfflineMapWithCustomParametersView.CustomParameters.swift in Copy Source Code Files */ = {isa = PBXBuildFile; fileRef = 10B782072BE5A058007EAE6C /* GenerateOfflineMapWithCustomParametersView.CustomParameters.swift */; };
		1081B93D2C000E8B00C1BEB1 /* IdentifyFeaturesInWMSLayerView.swift in Copy Source Code Files */ = {isa = PBXBuildFile; fileRef = 102B6A362BFD5B55009F763C /* IdentifyFeaturesInWMSLayerView.swift */; };
		108EC04129D25B2C000F35D0 /* QueryFeatureTableView.swift in Sources */ = {isa = PBXBuildFile; fileRef = 108EC04029D25B2C000F35D0 /* QueryFeatureTableView.swift */; };
		108EC04229D25B55000F35D0 /* QueryFeatureTableView.swift in Copy Source Code Files */ = {isa = PBXBuildFile; fileRef = 108EC04029D25B2C000F35D0 /* QueryFeatureTableView.swift */; };
		10B782052BE55D7E007EAE6C /* GenerateOfflineMapWithCustomParametersView.swift in Sources */ = {isa = PBXBuildFile; fileRef = 10B782042BE55D7E007EAE6C /* GenerateOfflineMapWithCustomParametersView.swift */; };
		10B782082BE5A058007EAE6C /* GenerateOfflineMapWithCustomParametersView.CustomParameters.swift in Sources */ = {isa = PBXBuildFile; fileRef = 10B782072BE5A058007EAE6C /* GenerateOfflineMapWithCustomParametersView.CustomParameters.swift */; };
		10BD9EB42BF51B4B00ABDBD5 /* GenerateOfflineMapWithCustomParametersView.Model.swift in Sources */ = {isa = PBXBuildFile; fileRef = 10BD9EB32BF51B4B00ABDBD5 /* GenerateOfflineMapWithCustomParametersView.Model.swift */; };
		10BD9EB52BF51F9000ABDBD5 /* GenerateOfflineMapWithCustomParametersView.Model.swift in Copy Source Code Files */ = {isa = PBXBuildFile; fileRef = 10BD9EB32BF51B4B00ABDBD5 /* GenerateOfflineMapWithCustomParametersView.Model.swift */; };
		10CFF4CA2DBAAFAC0027F144 /* AddFeatureLayerWithTimeOffsetView.swift in Sources */ = {isa = PBXBuildFile; fileRef = 10CFF4C92DBAAFAC0027F144 /* AddFeatureLayerWithTimeOffsetView.swift */; };
		10CFF5082DC1A3850027F144 /* AddFeatureLayerWithTimeOffsetView.swift in Copy Source Code Files */ = {isa = PBXBuildFile; fileRef = 10CFF4C92DBAAFAC0027F144 /* AddFeatureLayerWithTimeOffsetView.swift */; };
		10D321932BDB187400B39B1B /* naperville_imagery.tpkx in Resources */ = {isa = PBXBuildFile; fileRef = 10D321922BDB187400B39B1B /* naperville_imagery.tpkx */; settings = {ASSET_TAGS = (GenerateOfflineMapWithLocalBasemap, ); }; };
		10D321962BDB1CB500B39B1B /* GenerateOfflineMapWithLocalBasemapView.swift in Sources */ = {isa = PBXBuildFile; fileRef = 10D321952BDB1CB500B39B1B /* GenerateOfflineMapWithLocalBasemapView.swift */; };
		10D321972BDC3B4900B39B1B /* GenerateOfflineMapWithLocalBasemapView.swift in Copy Source Code Files */ = {isa = PBXBuildFile; fileRef = 10D321952BDB1CB500B39B1B /* GenerateOfflineMapWithLocalBasemapView.swift */; };
		1C0C1C3929D34DAE005C8B24 /* ChangeViewpointView.swift in Sources */ = {isa = PBXBuildFile; fileRef = 1C0C1C3429D34DAE005C8B24 /* ChangeViewpointView.swift */; };
		1C0C1C3D29D34DDD005C8B24 /* ChangeViewpointView.swift in Copy Source Code Files */ = {isa = PBXBuildFile; fileRef = 1C0C1C3429D34DAE005C8B24 /* ChangeViewpointView.swift */; };
		1C19B4F12A578E46001D2506 /* CreateLoadReportView.Views.swift in Sources */ = {isa = PBXBuildFile; fileRef = 1C19B4EB2A578E46001D2506 /* CreateLoadReportView.Views.swift */; };
		1C19B4F32A578E46001D2506 /* CreateLoadReportView.swift in Sources */ = {isa = PBXBuildFile; fileRef = 1C19B4ED2A578E46001D2506 /* CreateLoadReportView.swift */; };
		1C19B4F52A578E46001D2506 /* CreateLoadReportView.Model.swift in Sources */ = {isa = PBXBuildFile; fileRef = 1C19B4EF2A578E46001D2506 /* CreateLoadReportView.Model.swift */; };
		1C19B4F72A578E69001D2506 /* CreateLoadReportView.Model.swift in Copy Source Code Files */ = {isa = PBXBuildFile; fileRef = 1C19B4EF2A578E46001D2506 /* CreateLoadReportView.Model.swift */; };
		1C19B4F82A578E69001D2506 /* CreateLoadReportView.swift in Copy Source Code Files */ = {isa = PBXBuildFile; fileRef = 1C19B4ED2A578E46001D2506 /* CreateLoadReportView.swift */; };
		1C19B4F92A578E69001D2506 /* CreateLoadReportView.Views.swift in Copy Source Code Files */ = {isa = PBXBuildFile; fileRef = 1C19B4EB2A578E46001D2506 /* CreateLoadReportView.Views.swift */; };
		1C2538542BABACB100337307 /* AugmentRealityToNavigateRouteView.ARSceneView.swift in Copy Source Code Files */ = {isa = PBXBuildFile; fileRef = 1C2538522BABACB100337307 /* AugmentRealityToNavigateRouteView.ARSceneView.swift */; };
		1C2538552BABACB100337307 /* AugmentRealityToNavigateRouteView.swift in Copy Source Code Files */ = {isa = PBXBuildFile; fileRef = 1C2538532BABACB100337307 /* AugmentRealityToNavigateRouteView.swift */; };
		1C2538562BABACFD00337307 /* AugmentRealityToNavigateRouteView.swift in Sources */ = {isa = PBXBuildFile; fileRef = 1C2538532BABACB100337307 /* AugmentRealityToNavigateRouteView.swift */; };
		1C2538572BABACFD00337307 /* AugmentRealityToNavigateRouteView.ARSceneView.swift in Sources */ = {isa = PBXBuildFile; fileRef = 1C2538522BABACB100337307 /* AugmentRealityToNavigateRouteView.ARSceneView.swift */; };
		1C26ED192A859525009B7721 /* FilterFeaturesInSceneView.swift in Sources */ = {isa = PBXBuildFile; fileRef = 1C26ED152A859525009B7721 /* FilterFeaturesInSceneView.swift */; };
		1C26ED202A8BEC63009B7721 /* FilterFeaturesInSceneView.swift in Copy Source Code Files */ = {isa = PBXBuildFile; fileRef = 1C26ED152A859525009B7721 /* FilterFeaturesInSceneView.swift */; };
		1C293D012DCA7C99000B0822 /* ApplyBlendRendererToHillshadeView.swift in Copy Source Code Files */ = {isa = PBXBuildFile; fileRef = 1C3891602DC02F1100ADFDDC /* ApplyBlendRendererToHillshadeView.swift */; };
		1C293D032DCA7C99000B0822 /* ApplyBlendRendererToHillshadeView.SettingsView.swift in Copy Source Code Files */ = {isa = PBXBuildFile; fileRef = 1C3892302DC59E5D00ADFDDC /* ApplyBlendRendererToHillshadeView.SettingsView.swift */; };
		1C29C9592DBAE50D0074028F /* AddWMTSLayerView.swift in Sources */ = {isa = PBXBuildFile; fileRef = 1C29C9532DBAE50D0074028F /* AddWMTSLayerView.swift */; };
		1C29C95A2DBAE5770074028F /* AddWMTSLayerView.swift in Copy Source Code Files */ = {isa = PBXBuildFile; fileRef = 1C29C9532DBAE50D0074028F /* AddWMTSLayerView.swift */; };
		1C38915D2DBC36C800ADFDDC /* AddWFSLayerView.swift in Sources */ = {isa = PBXBuildFile; fileRef = 1C38915C2DBC36C700ADFDDC /* AddWFSLayerView.swift */; };
		1C38915E2DBC3EDC00ADFDDC /* AddWFSLayerView.swift in Copy Source Code Files */ = {isa = PBXBuildFile; fileRef = 1C38915C2DBC36C700ADFDDC /* AddWFSLayerView.swift */; };
		1C3891612DC02F1200ADFDDC /* ApplyBlendRendererToHillshadeView.swift in Sources */ = {isa = PBXBuildFile; fileRef = 1C3891602DC02F1100ADFDDC /* ApplyBlendRendererToHillshadeView.swift */; };
		1C3892312DC59E6000ADFDDC /* ApplyBlendRendererToHillshadeView.SettingsView.swift in Sources */ = {isa = PBXBuildFile; fileRef = 1C3892302DC59E5D00ADFDDC /* ApplyBlendRendererToHillshadeView.SettingsView.swift */; };
		1C3B7DC82A5F64FC00907443 /* AnalyzeNetworkWithSubnetworkTraceView.Model.swift in Sources */ = {isa = PBXBuildFile; fileRef = 1C3B7DC32A5F64FC00907443 /* AnalyzeNetworkWithSubnetworkTraceView.Model.swift */; };
		1C3B7DCB2A5F64FC00907443 /* AnalyzeNetworkWithSubnetworkTraceView.swift in Sources */ = {isa = PBXBuildFile; fileRef = 1C3B7DC62A5F64FC00907443 /* AnalyzeNetworkWithSubnetworkTraceView.swift */; };
		1C3B7DCD2A5F652500907443 /* AnalyzeNetworkWithSubnetworkTraceView.Model.swift in Copy Source Code Files */ = {isa = PBXBuildFile; fileRef = 1C3B7DC32A5F64FC00907443 /* AnalyzeNetworkWithSubnetworkTraceView.Model.swift */; };
		1C3B7DCE2A5F652500907443 /* AnalyzeNetworkWithSubnetworkTraceView.swift in Copy Source Code Files */ = {isa = PBXBuildFile; fileRef = 1C3B7DC62A5F64FC00907443 /* AnalyzeNetworkWithSubnetworkTraceView.swift */; };
		1C42E04729D2396B004FC4BE /* ShowPopupView.swift in Sources */ = {isa = PBXBuildFile; fileRef = 1C42E04329D2396B004FC4BE /* ShowPopupView.swift */; };
		1C42E04A29D239D2004FC4BE /* ShowPopupView.swift in Copy Source Code Files */ = {isa = PBXBuildFile; fileRef = 1C42E04329D2396B004FC4BE /* ShowPopupView.swift */; };
		1C43BC7F2A43781200509BF8 /* SetVisibilityOfSubtypeSublayerView.Views.swift in Sources */ = {isa = PBXBuildFile; fileRef = 1C43BC792A43781100509BF8 /* SetVisibilityOfSubtypeSublayerView.Views.swift */; };
		1C43BC822A43781200509BF8 /* SetVisibilityOfSubtypeSublayerView.Model.swift in Sources */ = {isa = PBXBuildFile; fileRef = 1C43BC7C2A43781100509BF8 /* SetVisibilityOfSubtypeSublayerView.Model.swift */; };
		1C43BC842A43781200509BF8 /* SetVisibilityOfSubtypeSublayerView.swift in Sources */ = {isa = PBXBuildFile; fileRef = 1C43BC7E2A43781100509BF8 /* SetVisibilityOfSubtypeSublayerView.swift */; };
		1C43BC852A43783900509BF8 /* SetVisibilityOfSubtypeSublayerView.Model.swift in Copy Source Code Files */ = {isa = PBXBuildFile; fileRef = 1C43BC7C2A43781100509BF8 /* SetVisibilityOfSubtypeSublayerView.Model.swift */; };
		1C43BC862A43783900509BF8 /* SetVisibilityOfSubtypeSublayerView.swift in Copy Source Code Files */ = {isa = PBXBuildFile; fileRef = 1C43BC7E2A43781100509BF8 /* SetVisibilityOfSubtypeSublayerView.swift */; };
		1C43BC872A43783900509BF8 /* SetVisibilityOfSubtypeSublayerView.Views.swift in Copy Source Code Files */ = {isa = PBXBuildFile; fileRef = 1C43BC792A43781100509BF8 /* SetVisibilityOfSubtypeSublayerView.Views.swift */; };
		1C8EC7472BAE2891001A6929 /* AugmentRealityToCollectDataView.swift in Sources */ = {isa = PBXBuildFile; fileRef = 1C8EC7432BAE2891001A6929 /* AugmentRealityToCollectDataView.swift */; };
		1C8EC74B2BAE28A9001A6929 /* AugmentRealityToCollectDataView.swift in Copy Source Code Files */ = {isa = PBXBuildFile; fileRef = 1C8EC7432BAE2891001A6929 /* AugmentRealityToCollectDataView.swift */; };
		1C929F092A27B86800134252 /* ShowUtilityAssociationsView.swift in Copy Source Code Files */ = {isa = PBXBuildFile; fileRef = 1CAF831B2A20305F000E1E60 /* ShowUtilityAssociationsView.swift */; };
		1C965C3929DB9176002F8536 /* ShowRealisticLightAndShadowsView.swift in Copy Source Code Files */ = {isa = PBXBuildFile; fileRef = 1C9B74C529DB43580038B06F /* ShowRealisticLightAndShadowsView.swift */; };
		1C9B74C929DB43580038B06F /* ShowRealisticLightAndShadowsView.swift in Sources */ = {isa = PBXBuildFile; fileRef = 1C9B74C529DB43580038B06F /* ShowRealisticLightAndShadowsView.swift */; };
		1C9B74D929DB54560038B06F /* ChangeCameraControllerView.swift in Sources */ = {isa = PBXBuildFile; fileRef = 1C9B74D529DB54560038B06F /* ChangeCameraControllerView.swift */; };
		1C9B74DE29DB56860038B06F /* ChangeCameraControllerView.swift in Copy Source Code Files */ = {isa = PBXBuildFile; fileRef = 1C9B74D529DB54560038B06F /* ChangeCameraControllerView.swift */; };
		1CAB8D4B2A3CEAB0002AA649 /* RunValveIsolationTraceView.Model.swift in Sources */ = {isa = PBXBuildFile; fileRef = 1CAB8D442A3CEAB0002AA649 /* RunValveIsolationTraceView.Model.swift */; };
		1CAB8D4E2A3CEAB0002AA649 /* RunValveIsolationTraceView.swift in Sources */ = {isa = PBXBuildFile; fileRef = 1CAB8D472A3CEAB0002AA649 /* RunValveIsolationTraceView.swift */; };
		1CAB8D502A3CEB43002AA649 /* RunValveIsolationTraceView.Model.swift in Copy Source Code Files */ = {isa = PBXBuildFile; fileRef = 1CAB8D442A3CEAB0002AA649 /* RunValveIsolationTraceView.Model.swift */; };
		1CAB8D512A3CEB43002AA649 /* RunValveIsolationTraceView.swift in Copy Source Code Files */ = {isa = PBXBuildFile; fileRef = 1CAB8D472A3CEAB0002AA649 /* RunValveIsolationTraceView.swift */; };
		1CAF831F2A20305F000E1E60 /* ShowUtilityAssociationsView.swift in Sources */ = {isa = PBXBuildFile; fileRef = 1CAF831B2A20305F000E1E60 /* ShowUtilityAssociationsView.swift */; };
		1CC755E12DC5A6A7004B346F /* Shasta_Elevation in Resources */ = {isa = PBXBuildFile; fileRef = 1CC755E02DC5A6A7004B346F /* Shasta_Elevation */; };
		218F35B829C28F4A00502022 /* AuthenticateWithOAuthView.swift in Sources */ = {isa = PBXBuildFile; fileRef = 218F35B329C28F4A00502022 /* AuthenticateWithOAuthView.swift */; };
		218F35C229C290BF00502022 /* AuthenticateWithOAuthView.swift in Copy Source Code Files */ = {isa = PBXBuildFile; fileRef = 218F35B329C28F4A00502022 /* AuthenticateWithOAuthView.swift */; };
		3E30884A2C5D789A00ECEAC5 /* SetSpatialReferenceView.swift in Copy Source Code Files */ = {isa = PBXBuildFile; fileRef = 3EEDE7CD2C5D73F700510104 /* SetSpatialReferenceView.swift */; };
		3E54CF222C66AFBE00DD2F18 /* AddWebTiledLayerView.swift in Sources */ = {isa = PBXBuildFile; fileRef = 3E54CF212C66AFBE00DD2F18 /* AddWebTiledLayerView.swift */; };
		3E54CF232C66B00500DD2F18 /* AddWebTiledLayerView.swift in Copy Source Code Files */ = {isa = PBXBuildFile; fileRef = 3E54CF212C66AFBE00DD2F18 /* AddWebTiledLayerView.swift */; };
		3E720F9D2C619B1700E22A9E /* SetInitialViewpointView.swift in Sources */ = {isa = PBXBuildFile; fileRef = 3E720F9C2C619B1700E22A9E /* SetInitialViewpointView.swift */; };
		3E720F9E2C61A0B700E22A9E /* SetInitialViewpointView.swift in Copy Source Code Files */ = {isa = PBXBuildFile; fileRef = 3E720F9C2C619B1700E22A9E /* SetInitialViewpointView.swift */; };
		3E9F77732C6A60FA0022CAB5 /* QueryFeatureCountAndExtentView.swift in Sources */ = {isa = PBXBuildFile; fileRef = 3E9F77722C6A60FA0022CAB5 /* QueryFeatureCountAndExtentView.swift */; };
		3E9F77742C6A6E670022CAB5 /* QueryFeatureCountAndExtentView.swift in Copy Source Code Files */ = {isa = PBXBuildFile; fileRef = 3E9F77722C6A60FA0022CAB5 /* QueryFeatureCountAndExtentView.swift */; };
		3EEDE7CE2C5D73F700510104 /* SetSpatialReferenceView.swift in Sources */ = {isa = PBXBuildFile; fileRef = 3EEDE7CD2C5D73F700510104 /* SetSpatialReferenceView.swift */; };
		4C8126DD2DBBCF0B006EF7D2 /* ApplyStyleToWMSLayerView.swift in Sources */ = {isa = PBXBuildFile; fileRef = 4C8126DC2DBBCEFE006EF7D2 /* ApplyStyleToWMSLayerView.swift */; };
		4C8126E22DBFD9EF006EF7D2 /* ApplyStyleToWMSLayerView.swift in Copy Source Code Files */ = {isa = PBXBuildFile; fileRef = 4C8126DC2DBBCEFE006EF7D2 /* ApplyStyleToWMSLayerView.swift */; };
		4C8126E72DC02525006EF7D2 /* AnalyzeHotspotsView.swift in Sources */ = {isa = PBXBuildFile; fileRef = 4C8126E62DC02525006EF7D2 /* AnalyzeHotspotsView.swift */; };
		4C8127302DC58E53006EF7D2 /* AnalyzeHotspotsView.swift in Copy Source Code Files */ = {isa = PBXBuildFile; fileRef = 4C8126E62DC02525006EF7D2 /* AnalyzeHotspotsView.swift */; };
		4D126D6D29CA1B6000CFB7A7 /* ShowDeviceLocationWithNMEADataSourcesView.swift in Sources */ = {isa = PBXBuildFile; fileRef = 4D126D6929CA1B6000CFB7A7 /* ShowDeviceLocationWithNMEADataSourcesView.swift */; };
		4D126D7229CA1E1800CFB7A7 /* FileNMEASentenceReader.swift in Sources */ = {isa = PBXBuildFile; fileRef = 4D126D7129CA1E1800CFB7A7 /* FileNMEASentenceReader.swift */; };
		4D126D7329CA1EFD00CFB7A7 /* ShowDeviceLocationWithNMEADataSourcesView.swift in Copy Source Code Files */ = {isa = PBXBuildFile; fileRef = 4D126D6929CA1B6000CFB7A7 /* ShowDeviceLocationWithNMEADataSourcesView.swift */; };
		4D126D7429CA1EFD00CFB7A7 /* FileNMEASentenceReader.swift in Copy Source Code Files */ = {isa = PBXBuildFile; fileRef = 4D126D7129CA1E1800CFB7A7 /* FileNMEASentenceReader.swift */; };
		4D126D7C29CA3E6000CFB7A7 /* Redlands.nmea in Resources */ = {isa = PBXBuildFile; fileRef = 4D126D7B29CA3E6000CFB7A7 /* Redlands.nmea */; settings = {ASSET_TAGS = (ShowDeviceLocationWithNmeaDataSources, ); }; };
		4D126D7E29CA43D200CFB7A7 /* ShowDeviceLocationWithNMEADataSourcesView.Model.swift in Sources */ = {isa = PBXBuildFile; fileRef = 4D126D7D29CA43D200CFB7A7 /* ShowDeviceLocationWithNMEADataSourcesView.Model.swift */; };
		4D2ADC4329C26D05003B367F /* AddDynamicEntityLayerView.swift in Sources */ = {isa = PBXBuildFile; fileRef = 4D2ADC3F29C26D05003B367F /* AddDynamicEntityLayerView.swift */; };
		4D2ADC4729C26D2C003B367F /* AddDynamicEntityLayerView.swift in Copy Source Code Files */ = {isa = PBXBuildFile; fileRef = 4D2ADC3F29C26D05003B367F /* AddDynamicEntityLayerView.swift */; };
		4D2ADC5A29C4F612003B367F /* ChangeMapViewBackgroundView.swift in Sources */ = {isa = PBXBuildFile; fileRef = 4D2ADC5529C4F612003B367F /* ChangeMapViewBackgroundView.swift */; };
		4D2ADC5D29C4F612003B367F /* ChangeMapViewBackgroundView.SettingsView.swift in Sources */ = {isa = PBXBuildFile; fileRef = 4D2ADC5829C4F612003B367F /* ChangeMapViewBackgroundView.SettingsView.swift */; };
		4D2ADC6229C5071C003B367F /* ChangeMapViewBackgroundView.Model.swift in Sources */ = {isa = PBXBuildFile; fileRef = 4D2ADC6129C5071C003B367F /* ChangeMapViewBackgroundView.Model.swift */; };
		4D2ADC6729C50BD6003B367F /* AddDynamicEntityLayerView.Model.swift in Sources */ = {isa = PBXBuildFile; fileRef = 4D2ADC6629C50BD6003B367F /* AddDynamicEntityLayerView.Model.swift */; };
		4D2ADC6929C50C4C003B367F /* AddDynamicEntityLayerView.SettingsView.swift in Sources */ = {isa = PBXBuildFile; fileRef = 4D2ADC6829C50C4C003B367F /* AddDynamicEntityLayerView.SettingsView.swift */; };
		4D2ADC6A29C50D91003B367F /* AddDynamicEntityLayerView.Model.swift in Copy Source Code Files */ = {isa = PBXBuildFile; fileRef = 4D2ADC6629C50BD6003B367F /* AddDynamicEntityLayerView.Model.swift */; };
		4D2ADC6B29C50D91003B367F /* AddDynamicEntityLayerView.SettingsView.swift in Copy Source Code Files */ = {isa = PBXBuildFile; fileRef = 4D2ADC6829C50C4C003B367F /* AddDynamicEntityLayerView.SettingsView.swift */; };
		4DD058102A0D3F6B00A59B34 /* ShowDeviceLocationWithNMEADataSourcesView.Model.swift in Copy Source Code Files */ = {isa = PBXBuildFile; fileRef = 4D126D7D29CA43D200CFB7A7 /* ShowDeviceLocationWithNMEADataSourcesView.Model.swift */; };
		7573E81A29D6134C00BEED9C /* TraceUtilityNetworkView.Model.swift in Sources */ = {isa = PBXBuildFile; fileRef = 7573E81329D6134C00BEED9C /* TraceUtilityNetworkView.Model.swift */; };
		7573E81C29D6134C00BEED9C /* TraceUtilityNetworkView.Enums.swift in Sources */ = {isa = PBXBuildFile; fileRef = 7573E81529D6134C00BEED9C /* TraceUtilityNetworkView.Enums.swift */; };
		7573E81E29D6134C00BEED9C /* TraceUtilityNetworkView.Views.swift in Sources */ = {isa = PBXBuildFile; fileRef = 7573E81729D6134C00BEED9C /* TraceUtilityNetworkView.Views.swift */; };
		7573E81F29D6134C00BEED9C /* TraceUtilityNetworkView.swift in Sources */ = {isa = PBXBuildFile; fileRef = 7573E81829D6134C00BEED9C /* TraceUtilityNetworkView.swift */; };
		7573E82129D6136C00BEED9C /* TraceUtilityNetworkView.Model.swift in Copy Source Code Files */ = {isa = PBXBuildFile; fileRef = 7573E81329D6134C00BEED9C /* TraceUtilityNetworkView.Model.swift */; };
		7573E82229D6136C00BEED9C /* TraceUtilityNetworkView.Enums.swift in Copy Source Code Files */ = {isa = PBXBuildFile; fileRef = 7573E81529D6134C00BEED9C /* TraceUtilityNetworkView.Enums.swift */; };
		7573E82329D6136C00BEED9C /* TraceUtilityNetworkView.Views.swift in Copy Source Code Files */ = {isa = PBXBuildFile; fileRef = 7573E81729D6134C00BEED9C /* TraceUtilityNetworkView.Views.swift */; };
		7573E82429D6136C00BEED9C /* TraceUtilityNetworkView.swift in Copy Source Code Files */ = {isa = PBXBuildFile; fileRef = 7573E81829D6134C00BEED9C /* TraceUtilityNetworkView.swift */; };
		75DD736729D35FF40010229D /* ChangeMapViewBackgroundView.swift in Copy Source Code Files */ = {isa = PBXBuildFile; fileRef = 4D2ADC5529C4F612003B367F /* ChangeMapViewBackgroundView.swift */; };
		75DD736829D35FF40010229D /* ChangeMapViewBackgroundView.SettingsView.swift in Copy Source Code Files */ = {isa = PBXBuildFile; fileRef = 4D2ADC5829C4F612003B367F /* ChangeMapViewBackgroundView.SettingsView.swift */; };
		75DD736929D35FF40010229D /* ChangeMapViewBackgroundView.Model.swift in Copy Source Code Files */ = {isa = PBXBuildFile; fileRef = 4D2ADC6129C5071C003B367F /* ChangeMapViewBackgroundView.Model.swift */; };
		75DD739529D38B1B0010229D /* NavigateRouteView.swift in Sources */ = {isa = PBXBuildFile; fileRef = 75DD739129D38B1B0010229D /* NavigateRouteView.swift */; };
		75DD739929D38B420010229D /* NavigateRouteView.swift in Copy Source Code Files */ = {isa = PBXBuildFile; fileRef = 75DD739129D38B1B0010229D /* NavigateRouteView.swift */; };
		7900C5F62A83FC3F002D430F /* AddCustomDynamicEntityDataSourceView.Vessel.swift in Sources */ = {isa = PBXBuildFile; fileRef = 7900C5F52A83FC3F002D430F /* AddCustomDynamicEntityDataSourceView.Vessel.swift */; };
		792222DD2A81AA5D00619FFE /* AIS_MarineCadastre_SelectedVessels_CustomDataSource.jsonl in Resources */ = {isa = PBXBuildFile; fileRef = 792222DC2A81AA5D00619FFE /* AIS_MarineCadastre_SelectedVessels_CustomDataSource.jsonl */; settings = {ASSET_TAGS = (AddCustomDynamicEntityDataSource, ); }; };
		79302F852A1ED4E30002336A /* CreateAndSaveKMLView.Model.swift in Sources */ = {isa = PBXBuildFile; fileRef = 79302F842A1ED4E30002336A /* CreateAndSaveKMLView.Model.swift */; };
		79302F872A1ED71B0002336A /* CreateAndSaveKMLView.Views.swift in Sources */ = {isa = PBXBuildFile; fileRef = 79302F862A1ED71B0002336A /* CreateAndSaveKMLView.Views.swift */; };
		798C2DA72AFC505600EE7E97 /* PrivacyInfo.xcprivacy in Resources */ = {isa = PBXBuildFile; fileRef = 798C2DA62AFC505600EE7E97 /* PrivacyInfo.xcprivacy */; };
		79A47DFB2A20286800D7C5B9 /* CreateAndSaveKMLView.Model.swift in Copy Source Code Files */ = {isa = PBXBuildFile; fileRef = 79302F842A1ED4E30002336A /* CreateAndSaveKMLView.Model.swift */; };
		79A47DFC2A20286800D7C5B9 /* CreateAndSaveKMLView.Views.swift in Copy Source Code Files */ = {isa = PBXBuildFile; fileRef = 79302F862A1ED71B0002336A /* CreateAndSaveKMLView.Views.swift */; };
		79B7B80A2A1BF8EC00F57C27 /* CreateAndSaveKMLView.swift in Sources */ = {isa = PBXBuildFile; fileRef = 79B7B8092A1BF8EC00F57C27 /* CreateAndSaveKMLView.swift */; };
		79B7B80B2A1BFDE700F57C27 /* CreateAndSaveKMLView.swift in Copy Source Code Files */ = {isa = PBXBuildFile; fileRef = 79B7B8092A1BF8EC00F57C27 /* CreateAndSaveKMLView.swift */; };
		79D84D132A81711A00F45262 /* AddCustomDynamicEntityDataSourceView.swift in Sources */ = {isa = PBXBuildFile; fileRef = 79D84D0D2A815C5B00F45262 /* AddCustomDynamicEntityDataSourceView.swift */; };
		79D84D152A81718F00F45262 /* AddCustomDynamicEntityDataSourceView.swift in Copy Source Code Files */ = {isa = PBXBuildFile; fileRef = 79D84D0D2A815C5B00F45262 /* AddCustomDynamicEntityDataSourceView.swift */; };
		883C121529C9136600062FF9 /* DownloadPreplannedMapAreaView.MapPicker.swift in Sources */ = {isa = PBXBuildFile; fileRef = 883C121429C9136600062FF9 /* DownloadPreplannedMapAreaView.MapPicker.swift */; };
		883C121729C914E100062FF9 /* DownloadPreplannedMapAreaView.MapPicker.swift in Copy Source Code Files */ = {isa = PBXBuildFile; fileRef = 883C121429C9136600062FF9 /* DownloadPreplannedMapAreaView.MapPicker.swift */; };
		883C121829C914E100062FF9 /* DownloadPreplannedMapAreaView.Model.swift in Copy Source Code Files */ = {isa = PBXBuildFile; fileRef = E0D04FF128A5390000747989 /* DownloadPreplannedMapAreaView.Model.swift */; };
		883C121929C914E100062FF9 /* DownloadPreplannedMapAreaView.swift in Copy Source Code Files */ = {isa = PBXBuildFile; fileRef = E070A0A2286F3B6000F2B606 /* DownloadPreplannedMapAreaView.swift */; };
		88F93CC129C3D59D0006B28E /* CreateAndEditGeometriesView.swift in Sources */ = {isa = PBXBuildFile; fileRef = 88F93CC029C3D59C0006B28E /* CreateAndEditGeometriesView.swift */; };
		88F93CC229C4D3480006B28E /* CreateAndEditGeometriesView.swift in Copy Source Code Files */ = {isa = PBXBuildFile; fileRef = 88F93CC029C3D59C0006B28E /* CreateAndEditGeometriesView.swift */; };
		9503056E2C46ECB70091B32D /* ShowDeviceLocationUsingIndoorPositioningView.Model.swift in Sources */ = {isa = PBXBuildFile; fileRef = 9503056D2C46ECB70091B32D /* ShowDeviceLocationUsingIndoorPositioningView.Model.swift */; };
		9529D1942C01676200B5C1A3 /* SelectFeaturesInSceneLayerView.swift in Copy Source Code Files */ = {isa = PBXBuildFile; fileRef = 954AEDED2C01332600265114 /* SelectFeaturesInSceneLayerView.swift */; };
		9537AFD72C220EF0000923C5 /* ExchangeSetwithoutUpdates in Resources */ = {isa = PBXBuildFile; fileRef = 9537AFD62C220EF0000923C5 /* ExchangeSetwithoutUpdates */; settings = {ASSET_TAGS = (ConfigureElectronicNavigationalCharts, ); }; };
		9547085C2C3C719800CA8579 /* EditFeatureAttachmentsView.Model.swift in Sources */ = {isa = PBXBuildFile; fileRef = 9547085B2C3C719800CA8579 /* EditFeatureAttachmentsView.Model.swift */; };
		954AEDEE2C01332600265114 /* SelectFeaturesInSceneLayerView.swift in Sources */ = {isa = PBXBuildFile; fileRef = 954AEDED2C01332600265114 /* SelectFeaturesInSceneLayerView.swift */; };
		955271612C0E6749009B1ED4 /* AddRasterFromServiceView.swift in Sources */ = {isa = PBXBuildFile; fileRef = 955271602C0E6749009B1ED4 /* AddRasterFromServiceView.swift */; };
		955AFAC42C10FD6F009C8FE5 /* ApplyMosaicRuleToRastersView.swift in Sources */ = {isa = PBXBuildFile; fileRef = 955AFAC32C10FD6F009C8FE5 /* ApplyMosaicRuleToRastersView.swift */; };
		955AFAC62C110B8A009C8FE5 /* ApplyMosaicRuleToRastersView.swift in Copy Source Code Files */ = {isa = PBXBuildFile; fileRef = 955AFAC32C10FD6F009C8FE5 /* ApplyMosaicRuleToRastersView.swift */; };
		9579FCEA2C3360BB00FC8A1D /* EditFeatureAttachmentsView.swift in Sources */ = {isa = PBXBuildFile; fileRef = 9579FCE92C3360BB00FC8A1D /* EditFeatureAttachmentsView.swift */; };
		9579FCEC2C33616B00FC8A1D /* EditFeatureAttachmentsView.swift in Copy Source Code Files */ = {isa = PBXBuildFile; fileRef = 9579FCE92C3360BB00FC8A1D /* EditFeatureAttachmentsView.swift */; };
		95A3773C2C0F93770044D1CC /* AddRasterFromServiceView.swift in Copy Source Code Files */ = {isa = PBXBuildFile; fileRef = 955271602C0E6749009B1ED4 /* AddRasterFromServiceView.swift */; };
		95A572192C0FDCC9006E8B48 /* ShowScaleBarView.swift in Sources */ = {isa = PBXBuildFile; fileRef = 95A572182C0FDCC9006E8B48 /* ShowScaleBarView.swift */; };
		95A5721B2C0FDD34006E8B48 /* ShowScaleBarView.swift in Copy Source Code Files */ = {isa = PBXBuildFile; fileRef = 95A572182C0FDCC9006E8B48 /* ShowScaleBarView.swift */; };
		95ADF34F2C3CBAE800566FF6 /* EditFeatureAttachmentsView.Model.swift in Copy Source Code Files */ = {isa = PBXBuildFile; fileRef = 9547085B2C3C719800CA8579 /* EditFeatureAttachmentsView.Model.swift */; };
		95D2EE0F2C334D1600683D53 /* ShowServiceAreaView.swift in Sources */ = {isa = PBXBuildFile; fileRef = 95D2EE0E2C334D1600683D53 /* ShowServiceAreaView.swift */; };
		95DEB9B62C127A92009BEC35 /* ShowViewshedFromPointOnMapView.swift in Sources */ = {isa = PBXBuildFile; fileRef = 95DEB9B52C127A92009BEC35 /* ShowViewshedFromPointOnMapView.swift */; };
		95DEB9B82C127B5E009BEC35 /* ShowViewshedFromPointOnMapView.swift in Copy Source Code Files */ = {isa = PBXBuildFile; fileRef = 95DEB9B52C127A92009BEC35 /* ShowViewshedFromPointOnMapView.swift */; };
		95E0DBCA2C503E2500224A82 /* ShowDeviceLocationUsingIndoorPositioningView.swift in Copy Source Code Files */ = {isa = PBXBuildFile; fileRef = 95F891282C46E9D60010EBED /* ShowDeviceLocationUsingIndoorPositioningView.swift */; };
		95E0DBCB2C503E2500224A82 /* ShowDeviceLocationUsingIndoorPositioningView.Model.swift in Copy Source Code Files */ = {isa = PBXBuildFile; fileRef = 9503056D2C46ECB70091B32D /* ShowDeviceLocationUsingIndoorPositioningView.Model.swift */; };
		95E980712C26183000CB8912 /* BrowseOGCAPIFeatureServiceView.swift in Sources */ = {isa = PBXBuildFile; fileRef = 95E980702C26183000CB8912 /* BrowseOGCAPIFeatureServiceView.swift */; };
		95E980742C26189E00CB8912 /* BrowseOGCAPIFeatureServiceView.swift in Copy Source Code Files */ = {isa = PBXBuildFile; fileRef = 95E980702C26183000CB8912 /* BrowseOGCAPIFeatureServiceView.swift */; };
		95F3A52B2C07F09C00885DED /* SetSurfaceNavigationConstraintView.swift in Sources */ = {isa = PBXBuildFile; fileRef = 95F3A52A2C07F09C00885DED /* SetSurfaceNavigationConstraintView.swift */; };
		95F3A52D2C07F28700885DED /* SetSurfaceNavigationConstraintView.swift in Copy Source Code Files */ = {isa = PBXBuildFile; fileRef = 95F3A52A2C07F09C00885DED /* SetSurfaceNavigationConstraintView.swift */; };
		95F891292C46E9D60010EBED /* ShowDeviceLocationUsingIndoorPositioningView.swift in Sources */ = {isa = PBXBuildFile; fileRef = 95F891282C46E9D60010EBED /* ShowDeviceLocationUsingIndoorPositioningView.swift */; };
		D70082EB2ACF900100E0C3C2 /* IdentifyKMLFeaturesView.swift in Sources */ = {isa = PBXBuildFile; fileRef = D70082EA2ACF900100E0C3C2 /* IdentifyKMLFeaturesView.swift */; };
		D70082EC2ACF901600E0C3C2 /* IdentifyKMLFeaturesView.swift in Copy Source Code Files */ = {isa = PBXBuildFile; fileRef = D70082EA2ACF900100E0C3C2 /* IdentifyKMLFeaturesView.swift */; };
		D7010EBF2B05616900D43F55 /* DisplaySceneFromMobileScenePackageView.swift in Sources */ = {isa = PBXBuildFile; fileRef = D7010EBC2B05616900D43F55 /* DisplaySceneFromMobileScenePackageView.swift */; };
		D7010EC12B05618400D43F55 /* DisplaySceneFromMobileScenePackageView.swift in Copy Source Code Files */ = {isa = PBXBuildFile; fileRef = D7010EBC2B05616900D43F55 /* DisplaySceneFromMobileScenePackageView.swift */; };
		D701D72C2A37C7F7006FF0C8 /* bradley_low_3ds in Resources */ = {isa = PBXBuildFile; fileRef = D701D72B2A37C7F7006FF0C8 /* bradley_low_3ds */; settings = {ASSET_TAGS = (ShowViewshedFromGeoelementInScene, ); }; };
		D703F04D2D9334AC0077E3A8 /* SnapGeometryEditsWithUtilityNetworkRulesView.Model.swift in Sources */ = {isa = PBXBuildFile; fileRef = D703F04C2D9334AC0077E3A8 /* SnapGeometryEditsWithUtilityNetworkRulesView.Model.swift */; };
		D703F04E2D9334BD0077E3A8 /* SnapGeometryEditsWithUtilityNetworkRulesView.Model.swift in Copy Source Code Files */ = {isa = PBXBuildFile; fileRef = D703F04C2D9334AC0077E3A8 /* SnapGeometryEditsWithUtilityNetworkRulesView.Model.swift */; };
		D7044B962BE18D73000F2C43 /* EditWithBranchVersioningView.Views.swift in Sources */ = {isa = PBXBuildFile; fileRef = D7044B952BE18D73000F2C43 /* EditWithBranchVersioningView.Views.swift */; };
		D7044B972BE18D8D000F2C43 /* EditWithBranchVersioningView.Views.swift in Copy Source Code Files */ = {isa = PBXBuildFile; fileRef = D7044B952BE18D73000F2C43 /* EditWithBranchVersioningView.Views.swift */; };
		D704AA5A2AB22C1A00A3BB63 /* GroupLayersTogetherView.swift in Sources */ = {isa = PBXBuildFile; fileRef = D704AA592AB22C1A00A3BB63 /* GroupLayersTogetherView.swift */; };
		D704AA5B2AB22D8400A3BB63 /* GroupLayersTogetherView.swift in Copy Source Code Files */ = {isa = PBXBuildFile; fileRef = D704AA592AB22C1A00A3BB63 /* GroupLayersTogetherView.swift */; };
		D705390A2CD0122D00F63F4A /* mil2525d.stylx in Resources */ = {isa = PBXBuildFile; fileRef = D70539032CD0122D00F63F4A /* mil2525d.stylx */; settings = {ASSET_TAGS = (ApplyDictionaryRendererToFeatureLayer, ); }; };
		D70539102CD012BB00F63F4A /* militaryoverlay.geodatabase in Resources */ = {isa = PBXBuildFile; fileRef = D705390F2CD0127700F63F4A /* militaryoverlay.geodatabase */; settings = {ASSET_TAGS = (ApplyDictionaryRendererToFeatureLayer, ); }; };
		D7054AE92ACCCB6C007235BA /* Animate3DGraphicView.SettingsView.swift in Sources */ = {isa = PBXBuildFile; fileRef = D7054AE82ACCCB6C007235BA /* Animate3DGraphicView.SettingsView.swift */; };
		D7054AEA2ACCCC34007235BA /* Animate3DGraphicView.SettingsView.swift in Copy Source Code Files */ = {isa = PBXBuildFile; fileRef = D7054AE82ACCCB6C007235BA /* Animate3DGraphicView.SettingsView.swift */; };
		D7058B102B59E44B000A888A /* StylePointWithSceneSymbolView.swift in Sources */ = {isa = PBXBuildFile; fileRef = D7058B0D2B59E44B000A888A /* StylePointWithSceneSymbolView.swift */; };
		D7058B122B59E468000A888A /* StylePointWithSceneSymbolView.swift in Copy Source Code Files */ = {isa = PBXBuildFile; fileRef = D7058B0D2B59E44B000A888A /* StylePointWithSceneSymbolView.swift */; };
		D7058FB12ACB423C00A40F14 /* Animate3DGraphicView.Model.swift in Sources */ = {isa = PBXBuildFile; fileRef = D7058FB02ACB423C00A40F14 /* Animate3DGraphicView.Model.swift */; };
		D7058FB22ACB424E00A40F14 /* Animate3DGraphicView.Model.swift in Copy Source Code Files */ = {isa = PBXBuildFile; fileRef = D7058FB02ACB423C00A40F14 /* Animate3DGraphicView.Model.swift */; };
		D70789922CD160FD000DF215 /* ApplyDictionaryRendererToGraphicsOverlayView.swift in Sources */ = {isa = PBXBuildFile; fileRef = D707898E2CD160FD000DF215 /* ApplyDictionaryRendererToGraphicsOverlayView.swift */; };
		D70789952CD1611E000DF215 /* ApplyDictionaryRendererToGraphicsOverlayView.swift in Copy Source Code Files */ = {isa = PBXBuildFile; fileRef = D707898E2CD160FD000DF215 /* ApplyDictionaryRendererToGraphicsOverlayView.swift */; };
		D707899B2CD16324000DF215 /* Mil2525DMessages.xml in Resources */ = {isa = PBXBuildFile; fileRef = D70789992CD16324000DF215 /* Mil2525DMessages.xml */; settings = {ASSET_TAGS = (ApplyDictionaryRendererToGraphicsOverlay, ); }; };
		D7084FA92AD771AA00EC7F4F /* AugmentRealityToFlyOverSceneView.swift in Sources */ = {isa = PBXBuildFile; fileRef = D7084FA62AD771AA00EC7F4F /* AugmentRealityToFlyOverSceneView.swift */; };
		D7084FAB2AD771F600EC7F4F /* AugmentRealityToFlyOverSceneView.swift in Copy Source Code Files */ = {isa = PBXBuildFile; fileRef = D7084FA62AD771AA00EC7F4F /* AugmentRealityToFlyOverSceneView.swift */; };
		D70BE5792A5624A80022CA02 /* CategoriesView.swift in Sources */ = {isa = PBXBuildFile; fileRef = D70BE5782A5624A80022CA02 /* CategoriesView.swift */; };
		D710996D2A27D9210065A1C1 /* DensifyAndGeneralizeGeometryView.swift in Sources */ = {isa = PBXBuildFile; fileRef = D710996C2A27D9210065A1C1 /* DensifyAndGeneralizeGeometryView.swift */; };
		D710996E2A27D9B30065A1C1 /* DensifyAndGeneralizeGeometryView.swift in Copy Source Code Files */ = {isa = PBXBuildFile; fileRef = D710996C2A27D9210065A1C1 /* DensifyAndGeneralizeGeometryView.swift */; };
		D71099702A2802FA0065A1C1 /* DensifyAndGeneralizeGeometryView.SettingsView.swift in Sources */ = {isa = PBXBuildFile; fileRef = D710996F2A2802FA0065A1C1 /* DensifyAndGeneralizeGeometryView.SettingsView.swift */; };
		D71099712A280D830065A1C1 /* DensifyAndGeneralizeGeometryView.SettingsView.swift in Copy Source Code Files */ = {isa = PBXBuildFile; fileRef = D710996F2A2802FA0065A1C1 /* DensifyAndGeneralizeGeometryView.SettingsView.swift */; };
		D7114A0D2BDC6A3300FA68CA /* EditWithBranchVersioningView.Model.swift in Sources */ = {isa = PBXBuildFile; fileRef = D7114A0C2BDC6A3300FA68CA /* EditWithBranchVersioningView.Model.swift */; };
		D7114A0F2BDC6AED00FA68CA /* EditWithBranchVersioningView.Model.swift in Copy Source Code Files */ = {isa = PBXBuildFile; fileRef = D7114A0C2BDC6A3300FA68CA /* EditWithBranchVersioningView.Model.swift */; };
		D71371792BD88ECC00EB2F86 /* MonitorChangesToLayerViewStateView.swift in Sources */ = {isa = PBXBuildFile; fileRef = D71371752BD88ECC00EB2F86 /* MonitorChangesToLayerViewStateView.swift */; };
		D713717C2BD88EF800EB2F86 /* MonitorChangesToLayerViewStateView.swift in Copy Source Code Files */ = {isa = PBXBuildFile; fileRef = D71371752BD88ECC00EB2F86 /* MonitorChangesToLayerViewStateView.swift */; };
		D713C6D72CB990600073AA72 /* AddKMLLayerView.swift in Sources */ = {isa = PBXBuildFile; fileRef = D713C6D12CB990600073AA72 /* AddKMLLayerView.swift */; };
		D713C6D82CB990800073AA72 /* AddKMLLayerView.swift in Copy Source Code Files */ = {isa = PBXBuildFile; fileRef = D713C6D12CB990600073AA72 /* AddKMLLayerView.swift */; };
		D713C6F72CB9B9A60073AA72 /* US_State_Capitals.kml in Resources */ = {isa = PBXBuildFile; fileRef = D713C6F52CB9B9A60073AA72 /* US_State_Capitals.kml */; settings = {ASSET_TAGS = (AddKmlLayer, ); }; };
		D7142BC42DB71082004F87B7 /* View+PagePresentation.swift in Sources */ = {isa = PBXBuildFile; fileRef = D7142BC32DB71082004F87B7 /* View+PagePresentation.swift */; };
		D71563E92D5AC2B600D2E948 /* CreateKMLMultiTrackView.swift in Sources */ = {isa = PBXBuildFile; fileRef = D71563E32D5AC2B600D2E948 /* CreateKMLMultiTrackView.swift */; };
		D71563EA2D5AC2D500D2E948 /* CreateKMLMultiTrackView.swift in Copy Source Code Files */ = {isa = PBXBuildFile; fileRef = D71563E32D5AC2B600D2E948 /* CreateKMLMultiTrackView.swift */; };
		D718A1E72B570F7500447087 /* OrbitCameraAroundObjectView.Model.swift in Sources */ = {isa = PBXBuildFile; fileRef = D718A1E62B570F7500447087 /* OrbitCameraAroundObjectView.Model.swift */; };
		D718A1E82B571C9100447087 /* OrbitCameraAroundObjectView.Model.swift in Copy Source Code Files */ = {isa = PBXBuildFile; fileRef = D718A1E62B570F7500447087 /* OrbitCameraAroundObjectView.Model.swift */; };
		D718A1ED2B575FD900447087 /* ManageBookmarksView.swift in Sources */ = {isa = PBXBuildFile; fileRef = D718A1EA2B575FD900447087 /* ManageBookmarksView.swift */; };
		D718A1F02B57602000447087 /* ManageBookmarksView.swift in Copy Source Code Files */ = {isa = PBXBuildFile; fileRef = D718A1EA2B575FD900447087 /* ManageBookmarksView.swift */; };
		D71A9DE22D8CC88D00CA03CB /* SnapGeometryEditsWithUtilityNetworkRulesView.swift in Sources */ = {isa = PBXBuildFile; fileRef = D71A9DE02D8CC88D00CA03CB /* SnapGeometryEditsWithUtilityNetworkRulesView.swift */; };
		D71A9DE52D8CC8B500CA03CB /* SnapGeometryEditsWithUtilityNetworkRulesView.swift in Copy Source Code Files */ = {isa = PBXBuildFile; fileRef = D71A9DE02D8CC88D00CA03CB /* SnapGeometryEditsWithUtilityNetworkRulesView.swift */; };
		D71C5F642AAA7A88006599FD /* CreateSymbolStylesFromWebStylesView.swift in Sources */ = {isa = PBXBuildFile; fileRef = D71C5F632AAA7A88006599FD /* CreateSymbolStylesFromWebStylesView.swift */; };
		D71C5F652AAA83D2006599FD /* CreateSymbolStylesFromWebStylesView.swift in Copy Source Code Files */ = {isa = PBXBuildFile; fileRef = D71C5F632AAA7A88006599FD /* CreateSymbolStylesFromWebStylesView.swift */; };
		D71C90A22C6C249B0018C63E /* StyleGeometryTypesWithSymbolsView.swift in Sources */ = {isa = PBXBuildFile; fileRef = D71C909C2C6C249B0018C63E /* StyleGeometryTypesWithSymbolsView.swift */; };
		D71C90A32C6C249B0018C63E /* StyleGeometryTypesWithSymbolsView.Views.swift in Sources */ = {isa = PBXBuildFile; fileRef = D71C909D2C6C249B0018C63E /* StyleGeometryTypesWithSymbolsView.Views.swift */; };
		D71C90A42C6C252B0018C63E /* StyleGeometryTypesWithSymbolsView.swift in Copy Source Code Files */ = {isa = PBXBuildFile; fileRef = D71C909C2C6C249B0018C63E /* StyleGeometryTypesWithSymbolsView.swift */; };
		D71C90A52C6C252F0018C63E /* StyleGeometryTypesWithSymbolsView.Views.swift in Copy Source Code Files */ = {isa = PBXBuildFile; fileRef = D71C909D2C6C249B0018C63E /* StyleGeometryTypesWithSymbolsView.Views.swift */; };
		D71D516E2B51D7B600B2A2BE /* SearchForWebMapView.Views.swift in Sources */ = {isa = PBXBuildFile; fileRef = D71D516D2B51D7B600B2A2BE /* SearchForWebMapView.Views.swift */; };
		D71D516F2B51D87700B2A2BE /* SearchForWebMapView.Views.swift in Copy Source Code Files */ = {isa = PBXBuildFile; fileRef = D71D516D2B51D7B600B2A2BE /* SearchForWebMapView.Views.swift */; };
		D71FCB8A2AD6277F000E517C /* CreateMobileGeodatabaseView.Model.swift in Sources */ = {isa = PBXBuildFile; fileRef = D71FCB892AD6277E000E517C /* CreateMobileGeodatabaseView.Model.swift */; };
		D71FCB8B2AD628B9000E517C /* CreateMobileGeodatabaseView.Model.swift in Copy Source Code Files */ = {isa = PBXBuildFile; fileRef = D71FCB892AD6277E000E517C /* CreateMobileGeodatabaseView.Model.swift */; };
		D7201CDA2CC6B710004BDB7D /* AddTiledLayerAsBasemapView.swift in Sources */ = {isa = PBXBuildFile; fileRef = D7201CD42CC6B710004BDB7D /* AddTiledLayerAsBasemapView.swift */; };
		D7201CDB2CC6B72A004BDB7D /* AddTiledLayerAsBasemapView.swift in Copy Source Code Files */ = {isa = PBXBuildFile; fileRef = D7201CD42CC6B710004BDB7D /* AddTiledLayerAsBasemapView.swift */; };
		D7201D042CC6D3B5004BDB7D /* AddVectorTiledLayerFromCustomStyleView.swift in Sources */ = {isa = PBXBuildFile; fileRef = D7201D002CC6D3B5004BDB7D /* AddVectorTiledLayerFromCustomStyleView.swift */; };
		D7201D072CC6D3D3004BDB7D /* AddVectorTiledLayerFromCustomStyleView.swift in Copy Source Code Files */ = {isa = PBXBuildFile; fileRef = D7201D002CC6D3B5004BDB7D /* AddVectorTiledLayerFromCustomStyleView.swift */; };
		D7201D2B2CC6D829004BDB7D /* dodge_city.vtpk in Resources */ = {isa = PBXBuildFile; fileRef = D7201D292CC6D829004BDB7D /* dodge_city.vtpk */; settings = {ASSET_TAGS = (AddVectorTiledLayerFromCustomStyle, ); }; };
		D721EEA82ABDFF550040BE46 /* LothianRiversAnno.mmpk in Resources */ = {isa = PBXBuildFile; fileRef = D721EEA72ABDFF550040BE46 /* LothianRiversAnno.mmpk */; settings = {ASSET_TAGS = (ShowMobileMapPackageExpirationDate, ); }; };
		D722BD222A420DAD002C2087 /* ShowExtrudedFeaturesView.swift in Sources */ = {isa = PBXBuildFile; fileRef = D722BD212A420DAD002C2087 /* ShowExtrudedFeaturesView.swift */; };
		D722BD232A420DEC002C2087 /* ShowExtrudedFeaturesView.swift in Copy Source Code Files */ = {isa = PBXBuildFile; fileRef = D722BD212A420DAD002C2087 /* ShowExtrudedFeaturesView.swift */; };
		D7232EE12AC1E5AA0079ABFF /* PlayKMLTourView.swift in Sources */ = {isa = PBXBuildFile; fileRef = D7232EE02AC1E5AA0079ABFF /* PlayKMLTourView.swift */; };
		D7232EE22AC1E6DC0079ABFF /* PlayKMLTourView.swift in Copy Source Code Files */ = {isa = PBXBuildFile; fileRef = D7232EE02AC1E5AA0079ABFF /* PlayKMLTourView.swift */; };
		D72C43F32AEB066D00B6157B /* GeocodeOfflineView.Model.swift in Sources */ = {isa = PBXBuildFile; fileRef = D72C43F22AEB066D00B6157B /* GeocodeOfflineView.Model.swift */; };
		D72F272E2ADA1E4400F906DA /* AugmentRealityToShowTabletopSceneView.swift in Sources */ = {isa = PBXBuildFile; fileRef = D72F272B2ADA1E4400F906DA /* AugmentRealityToShowTabletopSceneView.swift */; };
		D72F27302ADA1E9900F906DA /* AugmentRealityToShowTabletopSceneView.swift in Copy Source Code Files */ = {isa = PBXBuildFile; fileRef = D72F272B2ADA1E4400F906DA /* AugmentRealityToShowTabletopSceneView.swift */; };
		D72FE7032CE6D05600BBC0FE /* AppFavorites.swift in Sources */ = {isa = PBXBuildFile; fileRef = D72FE7022CE6D05600BBC0FE /* AppFavorites.swift */; };
		D72FE7082CE6DA1900BBC0FE /* SampleMenuButtons.swift in Sources */ = {isa = PBXBuildFile; fileRef = D72FE7072CE6DA1900BBC0FE /* SampleMenuButtons.swift */; };
		D731F3C12AD0D2AC00A8431E /* IdentifyGraphicsView.swift in Sources */ = {isa = PBXBuildFile; fileRef = D731F3C02AD0D2AC00A8431E /* IdentifyGraphicsView.swift */; };
		D731F3C22AD0D2BB00A8431E /* IdentifyGraphicsView.swift in Copy Source Code Files */ = {isa = PBXBuildFile; fileRef = D731F3C02AD0D2AC00A8431E /* IdentifyGraphicsView.swift */; };
		D7337C5A2ABCFDB100A5D865 /* StyleSymbolsFromMobileStyleFileView.SymbolOptionsListView.swift in Sources */ = {isa = PBXBuildFile; fileRef = D7337C592ABCFDB100A5D865 /* StyleSymbolsFromMobileStyleFileView.SymbolOptionsListView.swift */; };
		D7337C5B2ABCFDE400A5D865 /* StyleSymbolsFromMobileStyleFileView.SymbolOptionsListView.swift in Copy Source Code Files */ = {isa = PBXBuildFile; fileRef = D7337C592ABCFDB100A5D865 /* StyleSymbolsFromMobileStyleFileView.SymbolOptionsListView.swift */; };
		D7337C602ABD142D00A5D865 /* ShowMobileMapPackageExpirationDateView.swift in Sources */ = {isa = PBXBuildFile; fileRef = D7337C5F2ABD142D00A5D865 /* ShowMobileMapPackageExpirationDateView.swift */; };
		D7337C612ABD166A00A5D865 /* ShowMobileMapPackageExpirationDateView.swift in Copy Source Code Files */ = {isa = PBXBuildFile; fileRef = D7337C5F2ABD142D00A5D865 /* ShowMobileMapPackageExpirationDateView.swift */; };
		D733CA192BED980D00FBDE4C /* EditAndSyncFeaturesWithFeatureServiceView.swift in Sources */ = {isa = PBXBuildFile; fileRef = D733CA152BED980D00FBDE4C /* EditAndSyncFeaturesWithFeatureServiceView.swift */; };
		D733CA1C2BED982C00FBDE4C /* EditAndSyncFeaturesWithFeatureServiceView.swift in Copy Source Code Files */ = {isa = PBXBuildFile; fileRef = D733CA152BED980D00FBDE4C /* EditAndSyncFeaturesWithFeatureServiceView.swift */; };
		D734FA0C2A183A5B00246D7E /* SetMaxExtentView.swift in Sources */ = {isa = PBXBuildFile; fileRef = D734FA092A183A5B00246D7E /* SetMaxExtentView.swift */; };
		D7352F8E2BD992C40013FFEF /* MonitorChangesToDrawStatusView.swift in Sources */ = {isa = PBXBuildFile; fileRef = D7352F8A2BD992C40013FFEF /* MonitorChangesToDrawStatusView.swift */; };
		D7352F912BD992E40013FFEF /* MonitorChangesToDrawStatusView.swift in Copy Source Code Files */ = {isa = PBXBuildFile; fileRef = D7352F8A2BD992C40013FFEF /* MonitorChangesToDrawStatusView.swift */; };
		D73571D72CB613220046A433 /* hydrography in Resources */ = {isa = PBXBuildFile; fileRef = D73571D62CB6131E0046A433 /* hydrography */; settings = {ASSET_TAGS = (ConfigureElectronicNavigationalCharts, ); }; };
		D73723762AF5877500846884 /* FindRouteInMobileMapPackageView.Models.swift in Sources */ = {isa = PBXBuildFile; fileRef = D73723742AF5877500846884 /* FindRouteInMobileMapPackageView.Models.swift */; };
		D73723792AF5ADD800846884 /* FindRouteInMobileMapPackageView.MobileMapView.swift in Sources */ = {isa = PBXBuildFile; fileRef = D73723782AF5ADD700846884 /* FindRouteInMobileMapPackageView.MobileMapView.swift */; };
		D737237A2AF5AE1600846884 /* FindRouteInMobileMapPackageView.MobileMapView.swift in Copy Source Code Files */ = {isa = PBXBuildFile; fileRef = D73723782AF5ADD700846884 /* FindRouteInMobileMapPackageView.MobileMapView.swift */; };
		D737237B2AF5AE1A00846884 /* FindRouteInMobileMapPackageView.Models.swift in Copy Source Code Files */ = {isa = PBXBuildFile; fileRef = D73723742AF5877500846884 /* FindRouteInMobileMapPackageView.Models.swift */; };
		D73E61962BDAEE6600457932 /* MatchViewpointOfGeoViewsView.swift in Sources */ = {isa = PBXBuildFile; fileRef = D73E61922BDAEE6600457932 /* MatchViewpointOfGeoViewsView.swift */; };
		D73E61992BDAEEDD00457932 /* MatchViewpointOfGeoViewsView.swift in Copy Source Code Files */ = {isa = PBXBuildFile; fileRef = D73E61922BDAEE6600457932 /* MatchViewpointOfGeoViewsView.swift */; };
		D73E619E2BDB21F400457932 /* EditWithBranchVersioningView.swift in Sources */ = {isa = PBXBuildFile; fileRef = D73E619A2BDB21F400457932 /* EditWithBranchVersioningView.swift */; };
		D73E61A12BDB221B00457932 /* EditWithBranchVersioningView.swift in Copy Source Code Files */ = {isa = PBXBuildFile; fileRef = D73E619A2BDB21F400457932 /* EditWithBranchVersioningView.swift */; };
		D73F06692B5EE73D000B574F /* QueryFeaturesWithArcadeExpressionView.swift in Sources */ = {isa = PBXBuildFile; fileRef = D73F06662B5EE73D000B574F /* QueryFeaturesWithArcadeExpressionView.swift */; };
		D73F066C2B5EE760000B574F /* QueryFeaturesWithArcadeExpressionView.swift in Copy Source Code Files */ = {isa = PBXBuildFile; fileRef = D73F06662B5EE73D000B574F /* QueryFeaturesWithArcadeExpressionView.swift */; };
		D73F8CF42AB1089900CD39DA /* Restaurant.stylx in Resources */ = {isa = PBXBuildFile; fileRef = D73F8CF32AB1089900CD39DA /* Restaurant.stylx */; settings = {ASSET_TAGS = (StyleFeaturesWithCustomDictionary, ); }; };
		D73FC0FD2AD4A18D0067A19B /* CreateMobileGeodatabaseView.swift in Sources */ = {isa = PBXBuildFile; fileRef = D73FC0FC2AD4A18D0067A19B /* CreateMobileGeodatabaseView.swift */; };
		D73FC0FE2AD4A19A0067A19B /* CreateMobileGeodatabaseView.swift in Copy Source Code Files */ = {isa = PBXBuildFile; fileRef = D73FC0FC2AD4A18D0067A19B /* CreateMobileGeodatabaseView.swift */; };
		D73FC90B2B6312A0001AC486 /* AddFeaturesWithContingentValuesView.Model.swift in Copy Source Code Files */ = {isa = PBXBuildFile; fileRef = D74F03EF2B609A7D00E83688 /* AddFeaturesWithContingentValuesView.Model.swift */; };
		D73FC90C2B6312A5001AC486 /* AddFeaturesWithContingentValuesView.AddFeatureView.swift in Copy Source Code Files */ = {isa = PBXBuildFile; fileRef = D7F8C0422B608F120072BFA7 /* AddFeaturesWithContingentValuesView.AddFeatureView.swift */; };
		D73FCFF72B02A3AA0006360D /* FindAddressWithReverseGeocodeView.swift in Sources */ = {isa = PBXBuildFile; fileRef = D73FCFF42B02A3AA0006360D /* FindAddressWithReverseGeocodeView.swift */; };
		D73FCFFA2B02A3C50006360D /* FindAddressWithReverseGeocodeView.swift in Copy Source Code Files */ = {isa = PBXBuildFile; fileRef = D73FCFF42B02A3AA0006360D /* FindAddressWithReverseGeocodeView.swift */; };
		D73FCFFF2B02C7630006360D /* FindRouteAroundBarriersView.Views.swift in Sources */ = {isa = PBXBuildFile; fileRef = D73FCFFE2B02C7630006360D /* FindRouteAroundBarriersView.Views.swift */; };
		D73FD0002B02C9610006360D /* FindRouteAroundBarriersView.Views.swift in Copy Source Code Files */ = {isa = PBXBuildFile; fileRef = D73FCFFE2B02C7630006360D /* FindRouteAroundBarriersView.Views.swift */; };
		D742E4922B04132B00690098 /* DisplayWebSceneFromPortalItemView.swift in Sources */ = {isa = PBXBuildFile; fileRef = D742E48F2B04132B00690098 /* DisplayWebSceneFromPortalItemView.swift */; };
		D742E4952B04134C00690098 /* DisplayWebSceneFromPortalItemView.swift in Copy Source Code Files */ = {isa = PBXBuildFile; fileRef = D742E48F2B04132B00690098 /* DisplayWebSceneFromPortalItemView.swift */; };
		D744FD172A2112D90084A66C /* CreateConvexHullAroundPointsView.swift in Sources */ = {isa = PBXBuildFile; fileRef = D744FD162A2112D90084A66C /* CreateConvexHullAroundPointsView.swift */; };
		D744FD182A2113C70084A66C /* CreateConvexHullAroundPointsView.swift in Copy Source Code Files */ = {isa = PBXBuildFile; fileRef = D744FD162A2112D90084A66C /* CreateConvexHullAroundPointsView.swift */; };
		D7464F1E2ACE04B3007FEE88 /* IdentifyRasterCellView.swift in Sources */ = {isa = PBXBuildFile; fileRef = D7464F1D2ACE04B3007FEE88 /* IdentifyRasterCellView.swift */; };
		D7464F1F2ACE04C2007FEE88 /* IdentifyRasterCellView.swift in Copy Source Code Files */ = {isa = PBXBuildFile; fileRef = D7464F1D2ACE04B3007FEE88 /* IdentifyRasterCellView.swift */; };
		D7464F2B2ACE0965007FEE88 /* SA_EVI_8Day_03May20 in Resources */ = {isa = PBXBuildFile; fileRef = D7464F2A2ACE0964007FEE88 /* SA_EVI_8Day_03May20 */; settings = {ASSET_TAGS = (IdentifyRasterCell, ); }; };
		D7497F3C2AC4B4C100167AD2 /* DisplayDimensionsView.swift in Sources */ = {isa = PBXBuildFile; fileRef = D7497F3B2AC4B4C100167AD2 /* DisplayDimensionsView.swift */; };
		D7497F3D2AC4B4CF00167AD2 /* DisplayDimensionsView.swift in Copy Source Code Files */ = {isa = PBXBuildFile; fileRef = D7497F3B2AC4B4C100167AD2 /* DisplayDimensionsView.swift */; };
		D7497F402AC4BA4100167AD2 /* Edinburgh_Pylon_Dimensions.mmpk in Resources */ = {isa = PBXBuildFile; fileRef = D7497F3F2AC4BA4100167AD2 /* Edinburgh_Pylon_Dimensions.mmpk */; settings = {ASSET_TAGS = (DisplayDimensions, ); }; };
		D74C8BFE2ABA5605007C76B8 /* StyleSymbolsFromMobileStyleFileView.swift in Sources */ = {isa = PBXBuildFile; fileRef = D74C8BFD2ABA5605007C76B8 /* StyleSymbolsFromMobileStyleFileView.swift */; };
		D74C8BFF2ABA56C0007C76B8 /* StyleSymbolsFromMobileStyleFileView.swift in Copy Source Code Files */ = {isa = PBXBuildFile; fileRef = D74C8BFD2ABA5605007C76B8 /* StyleSymbolsFromMobileStyleFileView.swift */; };
		D74C8C022ABA6202007C76B8 /* emoji-mobile.stylx in Resources */ = {isa = PBXBuildFile; fileRef = D74C8C012ABA6202007C76B8 /* emoji-mobile.stylx */; settings = {ASSET_TAGS = (StyleSymbolsFromMobileStyleFile, ); }; };
		D74EA7842B6DADA5008F6C7C /* ValidateUtilityNetworkTopologyView.swift in Sources */ = {isa = PBXBuildFile; fileRef = D74EA7812B6DADA5008F6C7C /* ValidateUtilityNetworkTopologyView.swift */; };
		D74EA7872B6DADCC008F6C7C /* ValidateUtilityNetworkTopologyView.swift in Copy Source Code Files */ = {isa = PBXBuildFile; fileRef = D74EA7812B6DADA5008F6C7C /* ValidateUtilityNetworkTopologyView.swift */; };
		D74ECD0D2BEEAE2F007C0FA6 /* EditAndSyncFeaturesWithFeatureServiceView.Model.swift in Sources */ = {isa = PBXBuildFile; fileRef = D74ECD0C2BEEAE2F007C0FA6 /* EditAndSyncFeaturesWithFeatureServiceView.Model.swift */; };
		D74ECD0E2BEEAE40007C0FA6 /* EditAndSyncFeaturesWithFeatureServiceView.Model.swift in Copy Source Code Files */ = {isa = PBXBuildFile; fileRef = D74ECD0C2BEEAE2F007C0FA6 /* EditAndSyncFeaturesWithFeatureServiceView.Model.swift */; };
		D74F03F02B609A7D00E83688 /* AddFeaturesWithContingentValuesView.Model.swift in Sources */ = {isa = PBXBuildFile; fileRef = D74F03EF2B609A7D00E83688 /* AddFeaturesWithContingentValuesView.Model.swift */; };
		D74F6C442D0CD51B00D4FB15 /* ConfigureElectronicNavigationalChartsView.swift in Sources */ = {isa = PBXBuildFile; fileRef = D74F6C3E2D0CD51B00D4FB15 /* ConfigureElectronicNavigationalChartsView.swift */; };
		D74F6C452D0CD54200D4FB15 /* ConfigureElectronicNavigationalChartsView.swift in Copy Source Code Files */ = {isa = PBXBuildFile; fileRef = D74F6C3E2D0CD51B00D4FB15 /* ConfigureElectronicNavigationalChartsView.swift */; };
		D75101812A2E493600B8FA48 /* ShowLabelsOnLayerView.swift in Sources */ = {isa = PBXBuildFile; fileRef = D75101802A2E493600B8FA48 /* ShowLabelsOnLayerView.swift */; };
		D75101822A2E497F00B8FA48 /* ShowLabelsOnLayerView.swift in Copy Source Code Files */ = {isa = PBXBuildFile; fileRef = D75101802A2E493600B8FA48 /* ShowLabelsOnLayerView.swift */; };
		D751018E2A2E962D00B8FA48 /* IdentifyLayerFeaturesView.swift in Sources */ = {isa = PBXBuildFile; fileRef = D751018D2A2E962D00B8FA48 /* IdentifyLayerFeaturesView.swift */; };
		D751018F2A2E966C00B8FA48 /* IdentifyLayerFeaturesView.swift in Copy Source Code Files */ = {isa = PBXBuildFile; fileRef = D751018D2A2E962D00B8FA48 /* IdentifyLayerFeaturesView.swift */; };
		D751B4C82CD3E572005CE750 /* AddKMLLayerWithNetworkLinksView.swift in Sources */ = {isa = PBXBuildFile; fileRef = D751B4C42CD3E572005CE750 /* AddKMLLayerWithNetworkLinksView.swift */; };
		D751B4CB2CD3E598005CE750 /* AddKMLLayerWithNetworkLinksView.swift in Copy Source Code Files */ = {isa = PBXBuildFile; fileRef = D751B4C42CD3E572005CE750 /* AddKMLLayerWithNetworkLinksView.swift */; };
		D752D9402A39154C003EB25E /* ManageOperationalLayersView.swift in Sources */ = {isa = PBXBuildFile; fileRef = D752D93F2A39154C003EB25E /* ManageOperationalLayersView.swift */; };
		D752D9412A39162F003EB25E /* ManageOperationalLayersView.swift in Copy Source Code Files */ = {isa = PBXBuildFile; fileRef = D752D93F2A39154C003EB25E /* ManageOperationalLayersView.swift */; };
		D752D9462A3A6F80003EB25E /* MonitorChangesToMapLoadStatusView.swift in Sources */ = {isa = PBXBuildFile; fileRef = D752D9452A3A6F7F003EB25E /* MonitorChangesToMapLoadStatusView.swift */; };
		D752D9472A3A6FC0003EB25E /* MonitorChangesToMapLoadStatusView.swift in Copy Source Code Files */ = {isa = PBXBuildFile; fileRef = D752D9452A3A6F7F003EB25E /* MonitorChangesToMapLoadStatusView.swift */; };
		D752D95F2A3BCE06003EB25E /* DisplayMapFromPortalItemView.swift in Sources */ = {isa = PBXBuildFile; fileRef = D752D95E2A3BCE06003EB25E /* DisplayMapFromPortalItemView.swift */; };
		D752D9602A3BCE63003EB25E /* DisplayMapFromPortalItemView.swift in Copy Source Code Files */ = {isa = PBXBuildFile; fileRef = D752D95E2A3BCE06003EB25E /* DisplayMapFromPortalItemView.swift */; };
		D75362D22A1E886700D83028 /* ApplyUniqueValueRendererView.swift in Sources */ = {isa = PBXBuildFile; fileRef = D75362D12A1E886700D83028 /* ApplyUniqueValueRendererView.swift */; };
		D75362D32A1E8C8800D83028 /* ApplyUniqueValueRendererView.swift in Copy Source Code Files */ = {isa = PBXBuildFile; fileRef = D75362D12A1E886700D83028 /* ApplyUniqueValueRendererView.swift */; };
		D7553CDB2AE2DFEC00DC2A70 /* GeocodeOfflineView.swift in Sources */ = {isa = PBXBuildFile; fileRef = D7553CD82AE2DFEC00DC2A70 /* GeocodeOfflineView.swift */; };
		D7553CDD2AE2E00E00DC2A70 /* GeocodeOfflineView.swift in Copy Source Code Files */ = {isa = PBXBuildFile; fileRef = D7553CD82AE2DFEC00DC2A70 /* GeocodeOfflineView.swift */; };
		D757D14B2B6C46E50065F78F /* ListSpatialReferenceTransformationsView.Model.swift in Sources */ = {isa = PBXBuildFile; fileRef = D757D14A2B6C46E50065F78F /* ListSpatialReferenceTransformationsView.Model.swift */; };
		D757D14C2B6C60170065F78F /* ListSpatialReferenceTransformationsView.Model.swift in Copy Source Code Files */ = {isa = PBXBuildFile; fileRef = D757D14A2B6C46E50065F78F /* ListSpatialReferenceTransformationsView.Model.swift */; };
		D7588F5F2B7D8DAA008B75E2 /* NavigateRouteWithReroutingView.swift in Sources */ = {isa = PBXBuildFile; fileRef = D7588F5C2B7D8DAA008B75E2 /* NavigateRouteWithReroutingView.swift */; };
		D7588F622B7D8DED008B75E2 /* NavigateRouteWithReroutingView.swift in Copy Source Code Files */ = {isa = PBXBuildFile; fileRef = D7588F5C2B7D8DAA008B75E2 /* NavigateRouteWithReroutingView.swift */; };
		D75B58512AAFB3030038B3B4 /* StyleFeaturesWithCustomDictionaryView.swift in Sources */ = {isa = PBXBuildFile; fileRef = D75B58502AAFB3030038B3B4 /* StyleFeaturesWithCustomDictionaryView.swift */; };
		D75B58522AAFB37C0038B3B4 /* StyleFeaturesWithCustomDictionaryView.swift in Copy Source Code Files */ = {isa = PBXBuildFile; fileRef = D75B58502AAFB3030038B3B4 /* StyleFeaturesWithCustomDictionaryView.swift */; };
		D75C35672AB50338003CD55F /* GroupLayersTogetherView.GroupLayerListView.swift in Sources */ = {isa = PBXBuildFile; fileRef = D75C35662AB50338003CD55F /* GroupLayersTogetherView.GroupLayerListView.swift */; };
		D75E5EE62CC0340100252595 /* ListContentsOfKMLFileView.swift in Sources */ = {isa = PBXBuildFile; fileRef = D75E5EE22CC0340100252595 /* ListContentsOfKMLFileView.swift */; };
		D75E5EE92CC0342700252595 /* ListContentsOfKMLFileView.swift in Copy Source Code Files */ = {isa = PBXBuildFile; fileRef = D75E5EE22CC0340100252595 /* ListContentsOfKMLFileView.swift */; };
		D75E5EEC2CC0466900252595 /* esri_test_data.kmz in Resources */ = {isa = PBXBuildFile; fileRef = D75E5EEA2CC0466900252595 /* esri_test_data.kmz */; settings = {ASSET_TAGS = (ListContentsOfKmlFile, ); }; };
		D75E5EF12CC049D500252595 /* EditFeaturesUsingFeatureFormsView.swift in Sources */ = {isa = PBXBuildFile; fileRef = D75E5EED2CC049D500252595 /* EditFeaturesUsingFeatureFormsView.swift */; };
		D75E5EF42CC04A0C00252595 /* EditFeaturesUsingFeatureFormsView.swift in Copy Source Code Files */ = {isa = PBXBuildFile; fileRef = D75E5EED2CC049D500252595 /* EditFeaturesUsingFeatureFormsView.swift */; };
		D75F66362B48EABC00434974 /* SearchForWebMapView.swift in Sources */ = {isa = PBXBuildFile; fileRef = D75F66332B48EABC00434974 /* SearchForWebMapView.swift */; };
		D75F66392B48EB1800434974 /* SearchForWebMapView.swift in Copy Source Code Files */ = {isa = PBXBuildFile; fileRef = D75F66332B48EABC00434974 /* SearchForWebMapView.swift */; };
		D76000A22AF18BAB00B3084D /* FindRouteInTransportNetworkView.Model.swift in Copy Source Code Files */ = {isa = PBXBuildFile; fileRef = D7749AD52AF08BF50086632F /* FindRouteInTransportNetworkView.Model.swift */; };
		D76000AE2AF19C2300B3084D /* FindRouteInMobileMapPackageView.swift in Sources */ = {isa = PBXBuildFile; fileRef = D76000AB2AF19C2300B3084D /* FindRouteInMobileMapPackageView.swift */; };
		D76000B12AF19C4600B3084D /* FindRouteInMobileMapPackageView.swift in Copy Source Code Files */ = {isa = PBXBuildFile; fileRef = D76000AB2AF19C2300B3084D /* FindRouteInMobileMapPackageView.swift */; };
		D76000B72AF19FCA00B3084D /* SanFrancisco.mmpk in Resources */ = {isa = PBXBuildFile; fileRef = D76000B62AF19FCA00B3084D /* SanFrancisco.mmpk */; settings = {ASSET_TAGS = (FindRouteInMobileMapPackage, ); }; };
		D762AF5F2BF6A7B900ECE3C7 /* EditFeaturesWithFeatureLinkedAnnotationView.swift in Sources */ = {isa = PBXBuildFile; fileRef = D762AF5B2BF6A7B900ECE3C7 /* EditFeaturesWithFeatureLinkedAnnotationView.swift */; };
		D762AF622BF6A7D100ECE3C7 /* EditFeaturesWithFeatureLinkedAnnotationView.swift in Copy Source Code Files */ = {isa = PBXBuildFile; fileRef = D762AF5B2BF6A7B900ECE3C7 /* EditFeaturesWithFeatureLinkedAnnotationView.swift */; };
		D762AF652BF6A96100ECE3C7 /* loudoun_anno.geodatabase in Resources */ = {isa = PBXBuildFile; fileRef = D762AF632BF6A96100ECE3C7 /* loudoun_anno.geodatabase */; settings = {ASSET_TAGS = (EditFeaturesWithFeatureLinkedAnnotation, ); }; };
		D762DA0E2D94C750001052DD /* NapervilleGasUtilities.geodatabase in Resources */ = {isa = PBXBuildFile; fileRef = D762DA0C2D94C750001052DD /* NapervilleGasUtilities.geodatabase */; settings = {ASSET_TAGS = (SnapGeometryEditsWithUtilityNetworkRules, ); }; };
		D7634FAF2A43B7AC00F8AEFB /* CreateConvexHullAroundGeometriesView.swift in Sources */ = {isa = PBXBuildFile; fileRef = D7634FAE2A43B7AC00F8AEFB /* CreateConvexHullAroundGeometriesView.swift */; };
		D7634FB02A43B8B000F8AEFB /* CreateConvexHullAroundGeometriesView.swift in Copy Source Code Files */ = {isa = PBXBuildFile; fileRef = D7634FAE2A43B7AC00F8AEFB /* CreateConvexHullAroundGeometriesView.swift */; };
		D7635FF12B9272CB0044AB97 /* DisplayClustersView.swift in Sources */ = {isa = PBXBuildFile; fileRef = D7635FED2B9272CB0044AB97 /* DisplayClustersView.swift */; };
		D7635FFB2B9277DC0044AB97 /* ConfigureClustersView.Model.swift in Sources */ = {isa = PBXBuildFile; fileRef = D7635FF52B9277DC0044AB97 /* ConfigureClustersView.Model.swift */; };
		D7635FFD2B9277DC0044AB97 /* ConfigureClustersView.SettingsView.swift in Sources */ = {isa = PBXBuildFile; fileRef = D7635FF72B9277DC0044AB97 /* ConfigureClustersView.SettingsView.swift */; };
		D7635FFE2B9277DC0044AB97 /* ConfigureClustersView.swift in Sources */ = {isa = PBXBuildFile; fileRef = D7635FF82B9277DC0044AB97 /* ConfigureClustersView.swift */; };
		D76360002B9296420044AB97 /* ConfigureClustersView.swift in Copy Source Code Files */ = {isa = PBXBuildFile; fileRef = D7635FF82B9277DC0044AB97 /* ConfigureClustersView.swift */; };
		D76360012B92964A0044AB97 /* ConfigureClustersView.Model.swift in Copy Source Code Files */ = {isa = PBXBuildFile; fileRef = D7635FF52B9277DC0044AB97 /* ConfigureClustersView.Model.swift */; };
		D76360022B9296520044AB97 /* ConfigureClustersView.SettingsView.swift in Copy Source Code Files */ = {isa = PBXBuildFile; fileRef = D7635FF72B9277DC0044AB97 /* ConfigureClustersView.SettingsView.swift */; };
		D76360032B9296580044AB97 /* DisplayClustersView.swift in Copy Source Code Files */ = {isa = PBXBuildFile; fileRef = D7635FED2B9272CB0044AB97 /* DisplayClustersView.swift */; };
		D76495212B74687E0042699E /* ValidateUtilityNetworkTopologyView.Model.swift in Sources */ = {isa = PBXBuildFile; fileRef = D76495202B74687E0042699E /* ValidateUtilityNetworkTopologyView.Model.swift */; };
		D76495222B7468940042699E /* ValidateUtilityNetworkTopologyView.Model.swift in Copy Source Code Files */ = {isa = PBXBuildFile; fileRef = D76495202B74687E0042699E /* ValidateUtilityNetworkTopologyView.Model.swift */; };
		D764B7DF2BE2F89D002E2F92 /* EditGeodatabaseWithTransactionsView.swift in Sources */ = {isa = PBXBuildFile; fileRef = D764B7DB2BE2F89D002E2F92 /* EditGeodatabaseWithTransactionsView.swift */; };
		D764B7E22BE2F8B8002E2F92 /* EditGeodatabaseWithTransactionsView.swift in Copy Source Code Files */ = {isa = PBXBuildFile; fileRef = D764B7DB2BE2F89D002E2F92 /* EditGeodatabaseWithTransactionsView.swift */; };
		D76929FA2B4F79540047205E /* OrbitCameraAroundObjectView.swift in Sources */ = {isa = PBXBuildFile; fileRef = D76929F52B4F78340047205E /* OrbitCameraAroundObjectView.swift */; };
		D76929FB2B4F795C0047205E /* OrbitCameraAroundObjectView.swift in Copy Source Code Files */ = {isa = PBXBuildFile; fileRef = D76929F52B4F78340047205E /* OrbitCameraAroundObjectView.swift */; };
		D769C2122A29019B00030F61 /* SetUpLocationDrivenGeotriggersView.swift in Sources */ = {isa = PBXBuildFile; fileRef = D769C2112A29019B00030F61 /* SetUpLocationDrivenGeotriggersView.swift */; };
		D769C2132A29057200030F61 /* SetUpLocationDrivenGeotriggersView.swift in Copy Source Code Files */ = {isa = PBXBuildFile; fileRef = D769C2112A29019B00030F61 /* SetUpLocationDrivenGeotriggersView.swift */; };
		D769DF332BEC1A1C0062AE95 /* EditGeodatabaseWithTransactionsView.Model.swift in Sources */ = {isa = PBXBuildFile; fileRef = D769DF322BEC1A1C0062AE95 /* EditGeodatabaseWithTransactionsView.Model.swift */; };
		D769DF342BEC1A9E0062AE95 /* EditGeodatabaseWithTransactionsView.Model.swift in Copy Source Code Files */ = {isa = PBXBuildFile; fileRef = D769DF322BEC1A1C0062AE95 /* EditGeodatabaseWithTransactionsView.Model.swift */; };
		D76CE8D92BFD7047009A8686 /* SetReferenceScaleView.swift in Sources */ = {isa = PBXBuildFile; fileRef = D76CE8D52BFD7047009A8686 /* SetReferenceScaleView.swift */; };
		D76CE8DA2BFD7063009A8686 /* SetReferenceScaleView.swift in Copy Source Code Files */ = {isa = PBXBuildFile; fileRef = D76CE8D52BFD7047009A8686 /* SetReferenceScaleView.swift */; };
		D76EE6072AF9AFE100DA0325 /* FindRouteAroundBarriersView.Model.swift in Sources */ = {isa = PBXBuildFile; fileRef = D76EE6062AF9AFE100DA0325 /* FindRouteAroundBarriersView.Model.swift */; };
		D76EE6082AF9AFEC00DA0325 /* FindRouteAroundBarriersView.Model.swift in Copy Source Code Files */ = {isa = PBXBuildFile; fileRef = D76EE6062AF9AFE100DA0325 /* FindRouteAroundBarriersView.Model.swift */; };
		D7705D582AFC244E00CC0335 /* FindClosestFacilityToMultiplePointsView.swift in Sources */ = {isa = PBXBuildFile; fileRef = D7705D552AFC244E00CC0335 /* FindClosestFacilityToMultiplePointsView.swift */; };
		D7705D5B2AFC246A00CC0335 /* FindClosestFacilityToMultiplePointsView.swift in Copy Source Code Files */ = {isa = PBXBuildFile; fileRef = D7705D552AFC244E00CC0335 /* FindClosestFacilityToMultiplePointsView.swift */; };
		D7705D642AFC570700CC0335 /* FindClosestFacilityFromPointView.swift in Sources */ = {isa = PBXBuildFile; fileRef = D7705D612AFC570700CC0335 /* FindClosestFacilityFromPointView.swift */; };
		D7705D662AFC575000CC0335 /* FindClosestFacilityFromPointView.swift in Copy Source Code Files */ = {isa = PBXBuildFile; fileRef = D7705D612AFC570700CC0335 /* FindClosestFacilityFromPointView.swift */; };
		D771D0C82CD55211004C13CB /* ApplyRasterRenderingRuleView.swift in Sources */ = {isa = PBXBuildFile; fileRef = D771D0C22CD55211004C13CB /* ApplyRasterRenderingRuleView.swift */; };
		D771D0C92CD5522A004C13CB /* ApplyRasterRenderingRuleView.swift in Copy Source Code Files */ = {isa = PBXBuildFile; fileRef = D771D0C22CD55211004C13CB /* ApplyRasterRenderingRuleView.swift */; };
		D7749AD62AF08BF50086632F /* FindRouteInTransportNetworkView.Model.swift in Sources */ = {isa = PBXBuildFile; fileRef = D7749AD52AF08BF50086632F /* FindRouteInTransportNetworkView.Model.swift */; };
		D77570C02A2942F800F490CD /* AnimateImagesWithImageOverlayView.swift in Sources */ = {isa = PBXBuildFile; fileRef = D77570BF2A2942F800F490CD /* AnimateImagesWithImageOverlayView.swift */; };
		D77570C12A2943D900F490CD /* AnimateImagesWithImageOverlayView.swift in Copy Source Code Files */ = {isa = PBXBuildFile; fileRef = D77570BF2A2942F800F490CD /* AnimateImagesWithImageOverlayView.swift */; };
		D77572AE2A295DDE00F490CD /* PacificSouthWest2 in Resources */ = {isa = PBXBuildFile; fileRef = D77572AD2A295DDD00F490CD /* PacificSouthWest2 */; settings = {ASSET_TAGS = (AnimateImagesWithImageOverlay, ); }; };
		D77688132B69826B007C3860 /* ListSpatialReferenceTransformationsView.swift in Sources */ = {isa = PBXBuildFile; fileRef = D77688102B69826B007C3860 /* ListSpatialReferenceTransformationsView.swift */; };
		D77688152B69828E007C3860 /* ListSpatialReferenceTransformationsView.swift in Copy Source Code Files */ = {isa = PBXBuildFile; fileRef = D77688102B69826B007C3860 /* ListSpatialReferenceTransformationsView.swift */; };
		D7781D492B7EB03400E53C51 /* SanDiegoTourPath.json in Resources */ = {isa = PBXBuildFile; fileRef = D7781D482B7EB03400E53C51 /* SanDiegoTourPath.json */; settings = {ASSET_TAGS = (NavigateRouteWithRerouting, ); }; };
		D7781D4B2B7ECCB700E53C51 /* NavigateRouteWithReroutingView.Model.swift in Sources */ = {isa = PBXBuildFile; fileRef = D7781D4A2B7ECCB700E53C51 /* NavigateRouteWithReroutingView.Model.swift */; };
		D7781D4C2B7ECCC800E53C51 /* NavigateRouteWithReroutingView.Model.swift in Copy Source Code Files */ = {isa = PBXBuildFile; fileRef = D7781D4A2B7ECCB700E53C51 /* NavigateRouteWithReroutingView.Model.swift */; };
		D77BC5392B59A2D3007B49B6 /* StylePointWithDistanceCompositeSceneSymbolView.swift in Sources */ = {isa = PBXBuildFile; fileRef = D77BC5362B59A2D3007B49B6 /* StylePointWithDistanceCompositeSceneSymbolView.swift */; };
		D77BC53C2B59A309007B49B6 /* StylePointWithDistanceCompositeSceneSymbolView.swift in Copy Source Code Files */ = {isa = PBXBuildFile; fileRef = D77BC5362B59A2D3007B49B6 /* StylePointWithDistanceCompositeSceneSymbolView.swift */; };
		D77D9C002BB2438200B38A6C /* AugmentRealityToShowHiddenInfrastructureView.ARSceneView.swift in Sources */ = {isa = PBXBuildFile; fileRef = D77D9BFF2BB2438200B38A6C /* AugmentRealityToShowHiddenInfrastructureView.ARSceneView.swift */; };
		D77D9C012BB2439400B38A6C /* AugmentRealityToShowHiddenInfrastructureView.ARSceneView.swift in Copy Source Code Files */ = {isa = PBXBuildFile; fileRef = D77D9BFF2BB2438200B38A6C /* AugmentRealityToShowHiddenInfrastructureView.ARSceneView.swift */; };
		D7848ED82CBD85A300F6F546 /* AddPointSceneLayerView.swift in Sources */ = {isa = PBXBuildFile; fileRef = D7848ED42CBD85A300F6F546 /* AddPointSceneLayerView.swift */; };
		D7848EDB2CBD85D100F6F546 /* AddPointSceneLayerView.swift in Copy Source Code Files */ = {isa = PBXBuildFile; fileRef = D7848ED42CBD85A300F6F546 /* AddPointSceneLayerView.swift */; };
		D7848EFE2CBD986400F6F546 /* AddElevationSourceFromRasterView.swift in Sources */ = {isa = PBXBuildFile; fileRef = D7848EFA2CBD986400F6F546 /* AddElevationSourceFromRasterView.swift */; };
		D7848F012CBD987B00F6F546 /* AddElevationSourceFromRasterView.swift in Copy Source Code Files */ = {isa = PBXBuildFile; fileRef = D7848EFA2CBD986400F6F546 /* AddElevationSourceFromRasterView.swift */; };
		D78666AD2A2161F100C60110 /* FindNearestVertexView.swift in Sources */ = {isa = PBXBuildFile; fileRef = D78666AC2A2161F100C60110 /* FindNearestVertexView.swift */; };
		D78666AE2A21629200C60110 /* FindNearestVertexView.swift in Copy Source Code Files */ = {isa = PBXBuildFile; fileRef = D78666AC2A2161F100C60110 /* FindNearestVertexView.swift */; };
		D789AAAD2D66C718007A8E0E /* CreateKMLMultiTrackView.Model.swift in Sources */ = {isa = PBXBuildFile; fileRef = D789AAAC2D66C718007A8E0E /* CreateKMLMultiTrackView.Model.swift */; };
		D789AAAE2D66C737007A8E0E /* CreateKMLMultiTrackView.Model.swift in Copy Source Code Files */ = {isa = PBXBuildFile; fileRef = D789AAAC2D66C718007A8E0E /* CreateKMLMultiTrackView.Model.swift */; };
		D78FA4942C3C88880079313E /* CreateDynamicBasemapGalleryView.Views.swift in Sources */ = {isa = PBXBuildFile; fileRef = D78FA4932C3C88880079313E /* CreateDynamicBasemapGalleryView.Views.swift */; };
		D78FA4952C3C8E8A0079313E /* CreateDynamicBasemapGalleryView.Views.swift in Copy Source Code Files */ = {isa = PBXBuildFile; fileRef = D78FA4932C3C88880079313E /* CreateDynamicBasemapGalleryView.Views.swift */; };
		D79482D42C35D872006521CD /* CreateDynamicBasemapGalleryView.swift in Sources */ = {isa = PBXBuildFile; fileRef = D79482D02C35D872006521CD /* CreateDynamicBasemapGalleryView.swift */; };
		D79482D72C35D8A3006521CD /* CreateDynamicBasemapGalleryView.swift in Copy Source Code Files */ = {isa = PBXBuildFile; fileRef = D79482D02C35D872006521CD /* CreateDynamicBasemapGalleryView.swift */; };
		D79EE76E2A4CEA5D005A52AE /* SetUpLocationDrivenGeotriggersView.Model.swift in Sources */ = {isa = PBXBuildFile; fileRef = D79EE76D2A4CEA5D005A52AE /* SetUpLocationDrivenGeotriggersView.Model.swift */; };
		D79EE76F2A4CEA7F005A52AE /* SetUpLocationDrivenGeotriggersView.Model.swift in Copy Source Code Files */ = {isa = PBXBuildFile; fileRef = D79EE76D2A4CEA5D005A52AE /* SetUpLocationDrivenGeotriggersView.Model.swift */; };
		D7A670D52DADB9630060E327 /* Bundle.swift in Sources */ = {isa = PBXBuildFile; fileRef = D7A670D42DADB9630060E327 /* Bundle.swift */; };
		D7A670D72DADBC770060E327 /* EnvironmentValues+RequestReviewModel.swift in Sources */ = {isa = PBXBuildFile; fileRef = D7A670D62DADBC770060E327 /* EnvironmentValues+RequestReviewModel.swift */; };
		D7A737E02BABB9FE00B7C7FC /* AugmentRealityToShowHiddenInfrastructureView.swift in Sources */ = {isa = PBXBuildFile; fileRef = D7A737DC2BABB9FE00B7C7FC /* AugmentRealityToShowHiddenInfrastructureView.swift */; };
		D7A737E32BABBA2200B7C7FC /* AugmentRealityToShowHiddenInfrastructureView.swift in Copy Source Code Files */ = {isa = PBXBuildFile; fileRef = D7A737DC2BABB9FE00B7C7FC /* AugmentRealityToShowHiddenInfrastructureView.swift */; };
		D7A85A082CD5ABF5009DC68A /* QueryWithCQLFiltersView.swift in Sources */ = {isa = PBXBuildFile; fileRef = D7A85A022CD5ABF5009DC68A /* QueryWithCQLFiltersView.swift */; };
		D7A85A092CD5AC0B009DC68A /* QueryWithCQLFiltersView.swift in Copy Source Code Files */ = {isa = PBXBuildFile; fileRef = D7A85A022CD5ABF5009DC68A /* QueryWithCQLFiltersView.swift */; };
		D7ABA2F92A32579C0021822B /* MeasureDistanceInSceneView.swift in Sources */ = {isa = PBXBuildFile; fileRef = D7ABA2F82A32579C0021822B /* MeasureDistanceInSceneView.swift */; };
		D7ABA2FA2A32760D0021822B /* MeasureDistanceInSceneView.swift in Copy Source Code Files */ = {isa = PBXBuildFile; fileRef = D7ABA2F82A32579C0021822B /* MeasureDistanceInSceneView.swift */; };
		D7ABA2FF2A32881C0021822B /* ShowViewshedFromGeoelementInSceneView.swift in Sources */ = {isa = PBXBuildFile; fileRef = D7ABA2FE2A32881C0021822B /* ShowViewshedFromGeoelementInSceneView.swift */; };
		D7ABA3002A3288970021822B /* ShowViewshedFromGeoelementInSceneView.swift in Copy Source Code Files */ = {isa = PBXBuildFile; fileRef = D7ABA2FE2A32881C0021822B /* ShowViewshedFromGeoelementInSceneView.swift */; };
		D7AE861E2AC39DC50049B626 /* DisplayAnnotationView.swift in Sources */ = {isa = PBXBuildFile; fileRef = D7AE861D2AC39DC50049B626 /* DisplayAnnotationView.swift */; };
		D7AE861F2AC39E7F0049B626 /* DisplayAnnotationView.swift in Copy Source Code Files */ = {isa = PBXBuildFile; fileRef = D7AE861D2AC39DC50049B626 /* DisplayAnnotationView.swift */; };
		D7AE86202AC3A1050049B626 /* AddCustomDynamicEntityDataSourceView.Vessel.swift in Copy Source Code Files */ = {isa = PBXBuildFile; fileRef = 7900C5F52A83FC3F002D430F /* AddCustomDynamicEntityDataSourceView.Vessel.swift */; };
		D7AE86212AC3A10A0049B626 /* GroupLayersTogetherView.GroupLayerListView.swift in Copy Source Code Files */ = {isa = PBXBuildFile; fileRef = D75C35662AB50338003CD55F /* GroupLayersTogetherView.GroupLayerListView.swift */; };
		D7B759B32B1FFBE300017FDD /* FavoritesView.swift in Sources */ = {isa = PBXBuildFile; fileRef = D7B759B22B1FFBE300017FDD /* FavoritesView.swift */; };
		D7BA38912BFBC476009954F5 /* EditFeaturesWithFeatureLinkedAnnotationView.Model.swift in Sources */ = {isa = PBXBuildFile; fileRef = D7BA38902BFBC476009954F5 /* EditFeaturesWithFeatureLinkedAnnotationView.Model.swift */; };
		D7BA38922BFBC4F0009954F5 /* EditFeaturesWithFeatureLinkedAnnotationView.Model.swift in Copy Source Code Files */ = {isa = PBXBuildFile; fileRef = D7BA38902BFBC476009954F5 /* EditFeaturesWithFeatureLinkedAnnotationView.Model.swift */; };
		D7BA38972BFBFC0F009954F5 /* QueryRelatedFeaturesView.swift in Sources */ = {isa = PBXBuildFile; fileRef = D7BA38932BFBFC0F009954F5 /* QueryRelatedFeaturesView.swift */; };
		D7BA389A2BFBFC2E009954F5 /* QueryRelatedFeaturesView.swift in Copy Source Code Files */ = {isa = PBXBuildFile; fileRef = D7BA38932BFBFC0F009954F5 /* QueryRelatedFeaturesView.swift */; };
		D7BB3DD22C5D781800FFCD56 /* SaveTheBay.geodatabase in Resources */ = {isa = PBXBuildFile; fileRef = D7BB3DD02C5D781800FFCD56 /* SaveTheBay.geodatabase */; settings = {ASSET_TAGS = (EditGeodatabaseWithTransactions, ); }; };
		D7BE7E6F2CC19CC3006DDB0C /* AddTiledLayerView.swift in Sources */ = {isa = PBXBuildFile; fileRef = D7BE7E6B2CC19CC3006DDB0C /* AddTiledLayerView.swift */; };
		D7BE7E722CC19CE5006DDB0C /* AddTiledLayerView.swift in Copy Source Code Files */ = {isa = PBXBuildFile; fileRef = D7BE7E6B2CC19CC3006DDB0C /* AddTiledLayerView.swift */; };
		D7BEBAA02CBD9CCA00F882E7 /* MontereyElevation.dt2 in Resources */ = {isa = PBXBuildFile; fileRef = D7BEBA9E2CBD9CCA00F882E7 /* MontereyElevation.dt2 */; settings = {ASSET_TAGS = (AddElevationSourceFromRaster, ); }; };
		D7BEBAC52CBDC0F800F882E7 /* AddElevationSourceFromTilePackageView.swift in Sources */ = {isa = PBXBuildFile; fileRef = D7BEBABF2CBDC0F800F882E7 /* AddElevationSourceFromTilePackageView.swift */; };
		D7BEBAC62CBDC11600F882E7 /* AddElevationSourceFromTilePackageView.swift in Copy Source Code Files */ = {isa = PBXBuildFile; fileRef = D7BEBABF2CBDC0F800F882E7 /* AddElevationSourceFromTilePackageView.swift */; };
		D7BEBAC92CBDC81200F882E7 /* MontereyElevation.tpkx in Resources */ = {isa = PBXBuildFile; fileRef = D7BEBAC72CBDC81200F882E7 /* MontereyElevation.tpkx */; settings = {ASSET_TAGS = (AddElevationSourceFromTilePackage, ); }; };
		D7BEBAD22CBDFE1C00F882E7 /* DisplayAlternateSymbolsAtDifferentScalesView.swift in Sources */ = {isa = PBXBuildFile; fileRef = D7BEBACE2CBDFE1C00F882E7 /* DisplayAlternateSymbolsAtDifferentScalesView.swift */; };
		D7BEBAD52CBDFE3900F882E7 /* DisplayAlternateSymbolsAtDifferentScalesView.swift in Copy Source Code Files */ = {isa = PBXBuildFile; fileRef = D7BEBACE2CBDFE1C00F882E7 /* DisplayAlternateSymbolsAtDifferentScalesView.swift */; };
		D7C16D1B2AC5F95300689E89 /* Animate3DGraphicView.swift in Sources */ = {isa = PBXBuildFile; fileRef = D7C16D1A2AC5F95300689E89 /* Animate3DGraphicView.swift */; };
		D7C16D1C2AC5F96900689E89 /* Animate3DGraphicView.swift in Copy Source Code Files */ = {isa = PBXBuildFile; fileRef = D7C16D1A2AC5F95300689E89 /* Animate3DGraphicView.swift */; };
		D7C16D1F2AC5FE8200689E89 /* Pyrenees.csv in Resources */ = {isa = PBXBuildFile; fileRef = D7C16D1E2AC5FE8200689E89 /* Pyrenees.csv */; settings = {ASSET_TAGS = (Animate3DGraphic, ); }; };
		D7C16D222AC5FE9800689E89 /* GrandCanyon.csv in Resources */ = {isa = PBXBuildFile; fileRef = D7C16D212AC5FE9800689E89 /* GrandCanyon.csv */; settings = {ASSET_TAGS = (Animate3DGraphic, ); }; };
		D7C16D252AC5FEA600689E89 /* Snowdon.csv in Resources */ = {isa = PBXBuildFile; fileRef = D7C16D242AC5FEA600689E89 /* Snowdon.csv */; settings = {ASSET_TAGS = (Animate3DGraphic, ); }; };
		D7C16D282AC5FEB700689E89 /* Hawaii.csv in Resources */ = {isa = PBXBuildFile; fileRef = D7C16D272AC5FEB600689E89 /* Hawaii.csv */; settings = {ASSET_TAGS = (Animate3DGraphic, ); }; };
		D7C3AB4A2B683291008909B9 /* SetFeatureRequestModeView.swift in Sources */ = {isa = PBXBuildFile; fileRef = D7C3AB472B683291008909B9 /* SetFeatureRequestModeView.swift */; };
		D7C3AB4D2B6832B7008909B9 /* SetFeatureRequestModeView.swift in Copy Source Code Files */ = {isa = PBXBuildFile; fileRef = D7C3AB472B683291008909B9 /* SetFeatureRequestModeView.swift */; };
		D7C523402BED9BBF00E8221A /* SanFrancisco.tpkx in Resources */ = {isa = PBXBuildFile; fileRef = D7C5233E2BED9BBF00E8221A /* SanFrancisco.tpkx */; settings = {ASSET_TAGS = (AddTiledLayerAsBasemap, EditAndSyncFeaturesWithFeatureService, ); }; };
		D7C6420C2B4F47E10042B8F7 /* SearchForWebMapView.Model.swift in Sources */ = {isa = PBXBuildFile; fileRef = D7C6420B2B4F47E10042B8F7 /* SearchForWebMapView.Model.swift */; };
		D7C6420D2B4F5DDB0042B8F7 /* SearchForWebMapView.Model.swift in Copy Source Code Files */ = {isa = PBXBuildFile; fileRef = D7C6420B2B4F47E10042B8F7 /* SearchForWebMapView.Model.swift */; };
		D7C97B562B75C10C0097CDA1 /* ValidateUtilityNetworkTopologyView.Views.swift in Sources */ = {isa = PBXBuildFile; fileRef = D7C97B552B75C10C0097CDA1 /* ValidateUtilityNetworkTopologyView.Views.swift */; };
		D7CC33FF2A31475C00198EDF /* ShowLineOfSightBetweenPointsView.swift in Sources */ = {isa = PBXBuildFile; fileRef = D7CC33FD2A31475C00198EDF /* ShowLineOfSightBetweenPointsView.swift */; };
		D7CC34002A3147FF00198EDF /* ShowLineOfSightBetweenPointsView.swift in Copy Source Code Files */ = {isa = PBXBuildFile; fileRef = D7CC33FD2A31475C00198EDF /* ShowLineOfSightBetweenPointsView.swift */; };
		D7CDD38B2CB86F0A00DE9766 /* AddPointCloudLayerFromFileView.swift in Sources */ = {isa = PBXBuildFile; fileRef = D7CDD3852CB86F0A00DE9766 /* AddPointCloudLayerFromFileView.swift */; };
		D7CDD38C2CB86F4A00DE9766 /* AddPointCloudLayerFromFileView.swift in Copy Source Code Files */ = {isa = PBXBuildFile; fileRef = D7CDD3852CB86F0A00DE9766 /* AddPointCloudLayerFromFileView.swift */; };
		D7CDD38F2CB872EA00DE9766 /* sandiego-north-balboa-pointcloud.slpk in Resources */ = {isa = PBXBuildFile; fileRef = D7CDD38D2CB872EA00DE9766 /* sandiego-north-balboa-pointcloud.slpk */; settings = {ASSET_TAGS = (AddPointCloudLayerFromFile, ); }; };
		D7CE9F9B2AE2F575008F7A5F /* streetmap_SD.tpkx in Resources */ = {isa = PBXBuildFile; fileRef = D7CE9F9A2AE2F575008F7A5F /* streetmap_SD.tpkx */; settings = {ASSET_TAGS = (GeocodeOffline, ); }; };
		D7CE9FA32AE2F595008F7A5F /* san-diego-eagle-locator in Resources */ = {isa = PBXBuildFile; fileRef = D7CE9FA22AE2F595008F7A5F /* san-diego-eagle-locator */; settings = {ASSET_TAGS = (GeocodeOffline, ); }; };
		D7D1F3532ADDBE5D009CE2DA /* philadelphia.mspk in Resources */ = {isa = PBXBuildFile; fileRef = D7D1F3522ADDBE5D009CE2DA /* philadelphia.mspk */; settings = {ASSET_TAGS = (AugmentRealityToShowTabletopScene, DisplaySceneFromMobileScenePackage, ); }; };
		D7D9FCF62BF2CC8600F972A2 /* FilterByDefinitionExpressionOrDisplayFilterView.swift in Sources */ = {isa = PBXBuildFile; fileRef = D7D9FCF22BF2CC8600F972A2 /* FilterByDefinitionExpressionOrDisplayFilterView.swift */; };
		D7D9FCF92BF2CCA300F972A2 /* FilterByDefinitionExpressionOrDisplayFilterView.swift in Copy Source Code Files */ = {isa = PBXBuildFile; fileRef = D7D9FCF22BF2CC8600F972A2 /* FilterByDefinitionExpressionOrDisplayFilterView.swift */; };
		D7DDF84E2AF43AA2004352D9 /* GeocodeOfflineView.Model.swift in Copy Source Code Files */ = {isa = PBXBuildFile; fileRef = D72C43F22AEB066D00B6157B /* GeocodeOfflineView.Model.swift */; };
		D7DDF8532AF47C6C004352D9 /* FindRouteAroundBarriersView.swift in Sources */ = {isa = PBXBuildFile; fileRef = D7DDF8502AF47C6C004352D9 /* FindRouteAroundBarriersView.swift */; };
		D7DDF8562AF47C86004352D9 /* FindRouteAroundBarriersView.swift in Copy Source Code Files */ = {isa = PBXBuildFile; fileRef = D7DDF8502AF47C6C004352D9 /* FindRouteAroundBarriersView.swift */; };
		D7DFA0EA2CBA0242007C31F2 /* AddMapImageLayerView.swift in Sources */ = {isa = PBXBuildFile; fileRef = D7DFA0E62CBA0242007C31F2 /* AddMapImageLayerView.swift */; };
		D7DFA0ED2CBA0260007C31F2 /* AddMapImageLayerView.swift in Copy Source Code Files */ = {isa = PBXBuildFile; fileRef = D7DFA0E62CBA0242007C31F2 /* AddMapImageLayerView.swift */; };
		D7E440D72A1ECE7D005D74DE /* CreateBuffersAroundPointsView.swift in Sources */ = {isa = PBXBuildFile; fileRef = D7E440D62A1ECE7D005D74DE /* CreateBuffersAroundPointsView.swift */; };
		D7E440D82A1ECEB3005D74DE /* CreateBuffersAroundPointsView.swift in Copy Source Code Files */ = {isa = PBXBuildFile; fileRef = D7E440D62A1ECE7D005D74DE /* CreateBuffersAroundPointsView.swift */; };
		D7E557682A1D768800B9FB09 /* AddWMSLayerView.swift in Sources */ = {isa = PBXBuildFile; fileRef = D7E557672A1D768800B9FB09 /* AddWMSLayerView.swift */; };
		D7E7D0812AEB39D5003AAD02 /* FindRouteInTransportNetworkView.swift in Sources */ = {isa = PBXBuildFile; fileRef = D7E7D0802AEB39D5003AAD02 /* FindRouteInTransportNetworkView.swift */; };
		D7E7D0822AEB3A1D003AAD02 /* FindRouteInTransportNetworkView.swift in Copy Source Code Files */ = {isa = PBXBuildFile; fileRef = D7E7D0802AEB39D5003AAD02 /* FindRouteInTransportNetworkView.swift */; };
		D7E7D09A2AEB3C47003AAD02 /* san_diego_offline_routing in Resources */ = {isa = PBXBuildFile; fileRef = D7E7D0992AEB3C47003AAD02 /* san_diego_offline_routing */; settings = {ASSET_TAGS = (FindRouteInTransportNetwork, NavigateRouteWithRerouting, ); }; };
		D7E9EF292A1D2219000C4865 /* SetMinAndMaxScaleView.swift in Copy Source Code Files */ = {isa = PBXBuildFile; fileRef = D7EAF3592A1C023800D822C4 /* SetMinAndMaxScaleView.swift */; };
		D7E9EF2A2A1D29F2000C4865 /* SetMaxExtentView.swift in Copy Source Code Files */ = {isa = PBXBuildFile; fileRef = D734FA092A183A5B00246D7E /* SetMaxExtentView.swift */; };
		D7EAF35A2A1C023800D822C4 /* SetMinAndMaxScaleView.swift in Sources */ = {isa = PBXBuildFile; fileRef = D7EAF3592A1C023800D822C4 /* SetMinAndMaxScaleView.swift */; };
		D7ECF5982AB8BE63003FB2BE /* RenderMultilayerSymbolsView.swift in Sources */ = {isa = PBXBuildFile; fileRef = D7ECF5972AB8BE63003FB2BE /* RenderMultilayerSymbolsView.swift */; };
		D7ECF5992AB8BF5A003FB2BE /* RenderMultilayerSymbolsView.swift in Copy Source Code Files */ = {isa = PBXBuildFile; fileRef = D7ECF5972AB8BE63003FB2BE /* RenderMultilayerSymbolsView.swift */; };
		D7EF5D752A26A03A00FEBDE5 /* ShowCoordinatesInMultipleFormatsView.swift in Sources */ = {isa = PBXBuildFile; fileRef = D7EF5D742A26A03A00FEBDE5 /* ShowCoordinatesInMultipleFormatsView.swift */; };
		D7EF5D762A26A1EE00FEBDE5 /* ShowCoordinatesInMultipleFormatsView.swift in Copy Source Code Files */ = {isa = PBXBuildFile; fileRef = D7EF5D742A26A03A00FEBDE5 /* ShowCoordinatesInMultipleFormatsView.swift */; };
		D7F2784C2A1D76F5002E4567 /* AddWMSLayerView.swift in Copy Source Code Files */ = {isa = PBXBuildFile; fileRef = D7E557672A1D768800B9FB09 /* AddWMSLayerView.swift */; };
		D7F2A02F2CD00F1C0008D981 /* ApplyDictionaryRendererToFeatureLayerView.swift in Sources */ = {isa = PBXBuildFile; fileRef = D7F2A0292CD00F1C0008D981 /* ApplyDictionaryRendererToFeatureLayerView.swift */; };
		D7F2A0302CD00F400008D981 /* ApplyDictionaryRendererToFeatureLayerView.swift in Copy Source Code Files */ = {isa = PBXBuildFile; fileRef = D7F2A0292CD00F1C0008D981 /* ApplyDictionaryRendererToFeatureLayerView.swift */; };
		D7F850042B7C427A00680D7C /* ValidateUtilityNetworkTopologyView.Views.swift in Copy Source Code Files */ = {isa = PBXBuildFile; fileRef = D7C97B552B75C10C0097CDA1 /* ValidateUtilityNetworkTopologyView.Views.swift */; };
		D7F8C0392B60564D0072BFA7 /* AddFeaturesWithContingentValuesView.swift in Sources */ = {isa = PBXBuildFile; fileRef = D7F8C0362B60564D0072BFA7 /* AddFeaturesWithContingentValuesView.swift */; };
		D7F8C03B2B6056790072BFA7 /* AddFeaturesWithContingentValuesView.swift in Copy Source Code Files */ = {isa = PBXBuildFile; fileRef = D7F8C0362B60564D0072BFA7 /* AddFeaturesWithContingentValuesView.swift */; };
		D7F8C03E2B605AF60072BFA7 /* ContingentValuesBirdNests.geodatabase in Resources */ = {isa = PBXBuildFile; fileRef = D7F8C03D2B605AF60072BFA7 /* ContingentValuesBirdNests.geodatabase */; settings = {ASSET_TAGS = (AddFeaturesWithContingentValues, ); }; };
		D7F8C0412B605E720072BFA7 /* FillmoreTopographicMap.vtpk in Resources */ = {isa = PBXBuildFile; fileRef = D7F8C0402B605E720072BFA7 /* FillmoreTopographicMap.vtpk */; settings = {ASSET_TAGS = (AddFeaturesWithContingentValues, ); }; };
		D7F8C0432B608F120072BFA7 /* AddFeaturesWithContingentValuesView.AddFeatureView.swift in Sources */ = {isa = PBXBuildFile; fileRef = D7F8C0422B608F120072BFA7 /* AddFeaturesWithContingentValuesView.AddFeatureView.swift */; };
		E000E7602869E33D005D87C5 /* ClipGeometryView.swift in Sources */ = {isa = PBXBuildFile; fileRef = E000E75F2869E33D005D87C5 /* ClipGeometryView.swift */; };
		E000E763286A0B18005D87C5 /* CutGeometryView.swift in Sources */ = {isa = PBXBuildFile; fileRef = E000E762286A0B18005D87C5 /* CutGeometryView.swift */; };
		E004A6C128414332002A1FE6 /* SetViewpointRotationView.swift in Sources */ = {isa = PBXBuildFile; fileRef = E004A6BD28414332002A1FE6 /* SetViewpointRotationView.swift */; };
		E004A6DC28465C70002A1FE6 /* DisplaySceneView.swift in Sources */ = {isa = PBXBuildFile; fileRef = E004A6D828465C70002A1FE6 /* DisplaySceneView.swift */; };
		E004A6E028466279002A1FE6 /* ShowCalloutView.swift in Sources */ = {isa = PBXBuildFile; fileRef = E004A6DF28466279002A1FE6 /* ShowCalloutView.swift */; };
		E004A6E62846A61F002A1FE6 /* StyleGraphicsWithSymbolsView.swift in Sources */ = {isa = PBXBuildFile; fileRef = E004A6E52846A61F002A1FE6 /* StyleGraphicsWithSymbolsView.swift */; };
		E004A6E928493BCE002A1FE6 /* ShowDeviceLocationView.swift in Sources */ = {isa = PBXBuildFile; fileRef = E004A6E828493BCE002A1FE6 /* ShowDeviceLocationView.swift */; };
		E004A6ED2849556E002A1FE6 /* CreatePlanarAndGeodeticBuffersView.swift in Sources */ = {isa = PBXBuildFile; fileRef = E004A6EC2849556E002A1FE6 /* CreatePlanarAndGeodeticBuffersView.swift */; };
		E004A6F0284E4B9B002A1FE6 /* DownloadVectorTilesToLocalCacheView.swift in Sources */ = {isa = PBXBuildFile; fileRef = E004A6EF284E4B9B002A1FE6 /* DownloadVectorTilesToLocalCacheView.swift */; };
		E004A6F3284E4FEB002A1FE6 /* ShowResultOfSpatialOperationsView.swift in Sources */ = {isa = PBXBuildFile; fileRef = E004A6F2284E4FEB002A1FE6 /* ShowResultOfSpatialOperationsView.swift */; };
		E004A6F6284FA42A002A1FE6 /* SelectFeaturesInFeatureLayerView.swift in Sources */ = {isa = PBXBuildFile; fileRef = E004A6F5284FA42A002A1FE6 /* SelectFeaturesInFeatureLayerView.swift */; };
		E03CB0692888944D002B27D9 /* GenerateOfflineMapView.swift in Copy Source Code Files */ = {isa = PBXBuildFile; fileRef = E088E1732863B5F800413100 /* GenerateOfflineMapView.swift */; };
		E03CB06A288894C4002B27D9 /* FindRouteView.swift in Copy Source Code Files */ = {isa = PBXBuildFile; fileRef = E066DD34285CF3B3004D3D5B /* FindRouteView.swift */; };
		E03CB06B2889879D002B27D9 /* DownloadVectorTilesToLocalCacheView.swift in Copy Source Code Files */ = {isa = PBXBuildFile; fileRef = E004A6EF284E4B9B002A1FE6 /* DownloadVectorTilesToLocalCacheView.swift */; };
		E041ABC0287CA9F00056009B /* WebView.swift in Sources */ = {isa = PBXBuildFile; fileRef = E041ABBF287CA9F00056009B /* WebView.swift */; };
		E041ABD7287DB04D0056009B /* SampleInfoView.swift in Sources */ = {isa = PBXBuildFile; fileRef = E041ABD6287DB04D0056009B /* SampleInfoView.swift */; };
		E041AC1A287F54580056009B /* highlight.min.js in Resources */ = {isa = PBXBuildFile; fileRef = E041AC15287F54580056009B /* highlight.min.js */; };
		E041AC1E288076A60056009B /* info.css in Resources */ = {isa = PBXBuildFile; fileRef = E041AC1D288076A60056009B /* info.css */; };
		E041AC20288077B90056009B /* xcode.css in Resources */ = {isa = PBXBuildFile; fileRef = E041AC1F288077B90056009B /* xcode.css */; };
		E066DD35285CF3B3004D3D5B /* FindRouteView.swift in Sources */ = {isa = PBXBuildFile; fileRef = E066DD34285CF3B3004D3D5B /* FindRouteView.swift */; };
		E066DD382860AB28004D3D5B /* StyleGraphicsWithRendererView.swift in Sources */ = {isa = PBXBuildFile; fileRef = E066DD372860AB28004D3D5B /* StyleGraphicsWithRendererView.swift */; };
		E066DD3B2860CA08004D3D5B /* ShowResultOfSpatialRelationshipsView.swift in Sources */ = {isa = PBXBuildFile; fileRef = E066DD3A2860CA08004D3D5B /* ShowResultOfSpatialRelationshipsView.swift */; };
		E066DD4028610F55004D3D5B /* AddSceneLayerFromServiceView.swift in Sources */ = {isa = PBXBuildFile; fileRef = E066DD3F28610F55004D3D5B /* AddSceneLayerFromServiceView.swift */; };
		E070A0A3286F3B6000F2B606 /* DownloadPreplannedMapAreaView.swift in Sources */ = {isa = PBXBuildFile; fileRef = E070A0A2286F3B6000F2B606 /* DownloadPreplannedMapAreaView.swift */; };
		E088E1572862579D00413100 /* SetSurfacePlacementModeView.swift in Sources */ = {isa = PBXBuildFile; fileRef = E088E1562862579D00413100 /* SetSurfacePlacementModeView.swift */; };
		E088E1742863B5F800413100 /* GenerateOfflineMapView.swift in Sources */ = {isa = PBXBuildFile; fileRef = E088E1732863B5F800413100 /* GenerateOfflineMapView.swift */; };
		E0A1AEE328874590003C797D /* AddFeatureLayersView.swift in Copy Source Code Files */ = {isa = PBXBuildFile; fileRef = 00D4EF7F2863842100B9CC30 /* AddFeatureLayersView.swift */; };
		E0D04FF228A5390000747989 /* DownloadPreplannedMapAreaView.Model.swift in Sources */ = {isa = PBXBuildFile; fileRef = E0D04FF128A5390000747989 /* DownloadPreplannedMapAreaView.Model.swift */; };
		E0EA0B772866390E00C9621D /* ProjectGeometryView.swift in Sources */ = {isa = PBXBuildFile; fileRef = E0EA0B762866390E00C9621D /* ProjectGeometryView.swift */; };
		E0FE32E728747778002C6ACA /* BrowseBuildingFloorsView.swift in Sources */ = {isa = PBXBuildFile; fileRef = E0FE32E628747778002C6ACA /* BrowseBuildingFloorsView.swift */; };
		F111CCC1288B5D5600205358 /* DisplayMapFromMobileMapPackageView.swift in Sources */ = {isa = PBXBuildFile; fileRef = F111CCC0288B5D5600205358 /* DisplayMapFromMobileMapPackageView.swift */; };
		F111CCC4288B641900205358 /* Yellowstone.mmpk in Resources */ = {isa = PBXBuildFile; fileRef = F111CCC3288B641900205358 /* Yellowstone.mmpk */; settings = {ASSET_TAGS = (DisplayMapFromMobileMapPackage, ); }; };
		F1E71BF1289473760064C33F /* AddRasterFromFileView.swift in Sources */ = {isa = PBXBuildFile; fileRef = F1E71BF0289473760064C33F /* AddRasterFromFileView.swift */; };
		F1E71BFA28A479C70064C33F /* AddRasterFromFileView.swift in Copy Source Code Files */ = {isa = PBXBuildFile; fileRef = F1E71BF0289473760064C33F /* AddRasterFromFileView.swift */; };
/* End PBXBuildFile section */

/* Begin PBXBuildRule section */
		0074ABCC2817B8E60037244A /* PBXBuildRule */ = {
			isa = PBXBuildRule;
			compilerSpec = com.apple.compilers.proxy.script;
			filePatterns = "*.tache";
			fileType = pattern.proxy;
			inputFiles = (
				"$(SRCROOT)/Shared/Samples/",
			);
			isEditable = 1;
			name = "Generate Sample Initializers from Source Code Files";
			outputFiles = (
				"$(DERIVED_FILE_DIR)/$(INPUT_FILE_BASE)",
			);
			runOncePerArchitecture = 0;
			script = "xcrun --sdk macosx swift \"${SRCROOT}/Scripts/GenerateSampleViewSourceCode.swift\" \"${SCRIPT_INPUT_FILE_0}\" \"${INPUT_FILE_PATH}\" \"${SCRIPT_OUTPUT_FILE_0}\" \n";
		};
		0083586F27FE3BCF00192A15 /* PBXBuildRule */ = {
			isa = PBXBuildRule;
			compilerSpec = com.apple.compilers.proxy.script;
			filePatterns = "*.masque";
			fileType = pattern.proxy;
			inputFiles = (
				"$(SRCROOT)/.secrets",
			);
			isEditable = 1;
			name = "Generate Swift Code from Secrets";
			outputFiles = (
				"$(DERIVED_FILE_DIR)/$(INPUT_FILE_BASE)",
			);
			runOncePerArchitecture = 0;
			script = "\"${SRCROOT}/Scripts/masquerade\" -i \"${INPUT_FILE_PATH}\" -o \"${SCRIPT_OUTPUT_FILE_0}\" -s \"${SCRIPT_INPUT_FILE_0}\" -f\n";
		};
/* End PBXBuildRule section */

/* Begin PBXCopyFilesBuildPhase section */
		00144B5E280634840090DD5D /* Embed Frameworks */ = {
			isa = PBXCopyFilesBuildPhase;
			buildActionMask = 2147483647;
			dstPath = "";
			dstSubfolderSpec = 10;
			files = (
			);
			name = "Embed Frameworks";
			runOnlyForDeploymentPostprocessing = 0;
		};
		0039A4E82885C4E300592C86 /* Copy Source Code Files */ = {
			isa = PBXCopyFilesBuildPhase;
			buildActionMask = 2147483647;
			dstPath = "";
			dstSubfolderSpec = 7;
			files = (
<<<<<<< HEAD
				1C293D012DCA7C99000B0822 /* ApplyBlendRendererToHillshadeView.swift in Copy Source Code Files */,
				1C293D032DCA7C99000B0822 /* ApplyBlendRendererToHillshadeView.SettingsView.swift in Copy Source Code Files */,
				00FA4E592DBC1786008A34CF /* AddRasterFromGeopackageView.swift in Copy Source Code Files */,
=======
				00FA4E5F2DC568DF008A34CF /* AddRastersAndFeatureTablesFromGeopackageView.swift in Copy Source Code Files */,
>>>>>>> 52a603a8
				0072C7FB2DBAC1A0001502CA /* AddIntegratedMeshLayerView.swift in Copy Source Code Files */,
				1C38915E2DBC3EDC00ADFDDC /* AddWFSLayerView.swift in Copy Source Code Files */,
				1C29C95A2DBAE5770074028F /* AddWMTSLayerView.swift in Copy Source Code Files */,
				004421912DB96A7800249FEE /* AddFeatureCollectionLayerFromQueryView.swift in Copy Source Code Files */,
				10CFF5082DC1A3850027F144 /* AddFeatureLayerWithTimeOffsetView.swift in Copy Source Code Files */,
				0044218B2DB9575600249FEE /* AddFeatureCollectionLayerFromPortalItemView.swift in Copy Source Code Files */,
				4C8127302DC58E53006EF7D2 /* AnalyzeHotspotsView.swift in Copy Source Code Files */,
				4C8126E22DBFD9EF006EF7D2 /* ApplyStyleToWMSLayerView.swift in Copy Source Code Files */,
				D703F04E2D9334BD0077E3A8 /* SnapGeometryEditsWithUtilityNetworkRulesView.Model.swift in Copy Source Code Files */,
				D71A9DE52D8CC8B500CA03CB /* SnapGeometryEditsWithUtilityNetworkRulesView.swift in Copy Source Code Files */,
				D789AAAE2D66C737007A8E0E /* CreateKMLMultiTrackView.Model.swift in Copy Source Code Files */,
				D71563EA2D5AC2D500D2E948 /* CreateKMLMultiTrackView.swift in Copy Source Code Files */,
				D74F6C452D0CD54200D4FB15 /* ConfigureElectronicNavigationalChartsView.swift in Copy Source Code Files */,
				D7A85A092CD5AC0B009DC68A /* QueryWithCQLFiltersView.swift in Copy Source Code Files */,
				D771D0C92CD5522A004C13CB /* ApplyRasterRenderingRuleView.swift in Copy Source Code Files */,
				D751B4CB2CD3E598005CE750 /* AddKMLLayerWithNetworkLinksView.swift in Copy Source Code Files */,
				D70789952CD1611E000DF215 /* ApplyDictionaryRendererToGraphicsOverlayView.swift in Copy Source Code Files */,
				D7F2A0302CD00F400008D981 /* ApplyDictionaryRendererToFeatureLayerView.swift in Copy Source Code Files */,
				D75E5EF42CC04A0C00252595 /* EditFeaturesUsingFeatureFormsView.swift in Copy Source Code Files */,
				D7201D072CC6D3D3004BDB7D /* AddVectorTiledLayerFromCustomStyleView.swift in Copy Source Code Files */,
				D75E5EE92CC0342700252595 /* ListContentsOfKMLFileView.swift in Copy Source Code Files */,
				D7201CDB2CC6B72A004BDB7D /* AddTiledLayerAsBasemapView.swift in Copy Source Code Files */,
				D7BE7E722CC19CE5006DDB0C /* AddTiledLayerView.swift in Copy Source Code Files */,
				D7BEBAD52CBDFE3900F882E7 /* DisplayAlternateSymbolsAtDifferentScalesView.swift in Copy Source Code Files */,
				D7BEBAC62CBDC11600F882E7 /* AddElevationSourceFromTilePackageView.swift in Copy Source Code Files */,
				D7848F012CBD987B00F6F546 /* AddElevationSourceFromRasterView.swift in Copy Source Code Files */,
				D7848EDB2CBD85D100F6F546 /* AddPointSceneLayerView.swift in Copy Source Code Files */,
				D7DFA0ED2CBA0260007C31F2 /* AddMapImageLayerView.swift in Copy Source Code Files */,
				D7CDD38C2CB86F4A00DE9766 /* AddPointCloudLayerFromFileView.swift in Copy Source Code Files */,
				D713C6D82CB990800073AA72 /* AddKMLLayerView.swift in Copy Source Code Files */,
				95E0DBCA2C503E2500224A82 /* ShowDeviceLocationUsingIndoorPositioningView.swift in Copy Source Code Files */,
				95E0DBCB2C503E2500224A82 /* ShowDeviceLocationUsingIndoorPositioningView.Model.swift in Copy Source Code Files */,
				D71C90A52C6C252F0018C63E /* StyleGeometryTypesWithSymbolsView.Views.swift in Copy Source Code Files */,
				D71C90A42C6C252B0018C63E /* StyleGeometryTypesWithSymbolsView.swift in Copy Source Code Files */,
				3E9F77742C6A6E670022CAB5 /* QueryFeatureCountAndExtentView.swift in Copy Source Code Files */,
				3E54CF232C66B00500DD2F18 /* AddWebTiledLayerView.swift in Copy Source Code Files */,
				3E30884A2C5D789A00ECEAC5 /* SetSpatialReferenceView.swift in Copy Source Code Files */,
				3E720F9E2C61A0B700E22A9E /* SetInitialViewpointView.swift in Copy Source Code Files */,
				D78FA4952C3C8E8A0079313E /* CreateDynamicBasemapGalleryView.Views.swift in Copy Source Code Files */,
				D79482D72C35D8A3006521CD /* CreateDynamicBasemapGalleryView.swift in Copy Source Code Files */,
				003B36F92C5042BA00A75F66 /* ShowServiceAreaView.swift in Copy Source Code Files */,
				95ADF34F2C3CBAE800566FF6 /* EditFeatureAttachmentsView.Model.swift in Copy Source Code Files */,
				9579FCEC2C33616B00FC8A1D /* EditFeatureAttachmentsView.swift in Copy Source Code Files */,
				95E980742C26189E00CB8912 /* BrowseOGCAPIFeatureServiceView.swift in Copy Source Code Files */,
				955AFAC62C110B8A009C8FE5 /* ApplyMosaicRuleToRastersView.swift in Copy Source Code Files */,
				95DEB9B82C127B5E009BEC35 /* ShowViewshedFromPointOnMapView.swift in Copy Source Code Files */,
				95A5721B2C0FDD34006E8B48 /* ShowScaleBarView.swift in Copy Source Code Files */,
				95A3773C2C0F93770044D1CC /* AddRasterFromServiceView.swift in Copy Source Code Files */,
				95F3A52D2C07F28700885DED /* SetSurfaceNavigationConstraintView.swift in Copy Source Code Files */,
				9529D1942C01676200B5C1A3 /* SelectFeaturesInSceneLayerView.swift in Copy Source Code Files */,
				D76CE8DA2BFD7063009A8686 /* SetReferenceScaleView.swift in Copy Source Code Files */,
				D7BA389A2BFBFC2E009954F5 /* QueryRelatedFeaturesView.swift in Copy Source Code Files */,
				00ABA94F2BF6D06200C0488C /* ShowGridView.swift in Copy Source Code Files */,
				D7BA38922BFBC4F0009954F5 /* EditFeaturesWithFeatureLinkedAnnotationView.Model.swift in Copy Source Code Files */,
				D762AF622BF6A7D100ECE3C7 /* EditFeaturesWithFeatureLinkedAnnotationView.swift in Copy Source Code Files */,
				1081B93D2C000E8B00C1BEB1 /* IdentifyFeaturesInWMSLayerView.swift in Copy Source Code Files */,
				D7D9FCF92BF2CCA300F972A2 /* FilterByDefinitionExpressionOrDisplayFilterView.swift in Copy Source Code Files */,
				D7044B972BE18D8D000F2C43 /* EditWithBranchVersioningView.Views.swift in Copy Source Code Files */,
				D7114A0F2BDC6AED00FA68CA /* EditWithBranchVersioningView.Model.swift in Copy Source Code Files */,
				D73E61A12BDB221B00457932 /* EditWithBranchVersioningView.swift in Copy Source Code Files */,
				D74ECD0E2BEEAE40007C0FA6 /* EditAndSyncFeaturesWithFeatureServiceView.Model.swift in Copy Source Code Files */,
				D733CA1C2BED982C00FBDE4C /* EditAndSyncFeaturesWithFeatureServiceView.swift in Copy Source Code Files */,
				10BD9EB52BF51F9000ABDBD5 /* GenerateOfflineMapWithCustomParametersView.Model.swift in Copy Source Code Files */,
				D769DF342BEC1A9E0062AE95 /* EditGeodatabaseWithTransactionsView.Model.swift in Copy Source Code Files */,
				D764B7E22BE2F8B8002E2F92 /* EditGeodatabaseWithTransactionsView.swift in Copy Source Code Files */,
				004A2BA52BED458C00C297CE /* ApplyScheduledUpdatesToPreplannedMapAreaView.swift in Copy Source Code Files */,
				104F55C72BF3E30A00204D04 /* GenerateOfflineMapWithCustomParametersView.swift in Copy Source Code Files */,
				104F55C82BF3E30A00204D04 /* GenerateOfflineMapWithCustomParametersView.CustomParameters.swift in Copy Source Code Files */,
				D73E61992BDAEEDD00457932 /* MatchViewpointOfGeoViewsView.swift in Copy Source Code Files */,
				D7352F912BD992E40013FFEF /* MonitorChangesToDrawStatusView.swift in Copy Source Code Files */,
				D713717C2BD88EF800EB2F86 /* MonitorChangesToLayerViewStateView.swift in Copy Source Code Files */,
				10D321972BDC3B4900B39B1B /* GenerateOfflineMapWithLocalBasemapView.swift in Copy Source Code Files */,
				00E1D9102BC0B4D8001AEB6A /* SnapGeometryEditsView.SnapSettingsView.swift in Copy Source Code Files */,
				00E1D9112BC0B4D8001AEB6A /* SnapGeometryEditsView.GeometryEditorModel.swift in Copy Source Code Files */,
				00E1D9122BC0B4D8001AEB6A /* SnapGeometryEditsView.GeometryEditorMenu.swift in Copy Source Code Files */,
				00E7C15D2BBF74D800B85D69 /* SnapGeometryEditsView.swift in Copy Source Code Files */,
				0000FB712BBDC01400845921 /* Add3DTilesLayerView.swift in Copy Source Code Files */,
				D77D9C012BB2439400B38A6C /* AugmentRealityToShowHiddenInfrastructureView.ARSceneView.swift in Copy Source Code Files */,
				D7A737E32BABBA2200B7C7FC /* AugmentRealityToShowHiddenInfrastructureView.swift in Copy Source Code Files */,
				1C2538542BABACB100337307 /* AugmentRealityToNavigateRouteView.ARSceneView.swift in Copy Source Code Files */,
				1C2538552BABACB100337307 /* AugmentRealityToNavigateRouteView.swift in Copy Source Code Files */,
				1C8EC74B2BAE28A9001A6929 /* AugmentRealityToCollectDataView.swift in Copy Source Code Files */,
				000D43182B993A030003D3C2 /* ConfigureBasemapStyleParametersView.swift in Copy Source Code Files */,
				D76360032B9296580044AB97 /* DisplayClustersView.swift in Copy Source Code Files */,
				D76360022B9296520044AB97 /* ConfigureClustersView.SettingsView.swift in Copy Source Code Files */,
				D76360012B92964A0044AB97 /* ConfigureClustersView.Model.swift in Copy Source Code Files */,
				D76360002B9296420044AB97 /* ConfigureClustersView.swift in Copy Source Code Files */,
				D7781D4C2B7ECCC800E53C51 /* NavigateRouteWithReroutingView.Model.swift in Copy Source Code Files */,
				D7588F622B7D8DED008B75E2 /* NavigateRouteWithReroutingView.swift in Copy Source Code Files */,
				D7F850042B7C427A00680D7C /* ValidateUtilityNetworkTopologyView.Views.swift in Copy Source Code Files */,
				D76495222B7468940042699E /* ValidateUtilityNetworkTopologyView.Model.swift in Copy Source Code Files */,
				D74EA7872B6DADCC008F6C7C /* ValidateUtilityNetworkTopologyView.swift in Copy Source Code Files */,
				D757D14C2B6C60170065F78F /* ListSpatialReferenceTransformationsView.Model.swift in Copy Source Code Files */,
				D77688152B69828E007C3860 /* ListSpatialReferenceTransformationsView.swift in Copy Source Code Files */,
				D7C3AB4D2B6832B7008909B9 /* SetFeatureRequestModeView.swift in Copy Source Code Files */,
				D73FC90C2B6312A5001AC486 /* AddFeaturesWithContingentValuesView.AddFeatureView.swift in Copy Source Code Files */,
				D73FC90B2B6312A0001AC486 /* AddFeaturesWithContingentValuesView.Model.swift in Copy Source Code Files */,
				D7F8C03B2B6056790072BFA7 /* AddFeaturesWithContingentValuesView.swift in Copy Source Code Files */,
				D73F066C2B5EE760000B574F /* QueryFeaturesWithArcadeExpressionView.swift in Copy Source Code Files */,
				D718A1F02B57602000447087 /* ManageBookmarksView.swift in Copy Source Code Files */,
				D77BC53C2B59A309007B49B6 /* StylePointWithDistanceCompositeSceneSymbolView.swift in Copy Source Code Files */,
				D718A1E82B571C9100447087 /* OrbitCameraAroundObjectView.Model.swift in Copy Source Code Files */,
				D76929FB2B4F795C0047205E /* OrbitCameraAroundObjectView.swift in Copy Source Code Files */,
				D7058B122B59E468000A888A /* StylePointWithSceneSymbolView.swift in Copy Source Code Files */,
				D71D516F2B51D87700B2A2BE /* SearchForWebMapView.Views.swift in Copy Source Code Files */,
				D7C6420D2B4F5DDB0042B8F7 /* SearchForWebMapView.Model.swift in Copy Source Code Files */,
				D75F66392B48EB1800434974 /* SearchForWebMapView.swift in Copy Source Code Files */,
				D73FCFFA2B02A3C50006360D /* FindAddressWithReverseGeocodeView.swift in Copy Source Code Files */,
				D742E4952B04134C00690098 /* DisplayWebSceneFromPortalItemView.swift in Copy Source Code Files */,
				D7010EC12B05618400D43F55 /* DisplaySceneFromMobileScenePackageView.swift in Copy Source Code Files */,
				D737237B2AF5AE1A00846884 /* FindRouteInMobileMapPackageView.Models.swift in Copy Source Code Files */,
				D737237A2AF5AE1600846884 /* FindRouteInMobileMapPackageView.MobileMapView.swift in Copy Source Code Files */,
				D76000B12AF19C4600B3084D /* FindRouteInMobileMapPackageView.swift in Copy Source Code Files */,
				D7705D662AFC575000CC0335 /* FindClosestFacilityFromPointView.swift in Copy Source Code Files */,
				D73FD0002B02C9610006360D /* FindRouteAroundBarriersView.Views.swift in Copy Source Code Files */,
				D76EE6082AF9AFEC00DA0325 /* FindRouteAroundBarriersView.Model.swift in Copy Source Code Files */,
				D7DDF8562AF47C86004352D9 /* FindRouteAroundBarriersView.swift in Copy Source Code Files */,
				D7DDF84E2AF43AA2004352D9 /* GeocodeOfflineView.Model.swift in Copy Source Code Files */,
				D7705D5B2AFC246A00CC0335 /* FindClosestFacilityToMultiplePointsView.swift in Copy Source Code Files */,
				00F279D72AF4364700CECAF8 /* AddDynamicEntityLayerView.VehicleCallout.swift in Copy Source Code Files */,
				D76000A22AF18BAB00B3084D /* FindRouteInTransportNetworkView.Model.swift in Copy Source Code Files */,
				D7E7D0822AEB3A1D003AAD02 /* FindRouteInTransportNetworkView.swift in Copy Source Code Files */,
				D7553CDD2AE2E00E00DC2A70 /* GeocodeOfflineView.swift in Copy Source Code Files */,
				4DD058102A0D3F6B00A59B34 /* ShowDeviceLocationWithNMEADataSourcesView.Model.swift in Copy Source Code Files */,
				4D126D7329CA1EFD00CFB7A7 /* ShowDeviceLocationWithNMEADataSourcesView.swift in Copy Source Code Files */,
				4D126D7429CA1EFD00CFB7A7 /* FileNMEASentenceReader.swift in Copy Source Code Files */,
				D7084FAB2AD771F600EC7F4F /* AugmentRealityToFlyOverSceneView.swift in Copy Source Code Files */,
				D72F27302ADA1E9900F906DA /* AugmentRealityToShowTabletopSceneView.swift in Copy Source Code Files */,
				D71FCB8B2AD628B9000E517C /* CreateMobileGeodatabaseView.Model.swift in Copy Source Code Files */,
				D73FC0FE2AD4A19A0067A19B /* CreateMobileGeodatabaseView.swift in Copy Source Code Files */,
				D7464F1F2ACE04C2007FEE88 /* IdentifyRasterCellView.swift in Copy Source Code Files */,
				D731F3C22AD0D2BB00A8431E /* IdentifyGraphicsView.swift in Copy Source Code Files */,
				D70082EC2ACF901600E0C3C2 /* IdentifyKMLFeaturesView.swift in Copy Source Code Files */,
				D7054AEA2ACCCC34007235BA /* Animate3DGraphicView.SettingsView.swift in Copy Source Code Files */,
				D7058FB22ACB424E00A40F14 /* Animate3DGraphicView.Model.swift in Copy Source Code Files */,
				D7C16D1C2AC5F96900689E89 /* Animate3DGraphicView.swift in Copy Source Code Files */,
				D7497F3D2AC4B4CF00167AD2 /* DisplayDimensionsView.swift in Copy Source Code Files */,
				D7232EE22AC1E6DC0079ABFF /* PlayKMLTourView.swift in Copy Source Code Files */,
				D7AE861F2AC39E7F0049B626 /* DisplayAnnotationView.swift in Copy Source Code Files */,
				D7337C5B2ABCFDE400A5D865 /* StyleSymbolsFromMobileStyleFileView.SymbolOptionsListView.swift in Copy Source Code Files */,
				D74C8BFF2ABA56C0007C76B8 /* StyleSymbolsFromMobileStyleFileView.swift in Copy Source Code Files */,
				D7AE86212AC3A10A0049B626 /* GroupLayersTogetherView.GroupLayerListView.swift in Copy Source Code Files */,
				D7AE86202AC3A1050049B626 /* AddCustomDynamicEntityDataSourceView.Vessel.swift in Copy Source Code Files */,
				D7ECF5992AB8BF5A003FB2BE /* RenderMultilayerSymbolsView.swift in Copy Source Code Files */,
				D7337C612ABD166A00A5D865 /* ShowMobileMapPackageExpirationDateView.swift in Copy Source Code Files */,
				D704AA5B2AB22D8400A3BB63 /* GroupLayersTogetherView.swift in Copy Source Code Files */,
				D75B58522AAFB37C0038B3B4 /* StyleFeaturesWithCustomDictionaryView.swift in Copy Source Code Files */,
				D71C5F652AAA83D2006599FD /* CreateSymbolStylesFromWebStylesView.swift in Copy Source Code Files */,
				79D84D152A81718F00F45262 /* AddCustomDynamicEntityDataSourceView.swift in Copy Source Code Files */,
				1C26ED202A8BEC63009B7721 /* FilterFeaturesInSceneView.swift in Copy Source Code Files */,
				D7ABA3002A3288970021822B /* ShowViewshedFromGeoelementInSceneView.swift in Copy Source Code Files */,
				1C3B7DCD2A5F652500907443 /* AnalyzeNetworkWithSubnetworkTraceView.Model.swift in Copy Source Code Files */,
				1C3B7DCE2A5F652500907443 /* AnalyzeNetworkWithSubnetworkTraceView.swift in Copy Source Code Files */,
				D79EE76F2A4CEA7F005A52AE /* SetUpLocationDrivenGeotriggersView.Model.swift in Copy Source Code Files */,
				D769C2132A29057200030F61 /* SetUpLocationDrivenGeotriggersView.swift in Copy Source Code Files */,
				1C19B4F72A578E69001D2506 /* CreateLoadReportView.Model.swift in Copy Source Code Files */,
				1C19B4F82A578E69001D2506 /* CreateLoadReportView.swift in Copy Source Code Files */,
				1C19B4F92A578E69001D2506 /* CreateLoadReportView.Views.swift in Copy Source Code Files */,
				D752D9412A39162F003EB25E /* ManageOperationalLayersView.swift in Copy Source Code Files */,
				D77570C12A2943D900F490CD /* AnimateImagesWithImageOverlayView.swift in Copy Source Code Files */,
				D7634FB02A43B8B000F8AEFB /* CreateConvexHullAroundGeometriesView.swift in Copy Source Code Files */,
				D7ABA2FA2A32760D0021822B /* MeasureDistanceInSceneView.swift in Copy Source Code Files */,
				D722BD232A420DEC002C2087 /* ShowExtrudedFeaturesView.swift in Copy Source Code Files */,
				D752D9602A3BCE63003EB25E /* DisplayMapFromPortalItemView.swift in Copy Source Code Files */,
				1C43BC852A43783900509BF8 /* SetVisibilityOfSubtypeSublayerView.Model.swift in Copy Source Code Files */,
				1C43BC862A43783900509BF8 /* SetVisibilityOfSubtypeSublayerView.swift in Copy Source Code Files */,
				1C43BC872A43783900509BF8 /* SetVisibilityOfSubtypeSublayerView.Views.swift in Copy Source Code Files */,
				00EB803A2A31506F00AC2B07 /* DisplayContentOfUtilityNetworkContainerView.swift in Copy Source Code Files */,
				00EB803B2A31506F00AC2B07 /* DisplayContentOfUtilityNetworkContainerView.Model.swift in Copy Source Code Files */,
				D751018F2A2E966C00B8FA48 /* IdentifyLayerFeaturesView.swift in Copy Source Code Files */,
				D752D9472A3A6FC0003EB25E /* MonitorChangesToMapLoadStatusView.swift in Copy Source Code Files */,
				D7CC34002A3147FF00198EDF /* ShowLineOfSightBetweenPointsView.swift in Copy Source Code Files */,
				1CAB8D502A3CEB43002AA649 /* RunValveIsolationTraceView.Model.swift in Copy Source Code Files */,
				1CAB8D512A3CEB43002AA649 /* RunValveIsolationTraceView.swift in Copy Source Code Files */,
				D71099712A280D830065A1C1 /* DensifyAndGeneralizeGeometryView.SettingsView.swift in Copy Source Code Files */,
				D710996E2A27D9B30065A1C1 /* DensifyAndGeneralizeGeometryView.swift in Copy Source Code Files */,
				D75101822A2E497F00B8FA48 /* ShowLabelsOnLayerView.swift in Copy Source Code Files */,
				D7EF5D762A26A1EE00FEBDE5 /* ShowCoordinatesInMultipleFormatsView.swift in Copy Source Code Files */,
				79A47DFB2A20286800D7C5B9 /* CreateAndSaveKMLView.Model.swift in Copy Source Code Files */,
				79A47DFC2A20286800D7C5B9 /* CreateAndSaveKMLView.Views.swift in Copy Source Code Files */,
				79B7B80B2A1BFDE700F57C27 /* CreateAndSaveKMLView.swift in Copy Source Code Files */,
				D78666AE2A21629200C60110 /* FindNearestVertexView.swift in Copy Source Code Files */,
				D7E440D82A1ECEB3005D74DE /* CreateBuffersAroundPointsView.swift in Copy Source Code Files */,
				D744FD182A2113C70084A66C /* CreateConvexHullAroundPointsView.swift in Copy Source Code Files */,
				D7F2784C2A1D76F5002E4567 /* AddWMSLayerView.swift in Copy Source Code Files */,
				D75362D32A1E8C8800D83028 /* ApplyUniqueValueRendererView.swift in Copy Source Code Files */,
				1C929F092A27B86800134252 /* ShowUtilityAssociationsView.swift in Copy Source Code Files */,
				D7E9EF2A2A1D29F2000C4865 /* SetMaxExtentView.swift in Copy Source Code Files */,
				D7E9EF292A1D2219000C4865 /* SetMinAndMaxScaleView.swift in Copy Source Code Files */,
				1C9B74DE29DB56860038B06F /* ChangeCameraControllerView.swift in Copy Source Code Files */,
				1C965C3929DB9176002F8536 /* ShowRealisticLightAndShadowsView.swift in Copy Source Code Files */,
				883C121729C914E100062FF9 /* DownloadPreplannedMapAreaView.MapPicker.swift in Copy Source Code Files */,
				883C121829C914E100062FF9 /* DownloadPreplannedMapAreaView.Model.swift in Copy Source Code Files */,
				883C121929C914E100062FF9 /* DownloadPreplannedMapAreaView.swift in Copy Source Code Files */,
				1C0C1C3D29D34DDD005C8B24 /* ChangeViewpointView.swift in Copy Source Code Files */,
				1C42E04A29D239D2004FC4BE /* ShowPopupView.swift in Copy Source Code Files */,
				108EC04229D25B55000F35D0 /* QueryFeatureTableView.swift in Copy Source Code Files */,
				88F93CC229C4D3480006B28E /* CreateAndEditGeometriesView.swift in Copy Source Code Files */,
				0044289329C9234300160767 /* GetElevationAtPointOnSurfaceView.swift in Copy Source Code Files */,
				4D2ADC6A29C50D91003B367F /* AddDynamicEntityLayerView.Model.swift in Copy Source Code Files */,
				4D2ADC6B29C50D91003B367F /* AddDynamicEntityLayerView.SettingsView.swift in Copy Source Code Files */,
				4D2ADC4729C26D2C003B367F /* AddDynamicEntityLayerView.swift in Copy Source Code Files */,
				218F35C229C290BF00502022 /* AuthenticateWithOAuthView.swift in Copy Source Code Files */,
				0044CDE02995D4DD004618CE /* ShowDeviceLocationHistoryView.swift in Copy Source Code Files */,
				0042E24628E50EE4001F33D6 /* ShowViewshedFromPointInSceneView.swift in Copy Source Code Files */,
				0042E24728E50EE4001F33D6 /* ShowViewshedFromPointInSceneView.Model.swift in Copy Source Code Files */,
				0042E24828E50EE4001F33D6 /* ShowViewshedFromPointInSceneView.ViewshedSettingsView.swift in Copy Source Code Files */,
				006C835528B40682004AEB7F /* BrowseBuildingFloorsView.swift in Copy Source Code Files */,
				006C835628B40682004AEB7F /* DisplayMapFromMobileMapPackageView.swift in Copy Source Code Files */,
				F1E71BFA28A479C70064C33F /* AddRasterFromFileView.swift in Copy Source Code Files */,
				0039A4E92885C50300592C86 /* AddSceneLayerFromServiceView.swift in Copy Source Code Files */,
				75DD736729D35FF40010229D /* ChangeMapViewBackgroundView.swift in Copy Source Code Files */,
				75DD736829D35FF40010229D /* ChangeMapViewBackgroundView.SettingsView.swift in Copy Source Code Files */,
				75DD736929D35FF40010229D /* ChangeMapViewBackgroundView.Model.swift in Copy Source Code Files */,
				0039A4EA2885C50300592C86 /* ClipGeometryView.swift in Copy Source Code Files */,
				0039A4EB2885C50300592C86 /* CreatePlanarAndGeodeticBuffersView.swift in Copy Source Code Files */,
				0039A4EC2885C50300592C86 /* CutGeometryView.swift in Copy Source Code Files */,
				E0A1AEE328874590003C797D /* AddFeatureLayersView.swift in Copy Source Code Files */,
				0039A4ED2885C50300592C86 /* DisplayMapView.swift in Copy Source Code Files */,
				0039A4EE2885C50300592C86 /* DisplayOverviewMapView.swift in Copy Source Code Files */,
				0039A4EF2885C50300592C86 /* DisplaySceneView.swift in Copy Source Code Files */,
				E03CB06B2889879D002B27D9 /* DownloadVectorTilesToLocalCacheView.swift in Copy Source Code Files */,
				E03CB06A288894C4002B27D9 /* FindRouteView.swift in Copy Source Code Files */,
				E03CB0692888944D002B27D9 /* GenerateOfflineMapView.swift in Copy Source Code Files */,
				75DD739929D38B420010229D /* NavigateRouteView.swift in Copy Source Code Files */,
				0039A4F02885C50300592C86 /* ProjectGeometryView.swift in Copy Source Code Files */,
				0039A4F12885C50300592C86 /* SearchWithGeocodeView.swift in Copy Source Code Files */,
				0039A4F22885C50300592C86 /* SelectFeaturesInFeatureLayerView.swift in Copy Source Code Files */,
				0039A4F32885C50300592C86 /* SetBasemapView.swift in Copy Source Code Files */,
				0039A4F42885C50300592C86 /* SetSurfacePlacementModeView.swift in Copy Source Code Files */,
				0039A4F52885C50300592C86 /* SetViewpointRotationView.swift in Copy Source Code Files */,
				0039A4F62885C50300592C86 /* ShowCalloutView.swift in Copy Source Code Files */,
				0039A4F72885C50300592C86 /* ShowDeviceLocationView.swift in Copy Source Code Files */,
				0039A4F82885C50300592C86 /* ShowResultOfSpatialRelationshipsView.swift in Copy Source Code Files */,
				0039A4F92885C50300592C86 /* ShowResultOfSpatialOperationsView.swift in Copy Source Code Files */,
				0039A4FA2885C50300592C86 /* StyleGraphicsWithRendererView.swift in Copy Source Code Files */,
				0039A4FB2885C50300592C86 /* StyleGraphicsWithSymbolsView.swift in Copy Source Code Files */,
				7573E82129D6136C00BEED9C /* TraceUtilityNetworkView.Model.swift in Copy Source Code Files */,
				7573E82229D6136C00BEED9C /* TraceUtilityNetworkView.Enums.swift in Copy Source Code Files */,
				7573E82329D6136C00BEED9C /* TraceUtilityNetworkView.Views.swift in Copy Source Code Files */,
				7573E82429D6136C00BEED9C /* TraceUtilityNetworkView.swift in Copy Source Code Files */,
			);
			name = "Copy Source Code Files";
			runOnlyForDeploymentPostprocessing = 0;
		};
/* End PBXCopyFilesBuildPhase section */

/* Begin PBXFileReference section */
		0000FB6B2BBDB17600845921 /* Add3DTilesLayerView.swift */ = {isa = PBXFileReference; fileEncoding = 4; lastKnownFileType = sourcecode.swift; path = Add3DTilesLayerView.swift; sourceTree = "<group>"; };
		000558092817C51E00224BC6 /* SampleDetailView.swift */ = {isa = PBXFileReference; lastKnownFileType = sourcecode.swift; path = SampleDetailView.swift; sourceTree = "<group>"; };
		000D43132B9918420003D3C2 /* ConfigureBasemapStyleParametersView.swift */ = {isa = PBXFileReference; fileEncoding = 4; lastKnownFileType = sourcecode.swift; path = ConfigureBasemapStyleParametersView.swift; sourceTree = "<group>"; };
		00181B452846AD7100654571 /* View+ErrorAlert.swift */ = {isa = PBXFileReference; lastKnownFileType = sourcecode.swift; path = "View+ErrorAlert.swift"; sourceTree = "<group>"; };
		001C6DD827FE585A00D472C2 /* AppSecrets.swift.masque */ = {isa = PBXFileReference; fileEncoding = 4; lastKnownFileType = text; path = AppSecrets.swift.masque; sourceTree = "<group>"; };
		00273CF32A82AB5900A7A77D /* SamplesSearchView.swift */ = {isa = PBXFileReference; lastKnownFileType = sourcecode.swift; path = SamplesSearchView.swift; sourceTree = "<group>"; };
		00273CF52A82AB8700A7A77D /* SampleLink.swift */ = {isa = PBXFileReference; lastKnownFileType = sourcecode.swift; path = SampleLink.swift; sourceTree = "<group>"; };
		003D7C342821EBCC009DDFD2 /* masquerade */ = {isa = PBXFileReference; lastKnownFileType = text; path = masquerade; sourceTree = "<group>"; };
		003D7C352821EBCC009DDFD2 /* GenerateSampleViewSourceCode.swift */ = {isa = PBXFileReference; lastKnownFileType = sourcecode.swift; path = GenerateSampleViewSourceCode.swift; sourceTree = "<group>"; };
		0042E24228E4BF8F001F33D6 /* ShowViewshedFromPointInSceneView.Model.swift */ = {isa = PBXFileReference; lastKnownFileType = sourcecode.swift; path = ShowViewshedFromPointInSceneView.Model.swift; sourceTree = "<group>"; };
		0042E24428E4F82B001F33D6 /* ShowViewshedFromPointInSceneView.ViewshedSettingsView.swift */ = {isa = PBXFileReference; lastKnownFileType = sourcecode.swift; path = ShowViewshedFromPointInSceneView.ViewshedSettingsView.swift; sourceTree = "<group>"; };
		004421892DB9532D00249FEE /* AddFeatureCollectionLayerFromPortalItemView.swift */ = {isa = PBXFileReference; lastKnownFileType = sourcecode.swift; path = AddFeatureCollectionLayerFromPortalItemView.swift; sourceTree = "<group>"; };
		0044218F2DB961FE00249FEE /* AddFeatureCollectionLayerFromQueryView.swift */ = {isa = PBXFileReference; lastKnownFileType = sourcecode.swift; path = AddFeatureCollectionLayerFromQueryView.swift; sourceTree = "<group>"; };
		0044289129C90C0B00160767 /* GetElevationAtPointOnSurfaceView.swift */ = {isa = PBXFileReference; lastKnownFileType = sourcecode.swift; path = GetElevationAtPointOnSurfaceView.swift; sourceTree = "<group>"; };
		0044CDDE2995C39E004618CE /* ShowDeviceLocationHistoryView.swift */ = {isa = PBXFileReference; lastKnownFileType = sourcecode.swift; path = ShowDeviceLocationHistoryView.swift; sourceTree = "<group>"; };
		004A2B9C2BED455B00C297CE /* canyonlands */ = {isa = PBXFileReference; lastKnownFileType = folder; path = canyonlands; sourceTree = "<group>"; };
		004A2B9E2BED456500C297CE /* ApplyScheduledUpdatesToPreplannedMapAreaView.swift */ = {isa = PBXFileReference; fileEncoding = 4; lastKnownFileType = sourcecode.swift; path = ApplyScheduledUpdatesToPreplannedMapAreaView.swift; sourceTree = "<group>"; };
		004FE87029DF5D8700075217 /* Bristol */ = {isa = PBXFileReference; lastKnownFileType = folder; path = Bristol; sourceTree = "<group>"; };
		0072C7F92DBABEA9001502CA /* AddIntegratedMeshLayerView.swift */ = {isa = PBXFileReference; lastKnownFileType = sourcecode.swift; path = AddIntegratedMeshLayerView.swift; sourceTree = "<group>"; };
		0074ABBE28174BCF0037244A /* DisplayMapView.swift */ = {isa = PBXFileReference; lastKnownFileType = sourcecode.swift; path = DisplayMapView.swift; sourceTree = "<group>"; };
		0074ABC128174F430037244A /* Sample.swift */ = {isa = PBXFileReference; fileEncoding = 4; lastKnownFileType = sourcecode.swift; path = Sample.swift; sourceTree = "<group>"; };
		0074ABCA2817B8DB0037244A /* SamplesApp+Samples.swift.tache */ = {isa = PBXFileReference; fileEncoding = 4; lastKnownFileType = text; path = "SamplesApp+Samples.swift.tache"; sourceTree = "<group>"; };
		0086F3FD28E3770900974721 /* ShowViewshedFromPointInSceneView.swift */ = {isa = PBXFileReference; fileEncoding = 4; lastKnownFileType = sourcecode.swift; path = ShowViewshedFromPointInSceneView.swift; sourceTree = "<group>"; };
		00A7A1432A2FC58300F035F7 /* DisplayContentOfUtilityNetworkContainerView.swift */ = {isa = PBXFileReference; fileEncoding = 4; lastKnownFileType = sourcecode.swift; path = DisplayContentOfUtilityNetworkContainerView.swift; sourceTree = "<group>"; };
		00A7A1492A2FC5B700F035F7 /* DisplayContentOfUtilityNetworkContainerView.Model.swift */ = {isa = PBXFileReference; lastKnownFileType = sourcecode.swift; path = DisplayContentOfUtilityNetworkContainerView.Model.swift; sourceTree = "<group>"; };
		00ABA94D2BF6721700C0488C /* ShowGridView.swift */ = {isa = PBXFileReference; lastKnownFileType = sourcecode.swift; path = ShowGridView.swift; sourceTree = "<group>"; };
		00ACF554293E6C6A0059B2A9 /* Samples.entitlements */ = {isa = PBXFileReference; lastKnownFileType = text.plist.entitlements; path = Samples.entitlements; sourceTree = "<group>"; };
		00B04272282EC59E0072E1B4 /* AboutView.swift */ = {isa = PBXFileReference; fileEncoding = 4; lastKnownFileType = sourcecode.swift; path = AboutView.swift; sourceTree = "<group>"; };
		00B042E5282EDC690072E1B4 /* SetBasemapView.swift */ = {isa = PBXFileReference; fileEncoding = 4; lastKnownFileType = sourcecode.swift; path = SetBasemapView.swift; sourceTree = "<group>"; };
		00B04FB4283EEBA80026C882 /* DisplayOverviewMapView.swift */ = {isa = PBXFileReference; lastKnownFileType = sourcecode.swift; path = DisplayOverviewMapView.swift; sourceTree = "<group>"; };
		00C94A0C28B53DE1004E42D9 /* raster-file */ = {isa = PBXFileReference; lastKnownFileType = folder; path = "raster-file"; sourceTree = "<group>"; };
		00CB9137284814A4005C2C5D /* SearchWithGeocodeView.swift */ = {isa = PBXFileReference; lastKnownFileType = sourcecode.swift; path = SearchWithGeocodeView.swift; sourceTree = "<group>"; };
		00CCB8A4285BAF8700BBAB70 /* OnDemandResource.swift */ = {isa = PBXFileReference; lastKnownFileType = sourcecode.swift; path = OnDemandResource.swift; sourceTree = "<group>"; };
		00D4EF7F2863842100B9CC30 /* AddFeatureLayersView.swift */ = {isa = PBXFileReference; lastKnownFileType = sourcecode.swift; path = AddFeatureLayersView.swift; sourceTree = "<group>"; };
		00D4EF8228638BF100B9CC30 /* LA_Trails.geodatabase */ = {isa = PBXFileReference; lastKnownFileType = file; path = LA_Trails.geodatabase; sourceTree = "<group>"; };
		00D4EF8F28638BF100B9CC30 /* AuroraCO.gpkg */ = {isa = PBXFileReference; lastKnownFileType = file; path = AuroraCO.gpkg; sourceTree = "<group>"; };
		00D4EFB02863CE6300B9CC30 /* ScottishWildlifeTrust_reserves */ = {isa = PBXFileReference; lastKnownFileType = folder; path = ScottishWildlifeTrust_reserves; sourceTree = "<group>"; };
		00E1D90A2BC0AF97001AEB6A /* SnapGeometryEditsView.SnapSettingsView.swift */ = {isa = PBXFileReference; lastKnownFileType = sourcecode.swift; path = SnapGeometryEditsView.SnapSettingsView.swift; sourceTree = "<group>"; };
		00E1D90C2BC0B125001AEB6A /* SnapGeometryEditsView.GeometryEditorModel.swift */ = {isa = PBXFileReference; lastKnownFileType = sourcecode.swift; path = SnapGeometryEditsView.GeometryEditorModel.swift; sourceTree = "<group>"; };
		00E1D90E2BC0B1E8001AEB6A /* SnapGeometryEditsView.GeometryEditorMenu.swift */ = {isa = PBXFileReference; lastKnownFileType = sourcecode.swift; path = SnapGeometryEditsView.GeometryEditorMenu.swift; sourceTree = "<group>"; };
		00E5400C27F3CCA100CF66D5 /* SamplesApp.swift */ = {isa = PBXFileReference; lastKnownFileType = sourcecode.swift; path = SamplesApp.swift; sourceTree = "<group>"; };
		00E5400D27F3CCA100CF66D5 /* ContentView.swift */ = {isa = PBXFileReference; lastKnownFileType = sourcecode.swift; path = ContentView.swift; sourceTree = "<group>"; };
		00E5400E27F3CCA200CF66D5 /* Assets.xcassets */ = {isa = PBXFileReference; lastKnownFileType = folder.assetcatalog; path = Assets.xcassets; sourceTree = "<group>"; };
		00E5401327F3CCA200CF66D5 /* ArcGIS Maps SDK Samples.app */ = {isa = PBXFileReference; explicitFileType = wrapper.application; includeInIndex = 0; path = "ArcGIS Maps SDK Samples.app"; sourceTree = BUILT_PRODUCTS_DIR; };
		00E5402A27F775EA00CF66D5 /* Info.plist */ = {isa = PBXFileReference; lastKnownFileType = text.plist.xml; path = Info.plist; sourceTree = "<group>"; };
		00E7C1592BBE1BF000B85D69 /* SnapGeometryEditsView.swift */ = {isa = PBXFileReference; fileEncoding = 4; lastKnownFileType = sourcecode.swift; path = SnapGeometryEditsView.swift; sourceTree = "<group>"; };
		00F279D52AF418DC00CECAF8 /* AddDynamicEntityLayerView.VehicleCallout.swift */ = {isa = PBXFileReference; lastKnownFileType = sourcecode.swift; path = AddDynamicEntityLayerView.VehicleCallout.swift; sourceTree = "<group>"; };
		00FA4E562DBC139B008A34CF /* AddRastersAndFeatureTablesFromGeopackageView.swift */ = {isa = PBXFileReference; lastKnownFileType = sourcecode.swift; path = AddRastersAndFeatureTablesFromGeopackageView.swift; sourceTree = "<group>"; };
		102B6A362BFD5B55009F763C /* IdentifyFeaturesInWMSLayerView.swift */ = {isa = PBXFileReference; lastKnownFileType = sourcecode.swift; path = IdentifyFeaturesInWMSLayerView.swift; sourceTree = "<group>"; };
		108EC04029D25B2C000F35D0 /* QueryFeatureTableView.swift */ = {isa = PBXFileReference; fileEncoding = 4; lastKnownFileType = sourcecode.swift; path = QueryFeatureTableView.swift; sourceTree = "<group>"; };
		10B782042BE55D7E007EAE6C /* GenerateOfflineMapWithCustomParametersView.swift */ = {isa = PBXFileReference; lastKnownFileType = sourcecode.swift; path = GenerateOfflineMapWithCustomParametersView.swift; sourceTree = "<group>"; };
		10B782072BE5A058007EAE6C /* GenerateOfflineMapWithCustomParametersView.CustomParameters.swift */ = {isa = PBXFileReference; lastKnownFileType = sourcecode.swift; path = GenerateOfflineMapWithCustomParametersView.CustomParameters.swift; sourceTree = "<group>"; };
		10BD9EB32BF51B4B00ABDBD5 /* GenerateOfflineMapWithCustomParametersView.Model.swift */ = {isa = PBXFileReference; lastKnownFileType = sourcecode.swift; path = GenerateOfflineMapWithCustomParametersView.Model.swift; sourceTree = "<group>"; };
		10CFF4C92DBAAFAC0027F144 /* AddFeatureLayerWithTimeOffsetView.swift */ = {isa = PBXFileReference; lastKnownFileType = sourcecode.swift; path = AddFeatureLayerWithTimeOffsetView.swift; sourceTree = "<group>"; };
		10D321922BDB187400B39B1B /* naperville_imagery.tpkx */ = {isa = PBXFileReference; lastKnownFileType = file; path = naperville_imagery.tpkx; sourceTree = "<group>"; };
		10D321952BDB1CB500B39B1B /* GenerateOfflineMapWithLocalBasemapView.swift */ = {isa = PBXFileReference; lastKnownFileType = sourcecode.swift; path = GenerateOfflineMapWithLocalBasemapView.swift; sourceTree = "<group>"; };
		1C0C1C3429D34DAE005C8B24 /* ChangeViewpointView.swift */ = {isa = PBXFileReference; fileEncoding = 4; lastKnownFileType = sourcecode.swift; path = ChangeViewpointView.swift; sourceTree = "<group>"; };
		1C19B4EB2A578E46001D2506 /* CreateLoadReportView.Views.swift */ = {isa = PBXFileReference; fileEncoding = 4; lastKnownFileType = sourcecode.swift; path = CreateLoadReportView.Views.swift; sourceTree = "<group>"; };
		1C19B4ED2A578E46001D2506 /* CreateLoadReportView.swift */ = {isa = PBXFileReference; fileEncoding = 4; lastKnownFileType = sourcecode.swift; path = CreateLoadReportView.swift; sourceTree = "<group>"; };
		1C19B4EF2A578E46001D2506 /* CreateLoadReportView.Model.swift */ = {isa = PBXFileReference; fileEncoding = 4; lastKnownFileType = sourcecode.swift; path = CreateLoadReportView.Model.swift; sourceTree = "<group>"; };
		1C2538522BABACB100337307 /* AugmentRealityToNavigateRouteView.ARSceneView.swift */ = {isa = PBXFileReference; lastKnownFileType = sourcecode.swift; path = AugmentRealityToNavigateRouteView.ARSceneView.swift; sourceTree = "<group>"; };
		1C2538532BABACB100337307 /* AugmentRealityToNavigateRouteView.swift */ = {isa = PBXFileReference; lastKnownFileType = sourcecode.swift; path = AugmentRealityToNavigateRouteView.swift; sourceTree = "<group>"; };
		1C26ED152A859525009B7721 /* FilterFeaturesInSceneView.swift */ = {isa = PBXFileReference; fileEncoding = 4; lastKnownFileType = sourcecode.swift; path = FilterFeaturesInSceneView.swift; sourceTree = "<group>"; };
		1C29C9532DBAE50D0074028F /* AddWMTSLayerView.swift */ = {isa = PBXFileReference; lastKnownFileType = sourcecode.swift; path = AddWMTSLayerView.swift; sourceTree = "<group>"; };
		1C38915C2DBC36C700ADFDDC /* AddWFSLayerView.swift */ = {isa = PBXFileReference; lastKnownFileType = sourcecode.swift; path = AddWFSLayerView.swift; sourceTree = "<group>"; };
		1C3891602DC02F1100ADFDDC /* ApplyBlendRendererToHillshadeView.swift */ = {isa = PBXFileReference; lastKnownFileType = sourcecode.swift; path = ApplyBlendRendererToHillshadeView.swift; sourceTree = "<group>"; };
		1C3892302DC59E5D00ADFDDC /* ApplyBlendRendererToHillshadeView.SettingsView.swift */ = {isa = PBXFileReference; lastKnownFileType = sourcecode.swift; path = ApplyBlendRendererToHillshadeView.SettingsView.swift; sourceTree = "<group>"; };
		1C3B7DC32A5F64FC00907443 /* AnalyzeNetworkWithSubnetworkTraceView.Model.swift */ = {isa = PBXFileReference; fileEncoding = 4; lastKnownFileType = sourcecode.swift; path = AnalyzeNetworkWithSubnetworkTraceView.Model.swift; sourceTree = "<group>"; };
		1C3B7DC62A5F64FC00907443 /* AnalyzeNetworkWithSubnetworkTraceView.swift */ = {isa = PBXFileReference; fileEncoding = 4; lastKnownFileType = sourcecode.swift; path = AnalyzeNetworkWithSubnetworkTraceView.swift; sourceTree = "<group>"; };
		1C42E04329D2396B004FC4BE /* ShowPopupView.swift */ = {isa = PBXFileReference; fileEncoding = 4; lastKnownFileType = sourcecode.swift; path = ShowPopupView.swift; sourceTree = "<group>"; };
		1C43BC792A43781100509BF8 /* SetVisibilityOfSubtypeSublayerView.Views.swift */ = {isa = PBXFileReference; fileEncoding = 4; lastKnownFileType = sourcecode.swift; path = SetVisibilityOfSubtypeSublayerView.Views.swift; sourceTree = "<group>"; };
		1C43BC7C2A43781100509BF8 /* SetVisibilityOfSubtypeSublayerView.Model.swift */ = {isa = PBXFileReference; fileEncoding = 4; lastKnownFileType = sourcecode.swift; path = SetVisibilityOfSubtypeSublayerView.Model.swift; sourceTree = "<group>"; };
		1C43BC7E2A43781100509BF8 /* SetVisibilityOfSubtypeSublayerView.swift */ = {isa = PBXFileReference; fileEncoding = 4; lastKnownFileType = sourcecode.swift; path = SetVisibilityOfSubtypeSublayerView.swift; sourceTree = "<group>"; };
		1C8EC7432BAE2891001A6929 /* AugmentRealityToCollectDataView.swift */ = {isa = PBXFileReference; fileEncoding = 4; lastKnownFileType = sourcecode.swift; path = AugmentRealityToCollectDataView.swift; sourceTree = "<group>"; };
		1C9B74C529DB43580038B06F /* ShowRealisticLightAndShadowsView.swift */ = {isa = PBXFileReference; fileEncoding = 4; lastKnownFileType = sourcecode.swift; path = ShowRealisticLightAndShadowsView.swift; sourceTree = "<group>"; };
		1C9B74D529DB54560038B06F /* ChangeCameraControllerView.swift */ = {isa = PBXFileReference; fileEncoding = 4; lastKnownFileType = sourcecode.swift; path = ChangeCameraControllerView.swift; sourceTree = "<group>"; };
		1CAB8D442A3CEAB0002AA649 /* RunValveIsolationTraceView.Model.swift */ = {isa = PBXFileReference; fileEncoding = 4; lastKnownFileType = sourcecode.swift; path = RunValveIsolationTraceView.Model.swift; sourceTree = "<group>"; };
		1CAB8D472A3CEAB0002AA649 /* RunValveIsolationTraceView.swift */ = {isa = PBXFileReference; fileEncoding = 4; lastKnownFileType = sourcecode.swift; path = RunValveIsolationTraceView.swift; sourceTree = "<group>"; };
		1CAF831B2A20305F000E1E60 /* ShowUtilityAssociationsView.swift */ = {isa = PBXFileReference; fileEncoding = 4; lastKnownFileType = sourcecode.swift; path = ShowUtilityAssociationsView.swift; sourceTree = "<group>"; };
		1CC755E02DC5A6A7004B346F /* Shasta_Elevation */ = {isa = PBXFileReference; lastKnownFileType = folder; path = Shasta_Elevation; sourceTree = "<group>"; };
		218F35B329C28F4A00502022 /* AuthenticateWithOAuthView.swift */ = {isa = PBXFileReference; fileEncoding = 4; lastKnownFileType = sourcecode.swift; path = AuthenticateWithOAuthView.swift; sourceTree = "<group>"; };
		3E54CF212C66AFBE00DD2F18 /* AddWebTiledLayerView.swift */ = {isa = PBXFileReference; lastKnownFileType = sourcecode.swift; path = AddWebTiledLayerView.swift; sourceTree = "<group>"; };
		3E720F9C2C619B1700E22A9E /* SetInitialViewpointView.swift */ = {isa = PBXFileReference; lastKnownFileType = sourcecode.swift; path = SetInitialViewpointView.swift; sourceTree = "<group>"; };
		3E9F77722C6A60FA0022CAB5 /* QueryFeatureCountAndExtentView.swift */ = {isa = PBXFileReference; lastKnownFileType = sourcecode.swift; path = QueryFeatureCountAndExtentView.swift; sourceTree = "<group>"; };
		3EEDE7CD2C5D73F700510104 /* SetSpatialReferenceView.swift */ = {isa = PBXFileReference; lastKnownFileType = sourcecode.swift; path = SetSpatialReferenceView.swift; sourceTree = "<group>"; };
		4C8126DC2DBBCEFE006EF7D2 /* ApplyStyleToWMSLayerView.swift */ = {isa = PBXFileReference; lastKnownFileType = sourcecode.swift; path = ApplyStyleToWMSLayerView.swift; sourceTree = "<group>"; };
		4C8126E62DC02525006EF7D2 /* AnalyzeHotspotsView.swift */ = {isa = PBXFileReference; lastKnownFileType = sourcecode.swift; path = AnalyzeHotspotsView.swift; sourceTree = "<group>"; };
		4D126D6929CA1B6000CFB7A7 /* ShowDeviceLocationWithNMEADataSourcesView.swift */ = {isa = PBXFileReference; fileEncoding = 4; lastKnownFileType = sourcecode.swift; path = ShowDeviceLocationWithNMEADataSourcesView.swift; sourceTree = "<group>"; };
		4D126D7129CA1E1800CFB7A7 /* FileNMEASentenceReader.swift */ = {isa = PBXFileReference; lastKnownFileType = sourcecode.swift; path = FileNMEASentenceReader.swift; sourceTree = "<group>"; };
		4D126D7B29CA3E6000CFB7A7 /* Redlands.nmea */ = {isa = PBXFileReference; fileEncoding = 4; lastKnownFileType = text; path = Redlands.nmea; sourceTree = "<group>"; };
		4D126D7D29CA43D200CFB7A7 /* ShowDeviceLocationWithNMEADataSourcesView.Model.swift */ = {isa = PBXFileReference; lastKnownFileType = sourcecode.swift; path = ShowDeviceLocationWithNMEADataSourcesView.Model.swift; sourceTree = "<group>"; };
		4D2ADC3F29C26D05003B367F /* AddDynamicEntityLayerView.swift */ = {isa = PBXFileReference; fileEncoding = 4; lastKnownFileType = sourcecode.swift; path = AddDynamicEntityLayerView.swift; sourceTree = "<group>"; };
		4D2ADC5529C4F612003B367F /* ChangeMapViewBackgroundView.swift */ = {isa = PBXFileReference; fileEncoding = 4; lastKnownFileType = sourcecode.swift; path = ChangeMapViewBackgroundView.swift; sourceTree = "<group>"; };
		4D2ADC5829C4F612003B367F /* ChangeMapViewBackgroundView.SettingsView.swift */ = {isa = PBXFileReference; fileEncoding = 4; lastKnownFileType = sourcecode.swift; path = ChangeMapViewBackgroundView.SettingsView.swift; sourceTree = "<group>"; };
		4D2ADC6129C5071C003B367F /* ChangeMapViewBackgroundView.Model.swift */ = {isa = PBXFileReference; lastKnownFileType = sourcecode.swift; path = ChangeMapViewBackgroundView.Model.swift; sourceTree = "<group>"; };
		4D2ADC6629C50BD6003B367F /* AddDynamicEntityLayerView.Model.swift */ = {isa = PBXFileReference; lastKnownFileType = sourcecode.swift; path = AddDynamicEntityLayerView.Model.swift; sourceTree = "<group>"; };
		4D2ADC6829C50C4C003B367F /* AddDynamicEntityLayerView.SettingsView.swift */ = {isa = PBXFileReference; lastKnownFileType = sourcecode.swift; path = AddDynamicEntityLayerView.SettingsView.swift; sourceTree = "<group>"; };
		7573E81329D6134C00BEED9C /* TraceUtilityNetworkView.Model.swift */ = {isa = PBXFileReference; fileEncoding = 4; lastKnownFileType = sourcecode.swift; path = TraceUtilityNetworkView.Model.swift; sourceTree = "<group>"; };
		7573E81529D6134C00BEED9C /* TraceUtilityNetworkView.Enums.swift */ = {isa = PBXFileReference; fileEncoding = 4; lastKnownFileType = sourcecode.swift; path = TraceUtilityNetworkView.Enums.swift; sourceTree = "<group>"; };
		7573E81729D6134C00BEED9C /* TraceUtilityNetworkView.Views.swift */ = {isa = PBXFileReference; fileEncoding = 4; lastKnownFileType = sourcecode.swift; path = TraceUtilityNetworkView.Views.swift; sourceTree = "<group>"; };
		7573E81829D6134C00BEED9C /* TraceUtilityNetworkView.swift */ = {isa = PBXFileReference; fileEncoding = 4; lastKnownFileType = sourcecode.swift; path = TraceUtilityNetworkView.swift; sourceTree = "<group>"; };
		75DD739129D38B1B0010229D /* NavigateRouteView.swift */ = {isa = PBXFileReference; fileEncoding = 4; lastKnownFileType = sourcecode.swift; path = NavigateRouteView.swift; sourceTree = "<group>"; };
		7900C5F52A83FC3F002D430F /* AddCustomDynamicEntityDataSourceView.Vessel.swift */ = {isa = PBXFileReference; lastKnownFileType = sourcecode.swift; path = AddCustomDynamicEntityDataSourceView.Vessel.swift; sourceTree = "<group>"; };
		792222DC2A81AA5D00619FFE /* AIS_MarineCadastre_SelectedVessels_CustomDataSource.jsonl */ = {isa = PBXFileReference; fileEncoding = 4; lastKnownFileType = text; path = AIS_MarineCadastre_SelectedVessels_CustomDataSource.jsonl; sourceTree = "<group>"; };
		79302F842A1ED4E30002336A /* CreateAndSaveKMLView.Model.swift */ = {isa = PBXFileReference; lastKnownFileType = sourcecode.swift; path = CreateAndSaveKMLView.Model.swift; sourceTree = "<group>"; };
		79302F862A1ED71B0002336A /* CreateAndSaveKMLView.Views.swift */ = {isa = PBXFileReference; lastKnownFileType = sourcecode.swift; path = CreateAndSaveKMLView.Views.swift; sourceTree = "<group>"; };
		798C2DA62AFC505600EE7E97 /* PrivacyInfo.xcprivacy */ = {isa = PBXFileReference; lastKnownFileType = text.xml; path = PrivacyInfo.xcprivacy; sourceTree = "<group>"; };
		79B7B8092A1BF8EC00F57C27 /* CreateAndSaveKMLView.swift */ = {isa = PBXFileReference; lastKnownFileType = sourcecode.swift; path = CreateAndSaveKMLView.swift; sourceTree = "<group>"; };
		79D84D0D2A815C5B00F45262 /* AddCustomDynamicEntityDataSourceView.swift */ = {isa = PBXFileReference; lastKnownFileType = sourcecode.swift; path = AddCustomDynamicEntityDataSourceView.swift; sourceTree = "<group>"; };
		883C121429C9136600062FF9 /* DownloadPreplannedMapAreaView.MapPicker.swift */ = {isa = PBXFileReference; fileEncoding = 4; lastKnownFileType = sourcecode.swift; path = DownloadPreplannedMapAreaView.MapPicker.swift; sourceTree = "<group>"; };
		88F93CC029C3D59C0006B28E /* CreateAndEditGeometriesView.swift */ = {isa = PBXFileReference; lastKnownFileType = sourcecode.swift; path = CreateAndEditGeometriesView.swift; sourceTree = "<group>"; };
		9503056D2C46ECB70091B32D /* ShowDeviceLocationUsingIndoorPositioningView.Model.swift */ = {isa = PBXFileReference; lastKnownFileType = sourcecode.swift; path = ShowDeviceLocationUsingIndoorPositioningView.Model.swift; sourceTree = "<group>"; };
		9537AFD62C220EF0000923C5 /* ExchangeSetwithoutUpdates */ = {isa = PBXFileReference; lastKnownFileType = folder; path = ExchangeSetwithoutUpdates; sourceTree = "<group>"; };
		9547085B2C3C719800CA8579 /* EditFeatureAttachmentsView.Model.swift */ = {isa = PBXFileReference; lastKnownFileType = sourcecode.swift; path = EditFeatureAttachmentsView.Model.swift; sourceTree = "<group>"; };
		954AEDED2C01332600265114 /* SelectFeaturesInSceneLayerView.swift */ = {isa = PBXFileReference; lastKnownFileType = sourcecode.swift; path = SelectFeaturesInSceneLayerView.swift; sourceTree = "<group>"; };
		955271602C0E6749009B1ED4 /* AddRasterFromServiceView.swift */ = {isa = PBXFileReference; lastKnownFileType = sourcecode.swift; path = AddRasterFromServiceView.swift; sourceTree = "<group>"; };
		955AFAC32C10FD6F009C8FE5 /* ApplyMosaicRuleToRastersView.swift */ = {isa = PBXFileReference; lastKnownFileType = sourcecode.swift; path = ApplyMosaicRuleToRastersView.swift; sourceTree = "<group>"; };
		9579FCE92C3360BB00FC8A1D /* EditFeatureAttachmentsView.swift */ = {isa = PBXFileReference; lastKnownFileType = sourcecode.swift; path = EditFeatureAttachmentsView.swift; sourceTree = "<group>"; };
		95A572182C0FDCC9006E8B48 /* ShowScaleBarView.swift */ = {isa = PBXFileReference; lastKnownFileType = sourcecode.swift; path = ShowScaleBarView.swift; sourceTree = "<group>"; };
		95D2EE0E2C334D1600683D53 /* ShowServiceAreaView.swift */ = {isa = PBXFileReference; lastKnownFileType = sourcecode.swift; path = ShowServiceAreaView.swift; sourceTree = "<group>"; };
		95DEB9B52C127A92009BEC35 /* ShowViewshedFromPointOnMapView.swift */ = {isa = PBXFileReference; lastKnownFileType = sourcecode.swift; path = ShowViewshedFromPointOnMapView.swift; sourceTree = "<group>"; };
		95E980702C26183000CB8912 /* BrowseOGCAPIFeatureServiceView.swift */ = {isa = PBXFileReference; lastKnownFileType = sourcecode.swift; path = BrowseOGCAPIFeatureServiceView.swift; sourceTree = "<group>"; };
		95F3A52A2C07F09C00885DED /* SetSurfaceNavigationConstraintView.swift */ = {isa = PBXFileReference; lastKnownFileType = sourcecode.swift; path = SetSurfaceNavigationConstraintView.swift; sourceTree = "<group>"; };
		95F891282C46E9D60010EBED /* ShowDeviceLocationUsingIndoorPositioningView.swift */ = {isa = PBXFileReference; lastKnownFileType = sourcecode.swift; path = ShowDeviceLocationUsingIndoorPositioningView.swift; sourceTree = "<group>"; };
		D70082EA2ACF900100E0C3C2 /* IdentifyKMLFeaturesView.swift */ = {isa = PBXFileReference; fileEncoding = 4; lastKnownFileType = sourcecode.swift; path = IdentifyKMLFeaturesView.swift; sourceTree = "<group>"; };
		D7010EBC2B05616900D43F55 /* DisplaySceneFromMobileScenePackageView.swift */ = {isa = PBXFileReference; fileEncoding = 4; lastKnownFileType = sourcecode.swift; path = DisplaySceneFromMobileScenePackageView.swift; sourceTree = "<group>"; };
		D701D72B2A37C7F7006FF0C8 /* bradley_low_3ds */ = {isa = PBXFileReference; lastKnownFileType = folder; path = bradley_low_3ds; sourceTree = "<group>"; };
		D703F04C2D9334AC0077E3A8 /* SnapGeometryEditsWithUtilityNetworkRulesView.Model.swift */ = {isa = PBXFileReference; lastKnownFileType = sourcecode.swift; path = SnapGeometryEditsWithUtilityNetworkRulesView.Model.swift; sourceTree = "<group>"; };
		D7044B952BE18D73000F2C43 /* EditWithBranchVersioningView.Views.swift */ = {isa = PBXFileReference; fileEncoding = 4; lastKnownFileType = sourcecode.swift; path = EditWithBranchVersioningView.Views.swift; sourceTree = "<group>"; };
		D704AA592AB22C1A00A3BB63 /* GroupLayersTogetherView.swift */ = {isa = PBXFileReference; fileEncoding = 4; lastKnownFileType = sourcecode.swift; path = GroupLayersTogetherView.swift; sourceTree = "<group>"; };
		D70539032CD0122D00F63F4A /* mil2525d.stylx */ = {isa = PBXFileReference; lastKnownFileType = file; path = mil2525d.stylx; sourceTree = "<group>"; };
		D705390F2CD0127700F63F4A /* militaryoverlay.geodatabase */ = {isa = PBXFileReference; lastKnownFileType = folder; path = militaryoverlay.geodatabase; sourceTree = "<group>"; };
		D7054AE82ACCCB6C007235BA /* Animate3DGraphicView.SettingsView.swift */ = {isa = PBXFileReference; fileEncoding = 4; lastKnownFileType = sourcecode.swift; path = Animate3DGraphicView.SettingsView.swift; sourceTree = "<group>"; };
		D7058B0D2B59E44B000A888A /* StylePointWithSceneSymbolView.swift */ = {isa = PBXFileReference; fileEncoding = 4; lastKnownFileType = sourcecode.swift; path = StylePointWithSceneSymbolView.swift; sourceTree = "<group>"; };
		D7058FB02ACB423C00A40F14 /* Animate3DGraphicView.Model.swift */ = {isa = PBXFileReference; fileEncoding = 4; lastKnownFileType = sourcecode.swift; path = Animate3DGraphicView.Model.swift; sourceTree = "<group>"; };
		D707898E2CD160FD000DF215 /* ApplyDictionaryRendererToGraphicsOverlayView.swift */ = {isa = PBXFileReference; lastKnownFileType = sourcecode.swift; path = ApplyDictionaryRendererToGraphicsOverlayView.swift; sourceTree = "<group>"; };
		D70789992CD16324000DF215 /* Mil2525DMessages.xml */ = {isa = PBXFileReference; lastKnownFileType = text.xml; path = Mil2525DMessages.xml; sourceTree = "<group>"; };
		D7084FA62AD771AA00EC7F4F /* AugmentRealityToFlyOverSceneView.swift */ = {isa = PBXFileReference; fileEncoding = 4; lastKnownFileType = sourcecode.swift; path = AugmentRealityToFlyOverSceneView.swift; sourceTree = "<group>"; };
		D70BE5782A5624A80022CA02 /* CategoriesView.swift */ = {isa = PBXFileReference; lastKnownFileType = sourcecode.swift; path = CategoriesView.swift; sourceTree = "<group>"; };
		D710996C2A27D9210065A1C1 /* DensifyAndGeneralizeGeometryView.swift */ = {isa = PBXFileReference; fileEncoding = 4; lastKnownFileType = sourcecode.swift; path = DensifyAndGeneralizeGeometryView.swift; sourceTree = "<group>"; };
		D710996F2A2802FA0065A1C1 /* DensifyAndGeneralizeGeometryView.SettingsView.swift */ = {isa = PBXFileReference; lastKnownFileType = sourcecode.swift; path = DensifyAndGeneralizeGeometryView.SettingsView.swift; sourceTree = "<group>"; };
		D7114A0C2BDC6A3300FA68CA /* EditWithBranchVersioningView.Model.swift */ = {isa = PBXFileReference; fileEncoding = 4; lastKnownFileType = sourcecode.swift; path = EditWithBranchVersioningView.Model.swift; sourceTree = "<group>"; };
		D71371752BD88ECC00EB2F86 /* MonitorChangesToLayerViewStateView.swift */ = {isa = PBXFileReference; fileEncoding = 4; lastKnownFileType = sourcecode.swift; path = MonitorChangesToLayerViewStateView.swift; sourceTree = "<group>"; };
		D713C6D12CB990600073AA72 /* AddKMLLayerView.swift */ = {isa = PBXFileReference; lastKnownFileType = sourcecode.swift; path = AddKMLLayerView.swift; sourceTree = "<group>"; };
		D713C6F52CB9B9A60073AA72 /* US_State_Capitals.kml */ = {isa = PBXFileReference; lastKnownFileType = text.xml; path = US_State_Capitals.kml; sourceTree = "<group>"; };
		D7142BC32DB71082004F87B7 /* View+PagePresentation.swift */ = {isa = PBXFileReference; lastKnownFileType = sourcecode.swift; path = "View+PagePresentation.swift"; sourceTree = "<group>"; };
		D71563E32D5AC2B600D2E948 /* CreateKMLMultiTrackView.swift */ = {isa = PBXFileReference; lastKnownFileType = sourcecode.swift; path = CreateKMLMultiTrackView.swift; sourceTree = "<group>"; };
		D718A1E62B570F7500447087 /* OrbitCameraAroundObjectView.Model.swift */ = {isa = PBXFileReference; fileEncoding = 4; lastKnownFileType = sourcecode.swift; path = OrbitCameraAroundObjectView.Model.swift; sourceTree = "<group>"; };
		D718A1EA2B575FD900447087 /* ManageBookmarksView.swift */ = {isa = PBXFileReference; fileEncoding = 4; lastKnownFileType = sourcecode.swift; path = ManageBookmarksView.swift; sourceTree = "<group>"; };
		D71A9DE02D8CC88D00CA03CB /* SnapGeometryEditsWithUtilityNetworkRulesView.swift */ = {isa = PBXFileReference; lastKnownFileType = sourcecode.swift; path = SnapGeometryEditsWithUtilityNetworkRulesView.swift; sourceTree = "<group>"; };
		D71C5F632AAA7A88006599FD /* CreateSymbolStylesFromWebStylesView.swift */ = {isa = PBXFileReference; fileEncoding = 4; lastKnownFileType = sourcecode.swift; path = CreateSymbolStylesFromWebStylesView.swift; sourceTree = "<group>"; };
		D71C909C2C6C249B0018C63E /* StyleGeometryTypesWithSymbolsView.swift */ = {isa = PBXFileReference; fileEncoding = 4; lastKnownFileType = sourcecode.swift; path = StyleGeometryTypesWithSymbolsView.swift; sourceTree = "<group>"; };
		D71C909D2C6C249B0018C63E /* StyleGeometryTypesWithSymbolsView.Views.swift */ = {isa = PBXFileReference; fileEncoding = 4; lastKnownFileType = sourcecode.swift; path = StyleGeometryTypesWithSymbolsView.Views.swift; sourceTree = "<group>"; };
		D71D516D2B51D7B600B2A2BE /* SearchForWebMapView.Views.swift */ = {isa = PBXFileReference; fileEncoding = 4; lastKnownFileType = sourcecode.swift; path = SearchForWebMapView.Views.swift; sourceTree = "<group>"; };
		D71FCB892AD6277E000E517C /* CreateMobileGeodatabaseView.Model.swift */ = {isa = PBXFileReference; fileEncoding = 4; lastKnownFileType = sourcecode.swift; path = CreateMobileGeodatabaseView.Model.swift; sourceTree = "<group>"; };
		D7201CD42CC6B710004BDB7D /* AddTiledLayerAsBasemapView.swift */ = {isa = PBXFileReference; lastKnownFileType = sourcecode.swift; path = AddTiledLayerAsBasemapView.swift; sourceTree = "<group>"; };
		D7201D002CC6D3B5004BDB7D /* AddVectorTiledLayerFromCustomStyleView.swift */ = {isa = PBXFileReference; lastKnownFileType = sourcecode.swift; path = AddVectorTiledLayerFromCustomStyleView.swift; sourceTree = "<group>"; };
		D7201D292CC6D829004BDB7D /* dodge_city.vtpk */ = {isa = PBXFileReference; lastKnownFileType = file; path = dodge_city.vtpk; sourceTree = "<group>"; };
		D721EEA72ABDFF550040BE46 /* LothianRiversAnno.mmpk */ = {isa = PBXFileReference; lastKnownFileType = file; path = LothianRiversAnno.mmpk; sourceTree = "<group>"; };
		D722BD212A420DAD002C2087 /* ShowExtrudedFeaturesView.swift */ = {isa = PBXFileReference; fileEncoding = 4; lastKnownFileType = sourcecode.swift; path = ShowExtrudedFeaturesView.swift; sourceTree = "<group>"; };
		D7232EE02AC1E5AA0079ABFF /* PlayKMLTourView.swift */ = {isa = PBXFileReference; fileEncoding = 4; lastKnownFileType = sourcecode.swift; path = PlayKMLTourView.swift; sourceTree = "<group>"; };
		D72C43F22AEB066D00B6157B /* GeocodeOfflineView.Model.swift */ = {isa = PBXFileReference; fileEncoding = 4; lastKnownFileType = sourcecode.swift; path = GeocodeOfflineView.Model.swift; sourceTree = "<group>"; };
		D72F272B2ADA1E4400F906DA /* AugmentRealityToShowTabletopSceneView.swift */ = {isa = PBXFileReference; fileEncoding = 4; lastKnownFileType = sourcecode.swift; path = AugmentRealityToShowTabletopSceneView.swift; sourceTree = "<group>"; };
		D72FE7022CE6D05600BBC0FE /* AppFavorites.swift */ = {isa = PBXFileReference; lastKnownFileType = sourcecode.swift; path = AppFavorites.swift; sourceTree = "<group>"; };
		D72FE7072CE6DA1900BBC0FE /* SampleMenuButtons.swift */ = {isa = PBXFileReference; lastKnownFileType = sourcecode.swift; path = SampleMenuButtons.swift; sourceTree = "<group>"; };
		D731F3C02AD0D2AC00A8431E /* IdentifyGraphicsView.swift */ = {isa = PBXFileReference; fileEncoding = 4; lastKnownFileType = sourcecode.swift; path = IdentifyGraphicsView.swift; sourceTree = "<group>"; };
		D7337C592ABCFDB100A5D865 /* StyleSymbolsFromMobileStyleFileView.SymbolOptionsListView.swift */ = {isa = PBXFileReference; fileEncoding = 4; lastKnownFileType = sourcecode.swift; path = StyleSymbolsFromMobileStyleFileView.SymbolOptionsListView.swift; sourceTree = "<group>"; };
		D7337C5F2ABD142D00A5D865 /* ShowMobileMapPackageExpirationDateView.swift */ = {isa = PBXFileReference; fileEncoding = 4; lastKnownFileType = sourcecode.swift; path = ShowMobileMapPackageExpirationDateView.swift; sourceTree = "<group>"; };
		D733CA152BED980D00FBDE4C /* EditAndSyncFeaturesWithFeatureServiceView.swift */ = {isa = PBXFileReference; fileEncoding = 4; lastKnownFileType = sourcecode.swift; path = EditAndSyncFeaturesWithFeatureServiceView.swift; sourceTree = "<group>"; };
		D734FA092A183A5B00246D7E /* SetMaxExtentView.swift */ = {isa = PBXFileReference; fileEncoding = 4; lastKnownFileType = sourcecode.swift; path = SetMaxExtentView.swift; sourceTree = "<group>"; };
		D7352F8A2BD992C40013FFEF /* MonitorChangesToDrawStatusView.swift */ = {isa = PBXFileReference; fileEncoding = 4; lastKnownFileType = sourcecode.swift; path = MonitorChangesToDrawStatusView.swift; sourceTree = "<group>"; };
		D73571D62CB6131E0046A433 /* hydrography */ = {isa = PBXFileReference; lastKnownFileType = folder; path = hydrography; sourceTree = "<group>"; };
		D73723742AF5877500846884 /* FindRouteInMobileMapPackageView.Models.swift */ = {isa = PBXFileReference; fileEncoding = 4; lastKnownFileType = sourcecode.swift; path = FindRouteInMobileMapPackageView.Models.swift; sourceTree = "<group>"; };
		D73723782AF5ADD700846884 /* FindRouteInMobileMapPackageView.MobileMapView.swift */ = {isa = PBXFileReference; fileEncoding = 4; lastKnownFileType = sourcecode.swift; path = FindRouteInMobileMapPackageView.MobileMapView.swift; sourceTree = "<group>"; };
		D73E61922BDAEE6600457932 /* MatchViewpointOfGeoViewsView.swift */ = {isa = PBXFileReference; fileEncoding = 4; lastKnownFileType = sourcecode.swift; path = MatchViewpointOfGeoViewsView.swift; sourceTree = "<group>"; };
		D73E619A2BDB21F400457932 /* EditWithBranchVersioningView.swift */ = {isa = PBXFileReference; fileEncoding = 4; lastKnownFileType = sourcecode.swift; path = EditWithBranchVersioningView.swift; sourceTree = "<group>"; };
		D73F06662B5EE73D000B574F /* QueryFeaturesWithArcadeExpressionView.swift */ = {isa = PBXFileReference; fileEncoding = 4; lastKnownFileType = sourcecode.swift; path = QueryFeaturesWithArcadeExpressionView.swift; sourceTree = "<group>"; };
		D73F8CF32AB1089900CD39DA /* Restaurant.stylx */ = {isa = PBXFileReference; lastKnownFileType = file; path = Restaurant.stylx; sourceTree = "<group>"; };
		D73FC0FC2AD4A18D0067A19B /* CreateMobileGeodatabaseView.swift */ = {isa = PBXFileReference; fileEncoding = 4; lastKnownFileType = sourcecode.swift; path = CreateMobileGeodatabaseView.swift; sourceTree = "<group>"; };
		D73FCFF42B02A3AA0006360D /* FindAddressWithReverseGeocodeView.swift */ = {isa = PBXFileReference; fileEncoding = 4; lastKnownFileType = sourcecode.swift; path = FindAddressWithReverseGeocodeView.swift; sourceTree = "<group>"; };
		D73FCFFE2B02C7630006360D /* FindRouteAroundBarriersView.Views.swift */ = {isa = PBXFileReference; fileEncoding = 4; lastKnownFileType = sourcecode.swift; path = FindRouteAroundBarriersView.Views.swift; sourceTree = "<group>"; };
		D742B6812D0A5FA100BA944F /* DownloadPortalItemData.swift */ = {isa = PBXFileReference; lastKnownFileType = sourcecode.swift; path = DownloadPortalItemData.swift; sourceTree = "<group>"; };
		D742E48F2B04132B00690098 /* DisplayWebSceneFromPortalItemView.swift */ = {isa = PBXFileReference; fileEncoding = 4; lastKnownFileType = sourcecode.swift; path = DisplayWebSceneFromPortalItemView.swift; sourceTree = "<group>"; };
		D744FD162A2112D90084A66C /* CreateConvexHullAroundPointsView.swift */ = {isa = PBXFileReference; fileEncoding = 4; lastKnownFileType = sourcecode.swift; path = CreateConvexHullAroundPointsView.swift; sourceTree = "<group>"; };
		D7464F1D2ACE04B3007FEE88 /* IdentifyRasterCellView.swift */ = {isa = PBXFileReference; fileEncoding = 4; lastKnownFileType = sourcecode.swift; path = IdentifyRasterCellView.swift; sourceTree = "<group>"; };
		D7464F2A2ACE0964007FEE88 /* SA_EVI_8Day_03May20 */ = {isa = PBXFileReference; lastKnownFileType = folder; path = SA_EVI_8Day_03May20; sourceTree = "<group>"; };
		D7497F3B2AC4B4C100167AD2 /* DisplayDimensionsView.swift */ = {isa = PBXFileReference; fileEncoding = 4; lastKnownFileType = sourcecode.swift; path = DisplayDimensionsView.swift; sourceTree = "<group>"; };
		D7497F3F2AC4BA4100167AD2 /* Edinburgh_Pylon_Dimensions.mmpk */ = {isa = PBXFileReference; lastKnownFileType = file; path = Edinburgh_Pylon_Dimensions.mmpk; sourceTree = "<group>"; };
		D74C8BFD2ABA5605007C76B8 /* StyleSymbolsFromMobileStyleFileView.swift */ = {isa = PBXFileReference; fileEncoding = 4; lastKnownFileType = sourcecode.swift; path = StyleSymbolsFromMobileStyleFileView.swift; sourceTree = "<group>"; };
		D74C8C012ABA6202007C76B8 /* emoji-mobile.stylx */ = {isa = PBXFileReference; lastKnownFileType = file; path = "emoji-mobile.stylx"; sourceTree = "<group>"; };
		D74EA7812B6DADA5008F6C7C /* ValidateUtilityNetworkTopologyView.swift */ = {isa = PBXFileReference; fileEncoding = 4; lastKnownFileType = sourcecode.swift; path = ValidateUtilityNetworkTopologyView.swift; sourceTree = "<group>"; };
		D74ECD0C2BEEAE2F007C0FA6 /* EditAndSyncFeaturesWithFeatureServiceView.Model.swift */ = {isa = PBXFileReference; fileEncoding = 4; lastKnownFileType = sourcecode.swift; path = EditAndSyncFeaturesWithFeatureServiceView.Model.swift; sourceTree = "<group>"; };
		D74F03EF2B609A7D00E83688 /* AddFeaturesWithContingentValuesView.Model.swift */ = {isa = PBXFileReference; fileEncoding = 4; lastKnownFileType = sourcecode.swift; path = AddFeaturesWithContingentValuesView.Model.swift; sourceTree = "<group>"; };
		D74F6C3E2D0CD51B00D4FB15 /* ConfigureElectronicNavigationalChartsView.swift */ = {isa = PBXFileReference; lastKnownFileType = sourcecode.swift; path = ConfigureElectronicNavigationalChartsView.swift; sourceTree = "<group>"; };
		D75101802A2E493600B8FA48 /* ShowLabelsOnLayerView.swift */ = {isa = PBXFileReference; fileEncoding = 4; lastKnownFileType = sourcecode.swift; path = ShowLabelsOnLayerView.swift; sourceTree = "<group>"; };
		D751018D2A2E962D00B8FA48 /* IdentifyLayerFeaturesView.swift */ = {isa = PBXFileReference; fileEncoding = 4; lastKnownFileType = sourcecode.swift; path = IdentifyLayerFeaturesView.swift; sourceTree = "<group>"; };
		D751B4C42CD3E572005CE750 /* AddKMLLayerWithNetworkLinksView.swift */ = {isa = PBXFileReference; lastKnownFileType = sourcecode.swift; path = AddKMLLayerWithNetworkLinksView.swift; sourceTree = "<group>"; };
		D752D93F2A39154C003EB25E /* ManageOperationalLayersView.swift */ = {isa = PBXFileReference; fileEncoding = 4; lastKnownFileType = sourcecode.swift; path = ManageOperationalLayersView.swift; sourceTree = "<group>"; };
		D752D9452A3A6F7F003EB25E /* MonitorChangesToMapLoadStatusView.swift */ = {isa = PBXFileReference; fileEncoding = 4; lastKnownFileType = sourcecode.swift; path = MonitorChangesToMapLoadStatusView.swift; sourceTree = "<group>"; };
		D752D95E2A3BCE06003EB25E /* DisplayMapFromPortalItemView.swift */ = {isa = PBXFileReference; fileEncoding = 4; lastKnownFileType = sourcecode.swift; path = DisplayMapFromPortalItemView.swift; sourceTree = "<group>"; };
		D75362D12A1E886700D83028 /* ApplyUniqueValueRendererView.swift */ = {isa = PBXFileReference; fileEncoding = 4; lastKnownFileType = sourcecode.swift; path = ApplyUniqueValueRendererView.swift; sourceTree = "<group>"; };
		D7553CD82AE2DFEC00DC2A70 /* GeocodeOfflineView.swift */ = {isa = PBXFileReference; fileEncoding = 4; lastKnownFileType = sourcecode.swift; path = GeocodeOfflineView.swift; sourceTree = "<group>"; };
		D757D14A2B6C46E50065F78F /* ListSpatialReferenceTransformationsView.Model.swift */ = {isa = PBXFileReference; fileEncoding = 4; lastKnownFileType = sourcecode.swift; path = ListSpatialReferenceTransformationsView.Model.swift; sourceTree = "<group>"; };
		D7588F5C2B7D8DAA008B75E2 /* NavigateRouteWithReroutingView.swift */ = {isa = PBXFileReference; fileEncoding = 4; lastKnownFileType = sourcecode.swift; path = NavigateRouteWithReroutingView.swift; sourceTree = "<group>"; };
		D75B58502AAFB3030038B3B4 /* StyleFeaturesWithCustomDictionaryView.swift */ = {isa = PBXFileReference; fileEncoding = 4; lastKnownFileType = sourcecode.swift; path = StyleFeaturesWithCustomDictionaryView.swift; sourceTree = "<group>"; };
		D75C35662AB50338003CD55F /* GroupLayersTogetherView.GroupLayerListView.swift */ = {isa = PBXFileReference; fileEncoding = 4; lastKnownFileType = sourcecode.swift; path = GroupLayersTogetherView.GroupLayerListView.swift; sourceTree = "<group>"; };
		D75E5EE22CC0340100252595 /* ListContentsOfKMLFileView.swift */ = {isa = PBXFileReference; lastKnownFileType = sourcecode.swift; path = ListContentsOfKMLFileView.swift; sourceTree = "<group>"; };
		D75E5EEA2CC0466900252595 /* esri_test_data.kmz */ = {isa = PBXFileReference; lastKnownFileType = file; path = esri_test_data.kmz; sourceTree = "<group>"; };
		D75E5EED2CC049D500252595 /* EditFeaturesUsingFeatureFormsView.swift */ = {isa = PBXFileReference; lastKnownFileType = sourcecode.swift; path = EditFeaturesUsingFeatureFormsView.swift; sourceTree = "<group>"; };
		D75F66332B48EABC00434974 /* SearchForWebMapView.swift */ = {isa = PBXFileReference; fileEncoding = 4; lastKnownFileType = sourcecode.swift; path = SearchForWebMapView.swift; sourceTree = "<group>"; };
		D76000AB2AF19C2300B3084D /* FindRouteInMobileMapPackageView.swift */ = {isa = PBXFileReference; fileEncoding = 4; lastKnownFileType = sourcecode.swift; path = FindRouteInMobileMapPackageView.swift; sourceTree = "<group>"; };
		D76000B62AF19FCA00B3084D /* SanFrancisco.mmpk */ = {isa = PBXFileReference; lastKnownFileType = file; path = SanFrancisco.mmpk; sourceTree = "<group>"; };
		D762AF5B2BF6A7B900ECE3C7 /* EditFeaturesWithFeatureLinkedAnnotationView.swift */ = {isa = PBXFileReference; fileEncoding = 4; lastKnownFileType = sourcecode.swift; path = EditFeaturesWithFeatureLinkedAnnotationView.swift; sourceTree = "<group>"; };
		D762AF632BF6A96100ECE3C7 /* loudoun_anno.geodatabase */ = {isa = PBXFileReference; lastKnownFileType = file; path = loudoun_anno.geodatabase; sourceTree = "<group>"; };
		D762DA0C2D94C750001052DD /* NapervilleGasUtilities.geodatabase */ = {isa = PBXFileReference; lastKnownFileType = file; path = NapervilleGasUtilities.geodatabase; sourceTree = "<group>"; };
		D7634FAE2A43B7AC00F8AEFB /* CreateConvexHullAroundGeometriesView.swift */ = {isa = PBXFileReference; fileEncoding = 4; lastKnownFileType = sourcecode.swift; path = CreateConvexHullAroundGeometriesView.swift; sourceTree = "<group>"; };
		D7635FED2B9272CB0044AB97 /* DisplayClustersView.swift */ = {isa = PBXFileReference; fileEncoding = 4; lastKnownFileType = sourcecode.swift; path = DisplayClustersView.swift; sourceTree = "<group>"; };
		D7635FF52B9277DC0044AB97 /* ConfigureClustersView.Model.swift */ = {isa = PBXFileReference; fileEncoding = 4; lastKnownFileType = sourcecode.swift; path = ConfigureClustersView.Model.swift; sourceTree = "<group>"; };
		D7635FF72B9277DC0044AB97 /* ConfigureClustersView.SettingsView.swift */ = {isa = PBXFileReference; fileEncoding = 4; lastKnownFileType = sourcecode.swift; path = ConfigureClustersView.SettingsView.swift; sourceTree = "<group>"; };
		D7635FF82B9277DC0044AB97 /* ConfigureClustersView.swift */ = {isa = PBXFileReference; fileEncoding = 4; lastKnownFileType = sourcecode.swift; path = ConfigureClustersView.swift; sourceTree = "<group>"; };
		D76495202B74687E0042699E /* ValidateUtilityNetworkTopologyView.Model.swift */ = {isa = PBXFileReference; fileEncoding = 4; lastKnownFileType = sourcecode.swift; path = ValidateUtilityNetworkTopologyView.Model.swift; sourceTree = "<group>"; };
		D764B7DB2BE2F89D002E2F92 /* EditGeodatabaseWithTransactionsView.swift */ = {isa = PBXFileReference; fileEncoding = 4; lastKnownFileType = sourcecode.swift; path = EditGeodatabaseWithTransactionsView.swift; sourceTree = "<group>"; };
		D76929F52B4F78340047205E /* OrbitCameraAroundObjectView.swift */ = {isa = PBXFileReference; fileEncoding = 4; lastKnownFileType = sourcecode.swift; path = OrbitCameraAroundObjectView.swift; sourceTree = "<group>"; };
		D769C2112A29019B00030F61 /* SetUpLocationDrivenGeotriggersView.swift */ = {isa = PBXFileReference; fileEncoding = 4; lastKnownFileType = sourcecode.swift; path = SetUpLocationDrivenGeotriggersView.swift; sourceTree = "<group>"; };
		D769DF322BEC1A1C0062AE95 /* EditGeodatabaseWithTransactionsView.Model.swift */ = {isa = PBXFileReference; fileEncoding = 4; lastKnownFileType = sourcecode.swift; path = EditGeodatabaseWithTransactionsView.Model.swift; sourceTree = "<group>"; };
		D76CE8D52BFD7047009A8686 /* SetReferenceScaleView.swift */ = {isa = PBXFileReference; fileEncoding = 4; lastKnownFileType = sourcecode.swift; path = SetReferenceScaleView.swift; sourceTree = "<group>"; };
		D76EE6062AF9AFE100DA0325 /* FindRouteAroundBarriersView.Model.swift */ = {isa = PBXFileReference; fileEncoding = 4; lastKnownFileType = sourcecode.swift; path = FindRouteAroundBarriersView.Model.swift; sourceTree = "<group>"; };
		D7705D552AFC244E00CC0335 /* FindClosestFacilityToMultiplePointsView.swift */ = {isa = PBXFileReference; fileEncoding = 4; lastKnownFileType = sourcecode.swift; path = FindClosestFacilityToMultiplePointsView.swift; sourceTree = "<group>"; };
		D7705D612AFC570700CC0335 /* FindClosestFacilityFromPointView.swift */ = {isa = PBXFileReference; fileEncoding = 4; lastKnownFileType = sourcecode.swift; path = FindClosestFacilityFromPointView.swift; sourceTree = "<group>"; };
		D771D0C22CD55211004C13CB /* ApplyRasterRenderingRuleView.swift */ = {isa = PBXFileReference; lastKnownFileType = sourcecode.swift; path = ApplyRasterRenderingRuleView.swift; sourceTree = "<group>"; };
		D7749AD52AF08BF50086632F /* FindRouteInTransportNetworkView.Model.swift */ = {isa = PBXFileReference; fileEncoding = 4; lastKnownFileType = sourcecode.swift; path = FindRouteInTransportNetworkView.Model.swift; sourceTree = "<group>"; };
		D77570BF2A2942F800F490CD /* AnimateImagesWithImageOverlayView.swift */ = {isa = PBXFileReference; fileEncoding = 4; lastKnownFileType = sourcecode.swift; path = AnimateImagesWithImageOverlayView.swift; sourceTree = "<group>"; };
		D77572AD2A295DDD00F490CD /* PacificSouthWest2 */ = {isa = PBXFileReference; lastKnownFileType = folder; path = PacificSouthWest2; sourceTree = "<group>"; };
		D77688102B69826B007C3860 /* ListSpatialReferenceTransformationsView.swift */ = {isa = PBXFileReference; fileEncoding = 4; lastKnownFileType = sourcecode.swift; path = ListSpatialReferenceTransformationsView.swift; sourceTree = "<group>"; };
		D7781D482B7EB03400E53C51 /* SanDiegoTourPath.json */ = {isa = PBXFileReference; fileEncoding = 4; lastKnownFileType = text.json; path = SanDiegoTourPath.json; sourceTree = "<group>"; };
		D7781D4A2B7ECCB700E53C51 /* NavigateRouteWithReroutingView.Model.swift */ = {isa = PBXFileReference; fileEncoding = 4; lastKnownFileType = sourcecode.swift; path = NavigateRouteWithReroutingView.Model.swift; sourceTree = "<group>"; };
		D77BC5362B59A2D3007B49B6 /* StylePointWithDistanceCompositeSceneSymbolView.swift */ = {isa = PBXFileReference; fileEncoding = 4; lastKnownFileType = sourcecode.swift; path = StylePointWithDistanceCompositeSceneSymbolView.swift; sourceTree = "<group>"; };
		D77D9BFF2BB2438200B38A6C /* AugmentRealityToShowHiddenInfrastructureView.ARSceneView.swift */ = {isa = PBXFileReference; fileEncoding = 4; lastKnownFileType = sourcecode.swift; path = AugmentRealityToShowHiddenInfrastructureView.ARSceneView.swift; sourceTree = "<group>"; };
		D7848ED42CBD85A300F6F546 /* AddPointSceneLayerView.swift */ = {isa = PBXFileReference; lastKnownFileType = sourcecode.swift; path = AddPointSceneLayerView.swift; sourceTree = "<group>"; };
		D7848EFA2CBD986400F6F546 /* AddElevationSourceFromRasterView.swift */ = {isa = PBXFileReference; lastKnownFileType = sourcecode.swift; path = AddElevationSourceFromRasterView.swift; sourceTree = "<group>"; };
		D78666AC2A2161F100C60110 /* FindNearestVertexView.swift */ = {isa = PBXFileReference; fileEncoding = 4; lastKnownFileType = sourcecode.swift; path = FindNearestVertexView.swift; sourceTree = "<group>"; };
		D789AAAC2D66C718007A8E0E /* CreateKMLMultiTrackView.Model.swift */ = {isa = PBXFileReference; lastKnownFileType = sourcecode.swift; path = CreateKMLMultiTrackView.Model.swift; sourceTree = "<group>"; };
		D78FA4932C3C88880079313E /* CreateDynamicBasemapGalleryView.Views.swift */ = {isa = PBXFileReference; lastKnownFileType = sourcecode.swift; path = CreateDynamicBasemapGalleryView.Views.swift; sourceTree = "<group>"; };
		D79482D02C35D872006521CD /* CreateDynamicBasemapGalleryView.swift */ = {isa = PBXFileReference; fileEncoding = 4; lastKnownFileType = sourcecode.swift; path = CreateDynamicBasemapGalleryView.swift; sourceTree = "<group>"; };
		D79EE76D2A4CEA5D005A52AE /* SetUpLocationDrivenGeotriggersView.Model.swift */ = {isa = PBXFileReference; fileEncoding = 4; lastKnownFileType = sourcecode.swift; path = SetUpLocationDrivenGeotriggersView.Model.swift; sourceTree = "<group>"; };
		D7A670D42DADB9630060E327 /* Bundle.swift */ = {isa = PBXFileReference; lastKnownFileType = sourcecode.swift; path = Bundle.swift; sourceTree = "<group>"; };
		D7A670D62DADBC770060E327 /* EnvironmentValues+RequestReviewModel.swift */ = {isa = PBXFileReference; lastKnownFileType = sourcecode.swift; path = "EnvironmentValues+RequestReviewModel.swift"; sourceTree = "<group>"; };
		D7A737DC2BABB9FE00B7C7FC /* AugmentRealityToShowHiddenInfrastructureView.swift */ = {isa = PBXFileReference; fileEncoding = 4; lastKnownFileType = sourcecode.swift; path = AugmentRealityToShowHiddenInfrastructureView.swift; sourceTree = "<group>"; };
		D7A85A022CD5ABF5009DC68A /* QueryWithCQLFiltersView.swift */ = {isa = PBXFileReference; lastKnownFileType = sourcecode.swift; path = QueryWithCQLFiltersView.swift; sourceTree = "<group>"; };
		D7ABA2F82A32579C0021822B /* MeasureDistanceInSceneView.swift */ = {isa = PBXFileReference; fileEncoding = 4; lastKnownFileType = sourcecode.swift; path = MeasureDistanceInSceneView.swift; sourceTree = "<group>"; };
		D7ABA2FE2A32881C0021822B /* ShowViewshedFromGeoelementInSceneView.swift */ = {isa = PBXFileReference; fileEncoding = 4; lastKnownFileType = sourcecode.swift; path = ShowViewshedFromGeoelementInSceneView.swift; sourceTree = "<group>"; };
		D7AE861D2AC39DC50049B626 /* DisplayAnnotationView.swift */ = {isa = PBXFileReference; fileEncoding = 4; lastKnownFileType = sourcecode.swift; path = DisplayAnnotationView.swift; sourceTree = "<group>"; };
		D7B759B22B1FFBE300017FDD /* FavoritesView.swift */ = {isa = PBXFileReference; lastKnownFileType = sourcecode.swift; path = FavoritesView.swift; sourceTree = "<group>"; };
		D7BA38902BFBC476009954F5 /* EditFeaturesWithFeatureLinkedAnnotationView.Model.swift */ = {isa = PBXFileReference; fileEncoding = 4; lastKnownFileType = sourcecode.swift; path = EditFeaturesWithFeatureLinkedAnnotationView.Model.swift; sourceTree = "<group>"; };
		D7BA38932BFBFC0F009954F5 /* QueryRelatedFeaturesView.swift */ = {isa = PBXFileReference; fileEncoding = 4; lastKnownFileType = sourcecode.swift; path = QueryRelatedFeaturesView.swift; sourceTree = "<group>"; };
		D7BB3DD02C5D781800FFCD56 /* SaveTheBay.geodatabase */ = {isa = PBXFileReference; lastKnownFileType = file; path = SaveTheBay.geodatabase; sourceTree = "<group>"; };
		D7BE7E6B2CC19CC3006DDB0C /* AddTiledLayerView.swift */ = {isa = PBXFileReference; lastKnownFileType = sourcecode.swift; path = AddTiledLayerView.swift; sourceTree = "<group>"; };
		D7BEBA9E2CBD9CCA00F882E7 /* MontereyElevation.dt2 */ = {isa = PBXFileReference; lastKnownFileType = text; path = MontereyElevation.dt2; sourceTree = "<group>"; };
		D7BEBABF2CBDC0F800F882E7 /* AddElevationSourceFromTilePackageView.swift */ = {isa = PBXFileReference; lastKnownFileType = sourcecode.swift; path = AddElevationSourceFromTilePackageView.swift; sourceTree = "<group>"; };
		D7BEBAC72CBDC81200F882E7 /* MontereyElevation.tpkx */ = {isa = PBXFileReference; lastKnownFileType = file; path = MontereyElevation.tpkx; sourceTree = "<group>"; };
		D7BEBACE2CBDFE1C00F882E7 /* DisplayAlternateSymbolsAtDifferentScalesView.swift */ = {isa = PBXFileReference; lastKnownFileType = sourcecode.swift; path = DisplayAlternateSymbolsAtDifferentScalesView.swift; sourceTree = "<group>"; };
		D7C16D1A2AC5F95300689E89 /* Animate3DGraphicView.swift */ = {isa = PBXFileReference; fileEncoding = 4; lastKnownFileType = sourcecode.swift; path = Animate3DGraphicView.swift; sourceTree = "<group>"; };
		D7C16D1E2AC5FE8200689E89 /* Pyrenees.csv */ = {isa = PBXFileReference; fileEncoding = 4; lastKnownFileType = text; path = Pyrenees.csv; sourceTree = "<group>"; };
		D7C16D212AC5FE9800689E89 /* GrandCanyon.csv */ = {isa = PBXFileReference; fileEncoding = 4; lastKnownFileType = text; path = GrandCanyon.csv; sourceTree = "<group>"; };
		D7C16D242AC5FEA600689E89 /* Snowdon.csv */ = {isa = PBXFileReference; fileEncoding = 4; lastKnownFileType = text; path = Snowdon.csv; sourceTree = "<group>"; };
		D7C16D272AC5FEB600689E89 /* Hawaii.csv */ = {isa = PBXFileReference; fileEncoding = 4; lastKnownFileType = text; path = Hawaii.csv; sourceTree = "<group>"; };
		D7C3AB472B683291008909B9 /* SetFeatureRequestModeView.swift */ = {isa = PBXFileReference; fileEncoding = 4; lastKnownFileType = sourcecode.swift; path = SetFeatureRequestModeView.swift; sourceTree = "<group>"; };
		D7C5233E2BED9BBF00E8221A /* SanFrancisco.tpkx */ = {isa = PBXFileReference; lastKnownFileType = file; path = SanFrancisco.tpkx; sourceTree = "<group>"; };
		D7C6420B2B4F47E10042B8F7 /* SearchForWebMapView.Model.swift */ = {isa = PBXFileReference; fileEncoding = 4; lastKnownFileType = sourcecode.swift; path = SearchForWebMapView.Model.swift; sourceTree = "<group>"; };
		D7C97B552B75C10C0097CDA1 /* ValidateUtilityNetworkTopologyView.Views.swift */ = {isa = PBXFileReference; fileEncoding = 4; lastKnownFileType = sourcecode.swift; path = ValidateUtilityNetworkTopologyView.Views.swift; sourceTree = "<group>"; };
		D7CC33FD2A31475C00198EDF /* ShowLineOfSightBetweenPointsView.swift */ = {isa = PBXFileReference; fileEncoding = 4; lastKnownFileType = sourcecode.swift; path = ShowLineOfSightBetweenPointsView.swift; sourceTree = "<group>"; };
		D7CDD3852CB86F0A00DE9766 /* AddPointCloudLayerFromFileView.swift */ = {isa = PBXFileReference; lastKnownFileType = sourcecode.swift; path = AddPointCloudLayerFromFileView.swift; sourceTree = "<group>"; };
		D7CDD38D2CB872EA00DE9766 /* sandiego-north-balboa-pointcloud.slpk */ = {isa = PBXFileReference; lastKnownFileType = file; path = "sandiego-north-balboa-pointcloud.slpk"; sourceTree = "<group>"; };
		D7CE9F9A2AE2F575008F7A5F /* streetmap_SD.tpkx */ = {isa = PBXFileReference; lastKnownFileType = file; path = streetmap_SD.tpkx; sourceTree = "<group>"; };
		D7CE9FA22AE2F595008F7A5F /* san-diego-eagle-locator */ = {isa = PBXFileReference; lastKnownFileType = folder; path = "san-diego-eagle-locator"; sourceTree = "<group>"; };
		D7D1F3522ADDBE5D009CE2DA /* philadelphia.mspk */ = {isa = PBXFileReference; lastKnownFileType = file; path = philadelphia.mspk; sourceTree = "<group>"; };
		D7D9FCF22BF2CC8600F972A2 /* FilterByDefinitionExpressionOrDisplayFilterView.swift */ = {isa = PBXFileReference; fileEncoding = 4; lastKnownFileType = sourcecode.swift; path = FilterByDefinitionExpressionOrDisplayFilterView.swift; sourceTree = "<group>"; };
		D7DDF8502AF47C6C004352D9 /* FindRouteAroundBarriersView.swift */ = {isa = PBXFileReference; fileEncoding = 4; lastKnownFileType = sourcecode.swift; path = FindRouteAroundBarriersView.swift; sourceTree = "<group>"; };
		D7DFA0E62CBA0242007C31F2 /* AddMapImageLayerView.swift */ = {isa = PBXFileReference; lastKnownFileType = sourcecode.swift; path = AddMapImageLayerView.swift; sourceTree = "<group>"; };
		D7E440D62A1ECE7D005D74DE /* CreateBuffersAroundPointsView.swift */ = {isa = PBXFileReference; fileEncoding = 4; lastKnownFileType = sourcecode.swift; path = CreateBuffersAroundPointsView.swift; sourceTree = "<group>"; };
		D7E557672A1D768800B9FB09 /* AddWMSLayerView.swift */ = {isa = PBXFileReference; fileEncoding = 4; lastKnownFileType = sourcecode.swift; path = AddWMSLayerView.swift; sourceTree = "<group>"; };
		D7E7D0802AEB39D5003AAD02 /* FindRouteInTransportNetworkView.swift */ = {isa = PBXFileReference; fileEncoding = 4; lastKnownFileType = sourcecode.swift; path = FindRouteInTransportNetworkView.swift; sourceTree = "<group>"; };
		D7E7D0992AEB3C47003AAD02 /* san_diego_offline_routing */ = {isa = PBXFileReference; lastKnownFileType = folder; path = san_diego_offline_routing; sourceTree = "<group>"; };
		D7EAF3592A1C023800D822C4 /* SetMinAndMaxScaleView.swift */ = {isa = PBXFileReference; fileEncoding = 4; lastKnownFileType = sourcecode.swift; path = SetMinAndMaxScaleView.swift; sourceTree = "<group>"; };
		D7ECF5972AB8BE63003FB2BE /* RenderMultilayerSymbolsView.swift */ = {isa = PBXFileReference; fileEncoding = 4; lastKnownFileType = sourcecode.swift; path = RenderMultilayerSymbolsView.swift; sourceTree = "<group>"; };
		D7EF5D742A26A03A00FEBDE5 /* ShowCoordinatesInMultipleFormatsView.swift */ = {isa = PBXFileReference; fileEncoding = 4; lastKnownFileType = sourcecode.swift; path = ShowCoordinatesInMultipleFormatsView.swift; sourceTree = "<group>"; };
		D7F2A0292CD00F1C0008D981 /* ApplyDictionaryRendererToFeatureLayerView.swift */ = {isa = PBXFileReference; lastKnownFileType = sourcecode.swift; path = ApplyDictionaryRendererToFeatureLayerView.swift; sourceTree = "<group>"; };
		D7F8C0362B60564D0072BFA7 /* AddFeaturesWithContingentValuesView.swift */ = {isa = PBXFileReference; fileEncoding = 4; lastKnownFileType = sourcecode.swift; path = AddFeaturesWithContingentValuesView.swift; sourceTree = "<group>"; };
		D7F8C03D2B605AF60072BFA7 /* ContingentValuesBirdNests.geodatabase */ = {isa = PBXFileReference; lastKnownFileType = file; path = ContingentValuesBirdNests.geodatabase; sourceTree = "<group>"; };
		D7F8C0402B605E720072BFA7 /* FillmoreTopographicMap.vtpk */ = {isa = PBXFileReference; lastKnownFileType = file; path = FillmoreTopographicMap.vtpk; sourceTree = "<group>"; };
		D7F8C0422B608F120072BFA7 /* AddFeaturesWithContingentValuesView.AddFeatureView.swift */ = {isa = PBXFileReference; fileEncoding = 4; lastKnownFileType = sourcecode.swift; path = AddFeaturesWithContingentValuesView.AddFeatureView.swift; sourceTree = "<group>"; };
		E000E75F2869E33D005D87C5 /* ClipGeometryView.swift */ = {isa = PBXFileReference; lastKnownFileType = sourcecode.swift; path = ClipGeometryView.swift; sourceTree = "<group>"; };
		E000E762286A0B18005D87C5 /* CutGeometryView.swift */ = {isa = PBXFileReference; lastKnownFileType = sourcecode.swift; path = CutGeometryView.swift; sourceTree = "<group>"; };
		E004A6BD28414332002A1FE6 /* SetViewpointRotationView.swift */ = {isa = PBXFileReference; fileEncoding = 4; lastKnownFileType = sourcecode.swift; path = SetViewpointRotationView.swift; sourceTree = "<group>"; };
		E004A6D828465C70002A1FE6 /* DisplaySceneView.swift */ = {isa = PBXFileReference; fileEncoding = 4; lastKnownFileType = sourcecode.swift; path = DisplaySceneView.swift; sourceTree = "<group>"; };
		E004A6DF28466279002A1FE6 /* ShowCalloutView.swift */ = {isa = PBXFileReference; lastKnownFileType = sourcecode.swift; path = ShowCalloutView.swift; sourceTree = "<group>"; };
		E004A6E52846A61F002A1FE6 /* StyleGraphicsWithSymbolsView.swift */ = {isa = PBXFileReference; lastKnownFileType = sourcecode.swift; path = StyleGraphicsWithSymbolsView.swift; sourceTree = "<group>"; };
		E004A6E828493BCE002A1FE6 /* ShowDeviceLocationView.swift */ = {isa = PBXFileReference; lastKnownFileType = sourcecode.swift; path = ShowDeviceLocationView.swift; sourceTree = "<group>"; };
		E004A6EC2849556E002A1FE6 /* CreatePlanarAndGeodeticBuffersView.swift */ = {isa = PBXFileReference; lastKnownFileType = sourcecode.swift; path = CreatePlanarAndGeodeticBuffersView.swift; sourceTree = "<group>"; };
		E004A6EF284E4B9B002A1FE6 /* DownloadVectorTilesToLocalCacheView.swift */ = {isa = PBXFileReference; lastKnownFileType = sourcecode.swift; path = DownloadVectorTilesToLocalCacheView.swift; sourceTree = "<group>"; };
		E004A6F2284E4FEB002A1FE6 /* ShowResultOfSpatialOperationsView.swift */ = {isa = PBXFileReference; lastKnownFileType = sourcecode.swift; path = ShowResultOfSpatialOperationsView.swift; sourceTree = "<group>"; };
		E004A6F5284FA42A002A1FE6 /* SelectFeaturesInFeatureLayerView.swift */ = {isa = PBXFileReference; lastKnownFileType = sourcecode.swift; path = SelectFeaturesInFeatureLayerView.swift; sourceTree = "<group>"; };
		E041ABBF287CA9F00056009B /* WebView.swift */ = {isa = PBXFileReference; lastKnownFileType = sourcecode.swift; path = WebView.swift; sourceTree = "<group>"; };
		E041ABD6287DB04D0056009B /* SampleInfoView.swift */ = {isa = PBXFileReference; lastKnownFileType = sourcecode.swift; path = SampleInfoView.swift; sourceTree = "<group>"; };
		E041AC15287F54580056009B /* highlight.min.js */ = {isa = PBXFileReference; fileEncoding = 4; lastKnownFileType = sourcecode.javascript; path = highlight.min.js; sourceTree = "<group>"; };
		E041AC1D288076A60056009B /* info.css */ = {isa = PBXFileReference; fileEncoding = 4; lastKnownFileType = text.css; path = info.css; sourceTree = "<group>"; };
		E041AC1F288077B90056009B /* xcode.css */ = {isa = PBXFileReference; fileEncoding = 4; lastKnownFileType = text.css; path = xcode.css; sourceTree = "<group>"; };
		E066DD34285CF3B3004D3D5B /* FindRouteView.swift */ = {isa = PBXFileReference; lastKnownFileType = sourcecode.swift; path = FindRouteView.swift; sourceTree = "<group>"; };
		E066DD372860AB28004D3D5B /* StyleGraphicsWithRendererView.swift */ = {isa = PBXFileReference; lastKnownFileType = sourcecode.swift; path = StyleGraphicsWithRendererView.swift; sourceTree = "<group>"; };
		E066DD3A2860CA08004D3D5B /* ShowResultOfSpatialRelationshipsView.swift */ = {isa = PBXFileReference; lastKnownFileType = sourcecode.swift; path = ShowResultOfSpatialRelationshipsView.swift; sourceTree = "<group>"; };
		E066DD3F28610F55004D3D5B /* AddSceneLayerFromServiceView.swift */ = {isa = PBXFileReference; lastKnownFileType = sourcecode.swift; path = AddSceneLayerFromServiceView.swift; sourceTree = "<group>"; };
		E070A0A2286F3B6000F2B606 /* DownloadPreplannedMapAreaView.swift */ = {isa = PBXFileReference; lastKnownFileType = sourcecode.swift; path = DownloadPreplannedMapAreaView.swift; sourceTree = "<group>"; };
		E088E1562862579D00413100 /* SetSurfacePlacementModeView.swift */ = {isa = PBXFileReference; lastKnownFileType = sourcecode.swift; path = SetSurfacePlacementModeView.swift; sourceTree = "<group>"; };
		E088E1732863B5F800413100 /* GenerateOfflineMapView.swift */ = {isa = PBXFileReference; lastKnownFileType = sourcecode.swift; path = GenerateOfflineMapView.swift; sourceTree = "<group>"; };
		E0D04FF128A5390000747989 /* DownloadPreplannedMapAreaView.Model.swift */ = {isa = PBXFileReference; lastKnownFileType = sourcecode.swift; path = DownloadPreplannedMapAreaView.Model.swift; sourceTree = "<group>"; };
		E0EA0B762866390E00C9621D /* ProjectGeometryView.swift */ = {isa = PBXFileReference; lastKnownFileType = sourcecode.swift; path = ProjectGeometryView.swift; sourceTree = "<group>"; };
		E0FE32E628747778002C6ACA /* BrowseBuildingFloorsView.swift */ = {isa = PBXFileReference; lastKnownFileType = sourcecode.swift; path = BrowseBuildingFloorsView.swift; sourceTree = "<group>"; };
		F111CCC0288B5D5600205358 /* DisplayMapFromMobileMapPackageView.swift */ = {isa = PBXFileReference; lastKnownFileType = sourcecode.swift; path = DisplayMapFromMobileMapPackageView.swift; sourceTree = "<group>"; };
		F111CCC3288B641900205358 /* Yellowstone.mmpk */ = {isa = PBXFileReference; lastKnownFileType = file; path = Yellowstone.mmpk; sourceTree = "<group>"; };
		F1E71BF0289473760064C33F /* AddRasterFromFileView.swift */ = {isa = PBXFileReference; lastKnownFileType = sourcecode.swift; path = AddRasterFromFileView.swift; sourceTree = "<group>"; };
/* End PBXFileReference section */

/* Begin PBXFrameworksBuildPhase section */
		00E5401027F3CCA200CF66D5 /* Frameworks */ = {
			isa = PBXFrameworksBuildPhase;
			buildActionMask = 2147483647;
			files = (
				00C43AED2947DC350099AE34 /* ArcGISToolkit in Frameworks */,
			);
			runOnlyForDeploymentPostprocessing = 0;
		};
/* End PBXFrameworksBuildPhase section */

/* Begin PBXGroup section */
		0000FB6D2BBDB17600845921 /* Add 3D tiles layer */ = {
			isa = PBXGroup;
			children = (
				0000FB6B2BBDB17600845921 /* Add3DTilesLayerView.swift */,
			);
			path = "Add 3D tiles layer";
			sourceTree = "<group>";
		};
		0005580D281872BE00224BC6 /* Views */ = {
			isa = PBXGroup;
			children = (
				00B04272282EC59E0072E1B4 /* AboutView.swift */,
				D70BE5782A5624A80022CA02 /* CategoriesView.swift */,
				00E5400D27F3CCA100CF66D5 /* ContentView.swift */,
				D7B759B22B1FFBE300017FDD /* FavoritesView.swift */,
				000558092817C51E00224BC6 /* SampleDetailView.swift */,
				E041ABD6287DB04D0056009B /* SampleInfoView.swift */,
				00273CF52A82AB8700A7A77D /* SampleLink.swift */,
				D72FE7072CE6DA1900BBC0FE /* SampleMenuButtons.swift */,
				00273CF32A82AB5900A7A77D /* SamplesSearchView.swift */,
				E041ABBF287CA9F00056009B /* WebView.swift */,
			);
			path = Views;
			sourceTree = "<group>";
		};
		000D43152B9918420003D3C2 /* Configure basemap style parameters */ = {
			isa = PBXGroup;
			children = (
				000D43132B9918420003D3C2 /* ConfigureBasemapStyleParametersView.swift */,
			);
			path = "Configure basemap style parameters";
			sourceTree = "<group>";
		};
		00181B442846AD3900654571 /* Extensions */ = {
			isa = PBXGroup;
			children = (
				D7A670D42DADB9630060E327 /* Bundle.swift */,
				D7A670D62DADBC770060E327 /* EnvironmentValues+RequestReviewModel.swift */,
				00181B452846AD7100654571 /* View+ErrorAlert.swift */,
				D7142BC32DB71082004F87B7 /* View+PagePresentation.swift */,
			);
			path = Extensions;
			sourceTree = "<group>";
		};
		0023DE5029D648FA0098243A /* macOS */ = {
			isa = PBXGroup;
			children = (
				00ACF554293E6C6A0059B2A9 /* Samples.entitlements */,
			);
			path = macOS;
			sourceTree = "<group>";
		};
		003D7C332821EBCC009DDFD2 /* Scripts */ = {
			isa = PBXGroup;
			children = (
				D742B6812D0A5FA100BA944F /* DownloadPortalItemData.swift */,
				003D7C352821EBCC009DDFD2 /* GenerateSampleViewSourceCode.swift */,
				003D7C342821EBCC009DDFD2 /* masquerade */,
			);
			path = Scripts;
			sourceTree = "<group>";
		};
		004421872DB9532400249FEE /* Add feature collection layer from portal item */ = {
			isa = PBXGroup;
			children = (
				004421892DB9532D00249FEE /* AddFeatureCollectionLayerFromPortalItemView.swift */,
			);
			path = "Add feature collection layer from portal item";
			sourceTree = "<group>";
		};
		0044218D2DB961F500249FEE /* Add feature collection layer from query */ = {
			isa = PBXGroup;
			children = (
				0044218F2DB961FE00249FEE /* AddFeatureCollectionLayerFromQueryView.swift */,
			);
			path = "Add feature collection layer from query";
			sourceTree = "<group>";
		};
		0044288C29C90BD500160767 /* Get elevation at point on surface */ = {
			isa = PBXGroup;
			children = (
				0044289129C90C0B00160767 /* GetElevationAtPointOnSurfaceView.swift */,
			);
			path = "Get elevation at point on surface";
			sourceTree = "<group>";
		};
		0044CDD72995C352004618CE /* Show device location history */ = {
			isa = PBXGroup;
			children = (
				0044CDDE2995C39E004618CE /* ShowDeviceLocationHistoryView.swift */,
			);
			path = "Show device location history";
			sourceTree = "<group>";
		};
		004A2B962BED454300C297CE /* 740b663bff5e4198b9b6674af93f638a */ = {
			isa = PBXGroup;
			children = (
				004A2B9C2BED455B00C297CE /* canyonlands */,
			);
			path = 740b663bff5e4198b9b6674af93f638a;
			sourceTree = "<group>";
		};
		004A2BA12BED456500C297CE /* Apply scheduled updates to preplanned map area */ = {
			isa = PBXGroup;
			children = (
				004A2B9E2BED456500C297CE /* ApplyScheduledUpdatesToPreplannedMapAreaView.swift */,
			);
			path = "Apply scheduled updates to preplanned map area";
			sourceTree = "<group>";
		};
		0072C7F72DBABE9A001502CA /* Add integrated mesh layer */ = {
			isa = PBXGroup;
			children = (
				0072C7F92DBABEA9001502CA /* AddIntegratedMeshLayerView.swift */,
			);
			path = "Add integrated mesh layer";
			sourceTree = "<group>";
		};
		0074ABAF281742420037244A /* Supporting Files */ = {
			isa = PBXGroup;
			children = (
				00181B442846AD3900654571 /* Extensions */,
				0074ABC028174F430037244A /* Models */,
				0005580D281872BE00224BC6 /* Views */,
				E041ABC3287CAFEB0056009B /* Web */,
			);
			path = "Supporting Files";
			sourceTree = "<group>";
		};
		0074ABB228174B830037244A /* Samples */ = {
			isa = PBXGroup;
			children = (
				0000FB6D2BBDB17600845921 /* Add 3D tiles layer */,
				79D84D0C2A815BED00F45262 /* Add custom dynamic entity data source */,
				4D2ADC3E29C26D05003B367F /* Add dynamic entity layer */,
				D7848EFD2CBD986400F6F546 /* Add elevation source from raster */,
				D7BEBAC22CBDC0F800F882E7 /* Add elevation source from tile package */,
				004421872DB9532400249FEE /* Add feature collection layer from portal item */,
				0044218D2DB961F500249FEE /* Add feature collection layer from query */,
				10CFF4C82DBAAEE10027F144 /* Add feature layer with time offset */,
				00D4EF7E2863840D00B9CC30 /* Add feature layers */,
				D7F8C0342B60564D0072BFA7 /* Add features with contingent values */,
				0072C7F72DBABE9A001502CA /* Add integrated mesh layer */,
				D713C6D42CB990600073AA72 /* Add KML layer */,
				D751B4C72CD3E572005CE750 /* Add KML layer with network links */,
				D7DFA0E92CBA0242007C31F2 /* Add map image layer */,
				D7CDD3882CB86F0A00DE9766 /* Add point cloud layer from file */,
				D7848ED72CBD85A300F6F546 /* Add point scene layer */,
				F19A316128906F0D003B7EF9 /* Add raster from file */,
				00FA4E542DBC1383008A34CF /* Add rasters and feature tables from geopackage */,
				955271622C0E6750009B1ED4 /* Add raster from service */,
				E066DD3E28610F3F004D3D5B /* Add scene layer from service */,
				D7BE7E6E2CC19CC3006DDB0C /* Add tiled layer */,
				D7201CD72CC6B710004BDB7D /* Add tiled layer as basemap */,
				D7201D032CC6D3B5004BDB7D /* Add vector tiled layer from custom style */,
				3E54CF202C66AFA400DD2F18 /* Add web tiled layer */,
				1C38915B2DBC36B000ADFDDC /* Add WFS layer */,
				D7E557602A1D743100B9FB09 /* Add WMS layer */,
				1C29C9622DBAE5D10074028F /* Add WMTS layer */,
				4C8126E32DC0249D006EF7D2 /* Analyze hotspots */,
				1C3B7DC22A5F64FC00907443 /* Analyze network with subnetwork trace */,
				D7C16D172AC5F6C100689E89 /* Animate 3D graphic */,
				D77570BC2A29427200F490CD /* Animate images with image overlay */,
				1C38915F2DC02F0800ADFDDC /* Apply blend renderer to hillshade */,
				D7F2A02C2CD00F1C0008D981 /* Apply dictionary renderer to feature layer */,
				D70789912CD160FD000DF215 /* Apply dictionary renderer to graphics overlay */,
				955AFAC52C10FD74009C8FE5 /* Apply mosaic rule to rasters */,
				D771D0C52CD55211004C13CB /* Apply raster rendering rule */,
				004A2BA12BED456500C297CE /* Apply scheduled updates to preplanned map area */,
				4C8126DB2DBBCED7006EF7D2 /* Apply style to WMS layer */,
				D75362CC2A1E862B00D83028 /* Apply unique value renderer */,
				1C8EC7422BAE2891001A6929 /* Augment reality to collect data */,
				D7084FA42AD771AA00EC7F4F /* Augment reality to fly over scene */,
				1C2538472BABAC7B00337307 /* Augment reality to navigate route */,
				D7A737DF2BABB9FE00B7C7FC /* Augment reality to show hidden infrastructure */,
				D72F27292ADA1E4400F906DA /* Augment reality to show tabletop scene */,
				218F35B229C28F4A00502022 /* Authenticate with OAuth */,
				E0FE32E528747762002C6ACA /* Browse building floors */,
				95E980732C26185000CB8912 /* Browse OGC API feature service */,
				1C9B74D229DB54560038B06F /* Change camera controller */,
				4D2ADC5329C4F612003B367F /* Change map view background */,
				1C0C1C3229D34DAE005C8B24 /* Change viewpoint */,
				E000E75E2869E325005D87C5 /* Clip geometry */,
				000D43152B9918420003D3C2 /* Configure basemap style parameters */,
				D7635FF32B9277DC0044AB97 /* Configure clusters */,
				D74F6C412D0CD51B00D4FB15 /* Configure electronic navigational charts */,
				88F93CBE29C3D4E30006B28E /* Create and edit geometries */,
				79B7B8082A1BF8B300F57C27 /* Create and save KML file */,
				D7E440D12A1ECBC2005D74DE /* Create buffers around points */,
				D7B3C5C02A43B71E001DA4D8 /* Create convex hull around geometries */,
				D744FD132A2112360084A66C /* Create convex hull around points */,
				D79482D32C35D872006521CD /* Create dynamic basemap gallery */,
				D71563E62D5AC2B600D2E948 /* Create KML multi-track */,
				1C19B4EA2A578E46001D2506 /* Create load report */,
				D73FABE82AD4A0370048EC70 /* Create mobile geodatabase */,
				E004A6EB28495538002A1FE6 /* Create planar and geodetic buffers */,
				D71C5F602AAA7854006599FD /* Create symbol styles from web styles */,
				E000E761286A0B07005D87C5 /* Cut geometry */,
				D71099692A27D8880065A1C1 /* Densify and generalize geometry */,
				D7BEBAD12CBDFE1C00F882E7 /* Display alternate symbols at different scales */,
				D7AE861A2AC39D750049B626 /* Display annotation */,
				D7635FEA2B9272CB0044AB97 /* Display clusters */,
				00A7A1422A2FC58300F035F7 /* Display content of utility network container */,
				D7497F382AC4B45300167AD2 /* Display dimensions */,
				0074ABB328174B830037244A /* Display map */,
				F111CCBD288B548400205358 /* Display map from mobile map package */,
				D752D95B2A3BCDD4003EB25E /* Display map from portal item */,
				00B04FB3283EEB830026C882 /* Display overview map */,
				E004A6D528465C70002A1FE6 /* Display scene */,
				D7010EBA2B05616900D43F55 /* Display scene from mobile scene package */,
				D742E48E2B04132B00690098 /* Display web scene from portal item */,
				E070A0A1286F3B3400F2B606 /* Download preplanned map area */,
				E004A6EE284E4B7A002A1FE6 /* Download vector tiles to local cache */,
				D733CA182BED980D00FBDE4C /* Edit and sync features with feature service */,
				9579FCEB2C3360CA00FC8A1D /* Edit feature attachments */,
				D75E5EF02CC049D500252595 /* Edit features using feature forms */,
				D762AF5E2BF6A7B900ECE3C7 /* Edit features with feature-linked annotation */,
				D764B7DE2BE2F89D002E2F92 /* Edit geodatabase with transactions */,
				D73E619D2BDB21F400457932 /* Edit with branch versioning */,
				D7D9FCF52BF2CC8600F972A2 /* Filter by definition expression or display filter */,
				1C26ED122A859525009B7721 /* Filter features in scene */,
				D73FCFF32B02A3AA0006360D /* Find address with reverse geocode */,
				D7705D5F2AFC570700CC0335 /* Find closest facility from point */,
				D7705D542AFC244E00CC0335 /* Find closest facility to multiple points */,
				D78666A92A21616D00C60110 /* Find nearest vertex */,
				E066DD33285CF3A0004D3D5B /* Find route */,
				D7DDF84F2AF47C6C004352D9 /* Find route around barriers */,
				D76000AA2AF19C2300B3084D /* Find route in mobile map package */,
				D7E7D0792AEB39BF003AAD02 /* Find route in transport network */,
				E088E1722863B5E600413100 /* Generate offline map */,
				10B782032BE55C52007EAE6C /* Generate offline map with custom parameters */,
				10D321942BDB1C2E00B39B1B /* Generate offline map with local basemap */,
				D7553CD62AE2DFEC00DC2A70 /* Geocode offline */,
				0044288C29C90BD500160767 /* Get elevation at point on surface */,
				D704AA562AB22B7A00A3BB63 /* Group layers together */,
				102B6A352BFD5AD1009F763C /* Identify features in WMS layer */,
				D731F3BD2AD0D22500A8431E /* Identify graphics */,
				D70082E72ACF8F6C00E0C3C2 /* Identify KML features */,
				D751018A2A2E960300B8FA48 /* Identify layer features */,
				D7464F182ACE0445007FEE88 /* Identify raster cell */,
				D75E5EE52CC0340100252595 /* List contents of KML file */,
				D776880E2B69826B007C3860 /* List spatial reference transformations */,
				D718A1E92B575FD900447087 /* Manage bookmarks */,
				D752D93C2A3914E5003EB25E /* Manage operational layers */,
				D73E61952BDAEE6600457932 /* Match viewpoint of geo views */,
				D7ABA2F52A3256610021822B /* Measure distance in scene */,
				D7352F8D2BD992C40013FFEF /* Monitor changes to draw status */,
				D71371782BD88ECC00EB2F86 /* Monitor changes to layer view state */,
				D752D9422A3A6EB8003EB25E /* Monitor changes to map load status */,
				75DD739029D38B1B0010229D /* Navigate route */,
				D7588F5B2B7D8DAA008B75E2 /* Navigate route with rerouting */,
				D76929F32B4F78340047205E /* Orbit camera around object */,
				D7232EDD2AC1E5410079ABFF /* Play KML tour */,
				E0EA0B75286638FD00C9621D /* Project geometry */,
				3E9F77712C6A609B0022CAB5 /* Query feature count and extent */,
				108EC03F29D25AE1000F35D0 /* Query feature table */,
				D73F06652B5EE73D000B574F /* Query features with Arcade expression */,
				D7BA38962BFBFC0F009954F5 /* Query related features */,
				D7A85A052CD5ABF5009DC68A /* Query with CQL filters */,
				D7ECF5942AB8BDCA003FB2BE /* Render multilayer symbols */,
				1CAB8D402A3CEAB0002AA649 /* Run valve isolation trace */,
				D75F66322B48EABC00434974 /* Search for web map */,
				00CB913628481475005C2C5D /* Search with geocode */,
				E004A6F4284FA3C5002A1FE6 /* Select features in feature layer */,
				954AEDEF2C01332F00265114 /* Select features in scene layer */,
				00B042E3282EDC690072E1B4 /* Set basemap */,
				D7C3AB462B683291008909B9 /* Set feature request mode */,
				3E720F9B2C619ACD00E22A9E /* Set initial viewpoint */,
				D734FA072A183A5A00246D7E /* Set max extent */,
				D7EAF34F2A1C011000D822C4 /* Set min and max scale */,
				D76CE8D62BFD7047009A8686 /* Set reference scale */,
				3EEDE7CC2C5D735E00510104 /* Set spatial reference */,
				95F3A52C2C07F0A600885DED /* Set surface navigation constraint */,
				E088E1552862578800413100 /* Set surface placement mode */,
				D769C20D2A28FF8600030F61 /* Set up location-driven geotriggers */,
				E004A6B928414332002A1FE6 /* Set viewpoint rotation */,
				1C43BC782A43781100509BF8 /* Set visibility of subtype sublayer */,
				E004A6DE2846626A002A1FE6 /* Show callout */,
				D7EF5D712A269E2D00FEBDE5 /* Show coordinates in multiple formats */,
				E004A6E728493BBB002A1FE6 /* Show device location */,
				0044CDD72995C352004618CE /* Show device location history */,
				95F8912A2C46E9F00010EBED /* Show device location using indoor positioning */,
				4D126D6829CA1B6000CFB7A7 /* Show device location with NMEA data sources */,
				D722BD1E2A420D7E002C2087 /* Show extruded features */,
				00ABA94B2BF671FC00C0488C /* Show grid */,
				D751017D2A2E490800B8FA48 /* Show labels on layer */,
				D7CC33FB2A31475C00198EDF /* Show line of sight between points */,
				D7337C5C2ABD137400A5D865 /* Show mobile map package expiration date */,
				1C42E04129D2396B004FC4BE /* Show popup */,
				1C9B74C429DB43580038B06F /* Show realistic light and shadows */,
				E004A6F1284E4F80002A1FE6 /* Show result of spatial operations */,
				E066DD392860C9EE004D3D5B /* Show result of spatial relationships */,
				95A5721A2C0FDCCE006E8B48 /* Show scale bar */,
				95D2EE102C334D1D00683D53 /* Show service area */,
				1CAF831A2A20305F000E1E60 /* Show utility associations */,
				D7ABA2FB2A3287C10021822B /* Show viewshed from geoelement in scene */,
				0086F3FC28E3770900974721 /* Show viewshed from point in scene */,
				95DEB9B72C127A97009BEC35 /* Show viewshed from point on map */,
				00E7C15A2BBE1BF000B85D69 /* Snap geometry edits */,
				D71A9DE12D8CC88D00CA03CB /* Snap geometry edits with utility network rules */,
				D75B584D2AAFB2C20038B3B4 /* Style features with custom dictionary */,
				D71C909E2C6C249B0018C63E /* Style geometry types with symbols */,
				E066DD362860AB0B004D3D5B /* Style graphics with renderer */,
				E004A6E42846A609002A1FE6 /* Style graphics with symbols */,
				D77BC5352B59A2D3007B49B6 /* Style point with distance composite scene symbol */,
				D7058B0B2B59E44B000A888A /* Style point with scene symbol */,
				D74C8BFA2ABA5572007C76B8 /* Style symbols from mobile style file */,
				7573E81229D6134C00BEED9C /* Trace utility network */,
				D74EA7802B6DADA5008F6C7C /* Validate utility network topology */,
			);
			path = Samples;
			sourceTree = "<group>";
		};
		0074ABB328174B830037244A /* Display map */ = {
			isa = PBXGroup;
			children = (
				0074ABBE28174BCF0037244A /* DisplayMapView.swift */,
			);
			path = "Display map";
			sourceTree = "<group>";
		};
		0074ABC028174F430037244A /* Models */ = {
			isa = PBXGroup;
			children = (
				D72FE7022CE6D05600BBC0FE /* AppFavorites.swift */,
				00CCB8A4285BAF8700BBAB70 /* OnDemandResource.swift */,
				0074ABC128174F430037244A /* Sample.swift */,
			);
			path = Models;
			sourceTree = "<group>";
		};
		0086F3FC28E3770900974721 /* Show viewshed from point in scene */ = {
			isa = PBXGroup;
			children = (
				0042E24228E4BF8F001F33D6 /* ShowViewshedFromPointInSceneView.Model.swift */,
				0086F3FD28E3770900974721 /* ShowViewshedFromPointInSceneView.swift */,
				0042E24428E4F82B001F33D6 /* ShowViewshedFromPointInSceneView.ViewshedSettingsView.swift */,
			);
			path = "Show viewshed from point in scene";
			sourceTree = "<group>";
		};
		00966EE62811F64D009D3DD7 /* iOS */ = {
			isa = PBXGroup;
			children = (
				00E5402A27F775EA00CF66D5 /* Info.plist */,
			);
			path = iOS;
			sourceTree = "<group>";
		};
		00A7A1422A2FC58300F035F7 /* Display content of utility network container */ = {
			isa = PBXGroup;
			children = (
				00A7A1432A2FC58300F035F7 /* DisplayContentOfUtilityNetworkContainerView.swift */,
				00A7A1492A2FC5B700F035F7 /* DisplayContentOfUtilityNetworkContainerView.Model.swift */,
			);
			path = "Display content of utility network container";
			sourceTree = "<group>";
		};
		00ABA94B2BF671FC00C0488C /* Show grid */ = {
			isa = PBXGroup;
			children = (
				00ABA94D2BF6721700C0488C /* ShowGridView.swift */,
			);
			path = "Show grid";
			sourceTree = "<group>";
		};
		00B042E3282EDC690072E1B4 /* Set basemap */ = {
			isa = PBXGroup;
			children = (
				00B042E5282EDC690072E1B4 /* SetBasemapView.swift */,
			);
			path = "Set basemap";
			sourceTree = "<group>";
		};
		00B04FB3283EEB830026C882 /* Display overview map */ = {
			isa = PBXGroup;
			children = (
				00B04FB4283EEBA80026C882 /* DisplayOverviewMapView.swift */,
			);
			path = "Display overview map";
			sourceTree = "<group>";
		};
		00C94A0228B53DCC004E42D9 /* 7c4c679ab06a4df19dc497f577f111bd */ = {
			isa = PBXGroup;
			children = (
				00C94A0C28B53DE1004E42D9 /* raster-file */,
			);
			path = 7c4c679ab06a4df19dc497f577f111bd;
			sourceTree = "<group>";
		};
		00CB913628481475005C2C5D /* Search with geocode */ = {
			isa = PBXGroup;
			children = (
				00CB9137284814A4005C2C5D /* SearchWithGeocodeView.swift */,
			);
			path = "Search with geocode";
			sourceTree = "<group>";
		};
		00CCB8A6285D059300BBAB70 /* Portal Data */ = {
			isa = PBXGroup;
			children = (
				D762DA0D2D94C750001052DD /* 0fd3a39660d54c12b05d5f81f207dffd */,
				D74C8C002ABA6202007C76B8 /* 1bd036f221f54a99abc9e46ff3511cbf */,
				D7781D472B7EB03400E53C51 /* 4caec8c55ea2463982f1af7d9611b8d5 */,
				D7C16D1D2AC5FE8200689E89 /* 5a9b60cee9ba41e79640a06bcdf8084d */,
				00C94A0228B53DCC004E42D9 /* 7c4c679ab06a4df19dc497f577f111bd */,
				D701D7242A37C7E4006FF0C8 /* 07d62a792ab6496d9b772a24efea45d0 */,
				D7D1F3512ADDBE5D009CE2DA /* 7dd2f97bb007466ea939160d0de96a9d */,
				9537AFC82C220ECB000923C5 /* 9d2987a825c646468b3ce7512fb76e2d */,
				00D4EF8328638BF100B9CC30 /* 15a7cbd3af1e47cfa5d2c6b93dc44fc2 */,
				D7CE9F992AE2F575008F7A5F /* 22c3083d4fa74e3e9b25adfc9f8c0496 */,
				D7CDD38E2CB872EA00DE9766 /* 34da965ca51d4c68aa9b3a38edb29e00 */,
				D7BEBAC82CBDC81200F882E7 /* 52ca74b4ba8042b78b3c653696f34a9c */,
				00D4EF8E28638BF100B9CC30 /* 68ec42517cdd439e81b036210483e8e7 */,
				D762AF642BF6A96100ECE3C7 /* 74c0c9fa80f4498c9739cc42531e9948 */,
				D76000B52AF19FC900B3084D /* 260eb6535c824209964cf281766ebe43 */,
				D7C16D202AC5FE9800689E89 /* 290f0c571c394461a8b58b6775d0bd63 */,
				D713C6F62CB9B9A60073AA72 /* 324e4742820e46cfbe5029ff2c32cb1f */,
				1C965C4629DBA879002F8536 /* 681d6f7694644709a7c830ec57a2d72b */,
				004A2B962BED454300C297CE /* 740b663bff5e4198b9b6674af93f638a */,
				D7CE9F9C2AE2F585008F7A5F /* 3424d442ebe54f3cbf34462382d3aebe */,
				D735717F2CB613100046A433 /* 5028bf3513ff4c38b28822d010a4937c */,
				D707899A2CD16324000DF215 /* 8776cfc26eed4485a03de6316826384c */,
				D7C16D232AC5FEA600689E89 /* 12509ffdc684437f8f2656b0129d2c13 */,
				D7BB3DD12C5D781800FFCD56 /* 43809fd639f242fd8045ecbafd61a579 */,
				10D321912BDB187400B39B1B /* 85282f2aaa2844d8935cdb8722e22a93 */,
				D73F8CF22AB1089900CD39DA /* 751138a2e0844e06853522d54103222a */,
				D7BEBA9F2CBD9CCA00F882E7 /* 98092369c4ae4d549bbbd45dba993ebc */,
				D721EEA62ABDFF550040BE46 /* 174150279af74a2ba6f8b87a567f480b */,
				792222DB2A81AA5D00619FFE /* a8a942c228af4fac96baa78ad60f511f */,
				D7464F202ACE0910007FEE88 /* b5f977c78ec74b3a8857ca86d1d9b318 */,
				D7F8C03F2B605E720072BFA7 /* b5106355f1634b8996e634c04b6a930a */,
				D70539042CD0122D00F63F4A /* c78b149a1d52414682c86a5feeb13d30 */,
				00D4EF8128638BF100B9CC30 /* cb1b20748a9f4d128dad8a87244e3e37 */,
				4D126D7629CA3B3F00CFB7A7 /* d5bad9f4fee9483791e405880fb466da */,
				D77572AC2A295DC100F490CD /* d1453556d91e46dea191c20c398b82cd */,
				D75E5EEB2CC0466900252595 /* da301cb122874d5497f8a8f6c81eb36e */,
				D7E7D0862AEB3C36003AAD02 /* df193653ed39449195af0c9725701dca */,
				D70539082CD0122D00F63F4A /* e0d41b4b409a49a5a7ba11939d8535dc */,
				F111CCC2288B63DB00205358 /* e1f3a7254cb845b09450f54937c16061 */,
				D7C5233F2BED9BBF00E8221A /* e4a398afe9a945f3b0f4dca1e4faccb5 */,
				D7F8C03C2B605AF60072BFA7 /* e12b54ea799f4606a2712157cf9f6e41 */,
				D7C16D262AC5FEB600689E89 /* e87c154fb9c2487f999143df5b08e9b1 */,
				D7201D2A2CC6D829004BDB7D /* f4b742a57af344988b02227e2824ca5f */,
				D7497F3E2AC4BA4100167AD2 /* f5ff6f5556a945bca87ca513b8729a1e */,
				1C38921E2DC1749700ADFDDC /* b051f5c3e01048f3bf11c59b41507896 */,
			);
			path = "Portal Data";
			sourceTree = SOURCE_ROOT;
		};
		00D4EF7E2863840D00B9CC30 /* Add feature layers */ = {
			isa = PBXGroup;
			children = (
				00D4EF7F2863842100B9CC30 /* AddFeatureLayersView.swift */,
			);
			path = "Add feature layers";
			sourceTree = "<group>";
		};
		00D4EF8128638BF100B9CC30 /* cb1b20748a9f4d128dad8a87244e3e37 */ = {
			isa = PBXGroup;
			children = (
				00D4EF8228638BF100B9CC30 /* LA_Trails.geodatabase */,
			);
			path = cb1b20748a9f4d128dad8a87244e3e37;
			sourceTree = "<group>";
		};
		00D4EF8328638BF100B9CC30 /* 15a7cbd3af1e47cfa5d2c6b93dc44fc2 */ = {
			isa = PBXGroup;
			children = (
				00D4EFB02863CE6300B9CC30 /* ScottishWildlifeTrust_reserves */,
			);
			path = 15a7cbd3af1e47cfa5d2c6b93dc44fc2;
			sourceTree = "<group>";
		};
		00D4EF8E28638BF100B9CC30 /* 68ec42517cdd439e81b036210483e8e7 */ = {
			isa = PBXGroup;
			children = (
				00D4EF8F28638BF100B9CC30 /* AuroraCO.gpkg */,
			);
			path = 68ec42517cdd439e81b036210483e8e7;
			sourceTree = "<group>";
		};
		00E5400627F3CCA100CF66D5 = {
			isa = PBXGroup;
			children = (
				00966EE62811F64D009D3DD7 /* iOS */,
				0023DE5029D648FA0098243A /* macOS */,
				00CCB8A6285D059300BBAB70 /* Portal Data */,
				00E5401427F3CCA200CF66D5 /* Products */,
				003D7C332821EBCC009DDFD2 /* Scripts */,
				00E5400B27F3CCA100CF66D5 /* Shared */,
			);
			sourceTree = "<group>";
		};
		00E5400B27F3CCA100CF66D5 /* Shared */ = {
			isa = PBXGroup;
			children = (
				0074ABAF281742420037244A /* Supporting Files */,
				0074ABB228174B830037244A /* Samples */,
				00E5400C27F3CCA100CF66D5 /* SamplesApp.swift */,
				00E5400E27F3CCA200CF66D5 /* Assets.xcassets */,
				798C2DA62AFC505600EE7E97 /* PrivacyInfo.xcprivacy */,
				001C6DD827FE585A00D472C2 /* AppSecrets.swift.masque */,
				0074ABCA2817B8DB0037244A /* SamplesApp+Samples.swift.tache */,
			);
			path = Shared;
			sourceTree = "<group>";
		};
		00E5401427F3CCA200CF66D5 /* Products */ = {
			isa = PBXGroup;
			children = (
				00E5401327F3CCA200CF66D5 /* ArcGIS Maps SDK Samples.app */,
			);
			name = Products;
			sourceTree = "<group>";
		};
		00E7C15A2BBE1BF000B85D69 /* Snap geometry edits */ = {
			isa = PBXGroup;
			children = (
				00E7C1592BBE1BF000B85D69 /* SnapGeometryEditsView.swift */,
				00E1D90A2BC0AF97001AEB6A /* SnapGeometryEditsView.SnapSettingsView.swift */,
				00E1D90C2BC0B125001AEB6A /* SnapGeometryEditsView.GeometryEditorModel.swift */,
				00E1D90E2BC0B1E8001AEB6A /* SnapGeometryEditsView.GeometryEditorMenu.swift */,
			);
			path = "Snap geometry edits";
			sourceTree = "<group>";
		};
		00FA4E542DBC1383008A34CF /* Add rasters and feature tables from geopackage */ = {
			isa = PBXGroup;
			children = (
				00FA4E562DBC139B008A34CF /* AddRastersAndFeatureTablesFromGeopackageView.swift */,
			);
			path = "Add rasters and feature tables from geopackage";
			sourceTree = "<group>";
		};
		102B6A352BFD5AD1009F763C /* Identify features in WMS layer */ = {
			isa = PBXGroup;
			children = (
				102B6A362BFD5B55009F763C /* IdentifyFeaturesInWMSLayerView.swift */,
			);
			path = "Identify features in WMS layer";
			sourceTree = "<group>";
		};
		108EC03F29D25AE1000F35D0 /* Query feature table */ = {
			isa = PBXGroup;
			children = (
				108EC04029D25B2C000F35D0 /* QueryFeatureTableView.swift */,
			);
			path = "Query feature table";
			sourceTree = "<group>";
		};
		10B782032BE55C52007EAE6C /* Generate offline map with custom parameters */ = {
			isa = PBXGroup;
			children = (
				10B782042BE55D7E007EAE6C /* GenerateOfflineMapWithCustomParametersView.swift */,
				10B782072BE5A058007EAE6C /* GenerateOfflineMapWithCustomParametersView.CustomParameters.swift */,
				10BD9EB32BF51B4B00ABDBD5 /* GenerateOfflineMapWithCustomParametersView.Model.swift */,
			);
			path = "Generate offline map with custom parameters";
			sourceTree = "<group>";
		};
		10CFF4C82DBAAEE10027F144 /* Add feature layer with time offset */ = {
			isa = PBXGroup;
			children = (
				10CFF4C92DBAAFAC0027F144 /* AddFeatureLayerWithTimeOffsetView.swift */,
			);
			path = "Add feature layer with time offset";
			sourceTree = "<group>";
		};
		10D321912BDB187400B39B1B /* 85282f2aaa2844d8935cdb8722e22a93 */ = {
			isa = PBXGroup;
			children = (
				10D321922BDB187400B39B1B /* naperville_imagery.tpkx */,
			);
			path = 85282f2aaa2844d8935cdb8722e22a93;
			sourceTree = "<group>";
		};
		10D321942BDB1C2E00B39B1B /* Generate offline map with local basemap */ = {
			isa = PBXGroup;
			children = (
				10D321952BDB1CB500B39B1B /* GenerateOfflineMapWithLocalBasemapView.swift */,
			);
			path = "Generate offline map with local basemap";
			sourceTree = "<group>";
		};
		1C0C1C3229D34DAE005C8B24 /* Change viewpoint */ = {
			isa = PBXGroup;
			children = (
				1C0C1C3429D34DAE005C8B24 /* ChangeViewpointView.swift */,
			);
			path = "Change viewpoint";
			sourceTree = "<group>";
		};
		1C19B4EA2A578E46001D2506 /* Create load report */ = {
			isa = PBXGroup;
			children = (
				1C19B4EF2A578E46001D2506 /* CreateLoadReportView.Model.swift */,
				1C19B4ED2A578E46001D2506 /* CreateLoadReportView.swift */,
				1C19B4EB2A578E46001D2506 /* CreateLoadReportView.Views.swift */,
			);
			path = "Create load report";
			sourceTree = "<group>";
		};
		1C2538472BABAC7B00337307 /* Augment reality to navigate route */ = {
			isa = PBXGroup;
			children = (
				1C2538532BABACB100337307 /* AugmentRealityToNavigateRouteView.swift */,
				1C2538522BABACB100337307 /* AugmentRealityToNavigateRouteView.ARSceneView.swift */,
			);
			path = "Augment reality to navigate route";
			sourceTree = "<group>";
		};
		1C26ED122A859525009B7721 /* Filter features in scene */ = {
			isa = PBXGroup;
			children = (
				1C26ED152A859525009B7721 /* FilterFeaturesInSceneView.swift */,
			);
			path = "Filter features in scene";
			sourceTree = "<group>";
		};
		1C29C9622DBAE5D10074028F /* Add WMTS layer */ = {
			isa = PBXGroup;
			children = (
				1C29C9532DBAE50D0074028F /* AddWMTSLayerView.swift */,
			);
			path = "Add WMTS layer";
			sourceTree = "<group>";
		};
		1C38915B2DBC36B000ADFDDC /* Add WFS layer */ = {
			isa = PBXGroup;
			children = (
				1C38915C2DBC36C700ADFDDC /* AddWFSLayerView.swift */,
			);
			path = "Add WFS layer";
			sourceTree = "<group>";
		};
		1C38915F2DC02F0800ADFDDC /* Apply blend renderer to hillshade */ = {
			isa = PBXGroup;
			children = (
				1C3891602DC02F1100ADFDDC /* ApplyBlendRendererToHillshadeView.swift */,
				1C3892302DC59E5D00ADFDDC /* ApplyBlendRendererToHillshadeView.SettingsView.swift */,
			);
			path = "Apply blend renderer to hillshade";
			sourceTree = "<group>";
		};
		1C38921E2DC1749700ADFDDC /* b051f5c3e01048f3bf11c59b41507896 */ = {
			isa = PBXGroup;
			children = (
				1CC755E02DC5A6A7004B346F /* Shasta_Elevation */,
			);
			path = b051f5c3e01048f3bf11c59b41507896;
			sourceTree = "<group>";
		};
		1C3B7DC22A5F64FC00907443 /* Analyze network with subnetwork trace */ = {
			isa = PBXGroup;
			children = (
				1C3B7DC32A5F64FC00907443 /* AnalyzeNetworkWithSubnetworkTraceView.Model.swift */,
				1C3B7DC62A5F64FC00907443 /* AnalyzeNetworkWithSubnetworkTraceView.swift */,
			);
			path = "Analyze network with subnetwork trace";
			sourceTree = "<group>";
		};
		1C42E04129D2396B004FC4BE /* Show popup */ = {
			isa = PBXGroup;
			children = (
				1C42E04329D2396B004FC4BE /* ShowPopupView.swift */,
			);
			path = "Show popup";
			sourceTree = "<group>";
		};
		1C43BC782A43781100509BF8 /* Set visibility of subtype sublayer */ = {
			isa = PBXGroup;
			children = (
				1C43BC7C2A43781100509BF8 /* SetVisibilityOfSubtypeSublayerView.Model.swift */,
				1C43BC7E2A43781100509BF8 /* SetVisibilityOfSubtypeSublayerView.swift */,
				1C43BC792A43781100509BF8 /* SetVisibilityOfSubtypeSublayerView.Views.swift */,
			);
			path = "Set visibility of subtype sublayer";
			sourceTree = "<group>";
		};
		1C8EC7422BAE2891001A6929 /* Augment reality to collect data */ = {
			isa = PBXGroup;
			children = (
				1C8EC7432BAE2891001A6929 /* AugmentRealityToCollectDataView.swift */,
			);
			path = "Augment reality to collect data";
			sourceTree = "<group>";
		};
		1C965C4629DBA879002F8536 /* 681d6f7694644709a7c830ec57a2d72b */ = {
			isa = PBXGroup;
			children = (
				004FE87029DF5D8700075217 /* Bristol */,
			);
			path = 681d6f7694644709a7c830ec57a2d72b;
			sourceTree = "<group>";
		};
		1C9B74C429DB43580038B06F /* Show realistic light and shadows */ = {
			isa = PBXGroup;
			children = (
				1C9B74C529DB43580038B06F /* ShowRealisticLightAndShadowsView.swift */,
			);
			path = "Show realistic light and shadows";
			sourceTree = "<group>";
		};
		1C9B74D229DB54560038B06F /* Change camera controller */ = {
			isa = PBXGroup;
			children = (
				1C9B74D529DB54560038B06F /* ChangeCameraControllerView.swift */,
			);
			path = "Change camera controller";
			sourceTree = "<group>";
		};
		1CAB8D402A3CEAB0002AA649 /* Run valve isolation trace */ = {
			isa = PBXGroup;
			children = (
				1CAB8D442A3CEAB0002AA649 /* RunValveIsolationTraceView.Model.swift */,
				1CAB8D472A3CEAB0002AA649 /* RunValveIsolationTraceView.swift */,
			);
			path = "Run valve isolation trace";
			sourceTree = "<group>";
		};
		1CAF831A2A20305F000E1E60 /* Show utility associations */ = {
			isa = PBXGroup;
			children = (
				1CAF831B2A20305F000E1E60 /* ShowUtilityAssociationsView.swift */,
			);
			path = "Show utility associations";
			sourceTree = "<group>";
		};
		218F35B229C28F4A00502022 /* Authenticate with OAuth */ = {
			isa = PBXGroup;
			children = (
				218F35B329C28F4A00502022 /* AuthenticateWithOAuthView.swift */,
			);
			path = "Authenticate with OAuth";
			sourceTree = "<group>";
		};
		3E54CF202C66AFA400DD2F18 /* Add web tiled layer */ = {
			isa = PBXGroup;
			children = (
				3E54CF212C66AFBE00DD2F18 /* AddWebTiledLayerView.swift */,
			);
			path = "Add web tiled layer";
			sourceTree = "<group>";
		};
		3E720F9B2C619ACD00E22A9E /* Set initial viewpoint */ = {
			isa = PBXGroup;
			children = (
				3E720F9C2C619B1700E22A9E /* SetInitialViewpointView.swift */,
			);
			path = "Set initial viewpoint";
			sourceTree = "<group>";
		};
		3E9F77712C6A609B0022CAB5 /* Query feature count and extent */ = {
			isa = PBXGroup;
			children = (
				3E9F77722C6A60FA0022CAB5 /* QueryFeatureCountAndExtentView.swift */,
			);
			path = "Query feature count and extent";
			sourceTree = "<group>";
		};
		3EEDE7CC2C5D735E00510104 /* Set spatial reference */ = {
			isa = PBXGroup;
			children = (
				3EEDE7CD2C5D73F700510104 /* SetSpatialReferenceView.swift */,
			);
			path = "Set spatial reference";
			sourceTree = "<group>";
		};
		4C8126DB2DBBCED7006EF7D2 /* Apply style to WMS layer */ = {
			isa = PBXGroup;
			children = (
				4C8126DC2DBBCEFE006EF7D2 /* ApplyStyleToWMSLayerView.swift */,
			);
			path = "Apply style to WMS layer";
			sourceTree = "<group>";
		};
		4C8126E32DC0249D006EF7D2 /* Analyze hotspots */ = {
			isa = PBXGroup;
			children = (
				4C8126E62DC02525006EF7D2 /* AnalyzeHotspotsView.swift */,
			);
			path = "Analyze hotspots";
			sourceTree = "<group>";
		};
		4D126D6829CA1B6000CFB7A7 /* Show device location with NMEA data sources */ = {
			isa = PBXGroup;
			children = (
				4D126D6929CA1B6000CFB7A7 /* ShowDeviceLocationWithNMEADataSourcesView.swift */,
				4D126D7D29CA43D200CFB7A7 /* ShowDeviceLocationWithNMEADataSourcesView.Model.swift */,
				4D126D7129CA1E1800CFB7A7 /* FileNMEASentenceReader.swift */,
			);
			path = "Show device location with NMEA data sources";
			sourceTree = "<group>";
		};
		4D126D7629CA3B3F00CFB7A7 /* d5bad9f4fee9483791e405880fb466da */ = {
			isa = PBXGroup;
			children = (
				4D126D7B29CA3E6000CFB7A7 /* Redlands.nmea */,
			);
			path = d5bad9f4fee9483791e405880fb466da;
			sourceTree = "<group>";
		};
		4D2ADC3E29C26D05003B367F /* Add dynamic entity layer */ = {
			isa = PBXGroup;
			children = (
				4D2ADC3F29C26D05003B367F /* AddDynamicEntityLayerView.swift */,
				4D2ADC6629C50BD6003B367F /* AddDynamicEntityLayerView.Model.swift */,
				4D2ADC6829C50C4C003B367F /* AddDynamicEntityLayerView.SettingsView.swift */,
				00F279D52AF418DC00CECAF8 /* AddDynamicEntityLayerView.VehicleCallout.swift */,
			);
			path = "Add dynamic entity layer";
			sourceTree = "<group>";
		};
		4D2ADC5329C4F612003B367F /* Change map view background */ = {
			isa = PBXGroup;
			children = (
				4D2ADC5529C4F612003B367F /* ChangeMapViewBackgroundView.swift */,
				4D2ADC5829C4F612003B367F /* ChangeMapViewBackgroundView.SettingsView.swift */,
				4D2ADC6129C5071C003B367F /* ChangeMapViewBackgroundView.Model.swift */,
			);
			path = "Change map view background";
			sourceTree = "<group>";
		};
		7573E81229D6134C00BEED9C /* Trace utility network */ = {
			isa = PBXGroup;
			children = (
				7573E81329D6134C00BEED9C /* TraceUtilityNetworkView.Model.swift */,
				7573E81529D6134C00BEED9C /* TraceUtilityNetworkView.Enums.swift */,
				7573E81729D6134C00BEED9C /* TraceUtilityNetworkView.Views.swift */,
				7573E81829D6134C00BEED9C /* TraceUtilityNetworkView.swift */,
			);
			path = "Trace utility network";
			sourceTree = "<group>";
		};
		75DD739029D38B1B0010229D /* Navigate route */ = {
			isa = PBXGroup;
			children = (
				75DD739129D38B1B0010229D /* NavigateRouteView.swift */,
			);
			path = "Navigate route";
			sourceTree = "<group>";
		};
		792222DB2A81AA5D00619FFE /* a8a942c228af4fac96baa78ad60f511f */ = {
			isa = PBXGroup;
			children = (
				792222DC2A81AA5D00619FFE /* AIS_MarineCadastre_SelectedVessels_CustomDataSource.jsonl */,
			);
			path = a8a942c228af4fac96baa78ad60f511f;
			sourceTree = "<group>";
		};
		79B7B8082A1BF8B300F57C27 /* Create and save KML file */ = {
			isa = PBXGroup;
			children = (
				79302F842A1ED4E30002336A /* CreateAndSaveKMLView.Model.swift */,
				79B7B8092A1BF8EC00F57C27 /* CreateAndSaveKMLView.swift */,
				79302F862A1ED71B0002336A /* CreateAndSaveKMLView.Views.swift */,
			);
			path = "Create and save KML file";
			sourceTree = "<group>";
		};
		79D84D0C2A815BED00F45262 /* Add custom dynamic entity data source */ = {
			isa = PBXGroup;
			children = (
				79D84D0D2A815C5B00F45262 /* AddCustomDynamicEntityDataSourceView.swift */,
				7900C5F52A83FC3F002D430F /* AddCustomDynamicEntityDataSourceView.Vessel.swift */,
			);
			path = "Add custom dynamic entity data source";
			sourceTree = "<group>";
		};
		88F93CBE29C3D4E30006B28E /* Create and edit geometries */ = {
			isa = PBXGroup;
			children = (
				88F93CC029C3D59C0006B28E /* CreateAndEditGeometriesView.swift */,
			);
			path = "Create and edit geometries";
			sourceTree = "<group>";
		};
		9537AFC82C220ECB000923C5 /* 9d2987a825c646468b3ce7512fb76e2d */ = {
			isa = PBXGroup;
			children = (
				9537AFD62C220EF0000923C5 /* ExchangeSetwithoutUpdates */,
			);
			path = 9d2987a825c646468b3ce7512fb76e2d;
			sourceTree = "<group>";
		};
		954AEDEF2C01332F00265114 /* Select features in scene layer */ = {
			isa = PBXGroup;
			children = (
				954AEDED2C01332600265114 /* SelectFeaturesInSceneLayerView.swift */,
			);
			path = "Select features in scene layer";
			sourceTree = "<group>";
		};
		955271622C0E6750009B1ED4 /* Add raster from service */ = {
			isa = PBXGroup;
			children = (
				955271602C0E6749009B1ED4 /* AddRasterFromServiceView.swift */,
			);
			path = "Add raster from service";
			sourceTree = "<group>";
		};
		955AFAC52C10FD74009C8FE5 /* Apply mosaic rule to rasters */ = {
			isa = PBXGroup;
			children = (
				955AFAC32C10FD6F009C8FE5 /* ApplyMosaicRuleToRastersView.swift */,
			);
			path = "Apply mosaic rule to rasters";
			sourceTree = "<group>";
		};
		9579FCEB2C3360CA00FC8A1D /* Edit feature attachments */ = {
			isa = PBXGroup;
			children = (
				9579FCE92C3360BB00FC8A1D /* EditFeatureAttachmentsView.swift */,
				9547085B2C3C719800CA8579 /* EditFeatureAttachmentsView.Model.swift */,
			);
			path = "Edit feature attachments";
			sourceTree = "<group>";
		};
		95A5721A2C0FDCCE006E8B48 /* Show scale bar */ = {
			isa = PBXGroup;
			children = (
				95A572182C0FDCC9006E8B48 /* ShowScaleBarView.swift */,
			);
			path = "Show scale bar";
			sourceTree = "<group>";
		};
		95D2EE102C334D1D00683D53 /* Show service area */ = {
			isa = PBXGroup;
			children = (
				95D2EE0E2C334D1600683D53 /* ShowServiceAreaView.swift */,
			);
			path = "Show service area";
			sourceTree = "<group>";
		};
		95DEB9B72C127A97009BEC35 /* Show viewshed from point on map */ = {
			isa = PBXGroup;
			children = (
				95DEB9B52C127A92009BEC35 /* ShowViewshedFromPointOnMapView.swift */,
			);
			path = "Show viewshed from point on map";
			sourceTree = "<group>";
		};
		95E980732C26185000CB8912 /* Browse OGC API feature service */ = {
			isa = PBXGroup;
			children = (
				95E980702C26183000CB8912 /* BrowseOGCAPIFeatureServiceView.swift */,
			);
			path = "Browse OGC API feature service";
			sourceTree = "<group>";
		};
		95F3A52C2C07F0A600885DED /* Set surface navigation constraint */ = {
			isa = PBXGroup;
			children = (
				95F3A52A2C07F09C00885DED /* SetSurfaceNavigationConstraintView.swift */,
			);
			path = "Set surface navigation constraint";
			sourceTree = "<group>";
		};
		95F8912A2C46E9F00010EBED /* Show device location using indoor positioning */ = {
			isa = PBXGroup;
			children = (
				95F891282C46E9D60010EBED /* ShowDeviceLocationUsingIndoorPositioningView.swift */,
				9503056D2C46ECB70091B32D /* ShowDeviceLocationUsingIndoorPositioningView.Model.swift */,
			);
			path = "Show device location using indoor positioning";
			sourceTree = "<group>";
		};
		D70082E72ACF8F6C00E0C3C2 /* Identify KML features */ = {
			isa = PBXGroup;
			children = (
				D70082EA2ACF900100E0C3C2 /* IdentifyKMLFeaturesView.swift */,
			);
			path = "Identify KML features";
			sourceTree = "<group>";
		};
		D7010EBA2B05616900D43F55 /* Display scene from mobile scene package */ = {
			isa = PBXGroup;
			children = (
				D7010EBC2B05616900D43F55 /* DisplaySceneFromMobileScenePackageView.swift */,
			);
			path = "Display scene from mobile scene package";
			sourceTree = "<group>";
		};
		D701D7242A37C7E4006FF0C8 /* 07d62a792ab6496d9b772a24efea45d0 */ = {
			isa = PBXGroup;
			children = (
				D701D72B2A37C7F7006FF0C8 /* bradley_low_3ds */,
			);
			path = 07d62a792ab6496d9b772a24efea45d0;
			sourceTree = "<group>";
		};
		D704AA562AB22B7A00A3BB63 /* Group layers together */ = {
			isa = PBXGroup;
			children = (
				D704AA592AB22C1A00A3BB63 /* GroupLayersTogetherView.swift */,
				D75C35662AB50338003CD55F /* GroupLayersTogetherView.GroupLayerListView.swift */,
			);
			path = "Group layers together";
			sourceTree = "<group>";
		};
		D70539042CD0122D00F63F4A /* c78b149a1d52414682c86a5feeb13d30 */ = {
			isa = PBXGroup;
			children = (
				D70539032CD0122D00F63F4A /* mil2525d.stylx */,
			);
			path = c78b149a1d52414682c86a5feeb13d30;
			sourceTree = "<group>";
		};
		D70539082CD0122D00F63F4A /* e0d41b4b409a49a5a7ba11939d8535dc */ = {
			isa = PBXGroup;
			children = (
				D705390F2CD0127700F63F4A /* militaryoverlay.geodatabase */,
			);
			path = e0d41b4b409a49a5a7ba11939d8535dc;
			sourceTree = "<group>";
		};
		D7058B0B2B59E44B000A888A /* Style point with scene symbol */ = {
			isa = PBXGroup;
			children = (
				D7058B0D2B59E44B000A888A /* StylePointWithSceneSymbolView.swift */,
			);
			path = "Style point with scene symbol";
			sourceTree = "<group>";
		};
		D70789912CD160FD000DF215 /* Apply dictionary renderer to graphics overlay */ = {
			isa = PBXGroup;
			children = (
				D707898E2CD160FD000DF215 /* ApplyDictionaryRendererToGraphicsOverlayView.swift */,
			);
			path = "Apply dictionary renderer to graphics overlay";
			sourceTree = "<group>";
		};
		D707899A2CD16324000DF215 /* 8776cfc26eed4485a03de6316826384c */ = {
			isa = PBXGroup;
			children = (
				D70789992CD16324000DF215 /* Mil2525DMessages.xml */,
			);
			path = 8776cfc26eed4485a03de6316826384c;
			sourceTree = "<group>";
		};
		D7084FA42AD771AA00EC7F4F /* Augment reality to fly over scene */ = {
			isa = PBXGroup;
			children = (
				D7084FA62AD771AA00EC7F4F /* AugmentRealityToFlyOverSceneView.swift */,
			);
			path = "Augment reality to fly over scene";
			sourceTree = "<group>";
		};
		D71099692A27D8880065A1C1 /* Densify and generalize geometry */ = {
			isa = PBXGroup;
			children = (
				D710996C2A27D9210065A1C1 /* DensifyAndGeneralizeGeometryView.swift */,
				D710996F2A2802FA0065A1C1 /* DensifyAndGeneralizeGeometryView.SettingsView.swift */,
			);
			path = "Densify and generalize geometry";
			sourceTree = "<group>";
		};
		D71371782BD88ECC00EB2F86 /* Monitor changes to layer view state */ = {
			isa = PBXGroup;
			children = (
				D71371752BD88ECC00EB2F86 /* MonitorChangesToLayerViewStateView.swift */,
			);
			path = "Monitor changes to layer view state";
			sourceTree = "<group>";
		};
		D713C6D42CB990600073AA72 /* Add KML layer */ = {
			isa = PBXGroup;
			children = (
				D713C6D12CB990600073AA72 /* AddKMLLayerView.swift */,
			);
			path = "Add KML layer";
			sourceTree = "<group>";
		};
		D713C6F62CB9B9A60073AA72 /* 324e4742820e46cfbe5029ff2c32cb1f */ = {
			isa = PBXGroup;
			children = (
				D713C6F52CB9B9A60073AA72 /* US_State_Capitals.kml */,
			);
			path = 324e4742820e46cfbe5029ff2c32cb1f;
			sourceTree = "<group>";
		};
		D71563E62D5AC2B600D2E948 /* Create KML multi-track */ = {
			isa = PBXGroup;
			children = (
				D71563E32D5AC2B600D2E948 /* CreateKMLMultiTrackView.swift */,
				D789AAAC2D66C718007A8E0E /* CreateKMLMultiTrackView.Model.swift */,
			);
			path = "Create KML multi-track";
			sourceTree = "<group>";
		};
		D718A1E92B575FD900447087 /* Manage bookmarks */ = {
			isa = PBXGroup;
			children = (
				D718A1EA2B575FD900447087 /* ManageBookmarksView.swift */,
			);
			path = "Manage bookmarks";
			sourceTree = "<group>";
		};
		D71A9DE12D8CC88D00CA03CB /* Snap geometry edits with utility network rules */ = {
			isa = PBXGroup;
			children = (
				D71A9DE02D8CC88D00CA03CB /* SnapGeometryEditsWithUtilityNetworkRulesView.swift */,
				D703F04C2D9334AC0077E3A8 /* SnapGeometryEditsWithUtilityNetworkRulesView.Model.swift */,
			);
			path = "Snap geometry edits with utility network rules";
			sourceTree = "<group>";
		};
		D71C5F602AAA7854006599FD /* Create symbol styles from web styles */ = {
			isa = PBXGroup;
			children = (
				D71C5F632AAA7A88006599FD /* CreateSymbolStylesFromWebStylesView.swift */,
			);
			path = "Create symbol styles from web styles";
			sourceTree = "<group>";
		};
		D71C909E2C6C249B0018C63E /* Style geometry types with symbols */ = {
			isa = PBXGroup;
			children = (
				D71C909C2C6C249B0018C63E /* StyleGeometryTypesWithSymbolsView.swift */,
				D71C909D2C6C249B0018C63E /* StyleGeometryTypesWithSymbolsView.Views.swift */,
			);
			path = "Style geometry types with symbols";
			sourceTree = "<group>";
		};
		D7201CD72CC6B710004BDB7D /* Add tiled layer as basemap */ = {
			isa = PBXGroup;
			children = (
				D7201CD42CC6B710004BDB7D /* AddTiledLayerAsBasemapView.swift */,
			);
			path = "Add tiled layer as basemap";
			sourceTree = "<group>";
		};
		D7201D032CC6D3B5004BDB7D /* Add vector tiled layer from custom style */ = {
			isa = PBXGroup;
			children = (
				D7201D002CC6D3B5004BDB7D /* AddVectorTiledLayerFromCustomStyleView.swift */,
			);
			path = "Add vector tiled layer from custom style";
			sourceTree = "<group>";
		};
		D7201D2A2CC6D829004BDB7D /* f4b742a57af344988b02227e2824ca5f */ = {
			isa = PBXGroup;
			children = (
				D7201D292CC6D829004BDB7D /* dodge_city.vtpk */,
			);
			path = f4b742a57af344988b02227e2824ca5f;
			sourceTree = "<group>";
		};
		D721EEA62ABDFF550040BE46 /* 174150279af74a2ba6f8b87a567f480b */ = {
			isa = PBXGroup;
			children = (
				D721EEA72ABDFF550040BE46 /* LothianRiversAnno.mmpk */,
			);
			path = 174150279af74a2ba6f8b87a567f480b;
			sourceTree = "<group>";
		};
		D722BD1E2A420D7E002C2087 /* Show extruded features */ = {
			isa = PBXGroup;
			children = (
				D722BD212A420DAD002C2087 /* ShowExtrudedFeaturesView.swift */,
			);
			path = "Show extruded features";
			sourceTree = "<group>";
		};
		D7232EDD2AC1E5410079ABFF /* Play KML tour */ = {
			isa = PBXGroup;
			children = (
				D7232EE02AC1E5AA0079ABFF /* PlayKMLTourView.swift */,
			);
			path = "Play KML tour";
			sourceTree = "<group>";
		};
		D72F27292ADA1E4400F906DA /* Augment reality to show tabletop scene */ = {
			isa = PBXGroup;
			children = (
				D72F272B2ADA1E4400F906DA /* AugmentRealityToShowTabletopSceneView.swift */,
			);
			path = "Augment reality to show tabletop scene";
			sourceTree = "<group>";
		};
		D731F3BD2AD0D22500A8431E /* Identify graphics */ = {
			isa = PBXGroup;
			children = (
				D731F3C02AD0D2AC00A8431E /* IdentifyGraphicsView.swift */,
			);
			path = "Identify graphics";
			sourceTree = "<group>";
		};
		D7337C5C2ABD137400A5D865 /* Show mobile map package expiration date */ = {
			isa = PBXGroup;
			children = (
				D7337C5F2ABD142D00A5D865 /* ShowMobileMapPackageExpirationDateView.swift */,
			);
			path = "Show mobile map package expiration date";
			sourceTree = "<group>";
		};
		D733CA182BED980D00FBDE4C /* Edit and sync features with feature service */ = {
			isa = PBXGroup;
			children = (
				D733CA152BED980D00FBDE4C /* EditAndSyncFeaturesWithFeatureServiceView.swift */,
				D74ECD0C2BEEAE2F007C0FA6 /* EditAndSyncFeaturesWithFeatureServiceView.Model.swift */,
			);
			path = "Edit and sync features with feature service";
			sourceTree = "<group>";
		};
		D734FA072A183A5A00246D7E /* Set max extent */ = {
			isa = PBXGroup;
			children = (
				D734FA092A183A5B00246D7E /* SetMaxExtentView.swift */,
			);
			path = "Set max extent";
			sourceTree = "<group>";
		};
		D7352F8D2BD992C40013FFEF /* Monitor changes to draw status */ = {
			isa = PBXGroup;
			children = (
				D7352F8A2BD992C40013FFEF /* MonitorChangesToDrawStatusView.swift */,
			);
			path = "Monitor changes to draw status";
			sourceTree = "<group>";
		};
		D735717F2CB613100046A433 /* 5028bf3513ff4c38b28822d010a4937c */ = {
			isa = PBXGroup;
			children = (
				D73571D62CB6131E0046A433 /* hydrography */,
			);
			path = 5028bf3513ff4c38b28822d010a4937c;
			sourceTree = "<group>";
		};
		D73E61952BDAEE6600457932 /* Match viewpoint of geo views */ = {
			isa = PBXGroup;
			children = (
				D73E61922BDAEE6600457932 /* MatchViewpointOfGeoViewsView.swift */,
			);
			path = "Match viewpoint of geo views";
			sourceTree = "<group>";
		};
		D73E619D2BDB21F400457932 /* Edit with branch versioning */ = {
			isa = PBXGroup;
			children = (
				D73E619A2BDB21F400457932 /* EditWithBranchVersioningView.swift */,
				D7114A0C2BDC6A3300FA68CA /* EditWithBranchVersioningView.Model.swift */,
				D7044B952BE18D73000F2C43 /* EditWithBranchVersioningView.Views.swift */,
			);
			path = "Edit with branch versioning";
			sourceTree = "<group>";
		};
		D73F06652B5EE73D000B574F /* Query features with Arcade expression */ = {
			isa = PBXGroup;
			children = (
				D73F06662B5EE73D000B574F /* QueryFeaturesWithArcadeExpressionView.swift */,
			);
			path = "Query features with Arcade expression";
			sourceTree = "<group>";
		};
		D73F8CF22AB1089900CD39DA /* 751138a2e0844e06853522d54103222a */ = {
			isa = PBXGroup;
			children = (
				D73F8CF32AB1089900CD39DA /* Restaurant.stylx */,
			);
			path = 751138a2e0844e06853522d54103222a;
			sourceTree = "<group>";
		};
		D73FABE82AD4A0370048EC70 /* Create mobile geodatabase */ = {
			isa = PBXGroup;
			children = (
				D71FCB892AD6277E000E517C /* CreateMobileGeodatabaseView.Model.swift */,
				D73FC0FC2AD4A18D0067A19B /* CreateMobileGeodatabaseView.swift */,
			);
			path = "Create mobile geodatabase";
			sourceTree = "<group>";
		};
		D73FCFF32B02A3AA0006360D /* Find address with reverse geocode */ = {
			isa = PBXGroup;
			children = (
				D73FCFF42B02A3AA0006360D /* FindAddressWithReverseGeocodeView.swift */,
			);
			path = "Find address with reverse geocode";
			sourceTree = "<group>";
		};
		D742E48E2B04132B00690098 /* Display web scene from portal item */ = {
			isa = PBXGroup;
			children = (
				D742E48F2B04132B00690098 /* DisplayWebSceneFromPortalItemView.swift */,
			);
			path = "Display web scene from portal item";
			sourceTree = "<group>";
		};
		D744FD132A2112360084A66C /* Create convex hull around points */ = {
			isa = PBXGroup;
			children = (
				D744FD162A2112D90084A66C /* CreateConvexHullAroundPointsView.swift */,
			);
			path = "Create convex hull around points";
			sourceTree = "<group>";
		};
		D7464F182ACE0445007FEE88 /* Identify raster cell */ = {
			isa = PBXGroup;
			children = (
				D7464F1D2ACE04B3007FEE88 /* IdentifyRasterCellView.swift */,
			);
			path = "Identify raster cell";
			sourceTree = "<group>";
		};
		D7464F202ACE0910007FEE88 /* b5f977c78ec74b3a8857ca86d1d9b318 */ = {
			isa = PBXGroup;
			children = (
				D7464F2A2ACE0964007FEE88 /* SA_EVI_8Day_03May20 */,
			);
			path = b5f977c78ec74b3a8857ca86d1d9b318;
			sourceTree = "<group>";
		};
		D7497F382AC4B45300167AD2 /* Display dimensions */ = {
			isa = PBXGroup;
			children = (
				D7497F3B2AC4B4C100167AD2 /* DisplayDimensionsView.swift */,
			);
			path = "Display dimensions";
			sourceTree = "<group>";
		};
		D7497F3E2AC4BA4100167AD2 /* f5ff6f5556a945bca87ca513b8729a1e */ = {
			isa = PBXGroup;
			children = (
				D7497F3F2AC4BA4100167AD2 /* Edinburgh_Pylon_Dimensions.mmpk */,
			);
			path = f5ff6f5556a945bca87ca513b8729a1e;
			sourceTree = "<group>";
		};
		D74C8BFA2ABA5572007C76B8 /* Style symbols from mobile style file */ = {
			isa = PBXGroup;
			children = (
				D7337C592ABCFDB100A5D865 /* StyleSymbolsFromMobileStyleFileView.SymbolOptionsListView.swift */,
				D74C8BFD2ABA5605007C76B8 /* StyleSymbolsFromMobileStyleFileView.swift */,
			);
			path = "Style symbols from mobile style file";
			sourceTree = "<group>";
		};
		D74C8C002ABA6202007C76B8 /* 1bd036f221f54a99abc9e46ff3511cbf */ = {
			isa = PBXGroup;
			children = (
				D74C8C012ABA6202007C76B8 /* emoji-mobile.stylx */,
			);
			path = 1bd036f221f54a99abc9e46ff3511cbf;
			sourceTree = "<group>";
		};
		D74EA7802B6DADA5008F6C7C /* Validate utility network topology */ = {
			isa = PBXGroup;
			children = (
				D74EA7812B6DADA5008F6C7C /* ValidateUtilityNetworkTopologyView.swift */,
				D76495202B74687E0042699E /* ValidateUtilityNetworkTopologyView.Model.swift */,
				D7C97B552B75C10C0097CDA1 /* ValidateUtilityNetworkTopologyView.Views.swift */,
			);
			path = "Validate utility network topology";
			sourceTree = "<group>";
		};
		D74F6C412D0CD51B00D4FB15 /* Configure electronic navigational charts */ = {
			isa = PBXGroup;
			children = (
				D74F6C3E2D0CD51B00D4FB15 /* ConfigureElectronicNavigationalChartsView.swift */,
			);
			path = "Configure electronic navigational charts";
			sourceTree = "<group>";
		};
		D751017D2A2E490800B8FA48 /* Show labels on layer */ = {
			isa = PBXGroup;
			children = (
				D75101802A2E493600B8FA48 /* ShowLabelsOnLayerView.swift */,
			);
			path = "Show labels on layer";
			sourceTree = "<group>";
		};
		D751018A2A2E960300B8FA48 /* Identify layer features */ = {
			isa = PBXGroup;
			children = (
				D751018D2A2E962D00B8FA48 /* IdentifyLayerFeaturesView.swift */,
			);
			path = "Identify layer features";
			sourceTree = "<group>";
		};
		D751B4C72CD3E572005CE750 /* Add KML layer with network links */ = {
			isa = PBXGroup;
			children = (
				D751B4C42CD3E572005CE750 /* AddKMLLayerWithNetworkLinksView.swift */,
			);
			path = "Add KML layer with network links";
			sourceTree = "<group>";
		};
		D752D93C2A3914E5003EB25E /* Manage operational layers */ = {
			isa = PBXGroup;
			children = (
				D752D93F2A39154C003EB25E /* ManageOperationalLayersView.swift */,
			);
			path = "Manage operational layers";
			sourceTree = "<group>";
		};
		D752D9422A3A6EB8003EB25E /* Monitor changes to map load status */ = {
			isa = PBXGroup;
			children = (
				D752D9452A3A6F7F003EB25E /* MonitorChangesToMapLoadStatusView.swift */,
			);
			path = "Monitor changes to map load status";
			sourceTree = "<group>";
		};
		D752D95B2A3BCDD4003EB25E /* Display map from portal item */ = {
			isa = PBXGroup;
			children = (
				D752D95E2A3BCE06003EB25E /* DisplayMapFromPortalItemView.swift */,
			);
			path = "Display map from portal item";
			sourceTree = "<group>";
		};
		D75362CC2A1E862B00D83028 /* Apply unique value renderer */ = {
			isa = PBXGroup;
			children = (
				D75362D12A1E886700D83028 /* ApplyUniqueValueRendererView.swift */,
			);
			path = "Apply unique value renderer";
			sourceTree = "<group>";
		};
		D7553CD62AE2DFEC00DC2A70 /* Geocode offline */ = {
			isa = PBXGroup;
			children = (
				D72C43F22AEB066D00B6157B /* GeocodeOfflineView.Model.swift */,
				D7553CD82AE2DFEC00DC2A70 /* GeocodeOfflineView.swift */,
			);
			path = "Geocode offline";
			sourceTree = "<group>";
		};
		D7588F5B2B7D8DAA008B75E2 /* Navigate route with rerouting */ = {
			isa = PBXGroup;
			children = (
				D7588F5C2B7D8DAA008B75E2 /* NavigateRouteWithReroutingView.swift */,
				D7781D4A2B7ECCB700E53C51 /* NavigateRouteWithReroutingView.Model.swift */,
			);
			path = "Navigate route with rerouting";
			sourceTree = "<group>";
		};
		D75B584D2AAFB2C20038B3B4 /* Style features with custom dictionary */ = {
			isa = PBXGroup;
			children = (
				D75B58502AAFB3030038B3B4 /* StyleFeaturesWithCustomDictionaryView.swift */,
			);
			path = "Style features with custom dictionary";
			sourceTree = "<group>";
		};
		D75E5EE52CC0340100252595 /* List contents of KML file */ = {
			isa = PBXGroup;
			children = (
				D75E5EE22CC0340100252595 /* ListContentsOfKMLFileView.swift */,
			);
			path = "List contents of KML file";
			sourceTree = "<group>";
		};
		D75E5EEB2CC0466900252595 /* da301cb122874d5497f8a8f6c81eb36e */ = {
			isa = PBXGroup;
			children = (
				D75E5EEA2CC0466900252595 /* esri_test_data.kmz */,
			);
			path = da301cb122874d5497f8a8f6c81eb36e;
			sourceTree = "<group>";
		};
		D75E5EF02CC049D500252595 /* Edit features using feature forms */ = {
			isa = PBXGroup;
			children = (
				D75E5EED2CC049D500252595 /* EditFeaturesUsingFeatureFormsView.swift */,
			);
			path = "Edit features using feature forms";
			sourceTree = "<group>";
		};
		D75F66322B48EABC00434974 /* Search for web map */ = {
			isa = PBXGroup;
			children = (
				D75F66332B48EABC00434974 /* SearchForWebMapView.swift */,
				D7C6420B2B4F47E10042B8F7 /* SearchForWebMapView.Model.swift */,
				D71D516D2B51D7B600B2A2BE /* SearchForWebMapView.Views.swift */,
			);
			path = "Search for web map";
			sourceTree = "<group>";
		};
		D76000AA2AF19C2300B3084D /* Find route in mobile map package */ = {
			isa = PBXGroup;
			children = (
				D73723782AF5ADD700846884 /* FindRouteInMobileMapPackageView.MobileMapView.swift */,
				D73723742AF5877500846884 /* FindRouteInMobileMapPackageView.Models.swift */,
				D76000AB2AF19C2300B3084D /* FindRouteInMobileMapPackageView.swift */,
			);
			path = "Find route in mobile map package";
			sourceTree = "<group>";
		};
		D76000B52AF19FC900B3084D /* 260eb6535c824209964cf281766ebe43 */ = {
			isa = PBXGroup;
			children = (
				D76000B62AF19FCA00B3084D /* SanFrancisco.mmpk */,
			);
			path = 260eb6535c824209964cf281766ebe43;
			sourceTree = "<group>";
		};
		D762AF5E2BF6A7B900ECE3C7 /* Edit features with feature-linked annotation */ = {
			isa = PBXGroup;
			children = (
				D762AF5B2BF6A7B900ECE3C7 /* EditFeaturesWithFeatureLinkedAnnotationView.swift */,
				D7BA38902BFBC476009954F5 /* EditFeaturesWithFeatureLinkedAnnotationView.Model.swift */,
			);
			path = "Edit features with feature-linked annotation";
			sourceTree = "<group>";
		};
		D762AF642BF6A96100ECE3C7 /* 74c0c9fa80f4498c9739cc42531e9948 */ = {
			isa = PBXGroup;
			children = (
				D762AF632BF6A96100ECE3C7 /* loudoun_anno.geodatabase */,
			);
			path = 74c0c9fa80f4498c9739cc42531e9948;
			sourceTree = "<group>";
		};
		D762DA0D2D94C750001052DD /* 0fd3a39660d54c12b05d5f81f207dffd */ = {
			isa = PBXGroup;
			children = (
				D762DA0C2D94C750001052DD /* NapervilleGasUtilities.geodatabase */,
			);
			path = 0fd3a39660d54c12b05d5f81f207dffd;
			sourceTree = "<group>";
		};
		D7635FEA2B9272CB0044AB97 /* Display clusters */ = {
			isa = PBXGroup;
			children = (
				D7635FED2B9272CB0044AB97 /* DisplayClustersView.swift */,
			);
			path = "Display clusters";
			sourceTree = "<group>";
		};
		D7635FF32B9277DC0044AB97 /* Configure clusters */ = {
			isa = PBXGroup;
			children = (
				D7635FF82B9277DC0044AB97 /* ConfigureClustersView.swift */,
				D7635FF52B9277DC0044AB97 /* ConfigureClustersView.Model.swift */,
				D7635FF72B9277DC0044AB97 /* ConfigureClustersView.SettingsView.swift */,
			);
			path = "Configure clusters";
			sourceTree = "<group>";
		};
		D764B7DE2BE2F89D002E2F92 /* Edit geodatabase with transactions */ = {
			isa = PBXGroup;
			children = (
				D764B7DB2BE2F89D002E2F92 /* EditGeodatabaseWithTransactionsView.swift */,
				D769DF322BEC1A1C0062AE95 /* EditGeodatabaseWithTransactionsView.Model.swift */,
			);
			path = "Edit geodatabase with transactions";
			sourceTree = "<group>";
		};
		D76929F32B4F78340047205E /* Orbit camera around object */ = {
			isa = PBXGroup;
			children = (
				D76929F52B4F78340047205E /* OrbitCameraAroundObjectView.swift */,
				D718A1E62B570F7500447087 /* OrbitCameraAroundObjectView.Model.swift */,
			);
			path = "Orbit camera around object";
			sourceTree = "<group>";
		};
		D769C20D2A28FF8600030F61 /* Set up location-driven geotriggers */ = {
			isa = PBXGroup;
			children = (
				D769C2112A29019B00030F61 /* SetUpLocationDrivenGeotriggersView.swift */,
				D79EE76D2A4CEA5D005A52AE /* SetUpLocationDrivenGeotriggersView.Model.swift */,
			);
			path = "Set up location-driven geotriggers";
			sourceTree = "<group>";
		};
		D76CE8D62BFD7047009A8686 /* Set reference scale */ = {
			isa = PBXGroup;
			children = (
				D76CE8D52BFD7047009A8686 /* SetReferenceScaleView.swift */,
			);
			path = "Set reference scale";
			sourceTree = "<group>";
		};
		D7705D542AFC244E00CC0335 /* Find closest facility to multiple points */ = {
			isa = PBXGroup;
			children = (
				D7705D552AFC244E00CC0335 /* FindClosestFacilityToMultiplePointsView.swift */,
			);
			path = "Find closest facility to multiple points";
			sourceTree = "<group>";
		};
		D7705D5F2AFC570700CC0335 /* Find closest facility from point */ = {
			isa = PBXGroup;
			children = (
				D7705D612AFC570700CC0335 /* FindClosestFacilityFromPointView.swift */,
			);
			path = "Find closest facility from point";
			sourceTree = "<group>";
		};
		D771D0C52CD55211004C13CB /* Apply raster rendering rule */ = {
			isa = PBXGroup;
			children = (
				D771D0C22CD55211004C13CB /* ApplyRasterRenderingRuleView.swift */,
			);
			path = "Apply raster rendering rule";
			sourceTree = "<group>";
		};
		D77570BC2A29427200F490CD /* Animate images with image overlay */ = {
			isa = PBXGroup;
			children = (
				D77570BF2A2942F800F490CD /* AnimateImagesWithImageOverlayView.swift */,
			);
			path = "Animate images with image overlay";
			sourceTree = "<group>";
		};
		D77572AC2A295DC100F490CD /* d1453556d91e46dea191c20c398b82cd */ = {
			isa = PBXGroup;
			children = (
				D77572AD2A295DDD00F490CD /* PacificSouthWest2 */,
			);
			path = d1453556d91e46dea191c20c398b82cd;
			sourceTree = "<group>";
		};
		D776880E2B69826B007C3860 /* List spatial reference transformations */ = {
			isa = PBXGroup;
			children = (
				D77688102B69826B007C3860 /* ListSpatialReferenceTransformationsView.swift */,
				D757D14A2B6C46E50065F78F /* ListSpatialReferenceTransformationsView.Model.swift */,
			);
			path = "List spatial reference transformations";
			sourceTree = "<group>";
		};
		D7781D472B7EB03400E53C51 /* 4caec8c55ea2463982f1af7d9611b8d5 */ = {
			isa = PBXGroup;
			children = (
				D7781D482B7EB03400E53C51 /* SanDiegoTourPath.json */,
			);
			path = 4caec8c55ea2463982f1af7d9611b8d5;
			sourceTree = "<group>";
		};
		D77BC5352B59A2D3007B49B6 /* Style point with distance composite scene symbol */ = {
			isa = PBXGroup;
			children = (
				D77BC5362B59A2D3007B49B6 /* StylePointWithDistanceCompositeSceneSymbolView.swift */,
			);
			path = "Style point with distance composite scene symbol";
			sourceTree = "<group>";
		};
		D7848ED72CBD85A300F6F546 /* Add point scene layer */ = {
			isa = PBXGroup;
			children = (
				D7848ED42CBD85A300F6F546 /* AddPointSceneLayerView.swift */,
			);
			path = "Add point scene layer";
			sourceTree = "<group>";
		};
		D7848EFD2CBD986400F6F546 /* Add elevation source from raster */ = {
			isa = PBXGroup;
			children = (
				D7848EFA2CBD986400F6F546 /* AddElevationSourceFromRasterView.swift */,
			);
			path = "Add elevation source from raster";
			sourceTree = "<group>";
		};
		D78666A92A21616D00C60110 /* Find nearest vertex */ = {
			isa = PBXGroup;
			children = (
				D78666AC2A2161F100C60110 /* FindNearestVertexView.swift */,
			);
			path = "Find nearest vertex";
			sourceTree = "<group>";
		};
		D79482D32C35D872006521CD /* Create dynamic basemap gallery */ = {
			isa = PBXGroup;
			children = (
				D79482D02C35D872006521CD /* CreateDynamicBasemapGalleryView.swift */,
				D78FA4932C3C88880079313E /* CreateDynamicBasemapGalleryView.Views.swift */,
			);
			path = "Create dynamic basemap gallery";
			sourceTree = "<group>";
		};
		D7A737DF2BABB9FE00B7C7FC /* Augment reality to show hidden infrastructure */ = {
			isa = PBXGroup;
			children = (
				D7A737DC2BABB9FE00B7C7FC /* AugmentRealityToShowHiddenInfrastructureView.swift */,
				D77D9BFF2BB2438200B38A6C /* AugmentRealityToShowHiddenInfrastructureView.ARSceneView.swift */,
			);
			path = "Augment reality to show hidden infrastructure";
			sourceTree = "<group>";
		};
		D7A85A052CD5ABF5009DC68A /* Query with CQL filters */ = {
			isa = PBXGroup;
			children = (
				D7A85A022CD5ABF5009DC68A /* QueryWithCQLFiltersView.swift */,
			);
			path = "Query with CQL filters";
			sourceTree = "<group>";
		};
		D7ABA2F52A3256610021822B /* Measure distance in scene */ = {
			isa = PBXGroup;
			children = (
				D7ABA2F82A32579C0021822B /* MeasureDistanceInSceneView.swift */,
			);
			path = "Measure distance in scene";
			sourceTree = "<group>";
		};
		D7ABA2FB2A3287C10021822B /* Show viewshed from geoelement in scene */ = {
			isa = PBXGroup;
			children = (
				D7ABA2FE2A32881C0021822B /* ShowViewshedFromGeoelementInSceneView.swift */,
			);
			path = "Show viewshed from geoelement in scene";
			sourceTree = "<group>";
		};
		D7AE861A2AC39D750049B626 /* Display annotation */ = {
			isa = PBXGroup;
			children = (
				D7AE861D2AC39DC50049B626 /* DisplayAnnotationView.swift */,
			);
			path = "Display annotation";
			sourceTree = "<group>";
		};
		D7B3C5C02A43B71E001DA4D8 /* Create convex hull around geometries */ = {
			isa = PBXGroup;
			children = (
				D7634FAE2A43B7AC00F8AEFB /* CreateConvexHullAroundGeometriesView.swift */,
			);
			path = "Create convex hull around geometries";
			sourceTree = "<group>";
		};
		D7BA38962BFBFC0F009954F5 /* Query related features */ = {
			isa = PBXGroup;
			children = (
				D7BA38932BFBFC0F009954F5 /* QueryRelatedFeaturesView.swift */,
			);
			path = "Query related features";
			sourceTree = "<group>";
		};
		D7BB3DD12C5D781800FFCD56 /* 43809fd639f242fd8045ecbafd61a579 */ = {
			isa = PBXGroup;
			children = (
				D7BB3DD02C5D781800FFCD56 /* SaveTheBay.geodatabase */,
			);
			path = 43809fd639f242fd8045ecbafd61a579;
			sourceTree = "<group>";
		};
		D7BE7E6E2CC19CC3006DDB0C /* Add tiled layer */ = {
			isa = PBXGroup;
			children = (
				D7BE7E6B2CC19CC3006DDB0C /* AddTiledLayerView.swift */,
			);
			path = "Add tiled layer";
			sourceTree = "<group>";
		};
		D7BEBA9F2CBD9CCA00F882E7 /* 98092369c4ae4d549bbbd45dba993ebc */ = {
			isa = PBXGroup;
			children = (
				D7BEBA9E2CBD9CCA00F882E7 /* MontereyElevation.dt2 */,
			);
			path = 98092369c4ae4d549bbbd45dba993ebc;
			sourceTree = "<group>";
		};
		D7BEBAC22CBDC0F800F882E7 /* Add elevation source from tile package */ = {
			isa = PBXGroup;
			children = (
				D7BEBABF2CBDC0F800F882E7 /* AddElevationSourceFromTilePackageView.swift */,
			);
			path = "Add elevation source from tile package";
			sourceTree = "<group>";
		};
		D7BEBAC82CBDC81200F882E7 /* 52ca74b4ba8042b78b3c653696f34a9c */ = {
			isa = PBXGroup;
			children = (
				D7BEBAC72CBDC81200F882E7 /* MontereyElevation.tpkx */,
			);
			path = 52ca74b4ba8042b78b3c653696f34a9c;
			sourceTree = "<group>";
		};
		D7BEBAD12CBDFE1C00F882E7 /* Display alternate symbols at different scales */ = {
			isa = PBXGroup;
			children = (
				D7BEBACE2CBDFE1C00F882E7 /* DisplayAlternateSymbolsAtDifferentScalesView.swift */,
			);
			path = "Display alternate symbols at different scales";
			sourceTree = "<group>";
		};
		D7C16D172AC5F6C100689E89 /* Animate 3D graphic */ = {
			isa = PBXGroup;
			children = (
				D7058FB02ACB423C00A40F14 /* Animate3DGraphicView.Model.swift */,
				D7054AE82ACCCB6C007235BA /* Animate3DGraphicView.SettingsView.swift */,
				D7C16D1A2AC5F95300689E89 /* Animate3DGraphicView.swift */,
			);
			path = "Animate 3D graphic";
			sourceTree = "<group>";
		};
		D7C16D1D2AC5FE8200689E89 /* 5a9b60cee9ba41e79640a06bcdf8084d */ = {
			isa = PBXGroup;
			children = (
				D7C16D1E2AC5FE8200689E89 /* Pyrenees.csv */,
			);
			path = 5a9b60cee9ba41e79640a06bcdf8084d;
			sourceTree = "<group>";
		};
		D7C16D202AC5FE9800689E89 /* 290f0c571c394461a8b58b6775d0bd63 */ = {
			isa = PBXGroup;
			children = (
				D7C16D212AC5FE9800689E89 /* GrandCanyon.csv */,
			);
			path = 290f0c571c394461a8b58b6775d0bd63;
			sourceTree = "<group>";
		};
		D7C16D232AC5FEA600689E89 /* 12509ffdc684437f8f2656b0129d2c13 */ = {
			isa = PBXGroup;
			children = (
				D7C16D242AC5FEA600689E89 /* Snowdon.csv */,
			);
			path = 12509ffdc684437f8f2656b0129d2c13;
			sourceTree = "<group>";
		};
		D7C16D262AC5FEB600689E89 /* e87c154fb9c2487f999143df5b08e9b1 */ = {
			isa = PBXGroup;
			children = (
				D7C16D272AC5FEB600689E89 /* Hawaii.csv */,
			);
			path = e87c154fb9c2487f999143df5b08e9b1;
			sourceTree = "<group>";
		};
		D7C3AB462B683291008909B9 /* Set feature request mode */ = {
			isa = PBXGroup;
			children = (
				D7C3AB472B683291008909B9 /* SetFeatureRequestModeView.swift */,
			);
			path = "Set feature request mode";
			sourceTree = "<group>";
		};
		D7C5233F2BED9BBF00E8221A /* e4a398afe9a945f3b0f4dca1e4faccb5 */ = {
			isa = PBXGroup;
			children = (
				D7C5233E2BED9BBF00E8221A /* SanFrancisco.tpkx */,
			);
			path = e4a398afe9a945f3b0f4dca1e4faccb5;
			sourceTree = "<group>";
		};
		D7CC33FB2A31475C00198EDF /* Show line of sight between points */ = {
			isa = PBXGroup;
			children = (
				D7CC33FD2A31475C00198EDF /* ShowLineOfSightBetweenPointsView.swift */,
			);
			path = "Show line of sight between points";
			sourceTree = "<group>";
		};
		D7CDD3882CB86F0A00DE9766 /* Add point cloud layer from file */ = {
			isa = PBXGroup;
			children = (
				D7CDD3852CB86F0A00DE9766 /* AddPointCloudLayerFromFileView.swift */,
			);
			path = "Add point cloud layer from file";
			sourceTree = "<group>";
		};
		D7CDD38E2CB872EA00DE9766 /* 34da965ca51d4c68aa9b3a38edb29e00 */ = {
			isa = PBXGroup;
			children = (
				D7CDD38D2CB872EA00DE9766 /* sandiego-north-balboa-pointcloud.slpk */,
			);
			path = 34da965ca51d4c68aa9b3a38edb29e00;
			sourceTree = "<group>";
		};
		D7CE9F992AE2F575008F7A5F /* 22c3083d4fa74e3e9b25adfc9f8c0496 */ = {
			isa = PBXGroup;
			children = (
				D7CE9F9A2AE2F575008F7A5F /* streetmap_SD.tpkx */,
			);
			path = 22c3083d4fa74e3e9b25adfc9f8c0496;
			sourceTree = "<group>";
		};
		D7CE9F9C2AE2F585008F7A5F /* 3424d442ebe54f3cbf34462382d3aebe */ = {
			isa = PBXGroup;
			children = (
				D7CE9FA22AE2F595008F7A5F /* san-diego-eagle-locator */,
			);
			path = 3424d442ebe54f3cbf34462382d3aebe;
			sourceTree = "<group>";
		};
		D7D1F3512ADDBE5D009CE2DA /* 7dd2f97bb007466ea939160d0de96a9d */ = {
			isa = PBXGroup;
			children = (
				D7D1F3522ADDBE5D009CE2DA /* philadelphia.mspk */,
			);
			path = 7dd2f97bb007466ea939160d0de96a9d;
			sourceTree = "<group>";
		};
		D7D9FCF52BF2CC8600F972A2 /* Filter by definition expression or display filter */ = {
			isa = PBXGroup;
			children = (
				D7D9FCF22BF2CC8600F972A2 /* FilterByDefinitionExpressionOrDisplayFilterView.swift */,
			);
			path = "Filter by definition expression or display filter";
			sourceTree = "<group>";
		};
		D7DDF84F2AF47C6C004352D9 /* Find route around barriers */ = {
			isa = PBXGroup;
			children = (
				D76EE6062AF9AFE100DA0325 /* FindRouteAroundBarriersView.Model.swift */,
				D7DDF8502AF47C6C004352D9 /* FindRouteAroundBarriersView.swift */,
				D73FCFFE2B02C7630006360D /* FindRouteAroundBarriersView.Views.swift */,
			);
			path = "Find route around barriers";
			sourceTree = "<group>";
		};
		D7DFA0E92CBA0242007C31F2 /* Add map image layer */ = {
			isa = PBXGroup;
			children = (
				D7DFA0E62CBA0242007C31F2 /* AddMapImageLayerView.swift */,
			);
			path = "Add map image layer";
			sourceTree = "<group>";
		};
		D7E440D12A1ECBC2005D74DE /* Create buffers around points */ = {
			isa = PBXGroup;
			children = (
				D7E440D62A1ECE7D005D74DE /* CreateBuffersAroundPointsView.swift */,
			);
			path = "Create buffers around points";
			sourceTree = "<group>";
		};
		D7E557602A1D743100B9FB09 /* Add WMS layer */ = {
			isa = PBXGroup;
			children = (
				D7E557672A1D768800B9FB09 /* AddWMSLayerView.swift */,
			);
			path = "Add WMS layer";
			sourceTree = "<group>";
		};
		D7E7D0792AEB39BF003AAD02 /* Find route in transport network */ = {
			isa = PBXGroup;
			children = (
				D7749AD52AF08BF50086632F /* FindRouteInTransportNetworkView.Model.swift */,
				D7E7D0802AEB39D5003AAD02 /* FindRouteInTransportNetworkView.swift */,
			);
			path = "Find route in transport network";
			sourceTree = "<group>";
		};
		D7E7D0862AEB3C36003AAD02 /* df193653ed39449195af0c9725701dca */ = {
			isa = PBXGroup;
			children = (
				D7E7D0992AEB3C47003AAD02 /* san_diego_offline_routing */,
			);
			path = df193653ed39449195af0c9725701dca;
			sourceTree = "<group>";
		};
		D7EAF34F2A1C011000D822C4 /* Set min and max scale */ = {
			isa = PBXGroup;
			children = (
				D7EAF3592A1C023800D822C4 /* SetMinAndMaxScaleView.swift */,
			);
			path = "Set min and max scale";
			sourceTree = "<group>";
		};
		D7ECF5942AB8BDCA003FB2BE /* Render multilayer symbols */ = {
			isa = PBXGroup;
			children = (
				D7ECF5972AB8BE63003FB2BE /* RenderMultilayerSymbolsView.swift */,
			);
			path = "Render multilayer symbols";
			sourceTree = "<group>";
		};
		D7EF5D712A269E2D00FEBDE5 /* Show coordinates in multiple formats */ = {
			isa = PBXGroup;
			children = (
				D7EF5D742A26A03A00FEBDE5 /* ShowCoordinatesInMultipleFormatsView.swift */,
			);
			path = "Show coordinates in multiple formats";
			sourceTree = "<group>";
		};
		D7F2A02C2CD00F1C0008D981 /* Apply dictionary renderer to feature layer */ = {
			isa = PBXGroup;
			children = (
				D7F2A0292CD00F1C0008D981 /* ApplyDictionaryRendererToFeatureLayerView.swift */,
			);
			path = "Apply dictionary renderer to feature layer";
			sourceTree = "<group>";
		};
		D7F8C0342B60564D0072BFA7 /* Add features with contingent values */ = {
			isa = PBXGroup;
			children = (
				D7F8C0362B60564D0072BFA7 /* AddFeaturesWithContingentValuesView.swift */,
				D74F03EF2B609A7D00E83688 /* AddFeaturesWithContingentValuesView.Model.swift */,
				D7F8C0422B608F120072BFA7 /* AddFeaturesWithContingentValuesView.AddFeatureView.swift */,
			);
			path = "Add features with contingent values";
			sourceTree = "<group>";
		};
		D7F8C03C2B605AF60072BFA7 /* e12b54ea799f4606a2712157cf9f6e41 */ = {
			isa = PBXGroup;
			children = (
				D7F8C03D2B605AF60072BFA7 /* ContingentValuesBirdNests.geodatabase */,
			);
			path = e12b54ea799f4606a2712157cf9f6e41;
			sourceTree = "<group>";
		};
		D7F8C03F2B605E720072BFA7 /* b5106355f1634b8996e634c04b6a930a */ = {
			isa = PBXGroup;
			children = (
				D7F8C0402B605E720072BFA7 /* FillmoreTopographicMap.vtpk */,
			);
			path = b5106355f1634b8996e634c04b6a930a;
			sourceTree = "<group>";
		};
		E000E75E2869E325005D87C5 /* Clip geometry */ = {
			isa = PBXGroup;
			children = (
				E000E75F2869E33D005D87C5 /* ClipGeometryView.swift */,
			);
			path = "Clip geometry";
			sourceTree = "<group>";
		};
		E000E761286A0B07005D87C5 /* Cut geometry */ = {
			isa = PBXGroup;
			children = (
				E000E762286A0B18005D87C5 /* CutGeometryView.swift */,
			);
			path = "Cut geometry";
			sourceTree = "<group>";
		};
		E004A6B928414332002A1FE6 /* Set viewpoint rotation */ = {
			isa = PBXGroup;
			children = (
				E004A6BD28414332002A1FE6 /* SetViewpointRotationView.swift */,
			);
			path = "Set viewpoint rotation";
			sourceTree = "<group>";
		};
		E004A6D528465C70002A1FE6 /* Display scene */ = {
			isa = PBXGroup;
			children = (
				E004A6D828465C70002A1FE6 /* DisplaySceneView.swift */,
			);
			path = "Display scene";
			sourceTree = "<group>";
		};
		E004A6DE2846626A002A1FE6 /* Show callout */ = {
			isa = PBXGroup;
			children = (
				E004A6DF28466279002A1FE6 /* ShowCalloutView.swift */,
			);
			path = "Show callout";
			sourceTree = "<group>";
		};
		E004A6E42846A609002A1FE6 /* Style graphics with symbols */ = {
			isa = PBXGroup;
			children = (
				E004A6E52846A61F002A1FE6 /* StyleGraphicsWithSymbolsView.swift */,
			);
			path = "Style graphics with symbols";
			sourceTree = "<group>";
		};
		E004A6E728493BBB002A1FE6 /* Show device location */ = {
			isa = PBXGroup;
			children = (
				E004A6E828493BCE002A1FE6 /* ShowDeviceLocationView.swift */,
			);
			path = "Show device location";
			sourceTree = "<group>";
		};
		E004A6EB28495538002A1FE6 /* Create planar and geodetic buffers */ = {
			isa = PBXGroup;
			children = (
				E004A6EC2849556E002A1FE6 /* CreatePlanarAndGeodeticBuffersView.swift */,
			);
			path = "Create planar and geodetic buffers";
			sourceTree = "<group>";
		};
		E004A6EE284E4B7A002A1FE6 /* Download vector tiles to local cache */ = {
			isa = PBXGroup;
			children = (
				E004A6EF284E4B9B002A1FE6 /* DownloadVectorTilesToLocalCacheView.swift */,
			);
			path = "Download vector tiles to local cache";
			sourceTree = "<group>";
		};
		E004A6F1284E4F80002A1FE6 /* Show result of spatial operations */ = {
			isa = PBXGroup;
			children = (
				E004A6F2284E4FEB002A1FE6 /* ShowResultOfSpatialOperationsView.swift */,
			);
			path = "Show result of spatial operations";
			sourceTree = "<group>";
		};
		E004A6F4284FA3C5002A1FE6 /* Select features in feature layer */ = {
			isa = PBXGroup;
			children = (
				E004A6F5284FA42A002A1FE6 /* SelectFeaturesInFeatureLayerView.swift */,
			);
			path = "Select features in feature layer";
			sourceTree = "<group>";
		};
		E041ABC3287CAFEB0056009B /* Web */ = {
			isa = PBXGroup;
			children = (
				E041AC15287F54580056009B /* highlight.min.js */,
				E041AC1D288076A60056009B /* info.css */,
				E041AC1F288077B90056009B /* xcode.css */,
			);
			path = Web;
			sourceTree = "<group>";
		};
		E066DD33285CF3A0004D3D5B /* Find route */ = {
			isa = PBXGroup;
			children = (
				E066DD34285CF3B3004D3D5B /* FindRouteView.swift */,
			);
			path = "Find route";
			sourceTree = "<group>";
		};
		E066DD362860AB0B004D3D5B /* Style graphics with renderer */ = {
			isa = PBXGroup;
			children = (
				E066DD372860AB28004D3D5B /* StyleGraphicsWithRendererView.swift */,
			);
			path = "Style graphics with renderer";
			sourceTree = "<group>";
		};
		E066DD392860C9EE004D3D5B /* Show result of spatial relationships */ = {
			isa = PBXGroup;
			children = (
				E066DD3A2860CA08004D3D5B /* ShowResultOfSpatialRelationshipsView.swift */,
			);
			path = "Show result of spatial relationships";
			sourceTree = "<group>";
		};
		E066DD3E28610F3F004D3D5B /* Add scene layer from service */ = {
			isa = PBXGroup;
			children = (
				E066DD3F28610F55004D3D5B /* AddSceneLayerFromServiceView.swift */,
			);
			path = "Add scene layer from service";
			sourceTree = "<group>";
		};
		E070A0A1286F3B3400F2B606 /* Download preplanned map area */ = {
			isa = PBXGroup;
			children = (
				883C121429C9136600062FF9 /* DownloadPreplannedMapAreaView.MapPicker.swift */,
				E0D04FF128A5390000747989 /* DownloadPreplannedMapAreaView.Model.swift */,
				E070A0A2286F3B6000F2B606 /* DownloadPreplannedMapAreaView.swift */,
			);
			path = "Download preplanned map area";
			sourceTree = "<group>";
		};
		E088E1552862578800413100 /* Set surface placement mode */ = {
			isa = PBXGroup;
			children = (
				E088E1562862579D00413100 /* SetSurfacePlacementModeView.swift */,
			);
			path = "Set surface placement mode";
			sourceTree = "<group>";
		};
		E088E1722863B5E600413100 /* Generate offline map */ = {
			isa = PBXGroup;
			children = (
				E088E1732863B5F800413100 /* GenerateOfflineMapView.swift */,
			);
			path = "Generate offline map";
			sourceTree = "<group>";
		};
		E0EA0B75286638FD00C9621D /* Project geometry */ = {
			isa = PBXGroup;
			children = (
				E0EA0B762866390E00C9621D /* ProjectGeometryView.swift */,
			);
			path = "Project geometry";
			sourceTree = "<group>";
		};
		E0FE32E528747762002C6ACA /* Browse building floors */ = {
			isa = PBXGroup;
			children = (
				E0FE32E628747778002C6ACA /* BrowseBuildingFloorsView.swift */,
			);
			path = "Browse building floors";
			sourceTree = "<group>";
		};
		F111CCBD288B548400205358 /* Display map from mobile map package */ = {
			isa = PBXGroup;
			children = (
				F111CCC0288B5D5600205358 /* DisplayMapFromMobileMapPackageView.swift */,
			);
			path = "Display map from mobile map package";
			sourceTree = "<group>";
		};
		F111CCC2288B63DB00205358 /* e1f3a7254cb845b09450f54937c16061 */ = {
			isa = PBXGroup;
			children = (
				F111CCC3288B641900205358 /* Yellowstone.mmpk */,
			);
			path = e1f3a7254cb845b09450f54937c16061;
			sourceTree = "<group>";
		};
		F19A316128906F0D003B7EF9 /* Add raster from file */ = {
			isa = PBXGroup;
			children = (
				F1E71BF0289473760064C33F /* AddRasterFromFileView.swift */,
			);
			path = "Add raster from file";
			sourceTree = "<group>";
		};
/* End PBXGroup section */

/* Begin PBXNativeTarget section */
		00E5401227F3CCA200CF66D5 /* Samples */ = {
			isa = PBXNativeTarget;
			buildConfigurationList = 00E5402427F3CCA200CF66D5 /* Build configuration list for PBXNativeTarget "Samples" */;
			buildPhases = (
				001C6DDC27FE5CE800D472C2 /* Create .secrets File If It Does Not Exist */,
				00CCB8A3285BA2FD00BBAB70 /* Download Portal Item Data */,
				00E5402B27F77A5A00CF66D5 /* Lint Sources */,
				00E5400F27F3CCA200CF66D5 /* Sources */,
				00144B5E280634840090DD5D /* Embed Frameworks */,
				00E5401027F3CCA200CF66D5 /* Frameworks */,
				00E5401127F3CCA200CF66D5 /* Resources */,
				0039A4E82885C4E300592C86 /* Copy Source Code Files */,
				0039A4E72885C45200592C86 /* Copy README.md Files For Source Code View */,
			);
			buildRules = (
				0083586F27FE3BCF00192A15 /* PBXBuildRule */,
				0074ABCC2817B8E60037244A /* PBXBuildRule */,
			);
			dependencies = (
			);
			name = Samples;
			packageProductDependencies = (
				00C43AEC2947DC350099AE34 /* ArcGISToolkit */,
			);
			productName = "arcgis-swift-sdk-samples (iOS)";
			productReference = 00E5401327F3CCA200CF66D5 /* ArcGIS Maps SDK Samples.app */;
			productType = "com.apple.product-type.application";
		};
/* End PBXNativeTarget section */

/* Begin PBXProject section */
		00E5400727F3CCA100CF66D5 /* Project object */ = {
			isa = PBXProject;
			attributes = {
				BuildIndependentTargetsInParallel = 1;
				KnownAssetTags = (
					AddCustomDynamicEntityDataSource,
					AddElevationSourceFromRaster,
					AddElevationSourceFromTilePackage,
					AddFeatureLayers,
					AddFeaturesWithContingentValues,
					AddKmlLayer,
					AddPointCloudLayerFromFile,
					AddRasterFromFile,
					AddRastersAndFeatureTablesFromGeopackage,
					AddTiledLayerAsBasemap,
					AddVectorTiledLayerFromCustomStyle,
					Animate3DGraphic,
					AnimateImagesWithImageOverlay,
					ApplyBlendRendererToHillshade,
					ApplyDictionaryRendererToFeatureLayer,
					ApplyDictionaryRendererToGraphicsOverlay,
					ApplyScheduledUpdatesToPreplannedMapArea,
					AugmentRealityToShowTabletopScene,
					ChangeCameraController,
					ConfigureElectronicNavigationalCharts,
					DisplayDimensions,
					DisplayMapFromMobileMapPackage,
					DisplaySceneFromMobileScenePackage,
					EditAndSyncFeaturesWithFeatureService,
					EditFeaturesWithFeatureLinkedAnnotation,
					EditGeodatabaseWithTransactions,
					FindRouteInMobileMapPackage,
					FindRouteInTransportNetwork,
					GenerateOfflineMapWithLocalBasemap,
					GeocodeOffline,
					IdentifyRasterCell,
					ListContentsOfKmlFile,
					NavigateRouteWithRerouting,
					OrbitCameraAroundObject,
					ShowDeviceLocationWithNmeaDataSources,
					ShowMobileMapPackageExpirationDate,
					ShowViewshedFromGeoelementInScene,
					SnapGeometryEditsWithUtilityNetworkRules,
					StyleFeaturesWithCustomDictionary,
					StylePointWithDistanceCompositeSceneSymbol,
					StyleSymbolsFromMobileStyleFile,
				);
				LastSwiftUpdateCheck = 1330;
				LastUpgradeCheck = 1600;
				ORGANIZATIONNAME = Esri;
				TargetAttributes = {
					00E5401227F3CCA200CF66D5 = {
						CreatedOnToolsVersion = 13.3;
					};
				};
			};
			buildConfigurationList = 00E5400A27F3CCA100CF66D5 /* Build configuration list for PBXProject "Samples" */;
			developmentRegion = en;
			hasScannedForEncodings = 0;
			knownRegions = (
				en,
				Base,
			);
			mainGroup = 00E5400627F3CCA100CF66D5;
			packageReferences = (
				00C43AEB2947DC350099AE34 /* XCRemoteSwiftPackageReference "arcgis-maps-sdk-swift-toolkit" */,
			);
			preferredProjectObjectVersion = 77;
			productRefGroup = 00E5401427F3CCA200CF66D5 /* Products */;
			projectDirPath = "";
			projectRoot = "";
			targets = (
				00E5401227F3CCA200CF66D5 /* Samples */,
			);
		};
/* End PBXProject section */

/* Begin PBXResourcesBuildPhase section */
		00E5401127F3CCA200CF66D5 /* Resources */ = {
			isa = PBXResourcesBuildPhase;
			buildActionMask = 2147483647;
			files = (
				1CC755E12DC5A6A7004B346F /* Shasta_Elevation in Resources */,
				D7F8C0412B605E720072BFA7 /* FillmoreTopographicMap.vtpk in Resources */,
				9537AFD72C220EF0000923C5 /* ExchangeSetwithoutUpdates in Resources */,
				D7F8C03E2B605AF60072BFA7 /* ContingentValuesBirdNests.geodatabase in Resources */,
				E041AC1E288076A60056009B /* info.css in Resources */,
				D7CE9F9B2AE2F575008F7A5F /* streetmap_SD.tpkx in Resources */,
				D721EEA82ABDFF550040BE46 /* LothianRiversAnno.mmpk in Resources */,
				D7C16D1F2AC5FE8200689E89 /* Pyrenees.csv in Resources */,
				E041AC1A287F54580056009B /* highlight.min.js in Resources */,
				D7497F402AC4BA4100167AD2 /* Edinburgh_Pylon_Dimensions.mmpk in Resources */,
				D7C523402BED9BBF00E8221A /* SanFrancisco.tpkx in Resources */,
				00E5402027F3CCA200CF66D5 /* Assets.xcassets in Resources */,
				4D126D7C29CA3E6000CFB7A7 /* Redlands.nmea in Resources */,
				00C94A0D28B53DE1004E42D9 /* raster-file in Resources */,
				D7464F2B2ACE0965007FEE88 /* SA_EVI_8Day_03May20 in Resources */,
				D762DA0E2D94C750001052DD /* NapervilleGasUtilities.geodatabase in Resources */,
				004FE87129DF5D8700075217 /* Bristol in Resources */,
				D713C6F72CB9B9A60073AA72 /* US_State_Capitals.kml in Resources */,
				D7C16D252AC5FEA600689E89 /* Snowdon.csv in Resources */,
				D73F8CF42AB1089900CD39DA /* Restaurant.stylx in Resources */,
				D7BB3DD22C5D781800FFCD56 /* SaveTheBay.geodatabase in Resources */,
				D707899B2CD16324000DF215 /* Mil2525DMessages.xml in Resources */,
				D74C8C022ABA6202007C76B8 /* emoji-mobile.stylx in Resources */,
				D7CE9FA32AE2F595008F7A5F /* san-diego-eagle-locator in Resources */,
				D70539102CD012BB00F63F4A /* militaryoverlay.geodatabase in Resources */,
				D76000B72AF19FCA00B3084D /* SanFrancisco.mmpk in Resources */,
				D762AF652BF6A96100ECE3C7 /* loudoun_anno.geodatabase in Resources */,
				792222DD2A81AA5D00619FFE /* AIS_MarineCadastre_SelectedVessels_CustomDataSource.jsonl in Resources */,
				E041AC20288077B90056009B /* xcode.css in Resources */,
				00D4EF9028638BF100B9CC30 /* LA_Trails.geodatabase in Resources */,
				D701D72C2A37C7F7006FF0C8 /* bradley_low_3ds in Resources */,
				D7CDD38F2CB872EA00DE9766 /* sandiego-north-balboa-pointcloud.slpk in Resources */,
				00D4EF9A28638BF100B9CC30 /* AuroraCO.gpkg in Resources */,
				D7C16D282AC5FEB700689E89 /* Hawaii.csv in Resources */,
				D73571D72CB613220046A433 /* hydrography in Resources */,
				D7BEBAC92CBDC81200F882E7 /* MontereyElevation.tpkx in Resources */,
				D7D1F3532ADDBE5D009CE2DA /* philadelphia.mspk in Resources */,
				D7201D2B2CC6D829004BDB7D /* dodge_city.vtpk in Resources */,
				004A2B9D2BED455B00C297CE /* canyonlands in Resources */,
				798C2DA72AFC505600EE7E97 /* PrivacyInfo.xcprivacy in Resources */,
				D7E7D09A2AEB3C47003AAD02 /* san_diego_offline_routing in Resources */,
				F111CCC4288B641900205358 /* Yellowstone.mmpk in Resources */,
				D705390A2CD0122D00F63F4A /* mil2525d.stylx in Resources */,
				D77572AE2A295DDE00F490CD /* PacificSouthWest2 in Resources */,
				D75E5EEC2CC0466900252595 /* esri_test_data.kmz in Resources */,
				10D321932BDB187400B39B1B /* naperville_imagery.tpkx in Resources */,
				00D4EFB12863CE6300B9CC30 /* ScottishWildlifeTrust_reserves in Resources */,
				D7781D492B7EB03400E53C51 /* SanDiegoTourPath.json in Resources */,
				D7C16D222AC5FE9800689E89 /* GrandCanyon.csv in Resources */,
				D7BEBAA02CBD9CCA00F882E7 /* MontereyElevation.dt2 in Resources */,
			);
			runOnlyForDeploymentPostprocessing = 0;
		};
/* End PBXResourcesBuildPhase section */

/* Begin PBXShellScriptBuildPhase section */
		001C6DDC27FE5CE800D472C2 /* Create .secrets File If It Does Not Exist */ = {
			isa = PBXShellScriptBuildPhase;
			alwaysOutOfDate = 1;
			buildActionMask = 2147483647;
			files = (
			);
			inputFileListPaths = (
			);
			inputPaths = (
			);
			name = "Create .secrets File If It Does Not Exist";
			outputFileListPaths = (
			);
			outputPaths = (
				"$(SRCROOT)/.secrets",
			);
			runOnlyForDeploymentPostprocessing = 0;
			shellPath = /bin/sh;
			shellScript = "if [ ! -e \"$SRCROOT/.secrets\" ]\nthen\n    touch \"$SRCROOT/.secrets\"\nfi\n";
		};
		0039A4E72885C45200592C86 /* Copy README.md Files For Source Code View */ = {
			isa = PBXShellScriptBuildPhase;
			alwaysOutOfDate = 1;
			buildActionMask = 2147483647;
			files = (
			);
			inputFileListPaths = (
			);
			inputPaths = (
			);
			name = "Copy README.md Files For Source Code View";
			outputFileListPaths = (
			);
			outputPaths = (
			);
			runOnlyForDeploymentPostprocessing = 0;
			shellPath = /bin/sh;
			shellScript = "echo $BUILT_PRODUCTS_DIR\n\n# Directory to which the readmes will be copied.\nREADMES_DIR=${BUILT_PRODUCTS_DIR}/${UNLOCALIZED_RESOURCES_FOLDER_PATH}/READMEs\nmkdir -p \"${READMES_DIR}\"\n\n# Root readme for the project to skip.\nDEFAULT_README=$SRCROOT/README.md\n\n# Find all README.md files in the project.\nfind ${SRCROOT} -name \"README.md\" | while read file\ndo\n    # Skip the root readme for project.\n    if [ \"$file\" = \"$DEFAULT_README\" ]\n    then\n        echo $BUILT_PRODUCTS_DIR\n        continue\n    fi\n    \n    # Extract the folder name from the path.\n    FILE_PATH=$(dirname \"$file\")\n    FOLDER_NAME=$(basename \"$FILE_PATH\")\n    \n    cp \"${file}\" \"${READMES_DIR}/${FOLDER_NAME}.md\"\ndone\n";
		};
		00CCB8A3285BA2FD00BBAB70 /* Download Portal Item Data */ = {
			isa = PBXShellScriptBuildPhase;
			alwaysOutOfDate = 1;
			buildActionMask = 2147483647;
			files = (
			);
			inputFileListPaths = (
			);
			inputPaths = (
			);
			name = "Download Portal Item Data";
			outputFileListPaths = (
			);
			outputPaths = (
			);
			runOnlyForDeploymentPostprocessing = 0;
			shellPath = /bin/sh;
			shellScript = "SAMPLES_DIRECTORY=\"${SRCROOT}/Shared/Samples\"\nDOWNLOAD_DIRECTORY=\"${SRCROOT}/Portal Data\"\nxcrun --sdk macosx swift \"${SRCROOT}/Scripts/DownloadPortalItemData.swift\" \"$SAMPLES_DIRECTORY\" \"$DOWNLOAD_DIRECTORY\"\n";
		};
		00E5402B27F77A5A00CF66D5 /* Lint Sources */ = {
			isa = PBXShellScriptBuildPhase;
			alwaysOutOfDate = 1;
			buildActionMask = 2147483647;
			files = (
			);
			inputFileListPaths = (
			);
			inputPaths = (
			);
			name = "Lint Sources";
			outputFileListPaths = (
			);
			outputPaths = (
			);
			runOnlyForDeploymentPostprocessing = 0;
			shellPath = /bin/sh;
			shellScript = "if [[ \"$(uname -m)\" == arm64 ]]; then\n    export PATH=\"/opt/homebrew/bin:$PATH\"\nfi\n\nif which swiftlint > /dev/null; then\n  swiftlint\nelse\n  echo \"warning: SwiftLint not installed, download from https://github.com/realm/SwiftLint\"\nfi\n";
		};
/* End PBXShellScriptBuildPhase section */

/* Begin PBXSourcesBuildPhase section */
		00E5400F27F3CCA200CF66D5 /* Sources */ = {
			isa = PBXSourcesBuildPhase;
			buildActionMask = 2147483647;
			files = (
				95F891292C46E9D60010EBED /* ShowDeviceLocationUsingIndoorPositioningView.swift in Sources */,
				1C2538562BABACFD00337307 /* AugmentRealityToNavigateRouteView.swift in Sources */,
				1C2538572BABACFD00337307 /* AugmentRealityToNavigateRouteView.ARSceneView.swift in Sources */,
				D72FE7082CE6DA1900BBC0FE /* SampleMenuButtons.swift in Sources */,
				D76929FA2B4F79540047205E /* OrbitCameraAroundObjectView.swift in Sources */,
				D771D0C82CD55211004C13CB /* ApplyRasterRenderingRuleView.swift in Sources */,
				79D84D132A81711A00F45262 /* AddCustomDynamicEntityDataSourceView.swift in Sources */,
				102B6A372BFD5B55009F763C /* IdentifyFeaturesInWMSLayerView.swift in Sources */,
				E000E7602869E33D005D87C5 /* ClipGeometryView.swift in Sources */,
				9503056E2C46ECB70091B32D /* ShowDeviceLocationUsingIndoorPositioningView.Model.swift in Sources */,
				4D2ADC6729C50BD6003B367F /* AddDynamicEntityLayerView.Model.swift in Sources */,
				D7A85A082CD5ABF5009DC68A /* QueryWithCQLFiltersView.swift in Sources */,
				E004A6E928493BCE002A1FE6 /* ShowDeviceLocationView.swift in Sources */,
				1C26ED192A859525009B7721 /* FilterFeaturesInSceneView.swift in Sources */,
				D751B4C82CD3E572005CE750 /* AddKMLLayerWithNetworkLinksView.swift in Sources */,
				D75E5EF12CC049D500252595 /* EditFeaturesUsingFeatureFormsView.swift in Sources */,
				D7352F8E2BD992C40013FFEF /* MonitorChangesToDrawStatusView.swift in Sources */,
				F111CCC1288B5D5600205358 /* DisplayMapFromMobileMapPackageView.swift in Sources */,
				D76495212B74687E0042699E /* ValidateUtilityNetworkTopologyView.Model.swift in Sources */,
				D7D9FCF62BF2CC8600F972A2 /* FilterByDefinitionExpressionOrDisplayFilterView.swift in Sources */,
				D7337C5A2ABCFDB100A5D865 /* StyleSymbolsFromMobileStyleFileView.SymbolOptionsListView.swift in Sources */,
				00E1D90F2BC0B1E8001AEB6A /* SnapGeometryEditsView.GeometryEditorMenu.swift in Sources */,
				1C43BC842A43781200509BF8 /* SetVisibilityOfSubtypeSublayerView.swift in Sources */,
				00A7A1462A2FC58300F035F7 /* DisplayContentOfUtilityNetworkContainerView.swift in Sources */,
				D7553CDB2AE2DFEC00DC2A70 /* GeocodeOfflineView.swift in Sources */,
				D757D14B2B6C46E50065F78F /* ListSpatialReferenceTransformationsView.Model.swift in Sources */,
				218F35B829C28F4A00502022 /* AuthenticateWithOAuthView.swift in Sources */,
				79B7B80A2A1BF8EC00F57C27 /* CreateAndSaveKMLView.swift in Sources */,
				D7C6420C2B4F47E10042B8F7 /* SearchForWebMapView.Model.swift in Sources */,
				000D43162B9918420003D3C2 /* ConfigureBasemapStyleParametersView.swift in Sources */,
				7573E81C29D6134C00BEED9C /* TraceUtilityNetworkView.Enums.swift in Sources */,
				7573E81A29D6134C00BEED9C /* TraceUtilityNetworkView.Model.swift in Sources */,
				1C3B7DC82A5F64FC00907443 /* AnalyzeNetworkWithSubnetworkTraceView.Model.swift in Sources */,
				0072C7FA2DBABEAC001502CA /* AddIntegratedMeshLayerView.swift in Sources */,
				D752D9402A39154C003EB25E /* ManageOperationalLayersView.swift in Sources */,
				D7ABA2F92A32579C0021822B /* MeasureDistanceInSceneView.swift in Sources */,
				D7CDD38B2CB86F0A00DE9766 /* AddPointCloudLayerFromFileView.swift in Sources */,
				D7BA38912BFBC476009954F5 /* EditFeaturesWithFeatureLinkedAnnotationView.Model.swift in Sources */,
				10D321962BDB1CB500B39B1B /* GenerateOfflineMapWithLocalBasemapView.swift in Sources */,
				D7201CDA2CC6B710004BDB7D /* AddTiledLayerAsBasemapView.swift in Sources */,
				D73723792AF5ADD800846884 /* FindRouteInMobileMapPackageView.MobileMapView.swift in Sources */,
				E004A6E028466279002A1FE6 /* ShowCalloutView.swift in Sources */,
				E000E763286A0B18005D87C5 /* CutGeometryView.swift in Sources */,
				D7BE7E6F2CC19CC3006DDB0C /* AddTiledLayerView.swift in Sources */,
				D7705D582AFC244E00CC0335 /* FindClosestFacilityToMultiplePointsView.swift in Sources */,
				D73FCFFF2B02C7630006360D /* FindRouteAroundBarriersView.Views.swift in Sources */,
				1C29C9592DBAE50D0074028F /* AddWMTSLayerView.swift in Sources */,
				3EEDE7CE2C5D73F700510104 /* SetSpatialReferenceView.swift in Sources */,
				4D126D7229CA1E1800CFB7A7 /* FileNMEASentenceReader.swift in Sources */,
				001C6DE127FE8A9400D472C2 /* AppSecrets.swift.masque in Sources */,
				D77BC5392B59A2D3007B49B6 /* StylePointWithDistanceCompositeSceneSymbolView.swift in Sources */,
				D7084FA92AD771AA00EC7F4F /* AugmentRealityToFlyOverSceneView.swift in Sources */,
				D75B58512AAFB3030038B3B4 /* StyleFeaturesWithCustomDictionaryView.swift in Sources */,
				E0D04FF228A5390000747989 /* DownloadPreplannedMapAreaView.Model.swift in Sources */,
				D764B7DF2BE2F89D002E2F92 /* EditGeodatabaseWithTransactionsView.swift in Sources */,
				00CCB8A5285BAF8700BBAB70 /* OnDemandResource.swift in Sources */,
				D7142BC42DB71082004F87B7 /* View+PagePresentation.swift in Sources */,
				D7635FFE2B9277DC0044AB97 /* ConfigureClustersView.swift in Sources */,
				1C19B4F32A578E46001D2506 /* CreateLoadReportView.swift in Sources */,
				D71563E92D5AC2B600D2E948 /* CreateKMLMultiTrackView.swift in Sources */,
				7900C5F62A83FC3F002D430F /* AddCustomDynamicEntityDataSourceView.Vessel.swift in Sources */,
				D71099702A2802FA0065A1C1 /* DensifyAndGeneralizeGeometryView.SettingsView.swift in Sources */,
				D7201D042CC6D3B5004BDB7D /* AddVectorTiledLayerFromCustomStyleView.swift in Sources */,
				E004A6ED2849556E002A1FE6 /* CreatePlanarAndGeodeticBuffersView.swift in Sources */,
				E041ABD7287DB04D0056009B /* SampleInfoView.swift in Sources */,
				D7635FFD2B9277DC0044AB97 /* ConfigureClustersView.SettingsView.swift in Sources */,
				D769DF332BEC1A1C0062AE95 /* EditGeodatabaseWithTransactionsView.Model.swift in Sources */,
				1C43BC822A43781200509BF8 /* SetVisibilityOfSubtypeSublayerView.Model.swift in Sources */,
				D71FCB8A2AD6277F000E517C /* CreateMobileGeodatabaseView.Model.swift in Sources */,
				D752D9462A3A6F80003EB25E /* MonitorChangesToMapLoadStatusView.swift in Sources */,
				00181B462846AD7100654571 /* View+ErrorAlert.swift in Sources */,
				D733CA192BED980D00FBDE4C /* EditAndSyncFeaturesWithFeatureServiceView.swift in Sources */,
				00273CF62A82AB8700A7A77D /* SampleLink.swift in Sources */,
				4C8126E72DC02525006EF7D2 /* AnalyzeHotspotsView.swift in Sources */,
				95A572192C0FDCC9006E8B48 /* ShowScaleBarView.swift in Sources */,
				D7ABA2FF2A32881C0021822B /* ShowViewshedFromGeoelementInSceneView.swift in Sources */,
				E0FE32E728747778002C6ACA /* BrowseBuildingFloorsView.swift in Sources */,
				954AEDEE2C01332600265114 /* SelectFeaturesInSceneLayerView.swift in Sources */,
				D7F8C0432B608F120072BFA7 /* AddFeaturesWithContingentValuesView.AddFeatureView.swift in Sources */,
				D752D95F2A3BCE06003EB25E /* DisplayMapFromPortalItemView.swift in Sources */,
				004A2BA22BED456500C297CE /* ApplyScheduledUpdatesToPreplannedMapAreaView.swift in Sources */,
				3E9F77732C6A60FA0022CAB5 /* QueryFeatureCountAndExtentView.swift in Sources */,
				1CAB8D4B2A3CEAB0002AA649 /* RunValveIsolationTraceView.Model.swift in Sources */,
				E070A0A3286F3B6000F2B606 /* DownloadPreplannedMapAreaView.swift in Sources */,
				D79482D42C35D872006521CD /* CreateDynamicBasemapGalleryView.swift in Sources */,
				D70789922CD160FD000DF215 /* ApplyDictionaryRendererToGraphicsOverlayView.swift in Sources */,
				D77570C02A2942F800F490CD /* AnimateImagesWithImageOverlayView.swift in Sources */,
				D7848EFE2CBD986400F6F546 /* AddElevationSourceFromRasterView.swift in Sources */,
				D7054AE92ACCCB6C007235BA /* Animate3DGraphicView.SettingsView.swift in Sources */,
				D78FA4942C3C88880079313E /* CreateDynamicBasemapGalleryView.Views.swift in Sources */,
				E0EA0B772866390E00C9621D /* ProjectGeometryView.swift in Sources */,
				D74C8BFE2ABA5605007C76B8 /* StyleSymbolsFromMobileStyleFileView.swift in Sources */,
				D7E7D0812AEB39D5003AAD02 /* FindRouteInTransportNetworkView.swift in Sources */,
				D742E4922B04132B00690098 /* DisplayWebSceneFromPortalItemView.swift in Sources */,
				0042E24328E4BF8F001F33D6 /* ShowViewshedFromPointInSceneView.Model.swift in Sources */,
				95F3A52B2C07F09C00885DED /* SetSurfaceNavigationConstraintView.swift in Sources */,
				00FA4E572DBC139C008A34CF /* AddRastersAndFeatureTablesFromGeopackageView.swift in Sources */,
				D7E557682A1D768800B9FB09 /* AddWMSLayerView.swift in Sources */,
				D7497F3C2AC4B4C100167AD2 /* DisplayDimensionsView.swift in Sources */,
				D7C97B562B75C10C0097CDA1 /* ValidateUtilityNetworkTopologyView.Views.swift in Sources */,
				D73FCFF72B02A3AA0006360D /* FindAddressWithReverseGeocodeView.swift in Sources */,
				1C38915D2DBC36C800ADFDDC /* AddWFSLayerView.swift in Sources */,
				D789AAAD2D66C718007A8E0E /* CreateKMLMultiTrackView.Model.swift in Sources */,
				0005580A2817C51E00224BC6 /* SampleDetailView.swift in Sources */,
				D75F66362B48EABC00434974 /* SearchForWebMapView.swift in Sources */,
				D7058B102B59E44B000A888A /* StylePointWithSceneSymbolView.swift in Sources */,
				0044218A2DB9533900249FEE /* AddFeatureCollectionLayerFromPortalItemView.swift in Sources */,
				1C8EC7472BAE2891001A6929 /* AugmentRealityToCollectDataView.swift in Sources */,
				D75C35672AB50338003CD55F /* GroupLayersTogetherView.GroupLayerListView.swift in Sources */,
				4D2ADC6229C5071C003B367F /* ChangeMapViewBackgroundView.Model.swift in Sources */,
				D7848ED82CBD85A300F6F546 /* AddPointSceneLayerView.swift in Sources */,
				0074ABCD2817BCC30037244A /* SamplesApp+Samples.swift.tache in Sources */,
				D79EE76E2A4CEA5D005A52AE /* SetUpLocationDrivenGeotriggersView.Model.swift in Sources */,
				10CFF4CA2DBAAFAC0027F144 /* AddFeatureLayerWithTimeOffsetView.swift in Sources */,
				D74F03F02B609A7D00E83688 /* AddFeaturesWithContingentValuesView.Model.swift in Sources */,
				E004A6F3284E4FEB002A1FE6 /* ShowResultOfSpatialOperationsView.swift in Sources */,
				955AFAC42C10FD6F009C8FE5 /* ApplyMosaicRuleToRastersView.swift in Sources */,
				D751018E2A2E962D00B8FA48 /* IdentifyLayerFeaturesView.swift in Sources */,
				F1E71BF1289473760064C33F /* AddRasterFromFileView.swift in Sources */,
				00B04273282EC59E0072E1B4 /* AboutView.swift in Sources */,
				7573E81F29D6134C00BEED9C /* TraceUtilityNetworkView.swift in Sources */,
				D7781D4B2B7ECCB700E53C51 /* NavigateRouteWithReroutingView.Model.swift in Sources */,
				4D2ADC6929C50C4C003B367F /* AddDynamicEntityLayerView.SettingsView.swift in Sources */,
				1C42E04729D2396B004FC4BE /* ShowPopupView.swift in Sources */,
				D72FE7032CE6D05600BBC0FE /* AppFavorites.swift in Sources */,
				79302F872A1ED71B0002336A /* CreateAndSaveKMLView.Views.swift in Sources */,
				D73FC0FD2AD4A18D0067A19B /* CreateMobileGeodatabaseView.swift in Sources */,
				D7F2A02F2CD00F1C0008D981 /* ApplyDictionaryRendererToFeatureLayerView.swift in Sources */,
				1C19B4F12A578E46001D2506 /* CreateLoadReportView.Views.swift in Sources */,
				D703F04D2D9334AC0077E3A8 /* SnapGeometryEditsWithUtilityNetworkRulesView.Model.swift in Sources */,
				E066DD3B2860CA08004D3D5B /* ShowResultOfSpatialRelationshipsView.swift in Sources */,
				7573E81E29D6134C00BEED9C /* TraceUtilityNetworkView.Views.swift in Sources */,
				D75E5EE62CC0340100252595 /* ListContentsOfKMLFileView.swift in Sources */,
				4D2ADC5A29C4F612003B367F /* ChangeMapViewBackgroundView.swift in Sources */,
				95DEB9B62C127A92009BEC35 /* ShowViewshedFromPointOnMapView.swift in Sources */,
				D7BA38972BFBFC0F009954F5 /* QueryRelatedFeaturesView.swift in Sources */,
				004421902DB9620200249FEE /* AddFeatureCollectionLayerFromQueryView.swift in Sources */,
				D7ECF5982AB8BE63003FB2BE /* RenderMultilayerSymbolsView.swift in Sources */,
				D769C2122A29019B00030F61 /* SetUpLocationDrivenGeotriggersView.swift in Sources */,
				79302F852A1ED4E30002336A /* CreateAndSaveKMLView.Model.swift in Sources */,
				D7C3AB4A2B683291008909B9 /* SetFeatureRequestModeView.swift in Sources */,
				95D2EE0F2C334D1600683D53 /* ShowServiceAreaView.swift in Sources */,
				D7A670D72DADBC770060E327 /* EnvironmentValues+RequestReviewModel.swift in Sources */,
				D7058FB12ACB423C00A40F14 /* Animate3DGraphicView.Model.swift in Sources */,
				D7BEBAC52CBDC0F800F882E7 /* AddElevationSourceFromTilePackageView.swift in Sources */,
				D77D9C002BB2438200B38A6C /* AugmentRealityToShowHiddenInfrastructureView.ARSceneView.swift in Sources */,
				0044CDDF2995C39E004618CE /* ShowDeviceLocationHistoryView.swift in Sources */,
				E041ABC0287CA9F00056009B /* WebView.swift in Sources */,
				D73E619E2BDB21F400457932 /* EditWithBranchVersioningView.swift in Sources */,
				D7DFA0EA2CBA0242007C31F2 /* AddMapImageLayerView.swift in Sources */,
				D7705D642AFC570700CC0335 /* FindClosestFacilityFromPointView.swift in Sources */,
				E088E1572862579D00413100 /* SetSurfacePlacementModeView.swift in Sources */,
				9579FCEA2C3360BB00FC8A1D /* EditFeatureAttachmentsView.swift in Sources */,
				D762AF5F2BF6A7B900ECE3C7 /* EditFeaturesWithFeatureLinkedAnnotationView.swift in Sources */,
				1CAF831F2A20305F000E1E60 /* ShowUtilityAssociationsView.swift in Sources */,
				00E7C15C2BBE1BF000B85D69 /* SnapGeometryEditsView.swift in Sources */,
				E004A6C128414332002A1FE6 /* SetViewpointRotationView.swift in Sources */,
				883C121529C9136600062FF9 /* DownloadPreplannedMapAreaView.MapPicker.swift in Sources */,
				D72C43F32AEB066D00B6157B /* GeocodeOfflineView.Model.swift in Sources */,
				1C9B74C929DB43580038B06F /* ShowRealisticLightAndShadowsView.swift in Sources */,
				10B782052BE55D7E007EAE6C /* GenerateOfflineMapWithCustomParametersView.swift in Sources */,
				D7635FF12B9272CB0044AB97 /* DisplayClustersView.swift in Sources */,
				D7232EE12AC1E5AA0079ABFF /* PlayKMLTourView.swift in Sources */,
				D7010EBF2B05616900D43F55 /* DisplaySceneFromMobileScenePackageView.swift in Sources */,
				D7337C602ABD142D00A5D865 /* ShowMobileMapPackageExpirationDateView.swift in Sources */,
				00E5401E27F3CCA200CF66D5 /* ContentView.swift in Sources */,
				D7634FAF2A43B7AC00F8AEFB /* CreateConvexHullAroundGeometriesView.swift in Sources */,
				E066DD382860AB28004D3D5B /* StyleGraphicsWithRendererView.swift in Sources */,
				108EC04129D25B2C000F35D0 /* QueryFeatureTableView.swift in Sources */,
				D71D516E2B51D7B600B2A2BE /* SearchForWebMapView.Views.swift in Sources */,
				D71A9DE22D8CC88D00CA03CB /* SnapGeometryEditsWithUtilityNetworkRulesView.swift in Sources */,
				D7114A0D2BDC6A3300FA68CA /* EditWithBranchVersioningView.Model.swift in Sources */,
				00B04FB5283EEBA80026C882 /* DisplayOverviewMapView.swift in Sources */,
				D718A1E72B570F7500447087 /* OrbitCameraAroundObjectView.Model.swift in Sources */,
				D71C5F642AAA7A88006599FD /* CreateSymbolStylesFromWebStylesView.swift in Sources */,
				D7CC33FF2A31475C00198EDF /* ShowLineOfSightBetweenPointsView.swift in Sources */,
				D70BE5792A5624A80022CA02 /* CategoriesView.swift in Sources */,
				10BD9EB42BF51B4B00ABDBD5 /* GenerateOfflineMapWithCustomParametersView.Model.swift in Sources */,
				4D2ADC5D29C4F612003B367F /* ChangeMapViewBackgroundView.SettingsView.swift in Sources */,
				75DD739529D38B1B0010229D /* NavigateRouteView.swift in Sources */,
				D75362D22A1E886700D83028 /* ApplyUniqueValueRendererView.swift in Sources */,
				D74F6C442D0CD51B00D4FB15 /* ConfigureElectronicNavigationalChartsView.swift in Sources */,
				0074ABBF28174BCF0037244A /* DisplayMapView.swift in Sources */,
				D7EF5D752A26A03A00FEBDE5 /* ShowCoordinatesInMultipleFormatsView.swift in Sources */,
				1C3891612DC02F1200ADFDDC /* ApplyBlendRendererToHillshadeView.swift in Sources */,
				D72F272E2ADA1E4400F906DA /* AugmentRealityToShowTabletopSceneView.swift in Sources */,
				10B782082BE5A058007EAE6C /* GenerateOfflineMapWithCustomParametersView.CustomParameters.swift in Sources */,
				D76EE6072AF9AFE100DA0325 /* FindRouteAroundBarriersView.Model.swift in Sources */,
				0086F40128E3770A00974721 /* ShowViewshedFromPointInSceneView.swift in Sources */,
				0044289229C90C0B00160767 /* GetElevationAtPointOnSurfaceView.swift in Sources */,
				00E1D90B2BC0AF97001AEB6A /* SnapGeometryEditsView.SnapSettingsView.swift in Sources */,
				D7E440D72A1ECE7D005D74DE /* CreateBuffersAroundPointsView.swift in Sources */,
				00D4EF802863842100B9CC30 /* AddFeatureLayersView.swift in Sources */,
				4D126D7E29CA43D200CFB7A7 /* ShowDeviceLocationWithNMEADataSourcesView.Model.swift in Sources */,
				D7A670D52DADB9630060E327 /* Bundle.swift in Sources */,
				4D126D6D29CA1B6000CFB7A7 /* ShowDeviceLocationWithNMEADataSourcesView.swift in Sources */,
				D710996D2A27D9210065A1C1 /* DensifyAndGeneralizeGeometryView.swift in Sources */,
				88F93CC129C3D59D0006B28E /* CreateAndEditGeometriesView.swift in Sources */,
				1C0C1C3929D34DAE005C8B24 /* ChangeViewpointView.swift in Sources */,
				955271612C0E6749009B1ED4 /* AddRasterFromServiceView.swift in Sources */,
				D7AE861E2AC39DC50049B626 /* DisplayAnnotationView.swift in Sources */,
				D734FA0C2A183A5B00246D7E /* SetMaxExtentView.swift in Sources */,
				D704AA5A2AB22C1A00A3BB63 /* GroupLayersTogetherView.swift in Sources */,
				E004A6DC28465C70002A1FE6 /* DisplaySceneView.swift in Sources */,
				E066DD35285CF3B3004D3D5B /* FindRouteView.swift in Sources */,
				D71371792BD88ECC00EB2F86 /* MonitorChangesToLayerViewStateView.swift in Sources */,
				D7B759B32B1FFBE300017FDD /* FavoritesView.swift in Sources */,
				D722BD222A420DAD002C2087 /* ShowExtrudedFeaturesView.swift in Sources */,
				E004A6F6284FA42A002A1FE6 /* SelectFeaturesInFeatureLayerView.swift in Sources */,
				1C3892312DC59E6000ADFDDC /* ApplyBlendRendererToHillshadeView.SettingsView.swift in Sources */,
				D77688132B69826B007C3860 /* ListSpatialReferenceTransformationsView.swift in Sources */,
				D75101812A2E493600B8FA48 /* ShowLabelsOnLayerView.swift in Sources */,
				1C3B7DCB2A5F64FC00907443 /* AnalyzeNetworkWithSubnetworkTraceView.swift in Sources */,
				00B042E8282EDC690072E1B4 /* SetBasemapView.swift in Sources */,
				E004A6E62846A61F002A1FE6 /* StyleGraphicsWithSymbolsView.swift in Sources */,
				0000FB6E2BBDB17600845921 /* Add3DTilesLayerView.swift in Sources */,
				D74EA7842B6DADA5008F6C7C /* ValidateUtilityNetworkTopologyView.swift in Sources */,
				00E1D90D2BC0B125001AEB6A /* SnapGeometryEditsView.GeometryEditorModel.swift in Sources */,
				E088E1742863B5F800413100 /* GenerateOfflineMapView.swift in Sources */,
				0074ABC428174F430037244A /* Sample.swift in Sources */,
				95E980712C26183000CB8912 /* BrowseOGCAPIFeatureServiceView.swift in Sources */,
				D713C6D72CB990600073AA72 /* AddKMLLayerView.swift in Sources */,
				00A7A14A2A2FC5B700F035F7 /* DisplayContentOfUtilityNetworkContainerView.Model.swift in Sources */,
				E004A6F0284E4B9B002A1FE6 /* DownloadVectorTilesToLocalCacheView.swift in Sources */,
				00ABA94E2BF6721700C0488C /* ShowGridView.swift in Sources */,
				1CAB8D4E2A3CEAB0002AA649 /* RunValveIsolationTraceView.swift in Sources */,
				D7A737E02BABB9FE00B7C7FC /* AugmentRealityToShowHiddenInfrastructureView.swift in Sources */,
				4D2ADC4329C26D05003B367F /* AddDynamicEntityLayerView.swift in Sources */,
				D70082EB2ACF900100E0C3C2 /* IdentifyKMLFeaturesView.swift in Sources */,
				D7635FFB2B9277DC0044AB97 /* ConfigureClustersView.Model.swift in Sources */,
				D7EAF35A2A1C023800D822C4 /* SetMinAndMaxScaleView.swift in Sources */,
				1C19B4F52A578E46001D2506 /* CreateLoadReportView.Model.swift in Sources */,
				9547085C2C3C719800CA8579 /* EditFeatureAttachmentsView.Model.swift in Sources */,
				D71C90A22C6C249B0018C63E /* StyleGeometryTypesWithSymbolsView.swift in Sources */,
				3E54CF222C66AFBE00DD2F18 /* AddWebTiledLayerView.swift in Sources */,
				0042E24528E4F82C001F33D6 /* ShowViewshedFromPointInSceneView.ViewshedSettingsView.swift in Sources */,
				D7DDF8532AF47C6C004352D9 /* FindRouteAroundBarriersView.swift in Sources */,
				1C9B74D929DB54560038B06F /* ChangeCameraControllerView.swift in Sources */,
				D7BEBAD22CBDFE1C00F882E7 /* DisplayAlternateSymbolsAtDifferentScalesView.swift in Sources */,
				D76000AE2AF19C2300B3084D /* FindRouteInMobileMapPackageView.swift in Sources */,
				00273CF42A82AB5900A7A77D /* SamplesSearchView.swift in Sources */,
				D78666AD2A2161F100C60110 /* FindNearestVertexView.swift in Sources */,
				3E720F9D2C619B1700E22A9E /* SetInitialViewpointView.swift in Sources */,
				D76CE8D92BFD7047009A8686 /* SetReferenceScaleView.swift in Sources */,
				D7C16D1B2AC5F95300689E89 /* Animate3DGraphicView.swift in Sources */,
				D744FD172A2112D90084A66C /* CreateConvexHullAroundPointsView.swift in Sources */,
				D7044B962BE18D73000F2C43 /* EditWithBranchVersioningView.Views.swift in Sources */,
				D71C90A32C6C249B0018C63E /* StyleGeometryTypesWithSymbolsView.Views.swift in Sources */,
				D718A1ED2B575FD900447087 /* ManageBookmarksView.swift in Sources */,
				D73723762AF5877500846884 /* FindRouteInMobileMapPackageView.Models.swift in Sources */,
				D74ECD0D2BEEAE2F007C0FA6 /* EditAndSyncFeaturesWithFeatureServiceView.Model.swift in Sources */,
				00CB9138284814A4005C2C5D /* SearchWithGeocodeView.swift in Sources */,
				1C43BC7F2A43781200509BF8 /* SetVisibilityOfSubtypeSublayerView.Views.swift in Sources */,
				D731F3C12AD0D2AC00A8431E /* IdentifyGraphicsView.swift in Sources */,
				4C8126DD2DBBCF0B006EF7D2 /* ApplyStyleToWMSLayerView.swift in Sources */,
				00E5401C27F3CCA200CF66D5 /* SamplesApp.swift in Sources */,
				D73E61962BDAEE6600457932 /* MatchViewpointOfGeoViewsView.swift in Sources */,
				E066DD4028610F55004D3D5B /* AddSceneLayerFromServiceView.swift in Sources */,
				D7F8C0392B60564D0072BFA7 /* AddFeaturesWithContingentValuesView.swift in Sources */,
				00F279D62AF418DC00CECAF8 /* AddDynamicEntityLayerView.VehicleCallout.swift in Sources */,
				D7749AD62AF08BF50086632F /* FindRouteInTransportNetworkView.Model.swift in Sources */,
				D73F06692B5EE73D000B574F /* QueryFeaturesWithArcadeExpressionView.swift in Sources */,
				D7464F1E2ACE04B3007FEE88 /* IdentifyRasterCellView.swift in Sources */,
				D7588F5F2B7D8DAA008B75E2 /* NavigateRouteWithReroutingView.swift in Sources */,
			);
			runOnlyForDeploymentPostprocessing = 0;
		};
/* End PBXSourcesBuildPhase section */

/* Begin XCBuildConfiguration section */
		00E5402227F3CCA200CF66D5 /* Debug */ = {
			isa = XCBuildConfiguration;
			buildSettings = {
				ALWAYS_SEARCH_USER_PATHS = NO;
				ASSETCATALOG_COMPILER_GENERATE_SWIFT_ASSET_SYMBOL_EXTENSIONS = YES;
				CLANG_ANALYZER_NONNULL = YES;
				CLANG_ANALYZER_NUMBER_OBJECT_CONVERSION = YES_AGGRESSIVE;
				CLANG_CXX_LANGUAGE_STANDARD = "gnu++17";
				CLANG_ENABLE_MODULES = YES;
				CLANG_ENABLE_OBJC_ARC = YES;
				CLANG_ENABLE_OBJC_WEAK = YES;
				CLANG_WARN_BLOCK_CAPTURE_AUTORELEASING = YES;
				CLANG_WARN_BOOL_CONVERSION = YES;
				CLANG_WARN_COMMA = YES;
				CLANG_WARN_CONSTANT_CONVERSION = YES;
				CLANG_WARN_DEPRECATED_OBJC_IMPLEMENTATIONS = YES;
				CLANG_WARN_DIRECT_OBJC_ISA_USAGE = YES_ERROR;
				CLANG_WARN_DOCUMENTATION_COMMENTS = YES;
				CLANG_WARN_EMPTY_BODY = YES;
				CLANG_WARN_ENUM_CONVERSION = YES;
				CLANG_WARN_INFINITE_RECURSION = YES;
				CLANG_WARN_INT_CONVERSION = YES;
				CLANG_WARN_NON_LITERAL_NULL_CONVERSION = YES;
				CLANG_WARN_OBJC_IMPLICIT_RETAIN_SELF = YES;
				CLANG_WARN_OBJC_LITERAL_CONVERSION = YES;
				CLANG_WARN_OBJC_ROOT_CLASS = YES_ERROR;
				CLANG_WARN_QUOTED_INCLUDE_IN_FRAMEWORK_HEADER = YES;
				CLANG_WARN_RANGE_LOOP_ANALYSIS = YES;
				CLANG_WARN_STRICT_PROTOTYPES = YES;
				CLANG_WARN_SUSPICIOUS_MOVE = YES;
				CLANG_WARN_UNGUARDED_AVAILABILITY = YES_AGGRESSIVE;
				CLANG_WARN_UNREACHABLE_CODE = YES;
				CLANG_WARN__DUPLICATE_METHOD_MATCH = YES;
				COPY_PHASE_STRIP = NO;
				DEAD_CODE_STRIPPING = YES;
				DEBUG_INFORMATION_FORMAT = dwarf;
				ENABLE_STRICT_OBJC_MSGSEND = YES;
				ENABLE_TESTABILITY = YES;
				ENABLE_USER_SCRIPT_SANDBOXING = NO;
				GCC_C_LANGUAGE_STANDARD = gnu11;
				GCC_DYNAMIC_NO_PIC = NO;
				GCC_NO_COMMON_BLOCKS = YES;
				GCC_OPTIMIZATION_LEVEL = 0;
				GCC_PREPROCESSOR_DEFINITIONS = (
					"DEBUG=1",
					"$(inherited)",
				);
				GCC_WARN_64_TO_32_BIT_CONVERSION = YES;
				GCC_WARN_ABOUT_RETURN_TYPE = YES_ERROR;
				GCC_WARN_UNDECLARED_SELECTOR = YES;
				GCC_WARN_UNINITIALIZED_AUTOS = YES_AGGRESSIVE;
				GCC_WARN_UNUSED_FUNCTION = YES;
				GCC_WARN_UNUSED_VARIABLE = YES;
				MTL_ENABLE_DEBUG_INFO = INCLUDE_SOURCE;
				MTL_FAST_MATH = YES;
				ONLY_ACTIVE_ARCH = YES;
				SWIFT_ACTIVE_COMPILATION_CONDITIONS = DEBUG;
				SWIFT_OPTIMIZATION_LEVEL = "-Onone";
			};
			name = Debug;
		};
		00E5402327F3CCA200CF66D5 /* Release */ = {
			isa = XCBuildConfiguration;
			buildSettings = {
				ALWAYS_SEARCH_USER_PATHS = NO;
				ASSETCATALOG_COMPILER_GENERATE_SWIFT_ASSET_SYMBOL_EXTENSIONS = YES;
				CLANG_ANALYZER_NONNULL = YES;
				CLANG_ANALYZER_NUMBER_OBJECT_CONVERSION = YES_AGGRESSIVE;
				CLANG_CXX_LANGUAGE_STANDARD = "gnu++17";
				CLANG_ENABLE_MODULES = YES;
				CLANG_ENABLE_OBJC_ARC = YES;
				CLANG_ENABLE_OBJC_WEAK = YES;
				CLANG_WARN_BLOCK_CAPTURE_AUTORELEASING = YES;
				CLANG_WARN_BOOL_CONVERSION = YES;
				CLANG_WARN_COMMA = YES;
				CLANG_WARN_CONSTANT_CONVERSION = YES;
				CLANG_WARN_DEPRECATED_OBJC_IMPLEMENTATIONS = YES;
				CLANG_WARN_DIRECT_OBJC_ISA_USAGE = YES_ERROR;
				CLANG_WARN_DOCUMENTATION_COMMENTS = YES;
				CLANG_WARN_EMPTY_BODY = YES;
				CLANG_WARN_ENUM_CONVERSION = YES;
				CLANG_WARN_INFINITE_RECURSION = YES;
				CLANG_WARN_INT_CONVERSION = YES;
				CLANG_WARN_NON_LITERAL_NULL_CONVERSION = YES;
				CLANG_WARN_OBJC_IMPLICIT_RETAIN_SELF = YES;
				CLANG_WARN_OBJC_LITERAL_CONVERSION = YES;
				CLANG_WARN_OBJC_ROOT_CLASS = YES_ERROR;
				CLANG_WARN_QUOTED_INCLUDE_IN_FRAMEWORK_HEADER = YES;
				CLANG_WARN_RANGE_LOOP_ANALYSIS = YES;
				CLANG_WARN_STRICT_PROTOTYPES = YES;
				CLANG_WARN_SUSPICIOUS_MOVE = YES;
				CLANG_WARN_UNGUARDED_AVAILABILITY = YES_AGGRESSIVE;
				CLANG_WARN_UNREACHABLE_CODE = YES;
				CLANG_WARN__DUPLICATE_METHOD_MATCH = YES;
				COPY_PHASE_STRIP = NO;
				DEAD_CODE_STRIPPING = YES;
				DEBUG_INFORMATION_FORMAT = "dwarf-with-dsym";
				ENABLE_NS_ASSERTIONS = NO;
				ENABLE_STRICT_OBJC_MSGSEND = YES;
				ENABLE_USER_SCRIPT_SANDBOXING = NO;
				GCC_C_LANGUAGE_STANDARD = gnu11;
				GCC_NO_COMMON_BLOCKS = YES;
				GCC_WARN_64_TO_32_BIT_CONVERSION = YES;
				GCC_WARN_ABOUT_RETURN_TYPE = YES_ERROR;
				GCC_WARN_UNDECLARED_SELECTOR = YES;
				GCC_WARN_UNINITIALIZED_AUTOS = YES_AGGRESSIVE;
				GCC_WARN_UNUSED_FUNCTION = YES;
				GCC_WARN_UNUSED_VARIABLE = YES;
				MTL_ENABLE_DEBUG_INFO = NO;
				MTL_FAST_MATH = YES;
				SWIFT_COMPILATION_MODE = wholemodule;
				SWIFT_OPTIMIZATION_LEVEL = "-O";
			};
			name = Release;
		};
		00E5402527F3CCA200CF66D5 /* Debug */ = {
			isa = XCBuildConfiguration;
			buildSettings = {
				ASSETCATALOG_COMPILER_APPICON_NAME = AppIcon;
				ASSETCATALOG_COMPILER_GLOBAL_ACCENT_COLOR_NAME = AccentColor;
				CODE_SIGN_ENTITLEMENTS = macOS/Samples.entitlements;
				"CODE_SIGN_IDENTITY[sdk=macosx*]" = "Apple Development";
				CODE_SIGN_STYLE = Automatic;
				CURRENT_PROJECT_VERSION = 1;
				EMBED_ASSET_PACKS_IN_PRODUCT_BUNDLE = YES;
				INFOPLIST_FILE = "$(SRCROOT)/iOS/Info.plist";
				IPHONEOS_DEPLOYMENT_TARGET = 17.0;
				LD_RUNPATH_SEARCH_PATHS = (
					"$(inherited)",
					"@executable_path/Frameworks",
				);
				MARKETING_VERSION = 200.7.0;
				PRODUCT_BUNDLE_IDENTIFIER = "com.esri.arcgis-swift-sdk-samples";
				PRODUCT_NAME = "ArcGIS Maps SDK Samples";
				SDKROOT = iphoneos;
				SUPPORTED_PLATFORMS = "iphoneos iphonesimulator";
				SUPPORTS_MACCATALYST = YES;
				SUPPORTS_MAC_DESIGNED_FOR_IPHONE_IPAD = NO;
				SWIFT_EMIT_LOC_STRINGS = YES;
				SWIFT_VERSION = 6.0;
				TARGETED_DEVICE_FAMILY = "1,2,6";
			};
			name = Debug;
		};
		00E5402627F3CCA200CF66D5 /* Release */ = {
			isa = XCBuildConfiguration;
			buildSettings = {
				ASSETCATALOG_COMPILER_APPICON_NAME = AppIcon;
				ASSETCATALOG_COMPILER_GLOBAL_ACCENT_COLOR_NAME = AccentColor;
				CODE_SIGN_ENTITLEMENTS = macOS/Samples.entitlements;
				"CODE_SIGN_IDENTITY[sdk=macosx*]" = "Apple Development";
				CODE_SIGN_STYLE = Automatic;
				CURRENT_PROJECT_VERSION = 1;
				DEVELOPMENT_TEAM = "";
				EMBED_ASSET_PACKS_IN_PRODUCT_BUNDLE = YES;
				INFOPLIST_FILE = "$(SRCROOT)/iOS/Info.plist";
				IPHONEOS_DEPLOYMENT_TARGET = 17.0;
				LD_RUNPATH_SEARCH_PATHS = (
					"$(inherited)",
					"@executable_path/Frameworks",
				);
				MARKETING_VERSION = 200.7.0;
				PRODUCT_BUNDLE_IDENTIFIER = "com.esri.arcgis-swift-sdk-samples";
				PRODUCT_NAME = "ArcGIS Maps SDK Samples";
				SDKROOT = iphoneos;
				SUPPORTED_PLATFORMS = "iphoneos iphonesimulator";
				SUPPORTS_MACCATALYST = YES;
				SUPPORTS_MAC_DESIGNED_FOR_IPHONE_IPAD = NO;
				SWIFT_EMIT_LOC_STRINGS = YES;
				SWIFT_VERSION = 6.0;
				TARGETED_DEVICE_FAMILY = "1,2,6";
				VALIDATE_PRODUCT = YES;
			};
			name = Release;
		};
/* End XCBuildConfiguration section */

/* Begin XCConfigurationList section */
		00E5400A27F3CCA100CF66D5 /* Build configuration list for PBXProject "Samples" */ = {
			isa = XCConfigurationList;
			buildConfigurations = (
				00E5402227F3CCA200CF66D5 /* Debug */,
				00E5402327F3CCA200CF66D5 /* Release */,
			);
			defaultConfigurationIsVisible = 0;
			defaultConfigurationName = Release;
		};
		00E5402427F3CCA200CF66D5 /* Build configuration list for PBXNativeTarget "Samples" */ = {
			isa = XCConfigurationList;
			buildConfigurations = (
				00E5402527F3CCA200CF66D5 /* Debug */,
				00E5402627F3CCA200CF66D5 /* Release */,
			);
			defaultConfigurationIsVisible = 0;
			defaultConfigurationName = Release;
		};
/* End XCConfigurationList section */

/* Begin XCRemoteSwiftPackageReference section */
		00C43AEB2947DC350099AE34 /* XCRemoteSwiftPackageReference "arcgis-maps-sdk-swift-toolkit" */ = {
			isa = XCRemoteSwiftPackageReference;
			repositoryURL = "https://github.com/Esri/arcgis-maps-sdk-swift-toolkit/";
			requirement = {
				kind = upToNextMinorVersion;
				minimumVersion = 200.7.0;
			};
		};
/* End XCRemoteSwiftPackageReference section */

/* Begin XCSwiftPackageProductDependency section */
		00C43AEC2947DC350099AE34 /* ArcGISToolkit */ = {
			isa = XCSwiftPackageProductDependency;
			package = 00C43AEB2947DC350099AE34 /* XCRemoteSwiftPackageReference "arcgis-maps-sdk-swift-toolkit" */;
			productName = ArcGISToolkit;
		};
/* End XCSwiftPackageProductDependency section */
	};
	rootObject = 00E5400727F3CCA100CF66D5 /* Project object */;
}<|MERGE_RESOLUTION|>--- conflicted
+++ resolved
@@ -620,13 +620,10 @@
 			dstPath = "";
 			dstSubfolderSpec = 7;
 			files = (
-<<<<<<< HEAD
 				1C293D012DCA7C99000B0822 /* ApplyBlendRendererToHillshadeView.swift in Copy Source Code Files */,
 				1C293D032DCA7C99000B0822 /* ApplyBlendRendererToHillshadeView.SettingsView.swift in Copy Source Code Files */,
 				00FA4E592DBC1786008A34CF /* AddRasterFromGeopackageView.swift in Copy Source Code Files */,
-=======
 				00FA4E5F2DC568DF008A34CF /* AddRastersAndFeatureTablesFromGeopackageView.swift in Copy Source Code Files */,
->>>>>>> 52a603a8
 				0072C7FB2DBAC1A0001502CA /* AddIntegratedMeshLayerView.swift in Copy Source Code Files */,
 				1C38915E2DBC3EDC00ADFDDC /* AddWFSLayerView.swift in Copy Source Code Files */,
 				1C29C95A2DBAE5770074028F /* AddWMTSLayerView.swift in Copy Source Code Files */,
