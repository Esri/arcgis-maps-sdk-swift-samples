--- conflicted
+++ resolved
@@ -240,13 +240,10 @@
 			dstPath = "";
 			dstSubfolderSpec = 7;
 			files = (
-<<<<<<< HEAD
 				D7634FB02A43B8B000F8AEFB /* CreateConvexHullAroundGeometriesView.swift in Copy Source Code Files */,
-=======
 				D7ABA2FA2A32760D0021822B /* MeasureDistanceInSceneView.swift in Copy Source Code Files */,
 				D722BD232A420DEC002C2087 /* ShowExtrudedFeaturesView.swift in Copy Source Code Files */,
 				D752D9602A3BCE63003EB25E /* DisplayMapFromPortalItemView.swift in Copy Source Code Files */,
->>>>>>> 8a0943dd
 				00EB803A2A31506F00AC2B07 /* DisplayContentOfUtilityNetworkContainerView.swift in Copy Source Code Files */,
 				00EB803B2A31506F00AC2B07 /* DisplayContentOfUtilityNetworkContainerView.Model.swift in Copy Source Code Files */,
 				D751018F2A2E966C00B8FA48 /* IdentifyLayerFeaturesView.swift in Copy Source Code Files */,
@@ -949,21 +946,20 @@
 			path = "Find nearest vertex";
 			sourceTree = "<group>";
 		};
-<<<<<<< HEAD
 		D7B3C5C02A43B71E001DA4D8 /* Create convex hull around geometries */ = {
 			isa = PBXGroup;
 			children = (
 				D7634FAE2A43B7AC00F8AEFB /* CreateConvexHullAroundGeometriesView.swift */,
 			);
 			path = "Create convex hull around geometries";
-=======
+			sourceTree = "<group>";
+		};
 		D7ABA2F52A3256610021822B /* Measure distance in scene */ = {
 			isa = PBXGroup;
 			children = (
 				D7ABA2F82A32579C0021822B /* MeasureDistanceInSceneView.swift */,
 			);
 			path = "Measure distance in scene";
->>>>>>> 8a0943dd
 			sourceTree = "<group>";
 		};
 		D7CC33FB2A31475C00198EDF /* Show line of sight between points */ = {
