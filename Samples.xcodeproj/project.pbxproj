--- conflicted
+++ resolved
@@ -359,12 +359,9 @@
 			dstPath = "";
 			dstSubfolderSpec = 7;
 			files = (
-<<<<<<< HEAD
 				D76EE6082AF9AFEC00DA0325 /* FindRouteAroundBarriersView.Model.swift in Copy Source Code Files */,
 				D7DDF8562AF47C86004352D9 /* FindRouteAroundBarriersView.swift in Copy Source Code Files */,
-=======
 				00F279D72AF4364700CECAF8 /* AddDynamicEntityLayerView.VehicleCallout.swift in Copy Source Code Files */,
->>>>>>> 810d8cec
 				D76000A22AF18BAB00B3084D /* FindRouteInTransportNetworkView.Model.swift in Copy Source Code Files */,
 				D7E7D0822AEB3A1D003AAD02 /* FindRouteInTransportNetworkView.swift in Copy Source Code Files */,
 				D7553CDD2AE2E00E00DC2A70 /* GeocodeOfflineView.swift in Copy Source Code Files */,
