--- conflicted
+++ resolved
@@ -28,17 +28,14 @@
 		E004A6DC28465C70002A1FE6 /* DisplaySceneView.swift in Sources */ = {isa = PBXBuildFile; fileRef = E004A6D828465C70002A1FE6 /* DisplaySceneView.swift */; };
 		E004A6E028466279002A1FE6 /* ShowCalloutView.swift in Sources */ = {isa = PBXBuildFile; fileRef = E004A6DF28466279002A1FE6 /* ShowCalloutView.swift */; };
 		E004A6E62846A61F002A1FE6 /* StyleGraphicsWithSymbolsView.swift in Sources */ = {isa = PBXBuildFile; fileRef = E004A6E52846A61F002A1FE6 /* StyleGraphicsWithSymbolsView.swift */; };
-<<<<<<< HEAD
-		E004A6F0284E4B9B002A1FE6 /* DownloadVectorTilesToLocalCacheView.swift in Sources */ = {isa = PBXBuildFile; fileRef = E004A6EF284E4B9B002A1FE6 /* DownloadVectorTilesToLocalCacheView.swift */; };
-=======
 		E004A6E928493BCE002A1FE6 /* ShowDeviceLocationView.swift in Sources */ = {isa = PBXBuildFile; fileRef = E004A6E828493BCE002A1FE6 /* ShowDeviceLocationView.swift */; };
 		E004A6ED2849556E002A1FE6 /* CreatePlanarAndGeodeticBuffersView.swift in Sources */ = {isa = PBXBuildFile; fileRef = E004A6EC2849556E002A1FE6 /* CreatePlanarAndGeodeticBuffersView.swift */; };
+		E004A6F0284E4B9B002A1FE6 /* DownloadVectorTilesToLocalCacheView.swift in Sources */ = {isa = PBXBuildFile; fileRef = E004A6EF284E4B9B002A1FE6 /* DownloadVectorTilesToLocalCacheView.swift */; };
 		E004A6F3284E4FEB002A1FE6 /* ShowResultsOfSpatialOperationsView.swift in Sources */ = {isa = PBXBuildFile; fileRef = E004A6F2284E4FEB002A1FE6 /* ShowResultsOfSpatialOperationsView.swift */; };
 		E004A6F6284FA42A002A1FE6 /* SelectFeaturesInFeatureLayerView.swift in Sources */ = {isa = PBXBuildFile; fileRef = E004A6F5284FA42A002A1FE6 /* SelectFeaturesInFeatureLayerView.swift */; };
 		E066DD382860AB28004D3D5B /* StyleGraphicsWithRendererView.swift in Sources */ = {isa = PBXBuildFile; fileRef = E066DD372860AB28004D3D5B /* StyleGraphicsWithRendererView.swift */; };
 		E066DD4028610F55004D3D5B /* AddSceneLayerFromServiceView.swift in Sources */ = {isa = PBXBuildFile; fileRef = E066DD3F28610F55004D3D5B /* AddSceneLayerFromServiceView.swift */; };
 		E0EA0B772866390E00C9621D /* ProjectView.swift in Sources */ = {isa = PBXBuildFile; fileRef = E0EA0B762866390E00C9621D /* ProjectView.swift */; };
->>>>>>> d4c45eb0
 /* End PBXBuildFile section */
 
 /* Begin PBXBuildRule section */
@@ -115,17 +112,14 @@
 		E004A6D828465C70002A1FE6 /* DisplaySceneView.swift */ = {isa = PBXFileReference; fileEncoding = 4; lastKnownFileType = sourcecode.swift; path = DisplaySceneView.swift; sourceTree = "<group>"; };
 		E004A6DF28466279002A1FE6 /* ShowCalloutView.swift */ = {isa = PBXFileReference; lastKnownFileType = sourcecode.swift; path = ShowCalloutView.swift; sourceTree = "<group>"; };
 		E004A6E52846A61F002A1FE6 /* StyleGraphicsWithSymbolsView.swift */ = {isa = PBXFileReference; lastKnownFileType = sourcecode.swift; path = StyleGraphicsWithSymbolsView.swift; sourceTree = "<group>"; };
-<<<<<<< HEAD
-		E004A6EF284E4B9B002A1FE6 /* DownloadVectorTilesToLocalCacheView.swift */ = {isa = PBXFileReference; lastKnownFileType = sourcecode.swift; path = DownloadVectorTilesToLocalCacheView.swift; sourceTree = "<group>"; };
-=======
 		E004A6E828493BCE002A1FE6 /* ShowDeviceLocationView.swift */ = {isa = PBXFileReference; lastKnownFileType = sourcecode.swift; path = ShowDeviceLocationView.swift; sourceTree = "<group>"; };
 		E004A6EC2849556E002A1FE6 /* CreatePlanarAndGeodeticBuffersView.swift */ = {isa = PBXFileReference; lastKnownFileType = sourcecode.swift; path = CreatePlanarAndGeodeticBuffersView.swift; sourceTree = "<group>"; };
+		E004A6EF284E4B9B002A1FE6 /* DownloadVectorTilesToLocalCacheView.swift */ = {isa = PBXFileReference; lastKnownFileType = sourcecode.swift; path = DownloadVectorTilesToLocalCacheView.swift; sourceTree = "<group>"; };
 		E004A6F2284E4FEB002A1FE6 /* ShowResultsOfSpatialOperationsView.swift */ = {isa = PBXFileReference; lastKnownFileType = sourcecode.swift; path = ShowResultsOfSpatialOperationsView.swift; sourceTree = "<group>"; };
 		E004A6F5284FA42A002A1FE6 /* SelectFeaturesInFeatureLayerView.swift */ = {isa = PBXFileReference; lastKnownFileType = sourcecode.swift; path = SelectFeaturesInFeatureLayerView.swift; sourceTree = "<group>"; };
 		E066DD372860AB28004D3D5B /* StyleGraphicsWithRendererView.swift */ = {isa = PBXFileReference; lastKnownFileType = sourcecode.swift; path = StyleGraphicsWithRendererView.swift; sourceTree = "<group>"; };
 		E066DD3F28610F55004D3D5B /* AddSceneLayerFromServiceView.swift */ = {isa = PBXFileReference; lastKnownFileType = sourcecode.swift; path = AddSceneLayerFromServiceView.swift; sourceTree = "<group>"; };
 		E0EA0B762866390E00C9621D /* ProjectView.swift */ = {isa = PBXFileReference; lastKnownFileType = sourcecode.swift; path = ProjectView.swift; sourceTree = "<group>"; };
->>>>>>> d4c45eb0
 /* End PBXFileReference section */
 
 /* Begin PBXFrameworksBuildPhase section */
@@ -187,11 +181,8 @@
 				0074ABB328174B830037244A /* Display map */,
 				00B04FB3283EEB830026C882 /* Display overview map */,
 				E004A6D528465C70002A1FE6 /* Display scene */,
-<<<<<<< HEAD
 				E004A6EE284E4B7A002A1FE6 /* Download vector tiles to local cache */,
-=======
 				E0EA0B75286638FD00C9621D /* Project */,
->>>>>>> d4c45eb0
 				00CB913628481475005C2C5D /* Search with geocode */,
 				E004A6F4284FA3C5002A1FE6 /* Select features in feature layer */,
 				00B042E3282EDC690072E1B4 /* Set basemap */,
@@ -325,28 +316,28 @@
 			path = "Style graphics with symbols";
 			sourceTree = "<group>";
 		};
-<<<<<<< HEAD
+		E004A6E728493BBB002A1FE6 /* Show device location */ = {
+			isa = PBXGroup;
+			children = (
+				E004A6E828493BCE002A1FE6 /* ShowDeviceLocationView.swift */,
+			);
+			path = "Show device location";
+			sourceTree = "<group>";
+		};
+		E004A6EB28495538002A1FE6 /* Create planar and geodetic buffers */ = {
+			isa = PBXGroup;
+			children = (
+				E004A6EC2849556E002A1FE6 /* CreatePlanarAndGeodeticBuffersView.swift */,
+			);
+			path = "Create planar and geodetic buffers";
+			sourceTree = "<group>";
+		};
 		E004A6EE284E4B7A002A1FE6 /* Download vector tiles to local cache */ = {
 			isa = PBXGroup;
 			children = (
 				E004A6EF284E4B9B002A1FE6 /* DownloadVectorTilesToLocalCacheView.swift */,
 			);
 			path = "Download vector tiles to local cache";
-=======
-		E004A6E728493BBB002A1FE6 /* Show device location */ = {
-			isa = PBXGroup;
-			children = (
-				E004A6E828493BCE002A1FE6 /* ShowDeviceLocationView.swift */,
-			);
-			path = "Show device location";
-			sourceTree = "<group>";
-		};
-		E004A6EB28495538002A1FE6 /* Create planar and geodetic buffers */ = {
-			isa = PBXGroup;
-			children = (
-				E004A6EC2849556E002A1FE6 /* CreatePlanarAndGeodeticBuffersView.swift */,
-			);
-			path = "Create planar and geodetic buffers";
 			sourceTree = "<group>";
 		};
 		E004A6F1284E4F80002A1FE6 /* Show results of spatial operations */ = {
@@ -387,7 +378,6 @@
 				E0EA0B762866390E00C9621D /* ProjectView.swift */,
 			);
 			path = Project;
->>>>>>> d4c45eb0
 			sourceTree = "<group>";
 		};
 /* End PBXGroup section */
