--- conflicted
+++ resolved
@@ -83,16 +83,11 @@
 		E088E1572862579D00413100 /* SetSurfacePlacementModeView.swift in Sources */ = {isa = PBXBuildFile; fileRef = E088E1562862579D00413100 /* SetSurfacePlacementModeView.swift */; };
 		E088E1742863B5F800413100 /* GenerateOfflineMapView.swift in Sources */ = {isa = PBXBuildFile; fileRef = E088E1732863B5F800413100 /* GenerateOfflineMapView.swift */; };
 		E08953F12891899600E077CF /* EnvironmentValues+SampleInfoVisibility.swift in Sources */ = {isa = PBXBuildFile; fileRef = E08953F02891899600E077CF /* EnvironmentValues+SampleInfoVisibility.swift */; };
-<<<<<<< HEAD
 		E0A1AEE2288744A6003C797D /* DownloadPreplannedMapAreaView.swift in Copy Source Code Files */ = {isa = PBXBuildFile; fileRef = E070A0A2286F3B6000F2B606 /* DownloadPreplannedMapAreaView.swift */; };
-		E0A1AEE328874590003C797D /* DisplayFeatureLayersView.swift in Copy Source Code Files */ = {isa = PBXBuildFile; fileRef = 00D4EF7F2863842100B9CC30 /* DisplayFeatureLayersView.swift */; };
+		E0A1AEE328874590003C797D /* AddFeatureLayersView.swift in Copy Source Code Files */ = {isa = PBXBuildFile; fileRef = 00D4EF7F2863842100B9CC30 /* AddFeatureLayersView.swift */; };
 		E0D04FF228A5390000747989 /* DownloadPreplannedMapArea.Model.swift in Sources */ = {isa = PBXBuildFile; fileRef = E0D04FF128A5390000747989 /* DownloadPreplannedMapArea.Model.swift */; };
-		E0D04FF428A539B200747989 /* DownloadPreplannedMapArea.MapPicker.swift in Sources */ = {isa = PBXBuildFile; fileRef = E0D04FF328A539B200747989 /* DownloadPreplannedMapArea.MapPicker.swift */; };
 		E0D04FF528A5608600747989 /* DownloadPreplannedMapArea.Model.swift in Copy Source Code Files */ = {isa = PBXBuildFile; fileRef = E0D04FF128A5390000747989 /* DownloadPreplannedMapArea.Model.swift */; };
 		E0D04FF628A560AF00747989 /* DownloadPreplannedMapArea.MapPicker.swift in Copy Source Code Files */ = {isa = PBXBuildFile; fileRef = E0D04FF328A539B200747989 /* DownloadPreplannedMapArea.MapPicker.swift */; };
-=======
-		E0A1AEE328874590003C797D /* AddFeatureLayersView.swift in Copy Source Code Files */ = {isa = PBXBuildFile; fileRef = 00D4EF7F2863842100B9CC30 /* AddFeatureLayersView.swift */; };
->>>>>>> 59923295
 		E0EA0B772866390E00C9621D /* ProjectGeometryView.swift in Sources */ = {isa = PBXBuildFile; fileRef = E0EA0B762866390E00C9621D /* ProjectGeometryView.swift */; };
 		E0FE32E728747778002C6ACA /* BrowseBuildingFloorsView.swift in Sources */ = {isa = PBXBuildFile; fileRef = E0FE32E628747778002C6ACA /* BrowseBuildingFloorsView.swift */; };
 		F111CCC1288B5D5600205358 /* DisplayMapFromMobileMapPackageView.swift in Sources */ = {isa = PBXBuildFile; fileRef = F111CCC0288B5D5600205358 /* DisplayMapFromMobileMapPackageView.swift */; };
@@ -221,6 +216,7 @@
 		00E5400E27F3CCA200CF66D5 /* Assets.xcassets */ = {isa = PBXFileReference; lastKnownFileType = folder.assetcatalog; path = Assets.xcassets; sourceTree = "<group>"; };
 		00E5401327F3CCA200CF66D5 /* Samples.app */ = {isa = PBXFileReference; explicitFileType = wrapper.application; includeInIndex = 0; path = Samples.app; sourceTree = BUILT_PRODUCTS_DIR; };
 		00E5402A27F775EA00CF66D5 /* Info.plist */ = {isa = PBXFileReference; lastKnownFileType = text.plist.xml; path = Info.plist; sourceTree = "<group>"; };
+		883C121329C8FFBC00062FF9 /* arcgis-maps-sdk-swift-toolkit */ = {isa = PBXFileReference; lastKnownFileType = wrapper; name = "arcgis-maps-sdk-swift-toolkit"; path = "../arcgis-maps-sdk-swift-toolkit"; sourceTree = "<group>"; };
 		E000E75F2869E33D005D87C5 /* ClipGeometryView.swift */ = {isa = PBXFileReference; lastKnownFileType = sourcecode.swift; path = ClipGeometryView.swift; sourceTree = "<group>"; };
 		E000E762286A0B18005D87C5 /* CutGeometryView.swift */ = {isa = PBXFileReference; lastKnownFileType = sourcecode.swift; path = CutGeometryView.swift; sourceTree = "<group>"; };
 		E004A6BD28414332002A1FE6 /* SetViewpointRotationView.swift */ = {isa = PBXFileReference; fileEncoding = 4; lastKnownFileType = sourcecode.swift; path = SetViewpointRotationView.swift; sourceTree = "<group>"; };
@@ -460,6 +456,7 @@
 		00E5400627F3CCA100CF66D5 = {
 			isa = PBXGroup;
 			children = (
+				883C121329C8FFBC00062FF9 /* arcgis-maps-sdk-swift-toolkit */,
 				00966EE62811F64D009D3DD7 /* iOS */,
 				00CCB8A6285D059300BBAB70 /* Portal Data */,
 				00E5401427F3CCA200CF66D5 /* Products */,
@@ -893,13 +890,8 @@
 				E066DD382860AB28004D3D5B /* StyleGraphicsWithRendererView.swift in Sources */,
 				00B04FB5283EEBA80026C882 /* DisplayOverviewMapView.swift in Sources */,
 				0074ABBF28174BCF0037244A /* DisplayMapView.swift in Sources */,
-<<<<<<< HEAD
-				E0D04FF428A539B200747989 /* DownloadPreplannedMapArea.MapPicker.swift in Sources */,
-				00D4EF802863842100B9CC30 /* DisplayFeatureLayersView.swift in Sources */,
-=======
 				0086F40128E3770A00974721 /* ShowViewshedFromPointInSceneView.swift in Sources */,
 				00D4EF802863842100B9CC30 /* AddFeatureLayersView.swift in Sources */,
->>>>>>> 59923295
 				E004A6DC28465C70002A1FE6 /* DisplaySceneView.swift in Sources */,
 				E066DD35285CF3B3004D3D5B /* FindRouteView.swift in Sources */,
 				E004A6F6284FA42A002A1FE6 /* SelectFeaturesInFeatureLayerView.swift in Sources */,
@@ -1120,7 +1112,7 @@
 			repositoryURL = "https://github.com/Esri/arcgis-maps-sdk-swift-toolkit/";
 			requirement = {
 				kind = upToNextMinorVersion;
-				minimumVersion = 200.0.0-beta;
+				minimumVersion = "200.0.0-beta";
 			};
 		};
 /* End XCRemoteSwiftPackageReference section */
