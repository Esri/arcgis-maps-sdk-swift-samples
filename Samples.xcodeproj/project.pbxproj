--- conflicted
+++ resolved
@@ -133,14 +133,11 @@
 		D75362D32A1E8C8800D83028 /* ApplyUniqueValueRendererView.swift in Copy Source Code Files */ = {isa = PBXBuildFile; fileRef = D75362D12A1E886700D83028 /* ApplyUniqueValueRendererView.swift */; };
 		D754E3232A1D66820006C5F1 /* StylePointWithPictureMarkerSymbolsView.swift in Sources */ = {isa = PBXBuildFile; fileRef = D754E3222A1D66820006C5F1 /* StylePointWithPictureMarkerSymbolsView.swift */; };
 		D754E3242A1D66C20006C5F1 /* StylePointWithPictureMarkerSymbolsView.swift in Copy Source Code Files */ = {isa = PBXBuildFile; fileRef = D754E3222A1D66820006C5F1 /* StylePointWithPictureMarkerSymbolsView.swift */; };
-<<<<<<< HEAD
 		D77570C02A2942F800F490CD /* AnimateImagesWithImageOverlayView.swift in Sources */ = {isa = PBXBuildFile; fileRef = D77570BF2A2942F800F490CD /* AnimateImagesWithImageOverlayView.swift */; };
 		D77570C12A2943D900F490CD /* AnimateImagesWithImageOverlayView.swift in Copy Source Code Files */ = {isa = PBXBuildFile; fileRef = D77570BF2A2942F800F490CD /* AnimateImagesWithImageOverlayView.swift */; };
 		D77572AE2A295DDE00F490CD /* PacificSouthWest2 in Resources */ = {isa = PBXBuildFile; fileRef = D77572AD2A295DDD00F490CD /* PacificSouthWest2 */; settings = {ASSET_TAGS = (AnimateImagesWithImageOverlay, ); }; };
-=======
 		D7634FAF2A43B7AC00F8AEFB /* CreateConvexHullAroundGeometriesView.swift in Sources */ = {isa = PBXBuildFile; fileRef = D7634FAE2A43B7AC00F8AEFB /* CreateConvexHullAroundGeometriesView.swift */; };
 		D7634FB02A43B8B000F8AEFB /* CreateConvexHullAroundGeometriesView.swift in Copy Source Code Files */ = {isa = PBXBuildFile; fileRef = D7634FAE2A43B7AC00F8AEFB /* CreateConvexHullAroundGeometriesView.swift */; };
->>>>>>> 80069a27
 		D78666AD2A2161F100C60110 /* FindNearestVertexView.swift in Sources */ = {isa = PBXBuildFile; fileRef = D78666AC2A2161F100C60110 /* FindNearestVertexView.swift */; };
 		D78666AE2A21629200C60110 /* FindNearestVertexView.swift in Copy Source Code Files */ = {isa = PBXBuildFile; fileRef = D78666AC2A2161F100C60110 /* FindNearestVertexView.swift */; };
 		D7ABA2F92A32579C0021822B /* MeasureDistanceInSceneView.swift in Sources */ = {isa = PBXBuildFile; fileRef = D7ABA2F82A32579C0021822B /* MeasureDistanceInSceneView.swift */; };
@@ -246,11 +243,8 @@
 			dstPath = "";
 			dstSubfolderSpec = 7;
 			files = (
-<<<<<<< HEAD
 				D77570C12A2943D900F490CD /* AnimateImagesWithImageOverlayView.swift in Copy Source Code Files */,
-=======
 				D7634FB02A43B8B000F8AEFB /* CreateConvexHullAroundGeometriesView.swift in Copy Source Code Files */,
->>>>>>> 80069a27
 				D7ABA2FA2A32760D0021822B /* MeasureDistanceInSceneView.swift in Copy Source Code Files */,
 				D722BD232A420DEC002C2087 /* ShowExtrudedFeaturesView.swift in Copy Source Code Files */,
 				D752D9602A3BCE63003EB25E /* DisplayMapFromPortalItemView.swift in Copy Source Code Files */,
@@ -402,12 +396,9 @@
 		D752D95E2A3BCE06003EB25E /* DisplayMapFromPortalItemView.swift */ = {isa = PBXFileReference; fileEncoding = 4; lastKnownFileType = sourcecode.swift; path = DisplayMapFromPortalItemView.swift; sourceTree = "<group>"; };
 		D75362D12A1E886700D83028 /* ApplyUniqueValueRendererView.swift */ = {isa = PBXFileReference; fileEncoding = 4; lastKnownFileType = sourcecode.swift; path = ApplyUniqueValueRendererView.swift; sourceTree = "<group>"; };
 		D754E3222A1D66820006C5F1 /* StylePointWithPictureMarkerSymbolsView.swift */ = {isa = PBXFileReference; fileEncoding = 4; lastKnownFileType = sourcecode.swift; path = StylePointWithPictureMarkerSymbolsView.swift; sourceTree = "<group>"; };
-<<<<<<< HEAD
 		D77570BF2A2942F800F490CD /* AnimateImagesWithImageOverlayView.swift */ = {isa = PBXFileReference; fileEncoding = 4; lastKnownFileType = sourcecode.swift; path = AnimateImagesWithImageOverlayView.swift; sourceTree = "<group>"; };
 		D77572AD2A295DDD00F490CD /* PacificSouthWest2 */ = {isa = PBXFileReference; lastKnownFileType = folder; path = PacificSouthWest2; sourceTree = "<group>"; };
-=======
 		D7634FAE2A43B7AC00F8AEFB /* CreateConvexHullAroundGeometriesView.swift */ = {isa = PBXFileReference; fileEncoding = 4; lastKnownFileType = sourcecode.swift; path = CreateConvexHullAroundGeometriesView.swift; sourceTree = "<group>"; };
->>>>>>> 80069a27
 		D78666AC2A2161F100C60110 /* FindNearestVertexView.swift */ = {isa = PBXFileReference; fileEncoding = 4; lastKnownFileType = sourcecode.swift; path = FindNearestVertexView.swift; sourceTree = "<group>"; };
 		D7ABA2F82A32579C0021822B /* MeasureDistanceInSceneView.swift */ = {isa = PBXFileReference; fileEncoding = 4; lastKnownFileType = sourcecode.swift; path = MeasureDistanceInSceneView.swift; sourceTree = "<group>"; };
 		D7CC33FD2A31475C00198EDF /* ShowLineOfSightBetweenPointsView.swift */ = {isa = PBXFileReference; fileEncoding = 4; lastKnownFileType = sourcecode.swift; path = ShowLineOfSightBetweenPointsView.swift; sourceTree = "<group>"; };
