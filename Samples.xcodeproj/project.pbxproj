--- conflicted
+++ resolved
@@ -22,11 +22,8 @@
 		00E5401C27F3CCA200CF66D5 /* SamplesApp.swift in Sources */ = {isa = PBXBuildFile; fileRef = 00E5400C27F3CCA100CF66D5 /* SamplesApp.swift */; };
 		00E5401E27F3CCA200CF66D5 /* ContentView.swift in Sources */ = {isa = PBXBuildFile; fileRef = 00E5400D27F3CCA100CF66D5 /* ContentView.swift */; };
 		00E5402027F3CCA200CF66D5 /* Assets.xcassets in Resources */ = {isa = PBXBuildFile; fileRef = 00E5400E27F3CCA200CF66D5 /* Assets.xcassets */; };
-<<<<<<< HEAD
 		E004A6E62846A61F002A1FE6 /* StyleGraphicsWithSymbolsView.swift in Sources */ = {isa = PBXBuildFile; fileRef = E004A6E52846A61F002A1FE6 /* StyleGraphicsWithSymbolsView.swift */; };
-=======
 		E004A6DC28465C70002A1FE6 /* DisplaySceneView.swift in Sources */ = {isa = PBXBuildFile; fileRef = E004A6D828465C70002A1FE6 /* DisplaySceneView.swift */; };
->>>>>>> 549852d5
 /* End PBXBuildFile section */
 
 /* Begin PBXBuildRule section */
@@ -97,11 +94,8 @@
 		00E5400E27F3CCA200CF66D5 /* Assets.xcassets */ = {isa = PBXFileReference; lastKnownFileType = folder.assetcatalog; path = Assets.xcassets; sourceTree = "<group>"; };
 		00E5401327F3CCA200CF66D5 /* Samples.app */ = {isa = PBXFileReference; explicitFileType = wrapper.application; includeInIndex = 0; path = Samples.app; sourceTree = BUILT_PRODUCTS_DIR; };
 		00E5402A27F775EA00CF66D5 /* Info.plist */ = {isa = PBXFileReference; lastKnownFileType = text.plist.xml; path = Info.plist; sourceTree = "<group>"; };
-<<<<<<< HEAD
 		E004A6E52846A61F002A1FE6 /* StyleGraphicsWithSymbolsView.swift */ = {isa = PBXFileReference; lastKnownFileType = sourcecode.swift; path = StyleGraphicsWithSymbolsView.swift; sourceTree = "<group>"; };
-=======
 		E004A6D828465C70002A1FE6 /* DisplaySceneView.swift */ = {isa = PBXFileReference; fileEncoding = 4; lastKnownFileType = sourcecode.swift; path = DisplaySceneView.swift; sourceTree = "<group>"; };
->>>>>>> 549852d5
 /* End PBXFileReference section */
 
 /* Begin PBXFrameworksBuildPhase section */
@@ -238,21 +232,20 @@
 			name = Products;
 			sourceTree = "<group>";
 		};
-<<<<<<< HEAD
 		E004A6E42846A609002A1FE6 /* Style graphics with symbols */ = {
 			isa = PBXGroup;
 			children = (
 				E004A6E52846A61F002A1FE6 /* StyleGraphicsWithSymbolsView.swift */,
 			);
 			path = "Style graphics with symbols";
-=======
+            sourceTree = "<group>";
+        };
 		E004A6D528465C70002A1FE6 /* Display scene */ = {
 			isa = PBXGroup;
 			children = (
 				E004A6D828465C70002A1FE6 /* DisplaySceneView.swift */,
 			);
 			path = "Display scene";
->>>>>>> 549852d5
 			sourceTree = "<group>";
 		};
 /* End PBXGroup section */
