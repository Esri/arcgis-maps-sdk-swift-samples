// !$*UTF8*$!
{
	archiveVersion = 1;
	classes = {
	};
	objectVersion = 55;
	objects = {

/* Begin PBXBuildFile section */
		0005580A2817C51E00224BC6 /* SampleDetailView.swift in Sources */ = {isa = PBXBuildFile; fileRef = 000558092817C51E00224BC6 /* SampleDetailView.swift */; };
		0005580C28185C0600224BC6 /* SampleList.swift in Sources */ = {isa = PBXBuildFile; fileRef = 0005580B28185C0600224BC6 /* SampleList.swift */; };
		00181B462846AD7100654571 /* View+Alert.swift in Sources */ = {isa = PBXBuildFile; fileRef = 00181B452846AD7100654571 /* View+Alert.swift */; };
		001C6DE127FE8A9400D472C2 /* AppSecrets.swift.masque in Sources */ = {isa = PBXBuildFile; fileRef = 001C6DD827FE585A00D472C2 /* AppSecrets.swift.masque */; };
		0039A4E92885C50300592C86 /* AddSceneLayerFromServiceView.swift in Copy Source Code Files */ = {isa = PBXBuildFile; fileRef = E066DD3F28610F55004D3D5B /* AddSceneLayerFromServiceView.swift */; };
		0039A4EA2885C50300592C86 /* ClipGeometryView.swift in Copy Source Code Files */ = {isa = PBXBuildFile; fileRef = E000E75F2869E33D005D87C5 /* ClipGeometryView.swift */; };
		0039A4EB2885C50300592C86 /* CreatePlanarAndGeodeticBuffersView.swift in Copy Source Code Files */ = {isa = PBXBuildFile; fileRef = E004A6EC2849556E002A1FE6 /* CreatePlanarAndGeodeticBuffersView.swift */; };
		0039A4EC2885C50300592C86 /* CutGeometryView.swift in Copy Source Code Files */ = {isa = PBXBuildFile; fileRef = E000E762286A0B18005D87C5 /* CutGeometryView.swift */; };
		0039A4ED2885C50300592C86 /* DisplayMapView.swift in Copy Source Code Files */ = {isa = PBXBuildFile; fileRef = 0074ABBE28174BCF0037244A /* DisplayMapView.swift */; };
		0039A4EE2885C50300592C86 /* DisplayOverviewMapView.swift in Copy Source Code Files */ = {isa = PBXBuildFile; fileRef = 00B04FB4283EEBA80026C882 /* DisplayOverviewMapView.swift */; };
		0039A4EF2885C50300592C86 /* DisplaySceneView.swift in Copy Source Code Files */ = {isa = PBXBuildFile; fileRef = E004A6D828465C70002A1FE6 /* DisplaySceneView.swift */; };
		0039A4F02885C50300592C86 /* ProjectView.swift in Copy Source Code Files */ = {isa = PBXBuildFile; fileRef = E0EA0B762866390E00C9621D /* ProjectView.swift */; };
		0039A4F12885C50300592C86 /* SearchWithGeocodeView.swift in Copy Source Code Files */ = {isa = PBXBuildFile; fileRef = 00CB9137284814A4005C2C5D /* SearchWithGeocodeView.swift */; };
		0039A4F22885C50300592C86 /* SelectFeaturesInFeatureLayerView.swift in Copy Source Code Files */ = {isa = PBXBuildFile; fileRef = E004A6F5284FA42A002A1FE6 /* SelectFeaturesInFeatureLayerView.swift */; };
		0039A4F32885C50300592C86 /* SetBasemapView.swift in Copy Source Code Files */ = {isa = PBXBuildFile; fileRef = 00B042E5282EDC690072E1B4 /* SetBasemapView.swift */; };
		0039A4F42885C50300592C86 /* SetSurfacePlacementModeView.swift in Copy Source Code Files */ = {isa = PBXBuildFile; fileRef = E088E1562862579D00413100 /* SetSurfacePlacementModeView.swift */; };
		0039A4F52885C50300592C86 /* SetViewpointRotationView.swift in Copy Source Code Files */ = {isa = PBXBuildFile; fileRef = E004A6BD28414332002A1FE6 /* SetViewpointRotationView.swift */; };
		0039A4F62885C50300592C86 /* ShowCalloutView.swift in Copy Source Code Files */ = {isa = PBXBuildFile; fileRef = E004A6DF28466279002A1FE6 /* ShowCalloutView.swift */; };
		0039A4F72885C50300592C86 /* ShowDeviceLocationView.swift in Copy Source Code Files */ = {isa = PBXBuildFile; fileRef = E004A6E828493BCE002A1FE6 /* ShowDeviceLocationView.swift */; };
		0039A4F82885C50300592C86 /* ShowResultOfSpatialRelationshipsView.swift in Copy Source Code Files */ = {isa = PBXBuildFile; fileRef = E066DD3A2860CA08004D3D5B /* ShowResultOfSpatialRelationshipsView.swift */; };
		0039A4F92885C50300592C86 /* ShowResultsOfSpatialOperationsView.swift in Copy Source Code Files */ = {isa = PBXBuildFile; fileRef = E004A6F2284E4FEB002A1FE6 /* ShowResultsOfSpatialOperationsView.swift */; };
		0039A4FA2885C50300592C86 /* StyleGraphicsWithRendererView.swift in Copy Source Code Files */ = {isa = PBXBuildFile; fileRef = E066DD372860AB28004D3D5B /* StyleGraphicsWithRendererView.swift */; };
		0039A4FB2885C50300592C86 /* StyleGraphicsWithSymbolsView.swift in Copy Source Code Files */ = {isa = PBXBuildFile; fileRef = E004A6E52846A61F002A1FE6 /* StyleGraphicsWithSymbolsView.swift */; };
		0074ABBF28174BCF0037244A /* DisplayMapView.swift in Sources */ = {isa = PBXBuildFile; fileRef = 0074ABBE28174BCF0037244A /* DisplayMapView.swift */; };
		0074ABC428174F430037244A /* Sample.swift in Sources */ = {isa = PBXBuildFile; fileRef = 0074ABC128174F430037244A /* Sample.swift */; };
		0074ABCD2817BCC30037244A /* SamplesApp+Samples.swift.tache in Sources */ = {isa = PBXBuildFile; fileRef = 0074ABCA2817B8DB0037244A /* SamplesApp+Samples.swift.tache */; };
		00B04273282EC59E0072E1B4 /* AboutView.swift in Sources */ = {isa = PBXBuildFile; fileRef = 00B04272282EC59E0072E1B4 /* AboutView.swift */; };
		00B042E1282ED6F50072E1B4 /* ArcGISToolkit in Frameworks */ = {isa = PBXBuildFile; productRef = 00B042E0282ED6F50072E1B4 /* ArcGISToolkit */; };
		00B042E2282ED77E0072E1B4 /* arcgis-runtime-toolkit-swift in Embed Frameworks */ = {isa = PBXBuildFile; fileRef = 00B042DE282ED6E80072E1B4 /* arcgis-runtime-toolkit-swift */; };
		00B042E8282EDC690072E1B4 /* SetBasemapView.swift in Sources */ = {isa = PBXBuildFile; fileRef = 00B042E5282EDC690072E1B4 /* SetBasemapView.swift */; };
		00B04FB5283EEBA80026C882 /* DisplayOverviewMapView.swift in Sources */ = {isa = PBXBuildFile; fileRef = 00B04FB4283EEBA80026C882 /* DisplayOverviewMapView.swift */; };
		00CB9138284814A4005C2C5D /* SearchWithGeocodeView.swift in Sources */ = {isa = PBXBuildFile; fileRef = 00CB9137284814A4005C2C5D /* SearchWithGeocodeView.swift */; };
		00CCB8A5285BAF8700BBAB70 /* OnDemandResource.swift in Sources */ = {isa = PBXBuildFile; fileRef = 00CCB8A4285BAF8700BBAB70 /* OnDemandResource.swift */; };
		00D4EF802863842100B9CC30 /* DisplayFeatureLayersView.swift in Sources */ = {isa = PBXBuildFile; fileRef = 00D4EF7F2863842100B9CC30 /* DisplayFeatureLayersView.swift */; };
		00D4EF9028638BF100B9CC30 /* LA_Trails.geodatabase in Resources */ = {isa = PBXBuildFile; fileRef = 00D4EF8228638BF100B9CC30 /* LA_Trails.geodatabase */; settings = {ASSET_TAGS = (DisplayFeatureLayers, ); }; };
		00D4EF9A28638BF100B9CC30 /* AuroraCO.gpkg in Resources */ = {isa = PBXBuildFile; fileRef = 00D4EF8F28638BF100B9CC30 /* AuroraCO.gpkg */; settings = {ASSET_TAGS = (DisplayFeatureLayers, ); }; };
		00D4EFB12863CE6300B9CC30 /* ScottishWildlifeTrust_reserves in Resources */ = {isa = PBXBuildFile; fileRef = 00D4EFB02863CE6300B9CC30 /* ScottishWildlifeTrust_reserves */; settings = {ASSET_TAGS = (DisplayFeatureLayers, ); }; };
		00E5401C27F3CCA200CF66D5 /* SamplesApp.swift in Sources */ = {isa = PBXBuildFile; fileRef = 00E5400C27F3CCA100CF66D5 /* SamplesApp.swift */; };
		00E5401E27F3CCA200CF66D5 /* ContentView.swift in Sources */ = {isa = PBXBuildFile; fileRef = 00E5400D27F3CCA100CF66D5 /* ContentView.swift */; };
		00E5402027F3CCA200CF66D5 /* Assets.xcassets in Resources */ = {isa = PBXBuildFile; fileRef = 00E5400E27F3CCA200CF66D5 /* Assets.xcassets */; };
		E000E7602869E33D005D87C5 /* ClipGeometryView.swift in Sources */ = {isa = PBXBuildFile; fileRef = E000E75F2869E33D005D87C5 /* ClipGeometryView.swift */; };
		E000E763286A0B18005D87C5 /* CutGeometryView.swift in Sources */ = {isa = PBXBuildFile; fileRef = E000E762286A0B18005D87C5 /* CutGeometryView.swift */; };
		E004A6C128414332002A1FE6 /* SetViewpointRotationView.swift in Sources */ = {isa = PBXBuildFile; fileRef = E004A6BD28414332002A1FE6 /* SetViewpointRotationView.swift */; };
		E004A6DC28465C70002A1FE6 /* DisplaySceneView.swift in Sources */ = {isa = PBXBuildFile; fileRef = E004A6D828465C70002A1FE6 /* DisplaySceneView.swift */; };
		E004A6E028466279002A1FE6 /* ShowCalloutView.swift in Sources */ = {isa = PBXBuildFile; fileRef = E004A6DF28466279002A1FE6 /* ShowCalloutView.swift */; };
		E004A6E62846A61F002A1FE6 /* StyleGraphicsWithSymbolsView.swift in Sources */ = {isa = PBXBuildFile; fileRef = E004A6E52846A61F002A1FE6 /* StyleGraphicsWithSymbolsView.swift */; };
		E004A6E928493BCE002A1FE6 /* ShowDeviceLocationView.swift in Sources */ = {isa = PBXBuildFile; fileRef = E004A6E828493BCE002A1FE6 /* ShowDeviceLocationView.swift */; };
		E004A6ED2849556E002A1FE6 /* CreatePlanarAndGeodeticBuffersView.swift in Sources */ = {isa = PBXBuildFile; fileRef = E004A6EC2849556E002A1FE6 /* CreatePlanarAndGeodeticBuffersView.swift */; };
		E004A6F3284E4FEB002A1FE6 /* ShowResultsOfSpatialOperationsView.swift in Sources */ = {isa = PBXBuildFile; fileRef = E004A6F2284E4FEB002A1FE6 /* ShowResultsOfSpatialOperationsView.swift */; };
		E004A6F6284FA42A002A1FE6 /* SelectFeaturesInFeatureLayerView.swift in Sources */ = {isa = PBXBuildFile; fileRef = E004A6F5284FA42A002A1FE6 /* SelectFeaturesInFeatureLayerView.swift */; };
		E066DD35285CF3B3004D3D5B /* FindRouteView.swift in Sources */ = {isa = PBXBuildFile; fileRef = E066DD34285CF3B3004D3D5B /* FindRouteView.swift */; };
		E066DD382860AB28004D3D5B /* StyleGraphicsWithRendererView.swift in Sources */ = {isa = PBXBuildFile; fileRef = E066DD372860AB28004D3D5B /* StyleGraphicsWithRendererView.swift */; };
		E066DD3B2860CA08004D3D5B /* ShowResultOfSpatialRelationshipsView.swift in Sources */ = {isa = PBXBuildFile; fileRef = E066DD3A2860CA08004D3D5B /* ShowResultOfSpatialRelationshipsView.swift */; };
		E066DD4028610F55004D3D5B /* AddSceneLayerFromServiceView.swift in Sources */ = {isa = PBXBuildFile; fileRef = E066DD3F28610F55004D3D5B /* AddSceneLayerFromServiceView.swift */; };
		E088E1572862579D00413100 /* SetSurfacePlacementModeView.swift in Sources */ = {isa = PBXBuildFile; fileRef = E088E1562862579D00413100 /* SetSurfacePlacementModeView.swift */; };
		E0EA0B772866390E00C9621D /* ProjectView.swift in Sources */ = {isa = PBXBuildFile; fileRef = E0EA0B762866390E00C9621D /* ProjectView.swift */; };
<<<<<<< HEAD
		F111CCC1288B5D5600205358 /* DisplayMapMobileMapPackage.swift in Sources */ = {isa = PBXBuildFile; fileRef = F111CCC0288B5D5600205358 /* DisplayMapMobileMapPackage.swift */; };
		F111CCC4288B641900205358 /* Yellowstone.mmpk in Resources */ = {isa = PBXBuildFile; fileRef = F111CCC3288B641900205358 /* Yellowstone.mmpk */; settings = {ASSET_TAGS = (DisplayMobileMapPackage, ); }; };
=======
		E0FE32E728747778002C6ACA /* BrowseBuildingFloorsView.swift in Sources */ = {isa = PBXBuildFile; fileRef = E0FE32E628747778002C6ACA /* BrowseBuildingFloorsView.swift */; };
>>>>>>> 8a2d4da0
/* End PBXBuildFile section */

/* Begin PBXBuildRule section */
		0074ABCC2817B8E60037244A /* PBXBuildRule */ = {
			isa = PBXBuildRule;
			compilerSpec = com.apple.compilers.proxy.script;
			filePatterns = "*.tache";
			fileType = pattern.proxy;
			inputFiles = (
				"$(SRCROOT)/Shared/Samples/",
			);
			isEditable = 1;
			name = "Generate Sample Initializers from Source Code Files";
			outputFiles = (
				"$(DERIVED_FILE_DIR)/$(INPUT_FILE_BASE)",
			);
			runOncePerArchitecture = 0;
			script = "xcrun --sdk macosx swift \"${SRCROOT}/Scripts/GenerateSampleViewSourceCode.swift\" \"${SCRIPT_INPUT_FILE_0}\" \"${INPUT_FILE_PATH}\" \"${SCRIPT_OUTPUT_FILE_0}\" \n";
		};
		0083586F27FE3BCF00192A15 /* PBXBuildRule */ = {
			isa = PBXBuildRule;
			compilerSpec = com.apple.compilers.proxy.script;
			filePatterns = "*.masque";
			fileType = pattern.proxy;
			inputFiles = (
				"$(SRCROOT)/.secrets",
			);
			isEditable = 1;
			name = "Generate Swift Code from Secrets";
			outputFiles = (
				"$(DERIVED_FILE_DIR)/$(INPUT_FILE_BASE)",
			);
			runOncePerArchitecture = 0;
			script = "\"${SRCROOT}/Scripts/masquerade\" -i \"${INPUT_FILE_PATH}\" -o \"${SCRIPT_OUTPUT_FILE_0}\" -s \"${SCRIPT_INPUT_FILE_0}\" -f\n";
		};
/* End PBXBuildRule section */

/* Begin PBXCopyFilesBuildPhase section */
		00144B5E280634840090DD5D /* Embed Frameworks */ = {
			isa = PBXCopyFilesBuildPhase;
			buildActionMask = 2147483647;
			dstPath = "";
			dstSubfolderSpec = 10;
			files = (
				00B042E2282ED77E0072E1B4 /* arcgis-runtime-toolkit-swift in Embed Frameworks */,
			);
			name = "Embed Frameworks";
			runOnlyForDeploymentPostprocessing = 0;
		};
		0039A4E82885C4E300592C86 /* Copy Source Code Files */ = {
			isa = PBXCopyFilesBuildPhase;
			buildActionMask = 2147483647;
			dstPath = "";
			dstSubfolderSpec = 7;
			files = (
				0039A4E92885C50300592C86 /* AddSceneLayerFromServiceView.swift in Copy Source Code Files */,
				0039A4EA2885C50300592C86 /* ClipGeometryView.swift in Copy Source Code Files */,
				0039A4EB2885C50300592C86 /* CreatePlanarAndGeodeticBuffersView.swift in Copy Source Code Files */,
				0039A4EC2885C50300592C86 /* CutGeometryView.swift in Copy Source Code Files */,
				0039A4ED2885C50300592C86 /* DisplayMapView.swift in Copy Source Code Files */,
				0039A4EE2885C50300592C86 /* DisplayOverviewMapView.swift in Copy Source Code Files */,
				0039A4EF2885C50300592C86 /* DisplaySceneView.swift in Copy Source Code Files */,
				0039A4F02885C50300592C86 /* ProjectView.swift in Copy Source Code Files */,
				0039A4F12885C50300592C86 /* SearchWithGeocodeView.swift in Copy Source Code Files */,
				0039A4F22885C50300592C86 /* SelectFeaturesInFeatureLayerView.swift in Copy Source Code Files */,
				0039A4F32885C50300592C86 /* SetBasemapView.swift in Copy Source Code Files */,
				0039A4F42885C50300592C86 /* SetSurfacePlacementModeView.swift in Copy Source Code Files */,
				0039A4F52885C50300592C86 /* SetViewpointRotationView.swift in Copy Source Code Files */,
				0039A4F62885C50300592C86 /* ShowCalloutView.swift in Copy Source Code Files */,
				0039A4F72885C50300592C86 /* ShowDeviceLocationView.swift in Copy Source Code Files */,
				0039A4F82885C50300592C86 /* ShowResultOfSpatialRelationshipsView.swift in Copy Source Code Files */,
				0039A4F92885C50300592C86 /* ShowResultsOfSpatialOperationsView.swift in Copy Source Code Files */,
				0039A4FA2885C50300592C86 /* StyleGraphicsWithRendererView.swift in Copy Source Code Files */,
				0039A4FB2885C50300592C86 /* StyleGraphicsWithSymbolsView.swift in Copy Source Code Files */,
			);
			name = "Copy Source Code Files";
			runOnlyForDeploymentPostprocessing = 0;
		};
/* End PBXCopyFilesBuildPhase section */

/* Begin PBXFileReference section */
		000558092817C51E00224BC6 /* SampleDetailView.swift */ = {isa = PBXFileReference; lastKnownFileType = sourcecode.swift; path = SampleDetailView.swift; sourceTree = "<group>"; };
		0005580B28185C0600224BC6 /* SampleList.swift */ = {isa = PBXFileReference; lastKnownFileType = sourcecode.swift; path = SampleList.swift; sourceTree = "<group>"; };
		00181B452846AD7100654571 /* View+Alert.swift */ = {isa = PBXFileReference; lastKnownFileType = sourcecode.swift; path = "View+Alert.swift"; sourceTree = "<group>"; };
		001C6DD827FE585A00D472C2 /* AppSecrets.swift.masque */ = {isa = PBXFileReference; fileEncoding = 4; lastKnownFileType = text; path = AppSecrets.swift.masque; sourceTree = "<group>"; };
		003D7C342821EBCC009DDFD2 /* masquerade */ = {isa = PBXFileReference; lastKnownFileType = text; path = masquerade; sourceTree = "<group>"; };
		003D7C352821EBCC009DDFD2 /* GenerateSampleViewSourceCode.swift */ = {isa = PBXFileReference; lastKnownFileType = sourcecode.swift; path = GenerateSampleViewSourceCode.swift; sourceTree = "<group>"; };
		0074ABBE28174BCF0037244A /* DisplayMapView.swift */ = {isa = PBXFileReference; lastKnownFileType = sourcecode.swift; path = DisplayMapView.swift; sourceTree = "<group>"; };
		0074ABC128174F430037244A /* Sample.swift */ = {isa = PBXFileReference; fileEncoding = 4; lastKnownFileType = sourcecode.swift; path = Sample.swift; sourceTree = "<group>"; };
		0074ABCA2817B8DB0037244A /* SamplesApp+Samples.swift.tache */ = {isa = PBXFileReference; fileEncoding = 4; lastKnownFileType = text; path = "SamplesApp+Samples.swift.tache"; sourceTree = "<group>"; };
		00B04272282EC59E0072E1B4 /* AboutView.swift */ = {isa = PBXFileReference; fileEncoding = 4; lastKnownFileType = sourcecode.swift; path = AboutView.swift; sourceTree = "<group>"; };
		00B042DE282ED6E80072E1B4 /* arcgis-runtime-toolkit-swift */ = {isa = PBXFileReference; lastKnownFileType = wrapper; name = "arcgis-runtime-toolkit-swift"; path = "../arcgis-runtime-toolkit-swift"; sourceTree = "<group>"; };
		00B042E5282EDC690072E1B4 /* SetBasemapView.swift */ = {isa = PBXFileReference; fileEncoding = 4; lastKnownFileType = sourcecode.swift; path = SetBasemapView.swift; sourceTree = "<group>"; };
		00B04FB4283EEBA80026C882 /* DisplayOverviewMapView.swift */ = {isa = PBXFileReference; lastKnownFileType = sourcecode.swift; path = DisplayOverviewMapView.swift; sourceTree = "<group>"; };
		00CB9137284814A4005C2C5D /* SearchWithGeocodeView.swift */ = {isa = PBXFileReference; lastKnownFileType = sourcecode.swift; path = SearchWithGeocodeView.swift; sourceTree = "<group>"; };
		00CCB8A2285AAD7D00BBAB70 /* DowloadPortalItemData.swift */ = {isa = PBXFileReference; lastKnownFileType = sourcecode.swift; path = DowloadPortalItemData.swift; sourceTree = "<group>"; };
		00CCB8A4285BAF8700BBAB70 /* OnDemandResource.swift */ = {isa = PBXFileReference; lastKnownFileType = sourcecode.swift; path = OnDemandResource.swift; sourceTree = "<group>"; };
		00D4EF7F2863842100B9CC30 /* DisplayFeatureLayersView.swift */ = {isa = PBXFileReference; lastKnownFileType = sourcecode.swift; path = DisplayFeatureLayersView.swift; sourceTree = "<group>"; };
		00D4EF8228638BF100B9CC30 /* LA_Trails.geodatabase */ = {isa = PBXFileReference; lastKnownFileType = file; path = LA_Trails.geodatabase; sourceTree = "<group>"; };
		00D4EF8F28638BF100B9CC30 /* AuroraCO.gpkg */ = {isa = PBXFileReference; lastKnownFileType = file; path = AuroraCO.gpkg; sourceTree = "<group>"; };
		00D4EFB02863CE6300B9CC30 /* ScottishWildlifeTrust_reserves */ = {isa = PBXFileReference; lastKnownFileType = folder; path = ScottishWildlifeTrust_reserves; sourceTree = "<group>"; };
		00E5400C27F3CCA100CF66D5 /* SamplesApp.swift */ = {isa = PBXFileReference; lastKnownFileType = sourcecode.swift; path = SamplesApp.swift; sourceTree = "<group>"; };
		00E5400D27F3CCA100CF66D5 /* ContentView.swift */ = {isa = PBXFileReference; lastKnownFileType = sourcecode.swift; path = ContentView.swift; sourceTree = "<group>"; };
		00E5400E27F3CCA200CF66D5 /* Assets.xcassets */ = {isa = PBXFileReference; lastKnownFileType = folder.assetcatalog; path = Assets.xcassets; sourceTree = "<group>"; };
		00E5401327F3CCA200CF66D5 /* Samples.app */ = {isa = PBXFileReference; explicitFileType = wrapper.application; includeInIndex = 0; path = Samples.app; sourceTree = BUILT_PRODUCTS_DIR; };
		00E5402A27F775EA00CF66D5 /* Info.plist */ = {isa = PBXFileReference; lastKnownFileType = text.plist.xml; path = Info.plist; sourceTree = "<group>"; };
		E000E75F2869E33D005D87C5 /* ClipGeometryView.swift */ = {isa = PBXFileReference; lastKnownFileType = sourcecode.swift; path = ClipGeometryView.swift; sourceTree = "<group>"; };
		E000E762286A0B18005D87C5 /* CutGeometryView.swift */ = {isa = PBXFileReference; lastKnownFileType = sourcecode.swift; path = CutGeometryView.swift; sourceTree = "<group>"; };
		E004A6BD28414332002A1FE6 /* SetViewpointRotationView.swift */ = {isa = PBXFileReference; fileEncoding = 4; lastKnownFileType = sourcecode.swift; path = SetViewpointRotationView.swift; sourceTree = "<group>"; };
		E004A6D828465C70002A1FE6 /* DisplaySceneView.swift */ = {isa = PBXFileReference; fileEncoding = 4; lastKnownFileType = sourcecode.swift; path = DisplaySceneView.swift; sourceTree = "<group>"; };
		E004A6DF28466279002A1FE6 /* ShowCalloutView.swift */ = {isa = PBXFileReference; lastKnownFileType = sourcecode.swift; path = ShowCalloutView.swift; sourceTree = "<group>"; };
		E004A6E52846A61F002A1FE6 /* StyleGraphicsWithSymbolsView.swift */ = {isa = PBXFileReference; lastKnownFileType = sourcecode.swift; path = StyleGraphicsWithSymbolsView.swift; sourceTree = "<group>"; };
		E004A6E828493BCE002A1FE6 /* ShowDeviceLocationView.swift */ = {isa = PBXFileReference; lastKnownFileType = sourcecode.swift; path = ShowDeviceLocationView.swift; sourceTree = "<group>"; };
		E004A6EC2849556E002A1FE6 /* CreatePlanarAndGeodeticBuffersView.swift */ = {isa = PBXFileReference; lastKnownFileType = sourcecode.swift; path = CreatePlanarAndGeodeticBuffersView.swift; sourceTree = "<group>"; };
		E004A6F2284E4FEB002A1FE6 /* ShowResultsOfSpatialOperationsView.swift */ = {isa = PBXFileReference; lastKnownFileType = sourcecode.swift; path = ShowResultsOfSpatialOperationsView.swift; sourceTree = "<group>"; };
		E004A6F5284FA42A002A1FE6 /* SelectFeaturesInFeatureLayerView.swift */ = {isa = PBXFileReference; lastKnownFileType = sourcecode.swift; path = SelectFeaturesInFeatureLayerView.swift; sourceTree = "<group>"; };
		E066DD34285CF3B3004D3D5B /* FindRouteView.swift */ = {isa = PBXFileReference; lastKnownFileType = sourcecode.swift; path = FindRouteView.swift; sourceTree = "<group>"; };
		E066DD372860AB28004D3D5B /* StyleGraphicsWithRendererView.swift */ = {isa = PBXFileReference; lastKnownFileType = sourcecode.swift; path = StyleGraphicsWithRendererView.swift; sourceTree = "<group>"; };
		E066DD3A2860CA08004D3D5B /* ShowResultOfSpatialRelationshipsView.swift */ = {isa = PBXFileReference; lastKnownFileType = sourcecode.swift; path = ShowResultOfSpatialRelationshipsView.swift; sourceTree = "<group>"; };
		E066DD3F28610F55004D3D5B /* AddSceneLayerFromServiceView.swift */ = {isa = PBXFileReference; lastKnownFileType = sourcecode.swift; path = AddSceneLayerFromServiceView.swift; sourceTree = "<group>"; };
		E088E1562862579D00413100 /* SetSurfacePlacementModeView.swift */ = {isa = PBXFileReference; lastKnownFileType = sourcecode.swift; path = SetSurfacePlacementModeView.swift; sourceTree = "<group>"; };
		E0EA0B762866390E00C9621D /* ProjectView.swift */ = {isa = PBXFileReference; lastKnownFileType = sourcecode.swift; path = ProjectView.swift; sourceTree = "<group>"; };
<<<<<<< HEAD
		F111CCC0288B5D5600205358 /* DisplayMapMobileMapPackage.swift */ = {isa = PBXFileReference; lastKnownFileType = sourcecode.swift; path = DisplayMapMobileMapPackage.swift; sourceTree = "<group>"; };
		F111CCC3288B641900205358 /* Yellowstone.mmpk */ = {isa = PBXFileReference; lastKnownFileType = file; path = Yellowstone.mmpk; sourceTree = "<group>"; };
=======
		E0FE32E628747778002C6ACA /* BrowseBuildingFloorsView.swift */ = {isa = PBXFileReference; lastKnownFileType = sourcecode.swift; path = BrowseBuildingFloorsView.swift; sourceTree = "<group>"; };
>>>>>>> 8a2d4da0
/* End PBXFileReference section */

/* Begin PBXFrameworksBuildPhase section */
		00E5401027F3CCA200CF66D5 /* Frameworks */ = {
			isa = PBXFrameworksBuildPhase;
			buildActionMask = 2147483647;
			files = (
				00B042E1282ED6F50072E1B4 /* ArcGISToolkit in Frameworks */,
			);
			runOnlyForDeploymentPostprocessing = 0;
		};
/* End PBXFrameworksBuildPhase section */

/* Begin PBXGroup section */
		0005580D281872BE00224BC6 /* Views */ = {
			isa = PBXGroup;
			children = (
				00B04272282EC59E0072E1B4 /* AboutView.swift */,
				00E5400D27F3CCA100CF66D5 /* ContentView.swift */,
				000558092817C51E00224BC6 /* SampleDetailView.swift */,
				0005580B28185C0600224BC6 /* SampleList.swift */,
			);
			path = Views;
			sourceTree = "<group>";
		};
		00181B442846AD3900654571 /* Extensions */ = {
			isa = PBXGroup;
			children = (
				00181B452846AD7100654571 /* View+Alert.swift */,
			);
			path = Extensions;
			sourceTree = "<group>";
		};
		003D7C332821EBCC009DDFD2 /* Scripts */ = {
			isa = PBXGroup;
			children = (
				00CCB8A2285AAD7D00BBAB70 /* DowloadPortalItemData.swift */,
				003D7C352821EBCC009DDFD2 /* GenerateSampleViewSourceCode.swift */,
				003D7C342821EBCC009DDFD2 /* masquerade */,
			);
			path = Scripts;
			sourceTree = "<group>";
		};
		0074ABAF281742420037244A /* Supporting Files */ = {
			isa = PBXGroup;
			children = (
				00181B442846AD3900654571 /* Extensions */,
				0074ABC028174F430037244A /* Models */,
				0005580D281872BE00224BC6 /* Views */,
			);
			path = "Supporting Files";
			sourceTree = "<group>";
		};
		0074ABB228174B830037244A /* Samples */ = {
			isa = PBXGroup;
			children = (
				E066DD3E28610F3F004D3D5B /* Add scene layer from service */,
				E0FE32E528747762002C6ACA /* Browse building floors */,
				E000E75E2869E325005D87C5 /* Clip geometry */,
				E004A6EB28495538002A1FE6 /* Create planar and geodetic buffers */,
				E000E761286A0B07005D87C5 /* Cut geometry */,
				00D4EF7E2863840D00B9CC30 /* Display feature layers */,
				0074ABB328174B830037244A /* Display map */,
				F111CCBD288B548400205358 /* Display map from mobile map package */,
				00B04FB3283EEB830026C882 /* Display overview map */,
				E004A6D528465C70002A1FE6 /* Display scene */,
				E066DD33285CF3A0004D3D5B /* Find route */,
				E0EA0B75286638FD00C9621D /* Project */,
				00CB913628481475005C2C5D /* Search with geocode */,
				E004A6F4284FA3C5002A1FE6 /* Select features in feature layer */,
				00B042E3282EDC690072E1B4 /* Set basemap */,
				E088E1552862578800413100 /* Set surface placement mode */,
				E004A6B928414332002A1FE6 /* Set viewpoint rotation */,
				E004A6DE2846626A002A1FE6 /* Show callout */,
				E004A6E728493BBB002A1FE6 /* Show device location */,
				E066DD392860C9EE004D3D5B /* Show result of spatial relationships */,
				E004A6F1284E4F80002A1FE6 /* Show results of spatial operations */,
				E066DD362860AB0B004D3D5B /* Style graphics with renderer */,
				E004A6E42846A609002A1FE6 /* Style graphics with symbols */,
			);
			path = Samples;
			sourceTree = "<group>";
		};
		0074ABB328174B830037244A /* Display map */ = {
			isa = PBXGroup;
			children = (
				0074ABBE28174BCF0037244A /* DisplayMapView.swift */,
			);
			path = "Display map";
			sourceTree = "<group>";
		};
		0074ABC028174F430037244A /* Models */ = {
			isa = PBXGroup;
			children = (
				00CCB8A4285BAF8700BBAB70 /* OnDemandResource.swift */,
				0074ABC128174F430037244A /* Sample.swift */,
			);
			path = Models;
			sourceTree = "<group>";
		};
		00966EE62811F64D009D3DD7 /* iOS */ = {
			isa = PBXGroup;
			children = (
				00E5402A27F775EA00CF66D5 /* Info.plist */,
			);
			path = iOS;
			sourceTree = "<group>";
		};
		00B042E3282EDC690072E1B4 /* Set basemap */ = {
			isa = PBXGroup;
			children = (
				00B042E5282EDC690072E1B4 /* SetBasemapView.swift */,
			);
			path = "Set basemap";
			sourceTree = "<group>";
		};
		00B04FB3283EEB830026C882 /* Display overview map */ = {
			isa = PBXGroup;
			children = (
				00B04FB4283EEBA80026C882 /* DisplayOverviewMapView.swift */,
			);
			path = "Display overview map";
			sourceTree = "<group>";
		};
		00CB913628481475005C2C5D /* Search with geocode */ = {
			isa = PBXGroup;
			children = (
				00CB9137284814A4005C2C5D /* SearchWithGeocodeView.swift */,
			);
			path = "Search with geocode";
			sourceTree = "<group>";
		};
		00CCB8A6285D059300BBAB70 /* Portal Data */ = {
			isa = PBXGroup;
			children = (
				F111CCC2288B63DB00205358 /* e1f3a7254cb845b09450f54937c16061 */,
				00D4EF8128638BF100B9CC30 /* 2b0f9e17105847809dfeb04e3cad69e0 */,
				00D4EF8328638BF100B9CC30 /* 15a7cbd3af1e47cfa5d2c6b93dc44fc2 */,
				00D4EF8E28638BF100B9CC30 /* 68ec42517cdd439e81b036210483e8e7 */,
			);
			path = "Portal Data";
			sourceTree = SOURCE_ROOT;
		};
		00D4EF7E2863840D00B9CC30 /* Display feature layers */ = {
			isa = PBXGroup;
			children = (
				00D4EF7F2863842100B9CC30 /* DisplayFeatureLayersView.swift */,
			);
			path = "Display feature layers";
			sourceTree = "<group>";
		};
		00D4EF8128638BF100B9CC30 /* 2b0f9e17105847809dfeb04e3cad69e0 */ = {
			isa = PBXGroup;
			children = (
				00D4EF8228638BF100B9CC30 /* LA_Trails.geodatabase */,
			);
			path = 2b0f9e17105847809dfeb04e3cad69e0;
			sourceTree = "<group>";
		};
		00D4EF8328638BF100B9CC30 /* 15a7cbd3af1e47cfa5d2c6b93dc44fc2 */ = {
			isa = PBXGroup;
			children = (
				00D4EFB02863CE6300B9CC30 /* ScottishWildlifeTrust_reserves */,
			);
			path = 15a7cbd3af1e47cfa5d2c6b93dc44fc2;
			sourceTree = "<group>";
		};
		00D4EF8E28638BF100B9CC30 /* 68ec42517cdd439e81b036210483e8e7 */ = {
			isa = PBXGroup;
			children = (
				00D4EF8F28638BF100B9CC30 /* AuroraCO.gpkg */,
			);
			path = 68ec42517cdd439e81b036210483e8e7;
			sourceTree = "<group>";
		};
		00E5400627F3CCA100CF66D5 = {
			isa = PBXGroup;
			children = (
				00B042DE282ED6E80072E1B4 /* arcgis-runtime-toolkit-swift */,
				00966EE62811F64D009D3DD7 /* iOS */,
				00CCB8A6285D059300BBAB70 /* Portal Data */,
				00E5401427F3CCA200CF66D5 /* Products */,
				003D7C332821EBCC009DDFD2 /* Scripts */,
				00E5400B27F3CCA100CF66D5 /* Shared */,
			);
			sourceTree = "<group>";
		};
		00E5400B27F3CCA100CF66D5 /* Shared */ = {
			isa = PBXGroup;
			children = (
				0074ABAF281742420037244A /* Supporting Files */,
				0074ABB228174B830037244A /* Samples */,
				00E5400C27F3CCA100CF66D5 /* SamplesApp.swift */,
				00E5400E27F3CCA200CF66D5 /* Assets.xcassets */,
				001C6DD827FE585A00D472C2 /* AppSecrets.swift.masque */,
				0074ABCA2817B8DB0037244A /* SamplesApp+Samples.swift.tache */,
			);
			path = Shared;
			sourceTree = "<group>";
		};
		00E5401427F3CCA200CF66D5 /* Products */ = {
			isa = PBXGroup;
			children = (
				00E5401327F3CCA200CF66D5 /* Samples.app */,
			);
			name = Products;
			sourceTree = "<group>";
		};
		E000E75E2869E325005D87C5 /* Clip geometry */ = {
			isa = PBXGroup;
			children = (
				E000E75F2869E33D005D87C5 /* ClipGeometryView.swift */,
			);
			path = "Clip geometry";
			sourceTree = "<group>";
		};
		E000E761286A0B07005D87C5 /* Cut geometry */ = {
			isa = PBXGroup;
			children = (
				E000E762286A0B18005D87C5 /* CutGeometryView.swift */,
			);
			path = "Cut geometry";
			sourceTree = "<group>";
		};
		E004A6B928414332002A1FE6 /* Set viewpoint rotation */ = {
			isa = PBXGroup;
			children = (
				E004A6BD28414332002A1FE6 /* SetViewpointRotationView.swift */,
			);
			path = "Set viewpoint rotation";
			sourceTree = "<group>";
		};
		E004A6D528465C70002A1FE6 /* Display scene */ = {
			isa = PBXGroup;
			children = (
				E004A6D828465C70002A1FE6 /* DisplaySceneView.swift */,
			);
			path = "Display scene";
			sourceTree = "<group>";
		};
		E004A6DE2846626A002A1FE6 /* Show callout */ = {
			isa = PBXGroup;
			children = (
				E004A6DF28466279002A1FE6 /* ShowCalloutView.swift */,
			);
			path = "Show callout";
			sourceTree = "<group>";
		};
		E004A6E42846A609002A1FE6 /* Style graphics with symbols */ = {
			isa = PBXGroup;
			children = (
				E004A6E52846A61F002A1FE6 /* StyleGraphicsWithSymbolsView.swift */,
			);
			path = "Style graphics with symbols";
			sourceTree = "<group>";
		};
		E004A6E728493BBB002A1FE6 /* Show device location */ = {
			isa = PBXGroup;
			children = (
				E004A6E828493BCE002A1FE6 /* ShowDeviceLocationView.swift */,
			);
			path = "Show device location";
			sourceTree = "<group>";
		};
		E004A6EB28495538002A1FE6 /* Create planar and geodetic buffers */ = {
			isa = PBXGroup;
			children = (
				E004A6EC2849556E002A1FE6 /* CreatePlanarAndGeodeticBuffersView.swift */,
			);
			path = "Create planar and geodetic buffers";
			sourceTree = "<group>";
		};
		E004A6F1284E4F80002A1FE6 /* Show results of spatial operations */ = {
			isa = PBXGroup;
			children = (
				E004A6F2284E4FEB002A1FE6 /* ShowResultsOfSpatialOperationsView.swift */,
			);
			path = "Show results of spatial operations";
			sourceTree = "<group>";
		};
		E004A6F4284FA3C5002A1FE6 /* Select features in feature layer */ = {
			isa = PBXGroup;
			children = (
				E004A6F5284FA42A002A1FE6 /* SelectFeaturesInFeatureLayerView.swift */,
			);
			path = "Select features in feature layer";
			sourceTree = "<group>";
		};
		E066DD33285CF3A0004D3D5B /* Find route */ = {
			isa = PBXGroup;
			children = (
				E066DD34285CF3B3004D3D5B /* FindRouteView.swift */,
			);
			path = "Find route";
			sourceTree = "<group>";
		};
		E066DD362860AB0B004D3D5B /* Style graphics with renderer */ = {
			isa = PBXGroup;
			children = (
				E066DD372860AB28004D3D5B /* StyleGraphicsWithRendererView.swift */,
			);
			path = "Style graphics with renderer";
			sourceTree = "<group>";
		};
		E066DD392860C9EE004D3D5B /* Show result of spatial relationships */ = {
			isa = PBXGroup;
			children = (
				E066DD3A2860CA08004D3D5B /* ShowResultOfSpatialRelationshipsView.swift */,
			);
			path = "Show result of spatial relationships";
			sourceTree = "<group>";
		};
		E066DD3E28610F3F004D3D5B /* Add scene layer from service */ = {
			isa = PBXGroup;
			children = (
				E066DD3F28610F55004D3D5B /* AddSceneLayerFromServiceView.swift */,
			);
			path = "Add scene layer from service";
			sourceTree = "<group>";
		};
		E088E1552862578800413100 /* Set surface placement mode */ = {
			isa = PBXGroup;
			children = (
				E088E1562862579D00413100 /* SetSurfacePlacementModeView.swift */,
			);
			path = "Set surface placement mode";
			sourceTree = "<group>";
		};
		E0EA0B75286638FD00C9621D /* Project */ = {
			isa = PBXGroup;
			children = (
				E0EA0B762866390E00C9621D /* ProjectView.swift */,
			);
			path = Project;
			sourceTree = "<group>";
		};
<<<<<<< HEAD
		F111CCBD288B548400205358 /* Display map from mobile map package */ = {
			isa = PBXGroup;
			children = (
				F111CCC0288B5D5600205358 /* DisplayMapMobileMapPackage.swift */,
			);
			path = "Display map from mobile map package";
			sourceTree = "<group>";
		};
		F111CCC2288B63DB00205358 /* e1f3a7254cb845b09450f54937c16061 */ = {
			isa = PBXGroup;
			children = (
				F111CCC3288B641900205358 /* Yellowstone.mmpk */,
			);
			path = e1f3a7254cb845b09450f54937c16061;
=======
		E0FE32E528747762002C6ACA /* Browse building floors */ = {
			isa = PBXGroup;
			children = (
				E0FE32E628747778002C6ACA /* BrowseBuildingFloorsView.swift */,
			);
			path = "Browse building floors";
>>>>>>> 8a2d4da0
			sourceTree = "<group>";
		};
/* End PBXGroup section */

/* Begin PBXNativeTarget section */
		00E5401227F3CCA200CF66D5 /* Samples (iOS) */ = {
			isa = PBXNativeTarget;
			buildConfigurationList = 00E5402427F3CCA200CF66D5 /* Build configuration list for PBXNativeTarget "Samples (iOS)" */;
			buildPhases = (
				001C6DDC27FE5CE800D472C2 /* Create .secrets File If It Does Not Exist */,
				00CCB8A3285BA2FD00BBAB70 /* Download Portal Item Data */,
				00E5402B27F77A5A00CF66D5 /* Lint Sources */,
				00E5400F27F3CCA200CF66D5 /* Sources */,
				00E5401027F3CCA200CF66D5 /* Frameworks */,
				00E5401127F3CCA200CF66D5 /* Resources */,
				00144B5E280634840090DD5D /* Embed Frameworks */,
				0039A4E82885C4E300592C86 /* Copy Source Code Files */,
				0039A4E72885C45200592C86 /* Copy README.md Files For Source Code View */,
			);
			buildRules = (
				0083586F27FE3BCF00192A15 /* PBXBuildRule */,
				0074ABCC2817B8E60037244A /* PBXBuildRule */,
			);
			dependencies = (
			);
			name = "Samples (iOS)";
			packageProductDependencies = (
				00B042E0282ED6F50072E1B4 /* ArcGISToolkit */,
			);
			productName = "arcgis-swift-sdk-samples (iOS)";
			productReference = 00E5401327F3CCA200CF66D5 /* Samples.app */;
			productType = "com.apple.product-type.application";
		};
/* End PBXNativeTarget section */

/* Begin PBXProject section */
		00E5400727F3CCA100CF66D5 /* Project object */ = {
			isa = PBXProject;
			attributes = {
				BuildIndependentTargetsInParallel = 1;
				KnownAssetTags = (
					DisplayFeatureLayers,
					DisplayMobileMapPackage,
				);
				LastSwiftUpdateCheck = 1330;
				LastUpgradeCheck = 1330;
				ORGANIZATIONNAME = Esri;
				TargetAttributes = {
					00E5401227F3CCA200CF66D5 = {
						CreatedOnToolsVersion = 13.3;
					};
				};
			};
			buildConfigurationList = 00E5400A27F3CCA100CF66D5 /* Build configuration list for PBXProject "Samples" */;
			compatibilityVersion = "Xcode 13.0";
			developmentRegion = en;
			hasScannedForEncodings = 0;
			knownRegions = (
				en,
				Base,
			);
			mainGroup = 00E5400627F3CCA100CF66D5;
			productRefGroup = 00E5401427F3CCA200CF66D5 /* Products */;
			projectDirPath = "";
			projectRoot = "";
			targets = (
				00E5401227F3CCA200CF66D5 /* Samples (iOS) */,
			);
		};
/* End PBXProject section */

/* Begin PBXResourcesBuildPhase section */
		00E5401127F3CCA200CF66D5 /* Resources */ = {
			isa = PBXResourcesBuildPhase;
			buildActionMask = 2147483647;
			files = (
				00D4EF9028638BF100B9CC30 /* LA_Trails.geodatabase in Resources */,
				00D4EF9A28638BF100B9CC30 /* AuroraCO.gpkg in Resources */,
				F111CCC4288B641900205358 /* Yellowstone.mmpk in Resources */,
				00E5402027F3CCA200CF66D5 /* Assets.xcassets in Resources */,
				00D4EFB12863CE6300B9CC30 /* ScottishWildlifeTrust_reserves in Resources */,
			);
			runOnlyForDeploymentPostprocessing = 0;
		};
/* End PBXResourcesBuildPhase section */

/* Begin PBXShellScriptBuildPhase section */
		001C6DDC27FE5CE800D472C2 /* Create .secrets File If It Does Not Exist */ = {
			isa = PBXShellScriptBuildPhase;
			alwaysOutOfDate = 1;
			buildActionMask = 2147483647;
			files = (
			);
			inputFileListPaths = (
			);
			inputPaths = (
			);
			name = "Create .secrets File If It Does Not Exist";
			outputFileListPaths = (
			);
			outputPaths = (
				"$(SRCROOT)/.secrets",
			);
			runOnlyForDeploymentPostprocessing = 0;
			shellPath = /bin/sh;
			shellScript = "if [ ! -e \"$SRCROOT/.secrets\" ]\nthen\n    touch \"$SRCROOT/.secrets\"\nfi\n";
		};
		0039A4E72885C45200592C86 /* Copy README.md Files For Source Code View */ = {
			isa = PBXShellScriptBuildPhase;
			alwaysOutOfDate = 1;
			buildActionMask = 2147483647;
			files = (
			);
			inputFileListPaths = (
			);
			inputPaths = (
			);
			name = "Copy README.md Files For Source Code View";
			outputFileListPaths = (
			);
			outputPaths = (
			);
			runOnlyForDeploymentPostprocessing = 0;
			shellPath = /bin/sh;
			shellScript = "echo $BUILT_PRODUCTS_DIR\n\n# Directory to which the readmes will be copied.\nREADMES_DIR=${BUILT_PRODUCTS_DIR}/${CONTENTS_FOLDER_PATH}/READMEs\nmkdir -p \"${READMES_DIR}\"\n\n# Root readme for the project to skip.\nDEFAULT_README=$SRCROOT/README.md\n\n# Find all README.md files in the project.\nfind ${SRCROOT} -name \"README.md\" | while read file\ndo\n    # Skip the root readme for project.\n    if [ \"$file\" = \"$DEFAULT_README\" ]\n    then\n        echo $BUILT_PRODUCTS_DIR\n        continue\n    fi\n    \n    # Extract the folder name from the path.\n    FILE_PATH=$(dirname \"$file\")\n    FOLDER_NAME=$(basename \"$FILE_PATH\")\n    \n    cp \"${file}\" \"${READMES_DIR}/${FOLDER_NAME}.md\"\ndone\n";
		};
		00CCB8A3285BA2FD00BBAB70 /* Download Portal Item Data */ = {
			isa = PBXShellScriptBuildPhase;
			alwaysOutOfDate = 1;
			buildActionMask = 2147483647;
			files = (
			);
			inputFileListPaths = (
			);
			inputPaths = (
			);
			name = "Download Portal Item Data";
			outputFileListPaths = (
			);
			outputPaths = (
			);
			runOnlyForDeploymentPostprocessing = 0;
			shellPath = /bin/sh;
			shellScript = "SAMPLES_DIRECTORY=\"${SRCROOT}/Shared/Samples\"\nDOWNLOAD_DIRECTORY=\"${SRCROOT}/Portal Data\"\nxcrun --sdk macosx swift \"${SRCROOT}/Scripts/DowloadPortalItemData.swift\" \"$SAMPLES_DIRECTORY\" \"$DOWNLOAD_DIRECTORY\"\n";
		};
		00E5402B27F77A5A00CF66D5 /* Lint Sources */ = {
			isa = PBXShellScriptBuildPhase;
			alwaysOutOfDate = 1;
			buildActionMask = 2147483647;
			files = (
			);
			inputFileListPaths = (
			);
			inputPaths = (
			);
			name = "Lint Sources";
			outputFileListPaths = (
			);
			outputPaths = (
			);
			runOnlyForDeploymentPostprocessing = 0;
			shellPath = /bin/sh;
			shellScript = "export PATH=\"$PATH:/opt/homebrew/bin\"\nif which swiftlint > /dev/null; then\n  swiftlint\nelse\n  echo \"warning: SwiftLint not installed, download from https://github.com/realm/SwiftLint\"\nfi\n";
		};
/* End PBXShellScriptBuildPhase section */

/* Begin PBXSourcesBuildPhase section */
		00E5400F27F3CCA200CF66D5 /* Sources */ = {
			isa = PBXSourcesBuildPhase;
			buildActionMask = 2147483647;
			files = (
				E000E7602869E33D005D87C5 /* ClipGeometryView.swift in Sources */,
				E004A6E928493BCE002A1FE6 /* ShowDeviceLocationView.swift in Sources */,
				F111CCC1288B5D5600205358 /* DisplayMapMobileMapPackage.swift in Sources */,
				0005580C28185C0600224BC6 /* SampleList.swift in Sources */,
				E004A6E028466279002A1FE6 /* ShowCalloutView.swift in Sources */,
				E000E763286A0B18005D87C5 /* CutGeometryView.swift in Sources */,
				001C6DE127FE8A9400D472C2 /* AppSecrets.swift.masque in Sources */,
				00CCB8A5285BAF8700BBAB70 /* OnDemandResource.swift in Sources */,
				E004A6ED2849556E002A1FE6 /* CreatePlanarAndGeodeticBuffersView.swift in Sources */,
				00181B462846AD7100654571 /* View+Alert.swift in Sources */,
				E0FE32E728747778002C6ACA /* BrowseBuildingFloorsView.swift in Sources */,
				E0EA0B772866390E00C9621D /* ProjectView.swift in Sources */,
				0005580A2817C51E00224BC6 /* SampleDetailView.swift in Sources */,
				0074ABCD2817BCC30037244A /* SamplesApp+Samples.swift.tache in Sources */,
				E004A6F3284E4FEB002A1FE6 /* ShowResultsOfSpatialOperationsView.swift in Sources */,
				00B04273282EC59E0072E1B4 /* AboutView.swift in Sources */,
				E066DD3B2860CA08004D3D5B /* ShowResultOfSpatialRelationshipsView.swift in Sources */,
				E088E1572862579D00413100 /* SetSurfacePlacementModeView.swift in Sources */,
				E004A6C128414332002A1FE6 /* SetViewpointRotationView.swift in Sources */,
				00E5401E27F3CCA200CF66D5 /* ContentView.swift in Sources */,
				E066DD382860AB28004D3D5B /* StyleGraphicsWithRendererView.swift in Sources */,
				00B04FB5283EEBA80026C882 /* DisplayOverviewMapView.swift in Sources */,
				0074ABBF28174BCF0037244A /* DisplayMapView.swift in Sources */,
				00D4EF802863842100B9CC30 /* DisplayFeatureLayersView.swift in Sources */,
				E004A6DC28465C70002A1FE6 /* DisplaySceneView.swift in Sources */,
				E066DD35285CF3B3004D3D5B /* FindRouteView.swift in Sources */,
				E004A6F6284FA42A002A1FE6 /* SelectFeaturesInFeatureLayerView.swift in Sources */,
				00B042E8282EDC690072E1B4 /* SetBasemapView.swift in Sources */,
				E004A6E62846A61F002A1FE6 /* StyleGraphicsWithSymbolsView.swift in Sources */,
				0074ABC428174F430037244A /* Sample.swift in Sources */,
				00CB9138284814A4005C2C5D /* SearchWithGeocodeView.swift in Sources */,
				00E5401C27F3CCA200CF66D5 /* SamplesApp.swift in Sources */,
				E066DD4028610F55004D3D5B /* AddSceneLayerFromServiceView.swift in Sources */,
			);
			runOnlyForDeploymentPostprocessing = 0;
		};
/* End PBXSourcesBuildPhase section */

/* Begin XCBuildConfiguration section */
		00E5402227F3CCA200CF66D5 /* Debug */ = {
			isa = XCBuildConfiguration;
			buildSettings = {
				ALWAYS_SEARCH_USER_PATHS = NO;
				CLANG_ANALYZER_NONNULL = YES;
				CLANG_ANALYZER_NUMBER_OBJECT_CONVERSION = YES_AGGRESSIVE;
				CLANG_CXX_LANGUAGE_STANDARD = "gnu++17";
				CLANG_ENABLE_MODULES = YES;
				CLANG_ENABLE_OBJC_ARC = YES;
				CLANG_ENABLE_OBJC_WEAK = YES;
				CLANG_WARN_BLOCK_CAPTURE_AUTORELEASING = YES;
				CLANG_WARN_BOOL_CONVERSION = YES;
				CLANG_WARN_COMMA = YES;
				CLANG_WARN_CONSTANT_CONVERSION = YES;
				CLANG_WARN_DEPRECATED_OBJC_IMPLEMENTATIONS = YES;
				CLANG_WARN_DIRECT_OBJC_ISA_USAGE = YES_ERROR;
				CLANG_WARN_DOCUMENTATION_COMMENTS = YES;
				CLANG_WARN_EMPTY_BODY = YES;
				CLANG_WARN_ENUM_CONVERSION = YES;
				CLANG_WARN_INFINITE_RECURSION = YES;
				CLANG_WARN_INT_CONVERSION = YES;
				CLANG_WARN_NON_LITERAL_NULL_CONVERSION = YES;
				CLANG_WARN_OBJC_IMPLICIT_RETAIN_SELF = YES;
				CLANG_WARN_OBJC_LITERAL_CONVERSION = YES;
				CLANG_WARN_OBJC_ROOT_CLASS = YES_ERROR;
				CLANG_WARN_QUOTED_INCLUDE_IN_FRAMEWORK_HEADER = YES;
				CLANG_WARN_RANGE_LOOP_ANALYSIS = YES;
				CLANG_WARN_STRICT_PROTOTYPES = YES;
				CLANG_WARN_SUSPICIOUS_MOVE = YES;
				CLANG_WARN_UNGUARDED_AVAILABILITY = YES_AGGRESSIVE;
				CLANG_WARN_UNREACHABLE_CODE = YES;
				CLANG_WARN__DUPLICATE_METHOD_MATCH = YES;
				COPY_PHASE_STRIP = NO;
				DEAD_CODE_STRIPPING = YES;
				DEBUG_INFORMATION_FORMAT = dwarf;
				ENABLE_STRICT_OBJC_MSGSEND = YES;
				ENABLE_TESTABILITY = YES;
				GCC_C_LANGUAGE_STANDARD = gnu11;
				GCC_DYNAMIC_NO_PIC = NO;
				GCC_NO_COMMON_BLOCKS = YES;
				GCC_OPTIMIZATION_LEVEL = 0;
				GCC_PREPROCESSOR_DEFINITIONS = (
					"DEBUG=1",
					"$(inherited)",
				);
				GCC_WARN_64_TO_32_BIT_CONVERSION = YES;
				GCC_WARN_ABOUT_RETURN_TYPE = YES_ERROR;
				GCC_WARN_UNDECLARED_SELECTOR = YES;
				GCC_WARN_UNINITIALIZED_AUTOS = YES_AGGRESSIVE;
				GCC_WARN_UNUSED_FUNCTION = YES;
				GCC_WARN_UNUSED_VARIABLE = YES;
				MTL_ENABLE_DEBUG_INFO = INCLUDE_SOURCE;
				MTL_FAST_MATH = YES;
				ONLY_ACTIVE_ARCH = YES;
				SWIFT_ACTIVE_COMPILATION_CONDITIONS = DEBUG;
				SWIFT_OPTIMIZATION_LEVEL = "-Onone";
			};
			name = Debug;
		};
		00E5402327F3CCA200CF66D5 /* Release */ = {
			isa = XCBuildConfiguration;
			buildSettings = {
				ALWAYS_SEARCH_USER_PATHS = NO;
				CLANG_ANALYZER_NONNULL = YES;
				CLANG_ANALYZER_NUMBER_OBJECT_CONVERSION = YES_AGGRESSIVE;
				CLANG_CXX_LANGUAGE_STANDARD = "gnu++17";
				CLANG_ENABLE_MODULES = YES;
				CLANG_ENABLE_OBJC_ARC = YES;
				CLANG_ENABLE_OBJC_WEAK = YES;
				CLANG_WARN_BLOCK_CAPTURE_AUTORELEASING = YES;
				CLANG_WARN_BOOL_CONVERSION = YES;
				CLANG_WARN_COMMA = YES;
				CLANG_WARN_CONSTANT_CONVERSION = YES;
				CLANG_WARN_DEPRECATED_OBJC_IMPLEMENTATIONS = YES;
				CLANG_WARN_DIRECT_OBJC_ISA_USAGE = YES_ERROR;
				CLANG_WARN_DOCUMENTATION_COMMENTS = YES;
				CLANG_WARN_EMPTY_BODY = YES;
				CLANG_WARN_ENUM_CONVERSION = YES;
				CLANG_WARN_INFINITE_RECURSION = YES;
				CLANG_WARN_INT_CONVERSION = YES;
				CLANG_WARN_NON_LITERAL_NULL_CONVERSION = YES;
				CLANG_WARN_OBJC_IMPLICIT_RETAIN_SELF = YES;
				CLANG_WARN_OBJC_LITERAL_CONVERSION = YES;
				CLANG_WARN_OBJC_ROOT_CLASS = YES_ERROR;
				CLANG_WARN_QUOTED_INCLUDE_IN_FRAMEWORK_HEADER = YES;
				CLANG_WARN_RANGE_LOOP_ANALYSIS = YES;
				CLANG_WARN_STRICT_PROTOTYPES = YES;
				CLANG_WARN_SUSPICIOUS_MOVE = YES;
				CLANG_WARN_UNGUARDED_AVAILABILITY = YES_AGGRESSIVE;
				CLANG_WARN_UNREACHABLE_CODE = YES;
				CLANG_WARN__DUPLICATE_METHOD_MATCH = YES;
				COPY_PHASE_STRIP = NO;
				DEAD_CODE_STRIPPING = YES;
				DEBUG_INFORMATION_FORMAT = "dwarf-with-dsym";
				ENABLE_NS_ASSERTIONS = NO;
				ENABLE_STRICT_OBJC_MSGSEND = YES;
				GCC_C_LANGUAGE_STANDARD = gnu11;
				GCC_NO_COMMON_BLOCKS = YES;
				GCC_WARN_64_TO_32_BIT_CONVERSION = YES;
				GCC_WARN_ABOUT_RETURN_TYPE = YES_ERROR;
				GCC_WARN_UNDECLARED_SELECTOR = YES;
				GCC_WARN_UNINITIALIZED_AUTOS = YES_AGGRESSIVE;
				GCC_WARN_UNUSED_FUNCTION = YES;
				GCC_WARN_UNUSED_VARIABLE = YES;
				MTL_ENABLE_DEBUG_INFO = NO;
				MTL_FAST_MATH = YES;
				SWIFT_COMPILATION_MODE = wholemodule;
				SWIFT_OPTIMIZATION_LEVEL = "-O";
			};
			name = Release;
		};
		00E5402527F3CCA200CF66D5 /* Debug */ = {
			isa = XCBuildConfiguration;
			buildSettings = {
				ASSETCATALOG_COMPILER_APPICON_NAME = AppIcon;
				ASSETCATALOG_COMPILER_GLOBAL_ACCENT_COLOR_NAME = AccentColor;
				CODE_SIGN_STYLE = Automatic;
				CURRENT_PROJECT_VERSION = 1;
				EMBED_ASSET_PACKS_IN_PRODUCT_BUNDLE = YES;
				INFOPLIST_FILE = "$(SRCROOT)/iOS/Info.plist";
				IPHONEOS_DEPLOYMENT_TARGET = 15.0;
				LD_RUNPATH_SEARCH_PATHS = (
					"$(inherited)",
					"@executable_path/Frameworks",
				);
				MARKETING_VERSION = 200.0.0;
				PRODUCT_BUNDLE_IDENTIFIER = "com.esri.arcgis-swift-sdk-samples";
				PRODUCT_NAME = Samples;
				SDKROOT = iphoneos;
				SWIFT_EMIT_LOC_STRINGS = YES;
				SWIFT_VERSION = 5.0;
				TARGETED_DEVICE_FAMILY = "1,2";
			};
			name = Debug;
		};
		00E5402627F3CCA200CF66D5 /* Release */ = {
			isa = XCBuildConfiguration;
			buildSettings = {
				ASSETCATALOG_COMPILER_APPICON_NAME = AppIcon;
				ASSETCATALOG_COMPILER_GLOBAL_ACCENT_COLOR_NAME = AccentColor;
				CODE_SIGN_STYLE = Automatic;
				CURRENT_PROJECT_VERSION = 1;
				EMBED_ASSET_PACKS_IN_PRODUCT_BUNDLE = YES;
				INFOPLIST_FILE = "$(SRCROOT)/iOS/Info.plist";
				IPHONEOS_DEPLOYMENT_TARGET = 15.0;
				LD_RUNPATH_SEARCH_PATHS = (
					"$(inherited)",
					"@executable_path/Frameworks",
				);
				MARKETING_VERSION = 200.0.0;
				PRODUCT_BUNDLE_IDENTIFIER = "com.esri.arcgis-swift-sdk-samples";
				PRODUCT_NAME = Samples;
				SDKROOT = iphoneos;
				SWIFT_EMIT_LOC_STRINGS = YES;
				SWIFT_VERSION = 5.0;
				TARGETED_DEVICE_FAMILY = "1,2";
				VALIDATE_PRODUCT = YES;
			};
			name = Release;
		};
/* End XCBuildConfiguration section */

/* Begin XCConfigurationList section */
		00E5400A27F3CCA100CF66D5 /* Build configuration list for PBXProject "Samples" */ = {
			isa = XCConfigurationList;
			buildConfigurations = (
				00E5402227F3CCA200CF66D5 /* Debug */,
				00E5402327F3CCA200CF66D5 /* Release */,
			);
			defaultConfigurationIsVisible = 0;
			defaultConfigurationName = Release;
		};
		00E5402427F3CCA200CF66D5 /* Build configuration list for PBXNativeTarget "Samples (iOS)" */ = {
			isa = XCConfigurationList;
			buildConfigurations = (
				00E5402527F3CCA200CF66D5 /* Debug */,
				00E5402627F3CCA200CF66D5 /* Release */,
			);
			defaultConfigurationIsVisible = 0;
			defaultConfigurationName = Release;
		};
/* End XCConfigurationList section */

/* Begin XCSwiftPackageProductDependency section */
		00B042E0282ED6F50072E1B4 /* ArcGISToolkit */ = {
			isa = XCSwiftPackageProductDependency;
			productName = ArcGISToolkit;
		};
/* End XCSwiftPackageProductDependency section */
	};
	rootObject = 00E5400727F3CCA100CF66D5 /* Project object */;
}<|MERGE_RESOLUTION|>--- conflicted
+++ resolved
@@ -63,12 +63,9 @@
 		E066DD4028610F55004D3D5B /* AddSceneLayerFromServiceView.swift in Sources */ = {isa = PBXBuildFile; fileRef = E066DD3F28610F55004D3D5B /* AddSceneLayerFromServiceView.swift */; };
 		E088E1572862579D00413100 /* SetSurfacePlacementModeView.swift in Sources */ = {isa = PBXBuildFile; fileRef = E088E1562862579D00413100 /* SetSurfacePlacementModeView.swift */; };
 		E0EA0B772866390E00C9621D /* ProjectView.swift in Sources */ = {isa = PBXBuildFile; fileRef = E0EA0B762866390E00C9621D /* ProjectView.swift */; };
-<<<<<<< HEAD
 		F111CCC1288B5D5600205358 /* DisplayMapMobileMapPackage.swift in Sources */ = {isa = PBXBuildFile; fileRef = F111CCC0288B5D5600205358 /* DisplayMapMobileMapPackage.swift */; };
 		F111CCC4288B641900205358 /* Yellowstone.mmpk in Resources */ = {isa = PBXBuildFile; fileRef = F111CCC3288B641900205358 /* Yellowstone.mmpk */; settings = {ASSET_TAGS = (DisplayMobileMapPackage, ); }; };
-=======
 		E0FE32E728747778002C6ACA /* BrowseBuildingFloorsView.swift in Sources */ = {isa = PBXBuildFile; fileRef = E0FE32E628747778002C6ACA /* BrowseBuildingFloorsView.swift */; };
->>>>>>> 8a2d4da0
 /* End PBXBuildFile section */
 
 /* Begin PBXBuildRule section */
@@ -191,12 +188,9 @@
 		E066DD3F28610F55004D3D5B /* AddSceneLayerFromServiceView.swift */ = {isa = PBXFileReference; lastKnownFileType = sourcecode.swift; path = AddSceneLayerFromServiceView.swift; sourceTree = "<group>"; };
 		E088E1562862579D00413100 /* SetSurfacePlacementModeView.swift */ = {isa = PBXFileReference; lastKnownFileType = sourcecode.swift; path = SetSurfacePlacementModeView.swift; sourceTree = "<group>"; };
 		E0EA0B762866390E00C9621D /* ProjectView.swift */ = {isa = PBXFileReference; lastKnownFileType = sourcecode.swift; path = ProjectView.swift; sourceTree = "<group>"; };
-<<<<<<< HEAD
 		F111CCC0288B5D5600205358 /* DisplayMapMobileMapPackage.swift */ = {isa = PBXFileReference; lastKnownFileType = sourcecode.swift; path = DisplayMapMobileMapPackage.swift; sourceTree = "<group>"; };
 		F111CCC3288B641900205358 /* Yellowstone.mmpk */ = {isa = PBXFileReference; lastKnownFileType = file; path = Yellowstone.mmpk; sourceTree = "<group>"; };
-=======
 		E0FE32E628747778002C6ACA /* BrowseBuildingFloorsView.swift */ = {isa = PBXFileReference; lastKnownFileType = sourcecode.swift; path = BrowseBuildingFloorsView.swift; sourceTree = "<group>"; };
->>>>>>> 8a2d4da0
 /* End PBXFileReference section */
 
 /* Begin PBXFrameworksBuildPhase section */
@@ -533,7 +527,6 @@
 			path = Project;
 			sourceTree = "<group>";
 		};
-<<<<<<< HEAD
 		F111CCBD288B548400205358 /* Display map from mobile map package */ = {
 			isa = PBXGroup;
 			children = (
@@ -548,14 +541,12 @@
 				F111CCC3288B641900205358 /* Yellowstone.mmpk */,
 			);
 			path = e1f3a7254cb845b09450f54937c16061;
-=======
 		E0FE32E528747762002C6ACA /* Browse building floors */ = {
 			isa = PBXGroup;
 			children = (
 				E0FE32E628747778002C6ACA /* BrowseBuildingFloorsView.swift */,
 			);
 			path = "Browse building floors";
->>>>>>> 8a2d4da0
 			sourceTree = "<group>";
 		};
 /* End PBXGroup section */
