// !$*UTF8*$!
{
	archiveVersion = 1;
	classes = {
	};
	objectVersion = 55;
	objects = {

/* Begin PBXBuildFile section */
		0005580A2817C51E00224BC6 /* SampleDetailView.swift in Sources */ = {isa = PBXBuildFile; fileRef = 000558092817C51E00224BC6 /* SampleDetailView.swift */; };
		0005580C28185C0600224BC6 /* SampleList.swift in Sources */ = {isa = PBXBuildFile; fileRef = 0005580B28185C0600224BC6 /* SampleList.swift */; };
		00181B462846AD7100654571 /* View+Alert.swift in Sources */ = {isa = PBXBuildFile; fileRef = 00181B452846AD7100654571 /* View+Alert.swift */; };
		001C6DE127FE8A9400D472C2 /* AppSecrets.swift.masque in Sources */ = {isa = PBXBuildFile; fileRef = 001C6DD827FE585A00D472C2 /* AppSecrets.swift.masque */; };
		0039A4E92885C50300592C86 /* AddSceneLayerFromServiceView.swift in Copy Source Code Files */ = {isa = PBXBuildFile; fileRef = E066DD3F28610F55004D3D5B /* AddSceneLayerFromServiceView.swift */; };
		0039A4EA2885C50300592C86 /* ClipGeometryView.swift in Copy Source Code Files */ = {isa = PBXBuildFile; fileRef = E000E75F2869E33D005D87C5 /* ClipGeometryView.swift */; };
		0039A4EB2885C50300592C86 /* CreatePlanarAndGeodeticBuffersView.swift in Copy Source Code Files */ = {isa = PBXBuildFile; fileRef = E004A6EC2849556E002A1FE6 /* CreatePlanarAndGeodeticBuffersView.swift */; };
		0039A4EC2885C50300592C86 /* CutGeometryView.swift in Copy Source Code Files */ = {isa = PBXBuildFile; fileRef = E000E762286A0B18005D87C5 /* CutGeometryView.swift */; };
		0039A4ED2885C50300592C86 /* DisplayMapView.swift in Copy Source Code Files */ = {isa = PBXBuildFile; fileRef = 0074ABBE28174BCF0037244A /* DisplayMapView.swift */; };
		0039A4EE2885C50300592C86 /* DisplayOverviewMapView.swift in Copy Source Code Files */ = {isa = PBXBuildFile; fileRef = 00B04FB4283EEBA80026C882 /* DisplayOverviewMapView.swift */; };
		0039A4EF2885C50300592C86 /* DisplaySceneView.swift in Copy Source Code Files */ = {isa = PBXBuildFile; fileRef = E004A6D828465C70002A1FE6 /* DisplaySceneView.swift */; };
		0039A4F02885C50300592C86 /* ProjectGeometryView.swift in Copy Source Code Files */ = {isa = PBXBuildFile; fileRef = E0EA0B762866390E00C9621D /* ProjectGeometryView.swift */; };
		0039A4F12885C50300592C86 /* SearchWithGeocodeView.swift in Copy Source Code Files */ = {isa = PBXBuildFile; fileRef = 00CB9137284814A4005C2C5D /* SearchWithGeocodeView.swift */; };
		0039A4F22885C50300592C86 /* SelectFeaturesInFeatureLayerView.swift in Copy Source Code Files */ = {isa = PBXBuildFile; fileRef = E004A6F5284FA42A002A1FE6 /* SelectFeaturesInFeatureLayerView.swift */; };
		0039A4F32885C50300592C86 /* SetBasemapView.swift in Copy Source Code Files */ = {isa = PBXBuildFile; fileRef = 00B042E5282EDC690072E1B4 /* SetBasemapView.swift */; };
		0039A4F42885C50300592C86 /* SetSurfacePlacementModeView.swift in Copy Source Code Files */ = {isa = PBXBuildFile; fileRef = E088E1562862579D00413100 /* SetSurfacePlacementModeView.swift */; };
		0039A4F52885C50300592C86 /* SetViewpointRotationView.swift in Copy Source Code Files */ = {isa = PBXBuildFile; fileRef = E004A6BD28414332002A1FE6 /* SetViewpointRotationView.swift */; };
		0039A4F62885C50300592C86 /* ShowCalloutView.swift in Copy Source Code Files */ = {isa = PBXBuildFile; fileRef = E004A6DF28466279002A1FE6 /* ShowCalloutView.swift */; };
		0039A4F72885C50300592C86 /* ShowDeviceLocationView.swift in Copy Source Code Files */ = {isa = PBXBuildFile; fileRef = E004A6E828493BCE002A1FE6 /* ShowDeviceLocationView.swift */; };
		0039A4F82885C50300592C86 /* ShowResultOfSpatialRelationshipsView.swift in Copy Source Code Files */ = {isa = PBXBuildFile; fileRef = E066DD3A2860CA08004D3D5B /* ShowResultOfSpatialRelationshipsView.swift */; };
		0039A4F92885C50300592C86 /* ShowResultOfSpatialOperationsView.swift in Copy Source Code Files */ = {isa = PBXBuildFile; fileRef = E004A6F2284E4FEB002A1FE6 /* ShowResultOfSpatialOperationsView.swift */; };
		0039A4FA2885C50300592C86 /* StyleGraphicsWithRendererView.swift in Copy Source Code Files */ = {isa = PBXBuildFile; fileRef = E066DD372860AB28004D3D5B /* StyleGraphicsWithRendererView.swift */; };
		0039A4FB2885C50300592C86 /* StyleGraphicsWithSymbolsView.swift in Copy Source Code Files */ = {isa = PBXBuildFile; fileRef = E004A6E52846A61F002A1FE6 /* StyleGraphicsWithSymbolsView.swift */; };
		0042E24328E4BF8F001F33D6 /* ShowViewshedFromPointInSceneView.Model.swift in Sources */ = {isa = PBXBuildFile; fileRef = 0042E24228E4BF8F001F33D6 /* ShowViewshedFromPointInSceneView.Model.swift */; };
		0042E24528E4F82C001F33D6 /* ShowViewshedFromPointInSceneView.ViewshedSettingsView.swift in Sources */ = {isa = PBXBuildFile; fileRef = 0042E24428E4F82B001F33D6 /* ShowViewshedFromPointInSceneView.ViewshedSettingsView.swift */; };
		0042E24628E50EE4001F33D6 /* ShowViewshedFromPointInSceneView.swift in Copy Source Code Files */ = {isa = PBXBuildFile; fileRef = 0086F3FD28E3770900974721 /* ShowViewshedFromPointInSceneView.swift */; };
		0042E24728E50EE4001F33D6 /* ShowViewshedFromPointInSceneView.Model.swift in Copy Source Code Files */ = {isa = PBXBuildFile; fileRef = 0042E24228E4BF8F001F33D6 /* ShowViewshedFromPointInSceneView.Model.swift */; };
		0042E24828E50EE4001F33D6 /* ShowViewshedFromPointInSceneView.ViewshedSettingsView.swift in Copy Source Code Files */ = {isa = PBXBuildFile; fileRef = 0042E24428E4F82B001F33D6 /* ShowViewshedFromPointInSceneView.ViewshedSettingsView.swift */; };
		0044289229C90C0B00160767 /* GetElevationAtPointOnSurfaceView.swift in Sources */ = {isa = PBXBuildFile; fileRef = 0044289129C90C0B00160767 /* GetElevationAtPointOnSurfaceView.swift */; };
		0044289329C9234300160767 /* GetElevationAtPointOnSurfaceView.swift in Copy Source Code Files */ = {isa = PBXBuildFile; fileRef = 0044289129C90C0B00160767 /* GetElevationAtPointOnSurfaceView.swift */; };
		0044CDDF2995C39E004618CE /* ShowDeviceLocationHistoryView.swift in Sources */ = {isa = PBXBuildFile; fileRef = 0044CDDE2995C39E004618CE /* ShowDeviceLocationHistoryView.swift */; };
		0044CDE02995D4DD004618CE /* ShowDeviceLocationHistoryView.swift in Copy Source Code Files */ = {isa = PBXBuildFile; fileRef = 0044CDDE2995C39E004618CE /* ShowDeviceLocationHistoryView.swift */; };
		006C835528B40682004AEB7F /* BrowseBuildingFloorsView.swift in Copy Source Code Files */ = {isa = PBXBuildFile; fileRef = E0FE32E628747778002C6ACA /* BrowseBuildingFloorsView.swift */; };
		006C835628B40682004AEB7F /* DisplayMapFromMobileMapPackageView.swift in Copy Source Code Files */ = {isa = PBXBuildFile; fileRef = F111CCC0288B5D5600205358 /* DisplayMapFromMobileMapPackageView.swift */; };
		0074ABBF28174BCF0037244A /* DisplayMapView.swift in Sources */ = {isa = PBXBuildFile; fileRef = 0074ABBE28174BCF0037244A /* DisplayMapView.swift */; };
		0074ABC428174F430037244A /* Sample.swift in Sources */ = {isa = PBXBuildFile; fileRef = 0074ABC128174F430037244A /* Sample.swift */; };
		0074ABCD2817BCC30037244A /* SamplesApp+Samples.swift.tache in Sources */ = {isa = PBXBuildFile; fileRef = 0074ABCA2817B8DB0037244A /* SamplesApp+Samples.swift.tache */; };
		0086F40128E3770A00974721 /* ShowViewshedFromPointInSceneView.swift in Sources */ = {isa = PBXBuildFile; fileRef = 0086F3FD28E3770900974721 /* ShowViewshedFromPointInSceneView.swift */; };
		00B04273282EC59E0072E1B4 /* AboutView.swift in Sources */ = {isa = PBXBuildFile; fileRef = 00B04272282EC59E0072E1B4 /* AboutView.swift */; };
		00B042E8282EDC690072E1B4 /* SetBasemapView.swift in Sources */ = {isa = PBXBuildFile; fileRef = 00B042E5282EDC690072E1B4 /* SetBasemapView.swift */; };
		00B04FB5283EEBA80026C882 /* DisplayOverviewMapView.swift in Sources */ = {isa = PBXBuildFile; fileRef = 00B04FB4283EEBA80026C882 /* DisplayOverviewMapView.swift */; };
		00C43AED2947DC350099AE34 /* ArcGISToolkit in Frameworks */ = {isa = PBXBuildFile; productRef = 00C43AEC2947DC350099AE34 /* ArcGISToolkit */; };
		00C94A0D28B53DE1004E42D9 /* raster-file in Resources */ = {isa = PBXBuildFile; fileRef = 00C94A0C28B53DE1004E42D9 /* raster-file */; settings = {ASSET_TAGS = (AddRasterFromFile, ); }; };
		00CB9138284814A4005C2C5D /* SearchWithGeocodeView.swift in Sources */ = {isa = PBXBuildFile; fileRef = 00CB9137284814A4005C2C5D /* SearchWithGeocodeView.swift */; };
		00CCB8A5285BAF8700BBAB70 /* OnDemandResource.swift in Sources */ = {isa = PBXBuildFile; fileRef = 00CCB8A4285BAF8700BBAB70 /* OnDemandResource.swift */; };
		00D4EF802863842100B9CC30 /* AddFeatureLayersView.swift in Sources */ = {isa = PBXBuildFile; fileRef = 00D4EF7F2863842100B9CC30 /* AddFeatureLayersView.swift */; };
		00D4EF9028638BF100B9CC30 /* LA_Trails.geodatabase in Resources */ = {isa = PBXBuildFile; fileRef = 00D4EF8228638BF100B9CC30 /* LA_Trails.geodatabase */; settings = {ASSET_TAGS = (AddFeatureLayers, ); }; };
		00D4EF9A28638BF100B9CC30 /* AuroraCO.gpkg in Resources */ = {isa = PBXBuildFile; fileRef = 00D4EF8F28638BF100B9CC30 /* AuroraCO.gpkg */; settings = {ASSET_TAGS = (AddFeatureLayers, ); }; };
		00D4EFB12863CE6300B9CC30 /* ScottishWildlifeTrust_reserves in Resources */ = {isa = PBXBuildFile; fileRef = 00D4EFB02863CE6300B9CC30 /* ScottishWildlifeTrust_reserves */; settings = {ASSET_TAGS = (AddFeatureLayers, ); }; };
		00E5401C27F3CCA200CF66D5 /* SamplesApp.swift in Sources */ = {isa = PBXBuildFile; fileRef = 00E5400C27F3CCA100CF66D5 /* SamplesApp.swift */; };
		00E5401E27F3CCA200CF66D5 /* ContentView.swift in Sources */ = {isa = PBXBuildFile; fileRef = 00E5400D27F3CCA100CF66D5 /* ContentView.swift */; };
		00E5402027F3CCA200CF66D5 /* Assets.xcassets in Resources */ = {isa = PBXBuildFile; fileRef = 00E5400E27F3CCA200CF66D5 /* Assets.xcassets */; };
<<<<<<< HEAD
		108EC04129D25B2C000F35D0 /* QueryFeatureTableView.swift in Sources */ = {isa = PBXBuildFile; fileRef = 108EC04029D25B2C000F35D0 /* QueryFeatureTableView.swift */; };
		108EC04229D25B55000F35D0 /* QueryFeatureTableView.swift in Copy Source Code Files */ = {isa = PBXBuildFile; fileRef = 108EC04029D25B2C000F35D0 /* QueryFeatureTableView.swift */; };
		108EC04329D25D6D000F35D0 /* ChangeMapViewBackgroundView.swift in Copy Source Code Files */ = {isa = PBXBuildFile; fileRef = 4D2ADC5529C4F612003B367F /* ChangeMapViewBackgroundView.swift */; };
		108EC04429D25D6D000F35D0 /* ChangeMapViewBackgroundView.SettingsView.swift in Copy Source Code Files */ = {isa = PBXBuildFile; fileRef = 4D2ADC5829C4F612003B367F /* ChangeMapViewBackgroundView.SettingsView.swift */; };
		108EC04529D25D6D000F35D0 /* ChangeMapViewBackgroundView.Model.swift in Copy Source Code Files */ = {isa = PBXBuildFile; fileRef = 4D2ADC6129C5071C003B367F /* ChangeMapViewBackgroundView.Model.swift */; };
=======
		1C0C1C3929D34DAE005C8B24 /* ChangeViewpointView.swift in Sources */ = {isa = PBXBuildFile; fileRef = 1C0C1C3429D34DAE005C8B24 /* ChangeViewpointView.swift */; };
		1C0C1C3D29D34DDD005C8B24 /* ChangeViewpointView.swift in Copy Source Code Files */ = {isa = PBXBuildFile; fileRef = 1C0C1C3429D34DAE005C8B24 /* ChangeViewpointView.swift */; };
>>>>>>> 963f3afd
		1C42E04729D2396B004FC4BE /* ShowPopupView.swift in Sources */ = {isa = PBXBuildFile; fileRef = 1C42E04329D2396B004FC4BE /* ShowPopupView.swift */; };
		1C42E04A29D239D2004FC4BE /* ShowPopupView.swift in Copy Source Code Files */ = {isa = PBXBuildFile; fileRef = 1C42E04329D2396B004FC4BE /* ShowPopupView.swift */; };
		218F35B829C28F4A00502022 /* AuthenticateWithOAuthView.swift in Sources */ = {isa = PBXBuildFile; fileRef = 218F35B329C28F4A00502022 /* AuthenticateWithOAuthView.swift */; };
		218F35C229C290BF00502022 /* AuthenticateWithOAuthView.swift in Copy Source Code Files */ = {isa = PBXBuildFile; fileRef = 218F35B329C28F4A00502022 /* AuthenticateWithOAuthView.swift */; };
		4D2ADC4329C26D05003B367F /* AddDynamicEntityLayerView.swift in Sources */ = {isa = PBXBuildFile; fileRef = 4D2ADC3F29C26D05003B367F /* AddDynamicEntityLayerView.swift */; };
		4D2ADC4729C26D2C003B367F /* AddDynamicEntityLayerView.swift in Copy Source Code Files */ = {isa = PBXBuildFile; fileRef = 4D2ADC3F29C26D05003B367F /* AddDynamicEntityLayerView.swift */; };
		4D2ADC5A29C4F612003B367F /* ChangeMapViewBackgroundView.swift in Sources */ = {isa = PBXBuildFile; fileRef = 4D2ADC5529C4F612003B367F /* ChangeMapViewBackgroundView.swift */; };
		4D2ADC5D29C4F612003B367F /* ChangeMapViewBackgroundView.SettingsView.swift in Sources */ = {isa = PBXBuildFile; fileRef = 4D2ADC5829C4F612003B367F /* ChangeMapViewBackgroundView.SettingsView.swift */; };
		4D2ADC6229C5071C003B367F /* ChangeMapViewBackgroundView.Model.swift in Sources */ = {isa = PBXBuildFile; fileRef = 4D2ADC6129C5071C003B367F /* ChangeMapViewBackgroundView.Model.swift */; };
		4D2ADC6729C50BD6003B367F /* AddDynamicEntityLayerView.Model.swift in Sources */ = {isa = PBXBuildFile; fileRef = 4D2ADC6629C50BD6003B367F /* AddDynamicEntityLayerView.Model.swift */; };
		4D2ADC6929C50C4C003B367F /* AddDynamicEntityLayerView.SettingsView.swift in Sources */ = {isa = PBXBuildFile; fileRef = 4D2ADC6829C50C4C003B367F /* AddDynamicEntityLayerView.SettingsView.swift */; };
		4D2ADC6A29C50D91003B367F /* AddDynamicEntityLayerView.Model.swift in Copy Source Code Files */ = {isa = PBXBuildFile; fileRef = 4D2ADC6629C50BD6003B367F /* AddDynamicEntityLayerView.Model.swift */; };
		4D2ADC6B29C50D91003B367F /* AddDynamicEntityLayerView.SettingsView.swift in Copy Source Code Files */ = {isa = PBXBuildFile; fileRef = 4D2ADC6829C50C4C003B367F /* AddDynamicEntityLayerView.SettingsView.swift */; };
		75DD736729D35FF40010229D /* ChangeMapViewBackgroundView.swift in Copy Source Code Files */ = {isa = PBXBuildFile; fileRef = 4D2ADC5529C4F612003B367F /* ChangeMapViewBackgroundView.swift */; };
		75DD736829D35FF40010229D /* ChangeMapViewBackgroundView.SettingsView.swift in Copy Source Code Files */ = {isa = PBXBuildFile; fileRef = 4D2ADC5829C4F612003B367F /* ChangeMapViewBackgroundView.SettingsView.swift */; };
		75DD736929D35FF40010229D /* ChangeMapViewBackgroundView.Model.swift in Copy Source Code Files */ = {isa = PBXBuildFile; fileRef = 4D2ADC6129C5071C003B367F /* ChangeMapViewBackgroundView.Model.swift */; };
		75DD739529D38B1B0010229D /* NavigateRouteView.swift in Sources */ = {isa = PBXBuildFile; fileRef = 75DD739129D38B1B0010229D /* NavigateRouteView.swift */; };
		75DD739929D38B420010229D /* NavigateRouteView.swift in Copy Source Code Files */ = {isa = PBXBuildFile; fileRef = 75DD739129D38B1B0010229D /* NavigateRouteView.swift */; };
		883C121529C9136600062FF9 /* DownloadPreplannedMapAreaView.MapPicker.swift in Sources */ = {isa = PBXBuildFile; fileRef = 883C121429C9136600062FF9 /* DownloadPreplannedMapAreaView.MapPicker.swift */; };
		883C121729C914E100062FF9 /* DownloadPreplannedMapAreaView.MapPicker.swift in Copy Source Code Files */ = {isa = PBXBuildFile; fileRef = 883C121429C9136600062FF9 /* DownloadPreplannedMapAreaView.MapPicker.swift */; };
		883C121829C914E100062FF9 /* DownloadPreplannedMapAreaView.Model.swift in Copy Source Code Files */ = {isa = PBXBuildFile; fileRef = E0D04FF128A5390000747989 /* DownloadPreplannedMapAreaView.Model.swift */; };
		883C121929C914E100062FF9 /* DownloadPreplannedMapAreaView.swift in Copy Source Code Files */ = {isa = PBXBuildFile; fileRef = E070A0A2286F3B6000F2B606 /* DownloadPreplannedMapAreaView.swift */; };
		88F93CC129C3D59D0006B28E /* SketchOnMapView.swift in Sources */ = {isa = PBXBuildFile; fileRef = 88F93CC029C3D59C0006B28E /* SketchOnMapView.swift */; };
		88F93CC229C4D3480006B28E /* SketchOnMapView.swift in Copy Source Code Files */ = {isa = PBXBuildFile; fileRef = 88F93CC029C3D59C0006B28E /* SketchOnMapView.swift */; };
		E000E7602869E33D005D87C5 /* ClipGeometryView.swift in Sources */ = {isa = PBXBuildFile; fileRef = E000E75F2869E33D005D87C5 /* ClipGeometryView.swift */; };
		E000E763286A0B18005D87C5 /* CutGeometryView.swift in Sources */ = {isa = PBXBuildFile; fileRef = E000E762286A0B18005D87C5 /* CutGeometryView.swift */; };
		E004A6C128414332002A1FE6 /* SetViewpointRotationView.swift in Sources */ = {isa = PBXBuildFile; fileRef = E004A6BD28414332002A1FE6 /* SetViewpointRotationView.swift */; };
		E004A6DC28465C70002A1FE6 /* DisplaySceneView.swift in Sources */ = {isa = PBXBuildFile; fileRef = E004A6D828465C70002A1FE6 /* DisplaySceneView.swift */; };
		E004A6E028466279002A1FE6 /* ShowCalloutView.swift in Sources */ = {isa = PBXBuildFile; fileRef = E004A6DF28466279002A1FE6 /* ShowCalloutView.swift */; };
		E004A6E62846A61F002A1FE6 /* StyleGraphicsWithSymbolsView.swift in Sources */ = {isa = PBXBuildFile; fileRef = E004A6E52846A61F002A1FE6 /* StyleGraphicsWithSymbolsView.swift */; };
		E004A6E928493BCE002A1FE6 /* ShowDeviceLocationView.swift in Sources */ = {isa = PBXBuildFile; fileRef = E004A6E828493BCE002A1FE6 /* ShowDeviceLocationView.swift */; };
		E004A6ED2849556E002A1FE6 /* CreatePlanarAndGeodeticBuffersView.swift in Sources */ = {isa = PBXBuildFile; fileRef = E004A6EC2849556E002A1FE6 /* CreatePlanarAndGeodeticBuffersView.swift */; };
		E004A6F0284E4B9B002A1FE6 /* DownloadVectorTilesToLocalCacheView.swift in Sources */ = {isa = PBXBuildFile; fileRef = E004A6EF284E4B9B002A1FE6 /* DownloadVectorTilesToLocalCacheView.swift */; };
		E004A6F3284E4FEB002A1FE6 /* ShowResultOfSpatialOperationsView.swift in Sources */ = {isa = PBXBuildFile; fileRef = E004A6F2284E4FEB002A1FE6 /* ShowResultOfSpatialOperationsView.swift */; };
		E004A6F6284FA42A002A1FE6 /* SelectFeaturesInFeatureLayerView.swift in Sources */ = {isa = PBXBuildFile; fileRef = E004A6F5284FA42A002A1FE6 /* SelectFeaturesInFeatureLayerView.swift */; };
		E0082217287755AC002AD138 /* View+Sheet.swift in Sources */ = {isa = PBXBuildFile; fileRef = E0082216287755AC002AD138 /* View+Sheet.swift */; };
		E03CB0692888944D002B27D9 /* GenerateOfflineMapView.swift in Copy Source Code Files */ = {isa = PBXBuildFile; fileRef = E088E1732863B5F800413100 /* GenerateOfflineMapView.swift */; };
		E03CB06A288894C4002B27D9 /* FindRouteView.swift in Copy Source Code Files */ = {isa = PBXBuildFile; fileRef = E066DD34285CF3B3004D3D5B /* FindRouteView.swift */; };
		E03CB06B2889879D002B27D9 /* DownloadVectorTilesToLocalCacheView.swift in Copy Source Code Files */ = {isa = PBXBuildFile; fileRef = E004A6EF284E4B9B002A1FE6 /* DownloadVectorTilesToLocalCacheView.swift */; };
		E041ABC0287CA9F00056009B /* WebView.swift in Sources */ = {isa = PBXBuildFile; fileRef = E041ABBF287CA9F00056009B /* WebView.swift */; };
		E041ABD7287DB04D0056009B /* SampleInfoView.swift in Sources */ = {isa = PBXBuildFile; fileRef = E041ABD6287DB04D0056009B /* SampleInfoView.swift */; };
		E041AC1A287F54580056009B /* highlight.min.js in Resources */ = {isa = PBXBuildFile; fileRef = E041AC15287F54580056009B /* highlight.min.js */; };
		E041AC1E288076A60056009B /* info.css in Resources */ = {isa = PBXBuildFile; fileRef = E041AC1D288076A60056009B /* info.css */; };
		E041AC20288077B90056009B /* xcode.css in Resources */ = {isa = PBXBuildFile; fileRef = E041AC1F288077B90056009B /* xcode.css */; };
		E066DD35285CF3B3004D3D5B /* FindRouteView.swift in Sources */ = {isa = PBXBuildFile; fileRef = E066DD34285CF3B3004D3D5B /* FindRouteView.swift */; };
		E066DD382860AB28004D3D5B /* StyleGraphicsWithRendererView.swift in Sources */ = {isa = PBXBuildFile; fileRef = E066DD372860AB28004D3D5B /* StyleGraphicsWithRendererView.swift */; };
		E066DD3B2860CA08004D3D5B /* ShowResultOfSpatialRelationshipsView.swift in Sources */ = {isa = PBXBuildFile; fileRef = E066DD3A2860CA08004D3D5B /* ShowResultOfSpatialRelationshipsView.swift */; };
		E066DD4028610F55004D3D5B /* AddSceneLayerFromServiceView.swift in Sources */ = {isa = PBXBuildFile; fileRef = E066DD3F28610F55004D3D5B /* AddSceneLayerFromServiceView.swift */; };
		E070A0A3286F3B6000F2B606 /* DownloadPreplannedMapAreaView.swift in Sources */ = {isa = PBXBuildFile; fileRef = E070A0A2286F3B6000F2B606 /* DownloadPreplannedMapAreaView.swift */; };
		E088E1572862579D00413100 /* SetSurfacePlacementModeView.swift in Sources */ = {isa = PBXBuildFile; fileRef = E088E1562862579D00413100 /* SetSurfacePlacementModeView.swift */; };
		E088E1742863B5F800413100 /* GenerateOfflineMapView.swift in Sources */ = {isa = PBXBuildFile; fileRef = E088E1732863B5F800413100 /* GenerateOfflineMapView.swift */; };
		E08953F12891899600E077CF /* EnvironmentValues+SampleInfoVisibility.swift in Sources */ = {isa = PBXBuildFile; fileRef = E08953F02891899600E077CF /* EnvironmentValues+SampleInfoVisibility.swift */; };
		E0A1AEE328874590003C797D /* AddFeatureLayersView.swift in Copy Source Code Files */ = {isa = PBXBuildFile; fileRef = 00D4EF7F2863842100B9CC30 /* AddFeatureLayersView.swift */; };
		E0D04FF228A5390000747989 /* DownloadPreplannedMapAreaView.Model.swift in Sources */ = {isa = PBXBuildFile; fileRef = E0D04FF128A5390000747989 /* DownloadPreplannedMapAreaView.Model.swift */; };
		E0EA0B772866390E00C9621D /* ProjectGeometryView.swift in Sources */ = {isa = PBXBuildFile; fileRef = E0EA0B762866390E00C9621D /* ProjectGeometryView.swift */; };
		E0FE32E728747778002C6ACA /* BrowseBuildingFloorsView.swift in Sources */ = {isa = PBXBuildFile; fileRef = E0FE32E628747778002C6ACA /* BrowseBuildingFloorsView.swift */; };
		F111CCC1288B5D5600205358 /* DisplayMapFromMobileMapPackageView.swift in Sources */ = {isa = PBXBuildFile; fileRef = F111CCC0288B5D5600205358 /* DisplayMapFromMobileMapPackageView.swift */; };
		F111CCC4288B641900205358 /* Yellowstone.mmpk in Resources */ = {isa = PBXBuildFile; fileRef = F111CCC3288B641900205358 /* Yellowstone.mmpk */; settings = {ASSET_TAGS = (DisplayMapFromMobileMapPackage, ); }; };
		F1E71BF1289473760064C33F /* AddRasterFromFileView.swift in Sources */ = {isa = PBXBuildFile; fileRef = F1E71BF0289473760064C33F /* AddRasterFromFileView.swift */; };
		F1E71BFA28A479C70064C33F /* AddRasterFromFileView.swift in Copy Source Code Files */ = {isa = PBXBuildFile; fileRef = F1E71BF0289473760064C33F /* AddRasterFromFileView.swift */; };
/* End PBXBuildFile section */

/* Begin PBXBuildRule section */
		0074ABCC2817B8E60037244A /* PBXBuildRule */ = {
			isa = PBXBuildRule;
			compilerSpec = com.apple.compilers.proxy.script;
			filePatterns = "*.tache";
			fileType = pattern.proxy;
			inputFiles = (
				"$(SRCROOT)/Shared/Samples/",
			);
			isEditable = 1;
			name = "Generate Sample Initializers from Source Code Files";
			outputFiles = (
				"$(DERIVED_FILE_DIR)/$(INPUT_FILE_BASE)",
			);
			runOncePerArchitecture = 0;
			script = "xcrun --sdk macosx swift \"${SRCROOT}/Scripts/GenerateSampleViewSourceCode.swift\" \"${SCRIPT_INPUT_FILE_0}\" \"${INPUT_FILE_PATH}\" \"${SCRIPT_OUTPUT_FILE_0}\" \n";
		};
		0083586F27FE3BCF00192A15 /* PBXBuildRule */ = {
			isa = PBXBuildRule;
			compilerSpec = com.apple.compilers.proxy.script;
			filePatterns = "*.masque";
			fileType = pattern.proxy;
			inputFiles = (
				"$(SRCROOT)/.secrets",
			);
			isEditable = 1;
			name = "Generate Swift Code from Secrets";
			outputFiles = (
				"$(DERIVED_FILE_DIR)/$(INPUT_FILE_BASE)",
			);
			runOncePerArchitecture = 0;
			script = "\"${SRCROOT}/Scripts/masquerade\" -i \"${INPUT_FILE_PATH}\" -o \"${SCRIPT_OUTPUT_FILE_0}\" -s \"${SCRIPT_INPUT_FILE_0}\" -f\n";
		};
/* End PBXBuildRule section */

/* Begin PBXCopyFilesBuildPhase section */
		00144B5E280634840090DD5D /* Embed Frameworks */ = {
			isa = PBXCopyFilesBuildPhase;
			buildActionMask = 2147483647;
			dstPath = "";
			dstSubfolderSpec = 10;
			files = (
			);
			name = "Embed Frameworks";
			runOnlyForDeploymentPostprocessing = 0;
		};
		0039A4E82885C4E300592C86 /* Copy Source Code Files */ = {
			isa = PBXCopyFilesBuildPhase;
			buildActionMask = 2147483647;
			dstPath = "";
			dstSubfolderSpec = 7;
			files = (
				883C121729C914E100062FF9 /* DownloadPreplannedMapAreaView.MapPicker.swift in Copy Source Code Files */,
				883C121829C914E100062FF9 /* DownloadPreplannedMapAreaView.Model.swift in Copy Source Code Files */,
				883C121929C914E100062FF9 /* DownloadPreplannedMapAreaView.swift in Copy Source Code Files */,
				1C0C1C3D29D34DDD005C8B24 /* ChangeViewpointView.swift in Copy Source Code Files */,
				1C42E04A29D239D2004FC4BE /* ShowPopupView.swift in Copy Source Code Files */,
				108EC04329D25D6D000F35D0 /* ChangeMapViewBackgroundView.swift in Copy Source Code Files */,
				108EC04429D25D6D000F35D0 /* ChangeMapViewBackgroundView.SettingsView.swift in Copy Source Code Files */,
				108EC04529D25D6D000F35D0 /* ChangeMapViewBackgroundView.Model.swift in Copy Source Code Files */,
				108EC04229D25B55000F35D0 /* QueryFeatureTableView.swift in Copy Source Code Files */,
				88F93CC229C4D3480006B28E /* SketchOnMapView.swift in Copy Source Code Files */,
				0044289329C9234300160767 /* GetElevationAtPointOnSurfaceView.swift in Copy Source Code Files */,
				4D2ADC6A29C50D91003B367F /* AddDynamicEntityLayerView.Model.swift in Copy Source Code Files */,
				4D2ADC6B29C50D91003B367F /* AddDynamicEntityLayerView.SettingsView.swift in Copy Source Code Files */,
				4D2ADC4729C26D2C003B367F /* AddDynamicEntityLayerView.swift in Copy Source Code Files */,
				218F35C229C290BF00502022 /* AuthenticateWithOAuthView.swift in Copy Source Code Files */,
				0044CDE02995D4DD004618CE /* ShowDeviceLocationHistoryView.swift in Copy Source Code Files */,
				0042E24628E50EE4001F33D6 /* ShowViewshedFromPointInSceneView.swift in Copy Source Code Files */,
				0042E24728E50EE4001F33D6 /* ShowViewshedFromPointInSceneView.Model.swift in Copy Source Code Files */,
				0042E24828E50EE4001F33D6 /* ShowViewshedFromPointInSceneView.ViewshedSettingsView.swift in Copy Source Code Files */,
				006C835528B40682004AEB7F /* BrowseBuildingFloorsView.swift in Copy Source Code Files */,
				006C835628B40682004AEB7F /* DisplayMapFromMobileMapPackageView.swift in Copy Source Code Files */,
				F1E71BFA28A479C70064C33F /* AddRasterFromFileView.swift in Copy Source Code Files */,
				0039A4E92885C50300592C86 /* AddSceneLayerFromServiceView.swift in Copy Source Code Files */,
				75DD736729D35FF40010229D /* ChangeMapViewBackgroundView.swift in Copy Source Code Files */,
				75DD736829D35FF40010229D /* ChangeMapViewBackgroundView.SettingsView.swift in Copy Source Code Files */,
				75DD736929D35FF40010229D /* ChangeMapViewBackgroundView.Model.swift in Copy Source Code Files */,
				0039A4EA2885C50300592C86 /* ClipGeometryView.swift in Copy Source Code Files */,
				0039A4EB2885C50300592C86 /* CreatePlanarAndGeodeticBuffersView.swift in Copy Source Code Files */,
				0039A4EC2885C50300592C86 /* CutGeometryView.swift in Copy Source Code Files */,
				E0A1AEE328874590003C797D /* AddFeatureLayersView.swift in Copy Source Code Files */,
				0039A4ED2885C50300592C86 /* DisplayMapView.swift in Copy Source Code Files */,
				0039A4EE2885C50300592C86 /* DisplayOverviewMapView.swift in Copy Source Code Files */,
				0039A4EF2885C50300592C86 /* DisplaySceneView.swift in Copy Source Code Files */,
				E03CB06B2889879D002B27D9 /* DownloadVectorTilesToLocalCacheView.swift in Copy Source Code Files */,
				E03CB06A288894C4002B27D9 /* FindRouteView.swift in Copy Source Code Files */,
				E03CB0692888944D002B27D9 /* GenerateOfflineMapView.swift in Copy Source Code Files */,
				75DD739929D38B420010229D /* NavigateRouteView.swift in Copy Source Code Files */,
				0039A4F02885C50300592C86 /* ProjectGeometryView.swift in Copy Source Code Files */,
				0039A4F12885C50300592C86 /* SearchWithGeocodeView.swift in Copy Source Code Files */,
				0039A4F22885C50300592C86 /* SelectFeaturesInFeatureLayerView.swift in Copy Source Code Files */,
				0039A4F32885C50300592C86 /* SetBasemapView.swift in Copy Source Code Files */,
				0039A4F42885C50300592C86 /* SetSurfacePlacementModeView.swift in Copy Source Code Files */,
				0039A4F52885C50300592C86 /* SetViewpointRotationView.swift in Copy Source Code Files */,
				0039A4F62885C50300592C86 /* ShowCalloutView.swift in Copy Source Code Files */,
				0039A4F72885C50300592C86 /* ShowDeviceLocationView.swift in Copy Source Code Files */,
				0039A4F82885C50300592C86 /* ShowResultOfSpatialRelationshipsView.swift in Copy Source Code Files */,
				0039A4F92885C50300592C86 /* ShowResultOfSpatialOperationsView.swift in Copy Source Code Files */,
				0039A4FA2885C50300592C86 /* StyleGraphicsWithRendererView.swift in Copy Source Code Files */,
				0039A4FB2885C50300592C86 /* StyleGraphicsWithSymbolsView.swift in Copy Source Code Files */,
			);
			name = "Copy Source Code Files";
			runOnlyForDeploymentPostprocessing = 0;
		};
/* End PBXCopyFilesBuildPhase section */

/* Begin PBXFileReference section */
		000558092817C51E00224BC6 /* SampleDetailView.swift */ = {isa = PBXFileReference; lastKnownFileType = sourcecode.swift; path = SampleDetailView.swift; sourceTree = "<group>"; };
		0005580B28185C0600224BC6 /* SampleList.swift */ = {isa = PBXFileReference; lastKnownFileType = sourcecode.swift; path = SampleList.swift; sourceTree = "<group>"; };
		00181B452846AD7100654571 /* View+Alert.swift */ = {isa = PBXFileReference; lastKnownFileType = sourcecode.swift; path = "View+Alert.swift"; sourceTree = "<group>"; };
		001C6DD827FE585A00D472C2 /* AppSecrets.swift.masque */ = {isa = PBXFileReference; fileEncoding = 4; lastKnownFileType = text; path = AppSecrets.swift.masque; sourceTree = "<group>"; };
		003D7C342821EBCC009DDFD2 /* masquerade */ = {isa = PBXFileReference; lastKnownFileType = text; path = masquerade; sourceTree = "<group>"; };
		003D7C352821EBCC009DDFD2 /* GenerateSampleViewSourceCode.swift */ = {isa = PBXFileReference; lastKnownFileType = sourcecode.swift; path = GenerateSampleViewSourceCode.swift; sourceTree = "<group>"; };
		0042E24228E4BF8F001F33D6 /* ShowViewshedFromPointInSceneView.Model.swift */ = {isa = PBXFileReference; lastKnownFileType = sourcecode.swift; path = ShowViewshedFromPointInSceneView.Model.swift; sourceTree = "<group>"; };
		0042E24428E4F82B001F33D6 /* ShowViewshedFromPointInSceneView.ViewshedSettingsView.swift */ = {isa = PBXFileReference; lastKnownFileType = sourcecode.swift; path = ShowViewshedFromPointInSceneView.ViewshedSettingsView.swift; sourceTree = "<group>"; };
		0044289129C90C0B00160767 /* GetElevationAtPointOnSurfaceView.swift */ = {isa = PBXFileReference; lastKnownFileType = sourcecode.swift; path = GetElevationAtPointOnSurfaceView.swift; sourceTree = "<group>"; };
		0044CDDE2995C39E004618CE /* ShowDeviceLocationHistoryView.swift */ = {isa = PBXFileReference; lastKnownFileType = sourcecode.swift; path = ShowDeviceLocationHistoryView.swift; sourceTree = "<group>"; };
		0074ABBE28174BCF0037244A /* DisplayMapView.swift */ = {isa = PBXFileReference; lastKnownFileType = sourcecode.swift; path = DisplayMapView.swift; sourceTree = "<group>"; };
		0074ABC128174F430037244A /* Sample.swift */ = {isa = PBXFileReference; fileEncoding = 4; lastKnownFileType = sourcecode.swift; path = Sample.swift; sourceTree = "<group>"; };
		0074ABCA2817B8DB0037244A /* SamplesApp+Samples.swift.tache */ = {isa = PBXFileReference; fileEncoding = 4; lastKnownFileType = text; path = "SamplesApp+Samples.swift.tache"; sourceTree = "<group>"; };
		0086F3FD28E3770900974721 /* ShowViewshedFromPointInSceneView.swift */ = {isa = PBXFileReference; fileEncoding = 4; lastKnownFileType = sourcecode.swift; path = ShowViewshedFromPointInSceneView.swift; sourceTree = "<group>"; };
		00ACF554293E6C6A0059B2A9 /* Samples.entitlements */ = {isa = PBXFileReference; lastKnownFileType = text.plist.entitlements; path = Samples.entitlements; sourceTree = "<group>"; };
		00B04272282EC59E0072E1B4 /* AboutView.swift */ = {isa = PBXFileReference; fileEncoding = 4; lastKnownFileType = sourcecode.swift; path = AboutView.swift; sourceTree = "<group>"; };
		00B042E5282EDC690072E1B4 /* SetBasemapView.swift */ = {isa = PBXFileReference; fileEncoding = 4; lastKnownFileType = sourcecode.swift; path = SetBasemapView.swift; sourceTree = "<group>"; };
		00B04FB4283EEBA80026C882 /* DisplayOverviewMapView.swift */ = {isa = PBXFileReference; lastKnownFileType = sourcecode.swift; path = DisplayOverviewMapView.swift; sourceTree = "<group>"; };
		00C94A0C28B53DE1004E42D9 /* raster-file */ = {isa = PBXFileReference; lastKnownFileType = folder; path = "raster-file"; sourceTree = "<group>"; };
		00CB9137284814A4005C2C5D /* SearchWithGeocodeView.swift */ = {isa = PBXFileReference; lastKnownFileType = sourcecode.swift; path = SearchWithGeocodeView.swift; sourceTree = "<group>"; };
		00CCB8A2285AAD7D00BBAB70 /* DowloadPortalItemData.swift */ = {isa = PBXFileReference; lastKnownFileType = sourcecode.swift; path = DowloadPortalItemData.swift; sourceTree = "<group>"; };
		00CCB8A4285BAF8700BBAB70 /* OnDemandResource.swift */ = {isa = PBXFileReference; lastKnownFileType = sourcecode.swift; path = OnDemandResource.swift; sourceTree = "<group>"; };
		00D4EF7F2863842100B9CC30 /* AddFeatureLayersView.swift */ = {isa = PBXFileReference; lastKnownFileType = sourcecode.swift; path = AddFeatureLayersView.swift; sourceTree = "<group>"; };
		00D4EF8228638BF100B9CC30 /* LA_Trails.geodatabase */ = {isa = PBXFileReference; lastKnownFileType = file; path = LA_Trails.geodatabase; sourceTree = "<group>"; };
		00D4EF8F28638BF100B9CC30 /* AuroraCO.gpkg */ = {isa = PBXFileReference; lastKnownFileType = file; path = AuroraCO.gpkg; sourceTree = "<group>"; };
		00D4EFB02863CE6300B9CC30 /* ScottishWildlifeTrust_reserves */ = {isa = PBXFileReference; lastKnownFileType = folder; path = ScottishWildlifeTrust_reserves; sourceTree = "<group>"; };
		00E5400C27F3CCA100CF66D5 /* SamplesApp.swift */ = {isa = PBXFileReference; lastKnownFileType = sourcecode.swift; path = SamplesApp.swift; sourceTree = "<group>"; };
		00E5400D27F3CCA100CF66D5 /* ContentView.swift */ = {isa = PBXFileReference; lastKnownFileType = sourcecode.swift; path = ContentView.swift; sourceTree = "<group>"; };
		00E5400E27F3CCA200CF66D5 /* Assets.xcassets */ = {isa = PBXFileReference; lastKnownFileType = folder.assetcatalog; path = Assets.xcassets; sourceTree = "<group>"; };
		00E5401327F3CCA200CF66D5 /* Samples.app */ = {isa = PBXFileReference; explicitFileType = wrapper.application; includeInIndex = 0; path = Samples.app; sourceTree = BUILT_PRODUCTS_DIR; };
		00E5402A27F775EA00CF66D5 /* Info.plist */ = {isa = PBXFileReference; lastKnownFileType = text.plist.xml; path = Info.plist; sourceTree = "<group>"; };
<<<<<<< HEAD
		108EC04029D25B2C000F35D0 /* QueryFeatureTableView.swift */ = {isa = PBXFileReference; fileEncoding = 4; lastKnownFileType = sourcecode.swift; path = QueryFeatureTableView.swift; sourceTree = "<group>"; };
=======
		1C0C1C3429D34DAE005C8B24 /* ChangeViewpointView.swift */ = {isa = PBXFileReference; fileEncoding = 4; lastKnownFileType = sourcecode.swift; path = ChangeViewpointView.swift; sourceTree = "<group>"; };
>>>>>>> 963f3afd
		1C42E04329D2396B004FC4BE /* ShowPopupView.swift */ = {isa = PBXFileReference; fileEncoding = 4; lastKnownFileType = sourcecode.swift; path = ShowPopupView.swift; sourceTree = "<group>"; };
		218F35B329C28F4A00502022 /* AuthenticateWithOAuthView.swift */ = {isa = PBXFileReference; fileEncoding = 4; lastKnownFileType = sourcecode.swift; path = AuthenticateWithOAuthView.swift; sourceTree = "<group>"; };
		4D2ADC3F29C26D05003B367F /* AddDynamicEntityLayerView.swift */ = {isa = PBXFileReference; fileEncoding = 4; lastKnownFileType = sourcecode.swift; path = AddDynamicEntityLayerView.swift; sourceTree = "<group>"; };
		4D2ADC5529C4F612003B367F /* ChangeMapViewBackgroundView.swift */ = {isa = PBXFileReference; fileEncoding = 4; lastKnownFileType = sourcecode.swift; path = ChangeMapViewBackgroundView.swift; sourceTree = "<group>"; };
		4D2ADC5829C4F612003B367F /* ChangeMapViewBackgroundView.SettingsView.swift */ = {isa = PBXFileReference; fileEncoding = 4; lastKnownFileType = sourcecode.swift; path = ChangeMapViewBackgroundView.SettingsView.swift; sourceTree = "<group>"; };
		4D2ADC6129C5071C003B367F /* ChangeMapViewBackgroundView.Model.swift */ = {isa = PBXFileReference; lastKnownFileType = sourcecode.swift; path = ChangeMapViewBackgroundView.Model.swift; sourceTree = "<group>"; };
		4D2ADC6629C50BD6003B367F /* AddDynamicEntityLayerView.Model.swift */ = {isa = PBXFileReference; lastKnownFileType = sourcecode.swift; path = AddDynamicEntityLayerView.Model.swift; sourceTree = "<group>"; };
		4D2ADC6829C50C4C003B367F /* AddDynamicEntityLayerView.SettingsView.swift */ = {isa = PBXFileReference; lastKnownFileType = sourcecode.swift; path = AddDynamicEntityLayerView.SettingsView.swift; sourceTree = "<group>"; };
		75DD739129D38B1B0010229D /* NavigateRouteView.swift */ = {isa = PBXFileReference; fileEncoding = 4; lastKnownFileType = sourcecode.swift; path = NavigateRouteView.swift; sourceTree = "<group>"; };
		883C121429C9136600062FF9 /* DownloadPreplannedMapAreaView.MapPicker.swift */ = {isa = PBXFileReference; fileEncoding = 4; lastKnownFileType = sourcecode.swift; path = DownloadPreplannedMapAreaView.MapPicker.swift; sourceTree = "<group>"; };
		88F93CC029C3D59C0006B28E /* SketchOnMapView.swift */ = {isa = PBXFileReference; lastKnownFileType = sourcecode.swift; path = SketchOnMapView.swift; sourceTree = "<group>"; };
		E000E75F2869E33D005D87C5 /* ClipGeometryView.swift */ = {isa = PBXFileReference; lastKnownFileType = sourcecode.swift; path = ClipGeometryView.swift; sourceTree = "<group>"; };
		E000E762286A0B18005D87C5 /* CutGeometryView.swift */ = {isa = PBXFileReference; lastKnownFileType = sourcecode.swift; path = CutGeometryView.swift; sourceTree = "<group>"; };
		E004A6BD28414332002A1FE6 /* SetViewpointRotationView.swift */ = {isa = PBXFileReference; fileEncoding = 4; lastKnownFileType = sourcecode.swift; path = SetViewpointRotationView.swift; sourceTree = "<group>"; };
		E004A6D828465C70002A1FE6 /* DisplaySceneView.swift */ = {isa = PBXFileReference; fileEncoding = 4; lastKnownFileType = sourcecode.swift; path = DisplaySceneView.swift; sourceTree = "<group>"; };
		E004A6DF28466279002A1FE6 /* ShowCalloutView.swift */ = {isa = PBXFileReference; lastKnownFileType = sourcecode.swift; path = ShowCalloutView.swift; sourceTree = "<group>"; };
		E004A6E52846A61F002A1FE6 /* StyleGraphicsWithSymbolsView.swift */ = {isa = PBXFileReference; lastKnownFileType = sourcecode.swift; path = StyleGraphicsWithSymbolsView.swift; sourceTree = "<group>"; };
		E004A6E828493BCE002A1FE6 /* ShowDeviceLocationView.swift */ = {isa = PBXFileReference; lastKnownFileType = sourcecode.swift; path = ShowDeviceLocationView.swift; sourceTree = "<group>"; };
		E004A6EC2849556E002A1FE6 /* CreatePlanarAndGeodeticBuffersView.swift */ = {isa = PBXFileReference; lastKnownFileType = sourcecode.swift; path = CreatePlanarAndGeodeticBuffersView.swift; sourceTree = "<group>"; };
		E004A6EF284E4B9B002A1FE6 /* DownloadVectorTilesToLocalCacheView.swift */ = {isa = PBXFileReference; lastKnownFileType = sourcecode.swift; path = DownloadVectorTilesToLocalCacheView.swift; sourceTree = "<group>"; };
		E004A6F2284E4FEB002A1FE6 /* ShowResultOfSpatialOperationsView.swift */ = {isa = PBXFileReference; lastKnownFileType = sourcecode.swift; path = ShowResultOfSpatialOperationsView.swift; sourceTree = "<group>"; };
		E004A6F5284FA42A002A1FE6 /* SelectFeaturesInFeatureLayerView.swift */ = {isa = PBXFileReference; lastKnownFileType = sourcecode.swift; path = SelectFeaturesInFeatureLayerView.swift; sourceTree = "<group>"; };
		E0082216287755AC002AD138 /* View+Sheet.swift */ = {isa = PBXFileReference; lastKnownFileType = sourcecode.swift; path = "View+Sheet.swift"; sourceTree = "<group>"; };
		E041ABBF287CA9F00056009B /* WebView.swift */ = {isa = PBXFileReference; lastKnownFileType = sourcecode.swift; path = WebView.swift; sourceTree = "<group>"; };
		E041ABD6287DB04D0056009B /* SampleInfoView.swift */ = {isa = PBXFileReference; lastKnownFileType = sourcecode.swift; path = SampleInfoView.swift; sourceTree = "<group>"; };
		E041AC15287F54580056009B /* highlight.min.js */ = {isa = PBXFileReference; fileEncoding = 4; lastKnownFileType = sourcecode.javascript; path = highlight.min.js; sourceTree = "<group>"; };
		E041AC1D288076A60056009B /* info.css */ = {isa = PBXFileReference; fileEncoding = 4; lastKnownFileType = text.css; path = info.css; sourceTree = "<group>"; };
		E041AC1F288077B90056009B /* xcode.css */ = {isa = PBXFileReference; fileEncoding = 4; lastKnownFileType = text.css; path = xcode.css; sourceTree = "<group>"; };
		E066DD34285CF3B3004D3D5B /* FindRouteView.swift */ = {isa = PBXFileReference; lastKnownFileType = sourcecode.swift; path = FindRouteView.swift; sourceTree = "<group>"; };
		E066DD372860AB28004D3D5B /* StyleGraphicsWithRendererView.swift */ = {isa = PBXFileReference; lastKnownFileType = sourcecode.swift; path = StyleGraphicsWithRendererView.swift; sourceTree = "<group>"; };
		E066DD3A2860CA08004D3D5B /* ShowResultOfSpatialRelationshipsView.swift */ = {isa = PBXFileReference; lastKnownFileType = sourcecode.swift; path = ShowResultOfSpatialRelationshipsView.swift; sourceTree = "<group>"; };
		E066DD3F28610F55004D3D5B /* AddSceneLayerFromServiceView.swift */ = {isa = PBXFileReference; lastKnownFileType = sourcecode.swift; path = AddSceneLayerFromServiceView.swift; sourceTree = "<group>"; };
		E070A0A2286F3B6000F2B606 /* DownloadPreplannedMapAreaView.swift */ = {isa = PBXFileReference; lastKnownFileType = sourcecode.swift; path = DownloadPreplannedMapAreaView.swift; sourceTree = "<group>"; };
		E088E1562862579D00413100 /* SetSurfacePlacementModeView.swift */ = {isa = PBXFileReference; lastKnownFileType = sourcecode.swift; path = SetSurfacePlacementModeView.swift; sourceTree = "<group>"; };
		E088E1732863B5F800413100 /* GenerateOfflineMapView.swift */ = {isa = PBXFileReference; lastKnownFileType = sourcecode.swift; path = GenerateOfflineMapView.swift; sourceTree = "<group>"; };
		E08953F02891899600E077CF /* EnvironmentValues+SampleInfoVisibility.swift */ = {isa = PBXFileReference; lastKnownFileType = sourcecode.swift; path = "EnvironmentValues+SampleInfoVisibility.swift"; sourceTree = "<group>"; };
		E0D04FF128A5390000747989 /* DownloadPreplannedMapAreaView.Model.swift */ = {isa = PBXFileReference; lastKnownFileType = sourcecode.swift; path = DownloadPreplannedMapAreaView.Model.swift; sourceTree = "<group>"; };
		E0EA0B762866390E00C9621D /* ProjectGeometryView.swift */ = {isa = PBXFileReference; lastKnownFileType = sourcecode.swift; path = ProjectGeometryView.swift; sourceTree = "<group>"; };
		E0FE32E628747778002C6ACA /* BrowseBuildingFloorsView.swift */ = {isa = PBXFileReference; lastKnownFileType = sourcecode.swift; path = BrowseBuildingFloorsView.swift; sourceTree = "<group>"; };
		F111CCC0288B5D5600205358 /* DisplayMapFromMobileMapPackageView.swift */ = {isa = PBXFileReference; lastKnownFileType = sourcecode.swift; path = DisplayMapFromMobileMapPackageView.swift; sourceTree = "<group>"; };
		F111CCC3288B641900205358 /* Yellowstone.mmpk */ = {isa = PBXFileReference; lastKnownFileType = file; path = Yellowstone.mmpk; sourceTree = "<group>"; };
		F1E71BF0289473760064C33F /* AddRasterFromFileView.swift */ = {isa = PBXFileReference; lastKnownFileType = sourcecode.swift; path = AddRasterFromFileView.swift; sourceTree = "<group>"; };
/* End PBXFileReference section */

/* Begin PBXFrameworksBuildPhase section */
		00E5401027F3CCA200CF66D5 /* Frameworks */ = {
			isa = PBXFrameworksBuildPhase;
			buildActionMask = 2147483647;
			files = (
				00C43AED2947DC350099AE34 /* ArcGISToolkit in Frameworks */,
			);
			runOnlyForDeploymentPostprocessing = 0;
		};
/* End PBXFrameworksBuildPhase section */

/* Begin PBXGroup section */
		0005580D281872BE00224BC6 /* Views */ = {
			isa = PBXGroup;
			children = (
				00B04272282EC59E0072E1B4 /* AboutView.swift */,
				00E5400D27F3CCA100CF66D5 /* ContentView.swift */,
				000558092817C51E00224BC6 /* SampleDetailView.swift */,
				E041ABD6287DB04D0056009B /* SampleInfoView.swift */,
				0005580B28185C0600224BC6 /* SampleList.swift */,
				E041ABBF287CA9F00056009B /* WebView.swift */,
			);
			path = Views;
			sourceTree = "<group>";
		};
		00181B442846AD3900654571 /* Extensions */ = {
			isa = PBXGroup;
			children = (
				E08953F02891899600E077CF /* EnvironmentValues+SampleInfoVisibility.swift */,
				00181B452846AD7100654571 /* View+Alert.swift */,
				E0082216287755AC002AD138 /* View+Sheet.swift */,
			);
			path = Extensions;
			sourceTree = "<group>";
		};
		003D7C332821EBCC009DDFD2 /* Scripts */ = {
			isa = PBXGroup;
			children = (
				00CCB8A2285AAD7D00BBAB70 /* DowloadPortalItemData.swift */,
				003D7C352821EBCC009DDFD2 /* GenerateSampleViewSourceCode.swift */,
				003D7C342821EBCC009DDFD2 /* masquerade */,
			);
			path = Scripts;
			sourceTree = "<group>";
		};
		0044288C29C90BD500160767 /* Get elevation at point on surface */ = {
			isa = PBXGroup;
			children = (
				0044289129C90C0B00160767 /* GetElevationAtPointOnSurfaceView.swift */,
			);
			path = "Get elevation at point on surface";
			sourceTree = "<group>";
		};
		0044CDD72995C352004618CE /* Show device location history */ = {
			isa = PBXGroup;
			children = (
				0044CDDE2995C39E004618CE /* ShowDeviceLocationHistoryView.swift */,
			);
			path = "Show device location history";
			sourceTree = "<group>";
		};
		0074ABAF281742420037244A /* Supporting Files */ = {
			isa = PBXGroup;
			children = (
				00181B442846AD3900654571 /* Extensions */,
				0074ABC028174F430037244A /* Models */,
				0005580D281872BE00224BC6 /* Views */,
				E041ABC3287CAFEB0056009B /* Web */,
			);
			path = "Supporting Files";
			sourceTree = "<group>";
		};
		0074ABB228174B830037244A /* Samples */ = {
			isa = PBXGroup;
			children = (
				4D2ADC3E29C26D05003B367F /* Add dynamic entity layer */,
				00D4EF7E2863840D00B9CC30 /* Add feature layers */,
				F19A316128906F0D003B7EF9 /* Add raster from file */,
				E066DD3E28610F3F004D3D5B /* Add scene layer from service */,
				218F35B229C28F4A00502022 /* Authenticate with OAuth */,
				E0FE32E528747762002C6ACA /* Browse building floors */,
				4D2ADC5329C4F612003B367F /* Change map view background */,
				1C0C1C3229D34DAE005C8B24 /* Change viewpoint */,
				E000E75E2869E325005D87C5 /* Clip geometry */,
				E004A6EB28495538002A1FE6 /* Create planar and geodetic buffers */,
				E000E761286A0B07005D87C5 /* Cut geometry */,
				0074ABB328174B830037244A /* Display map */,
				F111CCBD288B548400205358 /* Display map from mobile map package */,
				00B04FB3283EEB830026C882 /* Display overview map */,
				E004A6D528465C70002A1FE6 /* Display scene */,
				E070A0A1286F3B3400F2B606 /* Download preplanned map area */,
				E004A6EE284E4B7A002A1FE6 /* Download vector tiles to local cache */,
				E066DD33285CF3A0004D3D5B /* Find route */,
				E088E1722863B5E600413100 /* Generate offline map */,
				0044288C29C90BD500160767 /* Get elevation at point on surface */,
				75DD739029D38B1B0010229D /* Navigate route */,
				E0EA0B75286638FD00C9621D /* Project geometry */,
				108EC03F29D25AE1000F35D0 /* Query feature table */,
				00CB913628481475005C2C5D /* Search with geocode */,
				E004A6F4284FA3C5002A1FE6 /* Select features in feature layer */,
				00B042E3282EDC690072E1B4 /* Set basemap */,
				E088E1552862578800413100 /* Set surface placement mode */,
				E004A6B928414332002A1FE6 /* Set viewpoint rotation */,
				E004A6DE2846626A002A1FE6 /* Show callout */,
				E004A6E728493BBB002A1FE6 /* Show device location */,
				0044CDD72995C352004618CE /* Show device location history */,
				1C42E04129D2396B004FC4BE /* Show popup */,
				E004A6F1284E4F80002A1FE6 /* Show result of spatial operations */,
				E066DD392860C9EE004D3D5B /* Show result of spatial relationships */,
				0086F3FC28E3770900974721 /* Show viewshed from point in scene */,
				88F93CBE29C3D4E30006B28E /* Sketch on map */,
				E066DD362860AB0B004D3D5B /* Style graphics with renderer */,
				E004A6E42846A609002A1FE6 /* Style graphics with symbols */,
			);
			path = Samples;
			sourceTree = "<group>";
		};
		0074ABB328174B830037244A /* Display map */ = {
			isa = PBXGroup;
			children = (
				0074ABBE28174BCF0037244A /* DisplayMapView.swift */,
			);
			path = "Display map";
			sourceTree = "<group>";
		};
		0074ABC028174F430037244A /* Models */ = {
			isa = PBXGroup;
			children = (
				00CCB8A4285BAF8700BBAB70 /* OnDemandResource.swift */,
				0074ABC128174F430037244A /* Sample.swift */,
			);
			path = Models;
			sourceTree = "<group>";
		};
		0086F3FC28E3770900974721 /* Show viewshed from point in scene */ = {
			isa = PBXGroup;
			children = (
				0042E24228E4BF8F001F33D6 /* ShowViewshedFromPointInSceneView.Model.swift */,
				0086F3FD28E3770900974721 /* ShowViewshedFromPointInSceneView.swift */,
				0042E24428E4F82B001F33D6 /* ShowViewshedFromPointInSceneView.ViewshedSettingsView.swift */,
			);
			path = "Show viewshed from point in scene";
			sourceTree = "<group>";
		};
		00966EE62811F64D009D3DD7 /* iOS */ = {
			isa = PBXGroup;
			children = (
				00E5402A27F775EA00CF66D5 /* Info.plist */,
			);
			path = iOS;
			sourceTree = "<group>";
		};
		00B042E3282EDC690072E1B4 /* Set basemap */ = {
			isa = PBXGroup;
			children = (
				00B042E5282EDC690072E1B4 /* SetBasemapView.swift */,
			);
			path = "Set basemap";
			sourceTree = "<group>";
		};
		00B04FB3283EEB830026C882 /* Display overview map */ = {
			isa = PBXGroup;
			children = (
				00B04FB4283EEBA80026C882 /* DisplayOverviewMapView.swift */,
			);
			path = "Display overview map";
			sourceTree = "<group>";
		};
		00C94A0228B53DCC004E42D9 /* 7c4c679ab06a4df19dc497f577f111bd */ = {
			isa = PBXGroup;
			children = (
				00C94A0C28B53DE1004E42D9 /* raster-file */,
			);
			path = 7c4c679ab06a4df19dc497f577f111bd;
			sourceTree = "<group>";
		};
		00CB913628481475005C2C5D /* Search with geocode */ = {
			isa = PBXGroup;
			children = (
				00CB9137284814A4005C2C5D /* SearchWithGeocodeView.swift */,
			);
			path = "Search with geocode";
			sourceTree = "<group>";
		};
		00CCB8A6285D059300BBAB70 /* Portal Data */ = {
			isa = PBXGroup;
			children = (
				00D4EF8128638BF100B9CC30 /* cb1b20748a9f4d128dad8a87244e3e37 */,
				00C94A0228B53DCC004E42D9 /* 7c4c679ab06a4df19dc497f577f111bd */,
				00D4EF8328638BF100B9CC30 /* 15a7cbd3af1e47cfa5d2c6b93dc44fc2 */,
				00D4EF8E28638BF100B9CC30 /* 68ec42517cdd439e81b036210483e8e7 */,
				F111CCC2288B63DB00205358 /* e1f3a7254cb845b09450f54937c16061 */,
			);
			path = "Portal Data";
			sourceTree = SOURCE_ROOT;
		};
		00D4EF7E2863840D00B9CC30 /* Add feature layers */ = {
			isa = PBXGroup;
			children = (
				00D4EF7F2863842100B9CC30 /* AddFeatureLayersView.swift */,
			);
			path = "Add feature layers";
			sourceTree = "<group>";
		};
		00D4EF8128638BF100B9CC30 /* cb1b20748a9f4d128dad8a87244e3e37 */ = {
			isa = PBXGroup;
			children = (
				00D4EF8228638BF100B9CC30 /* LA_Trails.geodatabase */,
			);
			path = cb1b20748a9f4d128dad8a87244e3e37;
			sourceTree = "<group>";
		};
		00D4EF8328638BF100B9CC30 /* 15a7cbd3af1e47cfa5d2c6b93dc44fc2 */ = {
			isa = PBXGroup;
			children = (
				00D4EFB02863CE6300B9CC30 /* ScottishWildlifeTrust_reserves */,
			);
			path = 15a7cbd3af1e47cfa5d2c6b93dc44fc2;
			sourceTree = "<group>";
		};
		00D4EF8E28638BF100B9CC30 /* 68ec42517cdd439e81b036210483e8e7 */ = {
			isa = PBXGroup;
			children = (
				00D4EF8F28638BF100B9CC30 /* AuroraCO.gpkg */,
			);
			path = 68ec42517cdd439e81b036210483e8e7;
			sourceTree = "<group>";
		};
		00E5400627F3CCA100CF66D5 = {
			isa = PBXGroup;
			children = (
				00966EE62811F64D009D3DD7 /* iOS */,
				00CCB8A6285D059300BBAB70 /* Portal Data */,
				00E5401427F3CCA200CF66D5 /* Products */,
				003D7C332821EBCC009DDFD2 /* Scripts */,
				00E5400B27F3CCA100CF66D5 /* Shared */,
				00ACF554293E6C6A0059B2A9 /* Samples.entitlements */,
			);
			sourceTree = "<group>";
		};
		00E5400B27F3CCA100CF66D5 /* Shared */ = {
			isa = PBXGroup;
			children = (
				0074ABAF281742420037244A /* Supporting Files */,
				0074ABB228174B830037244A /* Samples */,
				00E5400C27F3CCA100CF66D5 /* SamplesApp.swift */,
				00E5400E27F3CCA200CF66D5 /* Assets.xcassets */,
				001C6DD827FE585A00D472C2 /* AppSecrets.swift.masque */,
				0074ABCA2817B8DB0037244A /* SamplesApp+Samples.swift.tache */,
			);
			path = Shared;
			sourceTree = "<group>";
		};
		00E5401427F3CCA200CF66D5 /* Products */ = {
			isa = PBXGroup;
			children = (
				00E5401327F3CCA200CF66D5 /* Samples.app */,
			);
			name = Products;
			sourceTree = "<group>";
		};
<<<<<<< HEAD
		108EC03F29D25AE1000F35D0 /* Query feature table */ = {
			isa = PBXGroup;
			children = (
				108EC04029D25B2C000F35D0 /* QueryFeatureTableView.swift */,
			);
			path = "Query feature table";
=======
		1C0C1C3229D34DAE005C8B24 /* Change viewpoint */ = {
			isa = PBXGroup;
			children = (
				1C0C1C3429D34DAE005C8B24 /* ChangeViewpointView.swift */,
			);
			path = "Change viewpoint";
>>>>>>> 963f3afd
			sourceTree = "<group>";
		};
		1C42E04129D2396B004FC4BE /* Show popup */ = {
			isa = PBXGroup;
			children = (
				1C42E04329D2396B004FC4BE /* ShowPopupView.swift */,
			);
			path = "Show popup";
			sourceTree = "<group>";
		};
		218F35B229C28F4A00502022 /* Authenticate with OAuth */ = {
			isa = PBXGroup;
			children = (
				218F35B329C28F4A00502022 /* AuthenticateWithOAuthView.swift */,
			);
			path = "Authenticate with OAuth";
			sourceTree = "<group>";
		};
		4D2ADC3E29C26D05003B367F /* Add dynamic entity layer */ = {
			isa = PBXGroup;
			children = (
				4D2ADC3F29C26D05003B367F /* AddDynamicEntityLayerView.swift */,
				4D2ADC6629C50BD6003B367F /* AddDynamicEntityLayerView.Model.swift */,
				4D2ADC6829C50C4C003B367F /* AddDynamicEntityLayerView.SettingsView.swift */,
			);
			path = "Add dynamic entity layer";
			sourceTree = "<group>";
		};
		4D2ADC5329C4F612003B367F /* Change map view background */ = {
			isa = PBXGroup;
			children = (
				4D2ADC5529C4F612003B367F /* ChangeMapViewBackgroundView.swift */,
				4D2ADC5829C4F612003B367F /* ChangeMapViewBackgroundView.SettingsView.swift */,
				4D2ADC6129C5071C003B367F /* ChangeMapViewBackgroundView.Model.swift */,
			);
			path = "Change map view background";
			sourceTree = "<group>";
		};
		75DD739029D38B1B0010229D /* Navigate route */ = {
			isa = PBXGroup;
			children = (
				75DD739129D38B1B0010229D /* NavigateRouteView.swift */,
			);
			path = "Navigate route";
			sourceTree = "<group>";
		};
		88F93CBE29C3D4E30006B28E /* Sketch on map */ = {
			isa = PBXGroup;
			children = (
				88F93CC029C3D59C0006B28E /* SketchOnMapView.swift */,
			);
			path = "Sketch on map";
			sourceTree = "<group>";
		};
		E000E75E2869E325005D87C5 /* Clip geometry */ = {
			isa = PBXGroup;
			children = (
				E000E75F2869E33D005D87C5 /* ClipGeometryView.swift */,
			);
			path = "Clip geometry";
			sourceTree = "<group>";
		};
		E000E761286A0B07005D87C5 /* Cut geometry */ = {
			isa = PBXGroup;
			children = (
				E000E762286A0B18005D87C5 /* CutGeometryView.swift */,
			);
			path = "Cut geometry";
			sourceTree = "<group>";
		};
		E004A6B928414332002A1FE6 /* Set viewpoint rotation */ = {
			isa = PBXGroup;
			children = (
				E004A6BD28414332002A1FE6 /* SetViewpointRotationView.swift */,
			);
			path = "Set viewpoint rotation";
			sourceTree = "<group>";
		};
		E004A6D528465C70002A1FE6 /* Display scene */ = {
			isa = PBXGroup;
			children = (
				E004A6D828465C70002A1FE6 /* DisplaySceneView.swift */,
			);
			path = "Display scene";
			sourceTree = "<group>";
		};
		E004A6DE2846626A002A1FE6 /* Show callout */ = {
			isa = PBXGroup;
			children = (
				E004A6DF28466279002A1FE6 /* ShowCalloutView.swift */,
			);
			path = "Show callout";
			sourceTree = "<group>";
		};
		E004A6E42846A609002A1FE6 /* Style graphics with symbols */ = {
			isa = PBXGroup;
			children = (
				E004A6E52846A61F002A1FE6 /* StyleGraphicsWithSymbolsView.swift */,
			);
			path = "Style graphics with symbols";
			sourceTree = "<group>";
		};
		E004A6E728493BBB002A1FE6 /* Show device location */ = {
			isa = PBXGroup;
			children = (
				E004A6E828493BCE002A1FE6 /* ShowDeviceLocationView.swift */,
			);
			path = "Show device location";
			sourceTree = "<group>";
		};
		E004A6EB28495538002A1FE6 /* Create planar and geodetic buffers */ = {
			isa = PBXGroup;
			children = (
				E004A6EC2849556E002A1FE6 /* CreatePlanarAndGeodeticBuffersView.swift */,
			);
			path = "Create planar and geodetic buffers";
			sourceTree = "<group>";
		};
		E004A6EE284E4B7A002A1FE6 /* Download vector tiles to local cache */ = {
			isa = PBXGroup;
			children = (
				E004A6EF284E4B9B002A1FE6 /* DownloadVectorTilesToLocalCacheView.swift */,
			);
			path = "Download vector tiles to local cache";
			sourceTree = "<group>";
		};
		E004A6F1284E4F80002A1FE6 /* Show result of spatial operations */ = {
			isa = PBXGroup;
			children = (
				E004A6F2284E4FEB002A1FE6 /* ShowResultOfSpatialOperationsView.swift */,
			);
			path = "Show result of spatial operations";
			sourceTree = "<group>";
		};
		E004A6F4284FA3C5002A1FE6 /* Select features in feature layer */ = {
			isa = PBXGroup;
			children = (
				E004A6F5284FA42A002A1FE6 /* SelectFeaturesInFeatureLayerView.swift */,
			);
			path = "Select features in feature layer";
			sourceTree = "<group>";
		};
		E041ABC3287CAFEB0056009B /* Web */ = {
			isa = PBXGroup;
			children = (
				E041AC15287F54580056009B /* highlight.min.js */,
				E041AC1D288076A60056009B /* info.css */,
				E041AC1F288077B90056009B /* xcode.css */,
			);
			path = Web;
			sourceTree = "<group>";
		};
		E066DD33285CF3A0004D3D5B /* Find route */ = {
			isa = PBXGroup;
			children = (
				E066DD34285CF3B3004D3D5B /* FindRouteView.swift */,
			);
			path = "Find route";
			sourceTree = "<group>";
		};
		E066DD362860AB0B004D3D5B /* Style graphics with renderer */ = {
			isa = PBXGroup;
			children = (
				E066DD372860AB28004D3D5B /* StyleGraphicsWithRendererView.swift */,
			);
			path = "Style graphics with renderer";
			sourceTree = "<group>";
		};
		E066DD392860C9EE004D3D5B /* Show result of spatial relationships */ = {
			isa = PBXGroup;
			children = (
				E066DD3A2860CA08004D3D5B /* ShowResultOfSpatialRelationshipsView.swift */,
			);
			path = "Show result of spatial relationships";
			sourceTree = "<group>";
		};
		E066DD3E28610F3F004D3D5B /* Add scene layer from service */ = {
			isa = PBXGroup;
			children = (
				E066DD3F28610F55004D3D5B /* AddSceneLayerFromServiceView.swift */,
			);
			path = "Add scene layer from service";
			sourceTree = "<group>";
		};
		E070A0A1286F3B3400F2B606 /* Download preplanned map area */ = {
			isa = PBXGroup;
			children = (
				883C121429C9136600062FF9 /* DownloadPreplannedMapAreaView.MapPicker.swift */,
				E0D04FF128A5390000747989 /* DownloadPreplannedMapAreaView.Model.swift */,
				E070A0A2286F3B6000F2B606 /* DownloadPreplannedMapAreaView.swift */,
			);
			path = "Download preplanned map area";
			sourceTree = "<group>";
		};
		E088E1552862578800413100 /* Set surface placement mode */ = {
			isa = PBXGroup;
			children = (
				E088E1562862579D00413100 /* SetSurfacePlacementModeView.swift */,
			);
			path = "Set surface placement mode";
			sourceTree = "<group>";
		};
		E088E1722863B5E600413100 /* Generate offline map */ = {
			isa = PBXGroup;
			children = (
				E088E1732863B5F800413100 /* GenerateOfflineMapView.swift */,
			);
			path = "Generate offline map";
			sourceTree = "<group>";
		};
		E0EA0B75286638FD00C9621D /* Project geometry */ = {
			isa = PBXGroup;
			children = (
				E0EA0B762866390E00C9621D /* ProjectGeometryView.swift */,
			);
			path = "Project geometry";
			sourceTree = "<group>";
		};
		E0FE32E528747762002C6ACA /* Browse building floors */ = {
			isa = PBXGroup;
			children = (
				E0FE32E628747778002C6ACA /* BrowseBuildingFloorsView.swift */,
			);
			path = "Browse building floors";
			sourceTree = "<group>";
		};
		F111CCBD288B548400205358 /* Display map from mobile map package */ = {
			isa = PBXGroup;
			children = (
				F111CCC0288B5D5600205358 /* DisplayMapFromMobileMapPackageView.swift */,
			);
			path = "Display map from mobile map package";
			sourceTree = "<group>";
		};
		F111CCC2288B63DB00205358 /* e1f3a7254cb845b09450f54937c16061 */ = {
			isa = PBXGroup;
			children = (
				F111CCC3288B641900205358 /* Yellowstone.mmpk */,
			);
			path = e1f3a7254cb845b09450f54937c16061;
			sourceTree = "<group>";
		};
		F19A316128906F0D003B7EF9 /* Add raster from file */ = {
			isa = PBXGroup;
			children = (
				F1E71BF0289473760064C33F /* AddRasterFromFileView.swift */,
			);
			path = "Add raster from file";
			sourceTree = "<group>";
		};
/* End PBXGroup section */

/* Begin PBXNativeTarget section */
		00E5401227F3CCA200CF66D5 /* Samples */ = {
			isa = PBXNativeTarget;
			buildConfigurationList = 00E5402427F3CCA200CF66D5 /* Build configuration list for PBXNativeTarget "Samples" */;
			buildPhases = (
				001C6DDC27FE5CE800D472C2 /* Create .secrets File If It Does Not Exist */,
				00CCB8A3285BA2FD00BBAB70 /* Download Portal Item Data */,
				00E5402B27F77A5A00CF66D5 /* Lint Sources */,
				00E5400F27F3CCA200CF66D5 /* Sources */,
				00144B5E280634840090DD5D /* Embed Frameworks */,
				00E5401027F3CCA200CF66D5 /* Frameworks */,
				00E5401127F3CCA200CF66D5 /* Resources */,
				0039A4E82885C4E300592C86 /* Copy Source Code Files */,
				0039A4E72885C45200592C86 /* Copy README.md Files For Source Code View */,
			);
			buildRules = (
				0083586F27FE3BCF00192A15 /* PBXBuildRule */,
				0074ABCC2817B8E60037244A /* PBXBuildRule */,
			);
			dependencies = (
			);
			name = Samples;
			packageProductDependencies = (
				00C43AEC2947DC350099AE34 /* ArcGISToolkit */,
			);
			productName = "arcgis-swift-sdk-samples (iOS)";
			productReference = 00E5401327F3CCA200CF66D5 /* Samples.app */;
			productType = "com.apple.product-type.application";
		};
/* End PBXNativeTarget section */

/* Begin PBXProject section */
		00E5400727F3CCA100CF66D5 /* Project object */ = {
			isa = PBXProject;
			attributes = {
				BuildIndependentTargetsInParallel = 1;
				KnownAssetTags = (
					AddFeatureLayers,
					AddRasterFromFile,
					DisplayMapFromMobileMapPackage,
				);
				LastSwiftUpdateCheck = 1330;
				LastUpgradeCheck = 1330;
				ORGANIZATIONNAME = Esri;
				TargetAttributes = {
					00E5401227F3CCA200CF66D5 = {
						CreatedOnToolsVersion = 13.3;
					};
				};
			};
			buildConfigurationList = 00E5400A27F3CCA100CF66D5 /* Build configuration list for PBXProject "Samples" */;
			compatibilityVersion = "Xcode 13.0";
			developmentRegion = en;
			hasScannedForEncodings = 0;
			knownRegions = (
				en,
				Base,
			);
			mainGroup = 00E5400627F3CCA100CF66D5;
			packageReferences = (
				00C43AEB2947DC350099AE34 /* XCRemoteSwiftPackageReference "arcgis-maps-sdk-swift-toolkit" */,
			);
			productRefGroup = 00E5401427F3CCA200CF66D5 /* Products */;
			projectDirPath = "";
			projectRoot = "";
			targets = (
				00E5401227F3CCA200CF66D5 /* Samples */,
			);
		};
/* End PBXProject section */

/* Begin PBXResourcesBuildPhase section */
		00E5401127F3CCA200CF66D5 /* Resources */ = {
			isa = PBXResourcesBuildPhase;
			buildActionMask = 2147483647;
			files = (
				E041AC1E288076A60056009B /* info.css in Resources */,
				E041AC1A287F54580056009B /* highlight.min.js in Resources */,
				00E5402027F3CCA200CF66D5 /* Assets.xcassets in Resources */,
				00C94A0D28B53DE1004E42D9 /* raster-file in Resources */,
				E041AC20288077B90056009B /* xcode.css in Resources */,
				00D4EF9028638BF100B9CC30 /* LA_Trails.geodatabase in Resources */,
				00D4EF9A28638BF100B9CC30 /* AuroraCO.gpkg in Resources */,
				F111CCC4288B641900205358 /* Yellowstone.mmpk in Resources */,
				00D4EFB12863CE6300B9CC30 /* ScottishWildlifeTrust_reserves in Resources */,
			);
			runOnlyForDeploymentPostprocessing = 0;
		};
/* End PBXResourcesBuildPhase section */

/* Begin PBXShellScriptBuildPhase section */
		001C6DDC27FE5CE800D472C2 /* Create .secrets File If It Does Not Exist */ = {
			isa = PBXShellScriptBuildPhase;
			alwaysOutOfDate = 1;
			buildActionMask = 2147483647;
			files = (
			);
			inputFileListPaths = (
			);
			inputPaths = (
			);
			name = "Create .secrets File If It Does Not Exist";
			outputFileListPaths = (
			);
			outputPaths = (
				"$(SRCROOT)/.secrets",
			);
			runOnlyForDeploymentPostprocessing = 0;
			shellPath = /bin/sh;
			shellScript = "if [ ! -e \"$SRCROOT/.secrets\" ]\nthen\n    touch \"$SRCROOT/.secrets\"\nfi\n";
		};
		0039A4E72885C45200592C86 /* Copy README.md Files For Source Code View */ = {
			isa = PBXShellScriptBuildPhase;
			alwaysOutOfDate = 1;
			buildActionMask = 2147483647;
			files = (
			);
			inputFileListPaths = (
			);
			inputPaths = (
			);
			name = "Copy README.md Files For Source Code View";
			outputFileListPaths = (
			);
			outputPaths = (
			);
			runOnlyForDeploymentPostprocessing = 0;
			shellPath = /bin/sh;
			shellScript = "echo $BUILT_PRODUCTS_DIR\n\n# Directory to which the readmes will be copied.\nREADMES_DIR=${BUILT_PRODUCTS_DIR}/${UNLOCALIZED_RESOURCES_FOLDER_PATH}/READMEs\nmkdir -p \"${READMES_DIR}\"\n\n# Root readme for the project to skip.\nDEFAULT_README=$SRCROOT/README.md\n\n# Find all README.md files in the project.\nfind ${SRCROOT} -name \"README.md\" | while read file\ndo\n    # Skip the root readme for project.\n    if [ \"$file\" = \"$DEFAULT_README\" ]\n    then\n        echo $BUILT_PRODUCTS_DIR\n        continue\n    fi\n    \n    # Extract the folder name from the path.\n    FILE_PATH=$(dirname \"$file\")\n    FOLDER_NAME=$(basename \"$FILE_PATH\")\n    \n    cp \"${file}\" \"${READMES_DIR}/${FOLDER_NAME}.md\"\ndone\n";
		};
		00CCB8A3285BA2FD00BBAB70 /* Download Portal Item Data */ = {
			isa = PBXShellScriptBuildPhase;
			alwaysOutOfDate = 1;
			buildActionMask = 2147483647;
			files = (
			);
			inputFileListPaths = (
			);
			inputPaths = (
			);
			name = "Download Portal Item Data";
			outputFileListPaths = (
			);
			outputPaths = (
			);
			runOnlyForDeploymentPostprocessing = 0;
			shellPath = /bin/sh;
			shellScript = "SAMPLES_DIRECTORY=\"${SRCROOT}/Shared/Samples\"\nDOWNLOAD_DIRECTORY=\"${SRCROOT}/Portal Data\"\nxcrun --sdk macosx swift \"${SRCROOT}/Scripts/DowloadPortalItemData.swift\" \"$SAMPLES_DIRECTORY\" \"$DOWNLOAD_DIRECTORY\"\n";
		};
		00E5402B27F77A5A00CF66D5 /* Lint Sources */ = {
			isa = PBXShellScriptBuildPhase;
			alwaysOutOfDate = 1;
			buildActionMask = 2147483647;
			files = (
			);
			inputFileListPaths = (
			);
			inputPaths = (
			);
			name = "Lint Sources";
			outputFileListPaths = (
			);
			outputPaths = (
			);
			runOnlyForDeploymentPostprocessing = 0;
			shellPath = /bin/sh;
			shellScript = "export PATH=\"$PATH:/opt/homebrew/bin\"\nif which swiftlint > /dev/null; then\n  swiftlint\nelse\n  echo \"warning: SwiftLint not installed, download from https://github.com/realm/SwiftLint\"\nfi\n";
		};
/* End PBXShellScriptBuildPhase section */

/* Begin PBXSourcesBuildPhase section */
		00E5400F27F3CCA200CF66D5 /* Sources */ = {
			isa = PBXSourcesBuildPhase;
			buildActionMask = 2147483647;
			files = (
				E000E7602869E33D005D87C5 /* ClipGeometryView.swift in Sources */,
				4D2ADC6729C50BD6003B367F /* AddDynamicEntityLayerView.Model.swift in Sources */,
				E004A6E928493BCE002A1FE6 /* ShowDeviceLocationView.swift in Sources */,
				F111CCC1288B5D5600205358 /* DisplayMapFromMobileMapPackageView.swift in Sources */,
				218F35B829C28F4A00502022 /* AuthenticateWithOAuthView.swift in Sources */,
				0005580C28185C0600224BC6 /* SampleList.swift in Sources */,
				E004A6E028466279002A1FE6 /* ShowCalloutView.swift in Sources */,
				E000E763286A0B18005D87C5 /* CutGeometryView.swift in Sources */,
				001C6DE127FE8A9400D472C2 /* AppSecrets.swift.masque in Sources */,
				E0D04FF228A5390000747989 /* DownloadPreplannedMapAreaView.Model.swift in Sources */,
				00CCB8A5285BAF8700BBAB70 /* OnDemandResource.swift in Sources */,
				E004A6ED2849556E002A1FE6 /* CreatePlanarAndGeodeticBuffersView.swift in Sources */,
				E041ABD7287DB04D0056009B /* SampleInfoView.swift in Sources */,
				E0082217287755AC002AD138 /* View+Sheet.swift in Sources */,
				00181B462846AD7100654571 /* View+Alert.swift in Sources */,
				E0FE32E728747778002C6ACA /* BrowseBuildingFloorsView.swift in Sources */,
				E070A0A3286F3B6000F2B606 /* DownloadPreplannedMapAreaView.swift in Sources */,
				E0EA0B772866390E00C9621D /* ProjectGeometryView.swift in Sources */,
				0042E24328E4BF8F001F33D6 /* ShowViewshedFromPointInSceneView.Model.swift in Sources */,
				0005580A2817C51E00224BC6 /* SampleDetailView.swift in Sources */,
				4D2ADC6229C5071C003B367F /* ChangeMapViewBackgroundView.Model.swift in Sources */,
				0074ABCD2817BCC30037244A /* SamplesApp+Samples.swift.tache in Sources */,
				E004A6F3284E4FEB002A1FE6 /* ShowResultOfSpatialOperationsView.swift in Sources */,
				F1E71BF1289473760064C33F /* AddRasterFromFileView.swift in Sources */,
				00B04273282EC59E0072E1B4 /* AboutView.swift in Sources */,
				4D2ADC6929C50C4C003B367F /* AddDynamicEntityLayerView.SettingsView.swift in Sources */,
				1C42E04729D2396B004FC4BE /* ShowPopupView.swift in Sources */,
				E066DD3B2860CA08004D3D5B /* ShowResultOfSpatialRelationshipsView.swift in Sources */,
				4D2ADC5A29C4F612003B367F /* ChangeMapViewBackgroundView.swift in Sources */,
				0044CDDF2995C39E004618CE /* ShowDeviceLocationHistoryView.swift in Sources */,
				E041ABC0287CA9F00056009B /* WebView.swift in Sources */,
				E088E1572862579D00413100 /* SetSurfacePlacementModeView.swift in Sources */,
				E004A6C128414332002A1FE6 /* SetViewpointRotationView.swift in Sources */,
				883C121529C9136600062FF9 /* DownloadPreplannedMapAreaView.MapPicker.swift in Sources */,
				00E5401E27F3CCA200CF66D5 /* ContentView.swift in Sources */,
				E066DD382860AB28004D3D5B /* StyleGraphicsWithRendererView.swift in Sources */,
				108EC04129D25B2C000F35D0 /* QueryFeatureTableView.swift in Sources */,
				00B04FB5283EEBA80026C882 /* DisplayOverviewMapView.swift in Sources */,
				4D2ADC5D29C4F612003B367F /* ChangeMapViewBackgroundView.SettingsView.swift in Sources */,
				75DD739529D38B1B0010229D /* NavigateRouteView.swift in Sources */,
				0074ABBF28174BCF0037244A /* DisplayMapView.swift in Sources */,
				0086F40128E3770A00974721 /* ShowViewshedFromPointInSceneView.swift in Sources */,
				0044289229C90C0B00160767 /* GetElevationAtPointOnSurfaceView.swift in Sources */,
				00D4EF802863842100B9CC30 /* AddFeatureLayersView.swift in Sources */,
				88F93CC129C3D59D0006B28E /* SketchOnMapView.swift in Sources */,
				1C0C1C3929D34DAE005C8B24 /* ChangeViewpointView.swift in Sources */,
				E004A6DC28465C70002A1FE6 /* DisplaySceneView.swift in Sources */,
				E066DD35285CF3B3004D3D5B /* FindRouteView.swift in Sources */,
				E004A6F6284FA42A002A1FE6 /* SelectFeaturesInFeatureLayerView.swift in Sources */,
				E08953F12891899600E077CF /* EnvironmentValues+SampleInfoVisibility.swift in Sources */,
				00B042E8282EDC690072E1B4 /* SetBasemapView.swift in Sources */,
				E004A6E62846A61F002A1FE6 /* StyleGraphicsWithSymbolsView.swift in Sources */,
				E088E1742863B5F800413100 /* GenerateOfflineMapView.swift in Sources */,
				0074ABC428174F430037244A /* Sample.swift in Sources */,
				E004A6F0284E4B9B002A1FE6 /* DownloadVectorTilesToLocalCacheView.swift in Sources */,
				4D2ADC4329C26D05003B367F /* AddDynamicEntityLayerView.swift in Sources */,
				0042E24528E4F82C001F33D6 /* ShowViewshedFromPointInSceneView.ViewshedSettingsView.swift in Sources */,
				00CB9138284814A4005C2C5D /* SearchWithGeocodeView.swift in Sources */,
				00E5401C27F3CCA200CF66D5 /* SamplesApp.swift in Sources */,
				E066DD4028610F55004D3D5B /* AddSceneLayerFromServiceView.swift in Sources */,
			);
			runOnlyForDeploymentPostprocessing = 0;
		};
/* End PBXSourcesBuildPhase section */

/* Begin XCBuildConfiguration section */
		00E5402227F3CCA200CF66D5 /* Debug */ = {
			isa = XCBuildConfiguration;
			buildSettings = {
				ALWAYS_SEARCH_USER_PATHS = NO;
				CLANG_ANALYZER_NONNULL = YES;
				CLANG_ANALYZER_NUMBER_OBJECT_CONVERSION = YES_AGGRESSIVE;
				CLANG_CXX_LANGUAGE_STANDARD = "gnu++17";
				CLANG_ENABLE_MODULES = YES;
				CLANG_ENABLE_OBJC_ARC = YES;
				CLANG_ENABLE_OBJC_WEAK = YES;
				CLANG_WARN_BLOCK_CAPTURE_AUTORELEASING = YES;
				CLANG_WARN_BOOL_CONVERSION = YES;
				CLANG_WARN_COMMA = YES;
				CLANG_WARN_CONSTANT_CONVERSION = YES;
				CLANG_WARN_DEPRECATED_OBJC_IMPLEMENTATIONS = YES;
				CLANG_WARN_DIRECT_OBJC_ISA_USAGE = YES_ERROR;
				CLANG_WARN_DOCUMENTATION_COMMENTS = YES;
				CLANG_WARN_EMPTY_BODY = YES;
				CLANG_WARN_ENUM_CONVERSION = YES;
				CLANG_WARN_INFINITE_RECURSION = YES;
				CLANG_WARN_INT_CONVERSION = YES;
				CLANG_WARN_NON_LITERAL_NULL_CONVERSION = YES;
				CLANG_WARN_OBJC_IMPLICIT_RETAIN_SELF = YES;
				CLANG_WARN_OBJC_LITERAL_CONVERSION = YES;
				CLANG_WARN_OBJC_ROOT_CLASS = YES_ERROR;
				CLANG_WARN_QUOTED_INCLUDE_IN_FRAMEWORK_HEADER = YES;
				CLANG_WARN_RANGE_LOOP_ANALYSIS = YES;
				CLANG_WARN_STRICT_PROTOTYPES = YES;
				CLANG_WARN_SUSPICIOUS_MOVE = YES;
				CLANG_WARN_UNGUARDED_AVAILABILITY = YES_AGGRESSIVE;
				CLANG_WARN_UNREACHABLE_CODE = YES;
				CLANG_WARN__DUPLICATE_METHOD_MATCH = YES;
				COPY_PHASE_STRIP = NO;
				DEAD_CODE_STRIPPING = YES;
				DEBUG_INFORMATION_FORMAT = dwarf;
				ENABLE_STRICT_OBJC_MSGSEND = YES;
				ENABLE_TESTABILITY = YES;
				GCC_C_LANGUAGE_STANDARD = gnu11;
				GCC_DYNAMIC_NO_PIC = NO;
				GCC_NO_COMMON_BLOCKS = YES;
				GCC_OPTIMIZATION_LEVEL = 0;
				GCC_PREPROCESSOR_DEFINITIONS = (
					"DEBUG=1",
					"$(inherited)",
				);
				GCC_WARN_64_TO_32_BIT_CONVERSION = YES;
				GCC_WARN_ABOUT_RETURN_TYPE = YES_ERROR;
				GCC_WARN_UNDECLARED_SELECTOR = YES;
				GCC_WARN_UNINITIALIZED_AUTOS = YES_AGGRESSIVE;
				GCC_WARN_UNUSED_FUNCTION = YES;
				GCC_WARN_UNUSED_VARIABLE = YES;
				MTL_ENABLE_DEBUG_INFO = INCLUDE_SOURCE;
				MTL_FAST_MATH = YES;
				ONLY_ACTIVE_ARCH = YES;
				SWIFT_ACTIVE_COMPILATION_CONDITIONS = DEBUG;
				SWIFT_OPTIMIZATION_LEVEL = "-Onone";
			};
			name = Debug;
		};
		00E5402327F3CCA200CF66D5 /* Release */ = {
			isa = XCBuildConfiguration;
			buildSettings = {
				ALWAYS_SEARCH_USER_PATHS = NO;
				CLANG_ANALYZER_NONNULL = YES;
				CLANG_ANALYZER_NUMBER_OBJECT_CONVERSION = YES_AGGRESSIVE;
				CLANG_CXX_LANGUAGE_STANDARD = "gnu++17";
				CLANG_ENABLE_MODULES = YES;
				CLANG_ENABLE_OBJC_ARC = YES;
				CLANG_ENABLE_OBJC_WEAK = YES;
				CLANG_WARN_BLOCK_CAPTURE_AUTORELEASING = YES;
				CLANG_WARN_BOOL_CONVERSION = YES;
				CLANG_WARN_COMMA = YES;
				CLANG_WARN_CONSTANT_CONVERSION = YES;
				CLANG_WARN_DEPRECATED_OBJC_IMPLEMENTATIONS = YES;
				CLANG_WARN_DIRECT_OBJC_ISA_USAGE = YES_ERROR;
				CLANG_WARN_DOCUMENTATION_COMMENTS = YES;
				CLANG_WARN_EMPTY_BODY = YES;
				CLANG_WARN_ENUM_CONVERSION = YES;
				CLANG_WARN_INFINITE_RECURSION = YES;
				CLANG_WARN_INT_CONVERSION = YES;
				CLANG_WARN_NON_LITERAL_NULL_CONVERSION = YES;
				CLANG_WARN_OBJC_IMPLICIT_RETAIN_SELF = YES;
				CLANG_WARN_OBJC_LITERAL_CONVERSION = YES;
				CLANG_WARN_OBJC_ROOT_CLASS = YES_ERROR;
				CLANG_WARN_QUOTED_INCLUDE_IN_FRAMEWORK_HEADER = YES;
				CLANG_WARN_RANGE_LOOP_ANALYSIS = YES;
				CLANG_WARN_STRICT_PROTOTYPES = YES;
				CLANG_WARN_SUSPICIOUS_MOVE = YES;
				CLANG_WARN_UNGUARDED_AVAILABILITY = YES_AGGRESSIVE;
				CLANG_WARN_UNREACHABLE_CODE = YES;
				CLANG_WARN__DUPLICATE_METHOD_MATCH = YES;
				COPY_PHASE_STRIP = NO;
				DEAD_CODE_STRIPPING = YES;
				DEBUG_INFORMATION_FORMAT = "dwarf-with-dsym";
				ENABLE_NS_ASSERTIONS = NO;
				ENABLE_STRICT_OBJC_MSGSEND = YES;
				GCC_C_LANGUAGE_STANDARD = gnu11;
				GCC_NO_COMMON_BLOCKS = YES;
				GCC_WARN_64_TO_32_BIT_CONVERSION = YES;
				GCC_WARN_ABOUT_RETURN_TYPE = YES_ERROR;
				GCC_WARN_UNDECLARED_SELECTOR = YES;
				GCC_WARN_UNINITIALIZED_AUTOS = YES_AGGRESSIVE;
				GCC_WARN_UNUSED_FUNCTION = YES;
				GCC_WARN_UNUSED_VARIABLE = YES;
				MTL_ENABLE_DEBUG_INFO = NO;
				MTL_FAST_MATH = YES;
				SWIFT_COMPILATION_MODE = wholemodule;
				SWIFT_OPTIMIZATION_LEVEL = "-O";
			};
			name = Release;
		};
		00E5402527F3CCA200CF66D5 /* Debug */ = {
			isa = XCBuildConfiguration;
			buildSettings = {
				ASSETCATALOG_COMPILER_APPICON_NAME = AppIcon;
				ASSETCATALOG_COMPILER_GLOBAL_ACCENT_COLOR_NAME = AccentColor;
				CODE_SIGN_ENTITLEMENTS = Samples.entitlements;
				"CODE_SIGN_IDENTITY[sdk=macosx*]" = "Apple Development";
				CODE_SIGN_STYLE = Automatic;
				CURRENT_PROJECT_VERSION = 1;
				EMBED_ASSET_PACKS_IN_PRODUCT_BUNDLE = YES;
				INFOPLIST_FILE = "$(SRCROOT)/iOS/Info.plist";
				IPHONEOS_DEPLOYMENT_TARGET = 15.0;
				"IPHONEOS_DEPLOYMENT_TARGET[sdk=macosx*]" = 15.0;
				LD_RUNPATH_SEARCH_PATHS = (
					"$(inherited)",
					"@executable_path/Frameworks",
				);
				MARKETING_VERSION = 200.0.0;
				PRODUCT_BUNDLE_IDENTIFIER = "com.esri.arcgis-swift-sdk-samples";
				PRODUCT_NAME = Samples;
				SDKROOT = iphoneos;
				SUPPORTED_PLATFORMS = "iphoneos iphonesimulator";
				SUPPORTS_MACCATALYST = YES;
				SUPPORTS_MAC_DESIGNED_FOR_IPHONE_IPAD = NO;
				SWIFT_EMIT_LOC_STRINGS = YES;
				SWIFT_VERSION = 5.0;
				TARGETED_DEVICE_FAMILY = "1,2";
			};
			name = Debug;
		};
		00E5402627F3CCA200CF66D5 /* Release */ = {
			isa = XCBuildConfiguration;
			buildSettings = {
				ASSETCATALOG_COMPILER_APPICON_NAME = AppIcon;
				ASSETCATALOG_COMPILER_GLOBAL_ACCENT_COLOR_NAME = AccentColor;
				CODE_SIGN_ENTITLEMENTS = Samples.entitlements;
				"CODE_SIGN_IDENTITY[sdk=macosx*]" = "Apple Development";
				CODE_SIGN_STYLE = Automatic;
				CURRENT_PROJECT_VERSION = 1;
				EMBED_ASSET_PACKS_IN_PRODUCT_BUNDLE = YES;
				INFOPLIST_FILE = "$(SRCROOT)/iOS/Info.plist";
				IPHONEOS_DEPLOYMENT_TARGET = 15.0;
				"IPHONEOS_DEPLOYMENT_TARGET[sdk=macosx*]" = 15.0;
				LD_RUNPATH_SEARCH_PATHS = (
					"$(inherited)",
					"@executable_path/Frameworks",
				);
				MARKETING_VERSION = 200.0.0;
				PRODUCT_BUNDLE_IDENTIFIER = "com.esri.arcgis-swift-sdk-samples";
				PRODUCT_NAME = Samples;
				SDKROOT = iphoneos;
				SUPPORTED_PLATFORMS = "iphoneos iphonesimulator";
				SUPPORTS_MACCATALYST = YES;
				SUPPORTS_MAC_DESIGNED_FOR_IPHONE_IPAD = NO;
				SWIFT_EMIT_LOC_STRINGS = YES;
				SWIFT_VERSION = 5.0;
				TARGETED_DEVICE_FAMILY = "1,2";
				VALIDATE_PRODUCT = YES;
			};
			name = Release;
		};
/* End XCBuildConfiguration section */

/* Begin XCConfigurationList section */
		00E5400A27F3CCA100CF66D5 /* Build configuration list for PBXProject "Samples" */ = {
			isa = XCConfigurationList;
			buildConfigurations = (
				00E5402227F3CCA200CF66D5 /* Debug */,
				00E5402327F3CCA200CF66D5 /* Release */,
			);
			defaultConfigurationIsVisible = 0;
			defaultConfigurationName = Release;
		};
		00E5402427F3CCA200CF66D5 /* Build configuration list for PBXNativeTarget "Samples" */ = {
			isa = XCConfigurationList;
			buildConfigurations = (
				00E5402527F3CCA200CF66D5 /* Debug */,
				00E5402627F3CCA200CF66D5 /* Release */,
			);
			defaultConfigurationIsVisible = 0;
			defaultConfigurationName = Release;
		};
/* End XCConfigurationList section */

/* Begin XCRemoteSwiftPackageReference section */
		00C43AEB2947DC350099AE34 /* XCRemoteSwiftPackageReference "arcgis-maps-sdk-swift-toolkit" */ = {
			isa = XCRemoteSwiftPackageReference;
			repositoryURL = "https://github.com/Esri/arcgis-maps-sdk-swift-toolkit/";
			requirement = {
				kind = upToNextMinorVersion;
				minimumVersion = "200.0.0-beta";
			};
		};
/* End XCRemoteSwiftPackageReference section */

/* Begin XCSwiftPackageProductDependency section */
		00C43AEC2947DC350099AE34 /* ArcGISToolkit */ = {
			isa = XCSwiftPackageProductDependency;
			package = 00C43AEB2947DC350099AE34 /* XCRemoteSwiftPackageReference "arcgis-maps-sdk-swift-toolkit" */;
			productName = ArcGISToolkit;
		};
/* End XCSwiftPackageProductDependency section */
	};
	rootObject = 00E5400727F3CCA100CF66D5 /* Project object */;
}<|MERGE_RESOLUTION|>--- conflicted
+++ resolved
@@ -59,16 +59,10 @@
 		00E5401C27F3CCA200CF66D5 /* SamplesApp.swift in Sources */ = {isa = PBXBuildFile; fileRef = 00E5400C27F3CCA100CF66D5 /* SamplesApp.swift */; };
 		00E5401E27F3CCA200CF66D5 /* ContentView.swift in Sources */ = {isa = PBXBuildFile; fileRef = 00E5400D27F3CCA100CF66D5 /* ContentView.swift */; };
 		00E5402027F3CCA200CF66D5 /* Assets.xcassets in Resources */ = {isa = PBXBuildFile; fileRef = 00E5400E27F3CCA200CF66D5 /* Assets.xcassets */; };
-<<<<<<< HEAD
+		1C0C1C3929D34DAE005C8B24 /* ChangeViewpointView.swift in Sources */ = {isa = PBXBuildFile; fileRef = 1C0C1C3429D34DAE005C8B24 /* ChangeViewpointView.swift */; };
+		1C0C1C3D29D34DDD005C8B24 /* ChangeViewpointView.swift in Copy Source Code Files */ = {isa = PBXBuildFile; fileRef = 1C0C1C3429D34DAE005C8B24 /* ChangeViewpointView.swift */; };
 		108EC04129D25B2C000F35D0 /* QueryFeatureTableView.swift in Sources */ = {isa = PBXBuildFile; fileRef = 108EC04029D25B2C000F35D0 /* QueryFeatureTableView.swift */; };
 		108EC04229D25B55000F35D0 /* QueryFeatureTableView.swift in Copy Source Code Files */ = {isa = PBXBuildFile; fileRef = 108EC04029D25B2C000F35D0 /* QueryFeatureTableView.swift */; };
-		108EC04329D25D6D000F35D0 /* ChangeMapViewBackgroundView.swift in Copy Source Code Files */ = {isa = PBXBuildFile; fileRef = 4D2ADC5529C4F612003B367F /* ChangeMapViewBackgroundView.swift */; };
-		108EC04429D25D6D000F35D0 /* ChangeMapViewBackgroundView.SettingsView.swift in Copy Source Code Files */ = {isa = PBXBuildFile; fileRef = 4D2ADC5829C4F612003B367F /* ChangeMapViewBackgroundView.SettingsView.swift */; };
-		108EC04529D25D6D000F35D0 /* ChangeMapViewBackgroundView.Model.swift in Copy Source Code Files */ = {isa = PBXBuildFile; fileRef = 4D2ADC6129C5071C003B367F /* ChangeMapViewBackgroundView.Model.swift */; };
-=======
-		1C0C1C3929D34DAE005C8B24 /* ChangeViewpointView.swift in Sources */ = {isa = PBXBuildFile; fileRef = 1C0C1C3429D34DAE005C8B24 /* ChangeViewpointView.swift */; };
-		1C0C1C3D29D34DDD005C8B24 /* ChangeViewpointView.swift in Copy Source Code Files */ = {isa = PBXBuildFile; fileRef = 1C0C1C3429D34DAE005C8B24 /* ChangeViewpointView.swift */; };
->>>>>>> 963f3afd
 		1C42E04729D2396B004FC4BE /* ShowPopupView.swift in Sources */ = {isa = PBXBuildFile; fileRef = 1C42E04329D2396B004FC4BE /* ShowPopupView.swift */; };
 		1C42E04A29D239D2004FC4BE /* ShowPopupView.swift in Copy Source Code Files */ = {isa = PBXBuildFile; fileRef = 1C42E04329D2396B004FC4BE /* ShowPopupView.swift */; };
 		218F35B829C28F4A00502022 /* AuthenticateWithOAuthView.swift in Sources */ = {isa = PBXBuildFile; fileRef = 218F35B329C28F4A00502022 /* AuthenticateWithOAuthView.swift */; };
@@ -270,11 +264,8 @@
 		00E5400E27F3CCA200CF66D5 /* Assets.xcassets */ = {isa = PBXFileReference; lastKnownFileType = folder.assetcatalog; path = Assets.xcassets; sourceTree = "<group>"; };
 		00E5401327F3CCA200CF66D5 /* Samples.app */ = {isa = PBXFileReference; explicitFileType = wrapper.application; includeInIndex = 0; path = Samples.app; sourceTree = BUILT_PRODUCTS_DIR; };
 		00E5402A27F775EA00CF66D5 /* Info.plist */ = {isa = PBXFileReference; lastKnownFileType = text.plist.xml; path = Info.plist; sourceTree = "<group>"; };
-<<<<<<< HEAD
+		1C0C1C3429D34DAE005C8B24 /* ChangeViewpointView.swift */ = {isa = PBXFileReference; fileEncoding = 4; lastKnownFileType = sourcecode.swift; path = ChangeViewpointView.swift; sourceTree = "<group>"; };
 		108EC04029D25B2C000F35D0 /* QueryFeatureTableView.swift */ = {isa = PBXFileReference; fileEncoding = 4; lastKnownFileType = sourcecode.swift; path = QueryFeatureTableView.swift; sourceTree = "<group>"; };
-=======
-		1C0C1C3429D34DAE005C8B24 /* ChangeViewpointView.swift */ = {isa = PBXFileReference; fileEncoding = 4; lastKnownFileType = sourcecode.swift; path = ChangeViewpointView.swift; sourceTree = "<group>"; };
->>>>>>> 963f3afd
 		1C42E04329D2396B004FC4BE /* ShowPopupView.swift */ = {isa = PBXFileReference; fileEncoding = 4; lastKnownFileType = sourcecode.swift; path = ShowPopupView.swift; sourceTree = "<group>"; };
 		218F35B329C28F4A00502022 /* AuthenticateWithOAuthView.swift */ = {isa = PBXFileReference; fileEncoding = 4; lastKnownFileType = sourcecode.swift; path = AuthenticateWithOAuthView.swift; sourceTree = "<group>"; };
 		4D2ADC3F29C26D05003B367F /* AddDynamicEntityLayerView.swift */ = {isa = PBXFileReference; fileEncoding = 4; lastKnownFileType = sourcecode.swift; path = AddDynamicEntityLayerView.swift; sourceTree = "<group>"; };
@@ -580,21 +571,20 @@
 			name = Products;
 			sourceTree = "<group>";
 		};
-<<<<<<< HEAD
+		1C0C1C3229D34DAE005C8B24 /* Change viewpoint */ = {
+			isa = PBXGroup;
+			children = (
+				1C0C1C3429D34DAE005C8B24 /* ChangeViewpointView.swift */,
+			);
+			path = "Change viewpoint";
+			sourceTree = "<group>";
+		};
 		108EC03F29D25AE1000F35D0 /* Query feature table */ = {
 			isa = PBXGroup;
 			children = (
 				108EC04029D25B2C000F35D0 /* QueryFeatureTableView.swift */,
 			);
 			path = "Query feature table";
-=======
-		1C0C1C3229D34DAE005C8B24 /* Change viewpoint */ = {
-			isa = PBXGroup;
-			children = (
-				1C0C1C3429D34DAE005C8B24 /* ChangeViewpointView.swift */,
-			);
-			path = "Change viewpoint";
->>>>>>> 963f3afd
 			sourceTree = "<group>";
 		};
 		1C42E04129D2396B004FC4BE /* Show popup */ = {
