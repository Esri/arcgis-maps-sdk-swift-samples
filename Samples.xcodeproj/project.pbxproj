--- conflicted
+++ resolved
@@ -69,11 +69,7 @@
 		00B042E8282EDC690072E1B4 /* SetBasemapView.swift in Sources */ = {isa = PBXBuildFile; fileRef = 00B042E5282EDC690072E1B4 /* SetBasemapView.swift */; };
 		00B04FB5283EEBA80026C882 /* DisplayOverviewMapView.swift in Sources */ = {isa = PBXBuildFile; fileRef = 00B04FB4283EEBA80026C882 /* DisplayOverviewMapView.swift */; };
 		00C43AED2947DC350099AE34 /* ArcGISToolkit in Frameworks */ = {isa = PBXBuildFile; productRef = 00C43AEC2947DC350099AE34 /* ArcGISToolkit */; };
-<<<<<<< HEAD
-		00C94A0D28B53DE1004E42D9 /* raster-file in Resources */ = {isa = PBXBuildFile; fileRef = 00C94A0C28B53DE1004E42D9 /* raster-file */; settings = {ASSET_TAGS = (AddRasterFromFile, ApplyRgbRenderer, ); }; };
-=======
-		00C94A0D28B53DE1004E42D9 /* raster-file in Resources */ = {isa = PBXBuildFile; fileRef = 00C94A0C28B53DE1004E42D9 /* raster-file */; settings = {ASSET_TAGS = (AddRasterFromFile, ApplyBlendRendererToHillshade, ); }; };
->>>>>>> 0f52161b
+		00C94A0D28B53DE1004E42D9 /* raster-file in Resources */ = {isa = PBXBuildFile; fileRef = 00C94A0C28B53DE1004E42D9 /* raster-file */; settings = {ASSET_TAGS = (AddRasterFromFile, ApplyBlendRendererToHillshade, ApplyRgbRenderer, ); }; };
 		00CB9138284814A4005C2C5D /* SearchWithGeocodeView.swift in Sources */ = {isa = PBXBuildFile; fileRef = 00CB9137284814A4005C2C5D /* SearchWithGeocodeView.swift */; };
 		00CCB8A5285BAF8700BBAB70 /* OnDemandResource.swift in Sources */ = {isa = PBXBuildFile; fileRef = 00CCB8A4285BAF8700BBAB70 /* OnDemandResource.swift */; };
 		00D4EF802863842100B9CC30 /* AddFeatureLayersView.swift in Sources */ = {isa = PBXBuildFile; fileRef = 00D4EF7F2863842100B9CC30 /* AddFeatureLayersView.swift */; };
@@ -633,15 +629,12 @@
 			dstPath = "";
 			dstSubfolderSpec = 7;
 			files = (
-<<<<<<< HEAD
 				00FA4E692DCAD4E3008A34CF /* ApplyRGBRendererView.swift in Copy Source Code Files */,
 				00FA4E6A2DCAD4E3008A34CF /* ApplyRGBRendererView.RangeSlider.swift in Copy Source Code Files */,
 				00FA4E6B2DCAD4E3008A34CF /* ApplyRGBRendererView.SettingsView.swift in Copy Source Code Files */,
 				00FA4E592DBC1786008A34CF /* AddRastersAndFeatureTablesFromGeopackageView.swift in Copy Source Code Files */,
-=======
 				1C293D012DCA7C99000B0822 /* ApplyBlendRendererToHillshadeView.swift in Copy Source Code Files */,
 				1C293D032DCA7C99000B0822 /* ApplyBlendRendererToHillshadeView.SettingsView.swift in Copy Source Code Files */,
->>>>>>> 0f52161b
 				88E52E6C2DC960EA00F48409 /* ApplyFunctionToRasterFromServiceView.swift in Copy Source Code Files */,
 				00FA4E5F2DC568DF008A34CF /* AddRastersAndFeatureTablesFromGeopackageView.swift in Copy Source Code Files */,
 				0072C7FB2DBAC1A0001502CA /* AddIntegratedMeshLayerView.swift in Copy Source Code Files */,
