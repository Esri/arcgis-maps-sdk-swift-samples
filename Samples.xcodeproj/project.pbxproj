// !$*UTF8*$!
{
	archiveVersion = 1;
	classes = {
	};
	objectVersion = 55;
	objects = {

/* Begin PBXBuildFile section */
		0005580A2817C51E00224BC6 /* SampleDetailView.swift in Sources */ = {isa = PBXBuildFile; fileRef = 000558092817C51E00224BC6 /* SampleDetailView.swift */; };
		0005580C28185C0600224BC6 /* SampleList.swift in Sources */ = {isa = PBXBuildFile; fileRef = 0005580B28185C0600224BC6 /* SampleList.swift */; };
		00181B462846AD7100654571 /* View+Alert.swift in Sources */ = {isa = PBXBuildFile; fileRef = 00181B452846AD7100654571 /* View+Alert.swift */; };
		001C6DE127FE8A9400D472C2 /* AppSecrets.swift.masque in Sources */ = {isa = PBXBuildFile; fileRef = 001C6DD827FE585A00D472C2 /* AppSecrets.swift.masque */; };
		0039A4E92885C50300592C86 /* AddSceneLayerFromServiceView.swift in Copy Source Code Files */ = {isa = PBXBuildFile; fileRef = E066DD3F28610F55004D3D5B /* AddSceneLayerFromServiceView.swift */; };
		0039A4EA2885C50300592C86 /* ClipGeometryView.swift in Copy Source Code Files */ = {isa = PBXBuildFile; fileRef = E000E75F2869E33D005D87C5 /* ClipGeometryView.swift */; };
		0039A4EB2885C50300592C86 /* CreatePlanarAndGeodeticBuffersView.swift in Copy Source Code Files */ = {isa = PBXBuildFile; fileRef = E004A6EC2849556E002A1FE6 /* CreatePlanarAndGeodeticBuffersView.swift */; };
		0039A4EC2885C50300592C86 /* CutGeometryView.swift in Copy Source Code Files */ = {isa = PBXBuildFile; fileRef = E000E762286A0B18005D87C5 /* CutGeometryView.swift */; };
		0039A4ED2885C50300592C86 /* DisplayMapView.swift in Copy Source Code Files */ = {isa = PBXBuildFile; fileRef = 0074ABBE28174BCF0037244A /* DisplayMapView.swift */; };
		0039A4EE2885C50300592C86 /* DisplayOverviewMapView.swift in Copy Source Code Files */ = {isa = PBXBuildFile; fileRef = 00B04FB4283EEBA80026C882 /* DisplayOverviewMapView.swift */; };
		0039A4EF2885C50300592C86 /* DisplaySceneView.swift in Copy Source Code Files */ = {isa = PBXBuildFile; fileRef = E004A6D828465C70002A1FE6 /* DisplaySceneView.swift */; };
		0039A4F02885C50300592C86 /* ProjectGeometryView.swift in Copy Source Code Files */ = {isa = PBXBuildFile; fileRef = E0EA0B762866390E00C9621D /* ProjectGeometryView.swift */; };
		0039A4F12885C50300592C86 /* SearchWithGeocodeView.swift in Copy Source Code Files */ = {isa = PBXBuildFile; fileRef = 00CB9137284814A4005C2C5D /* SearchWithGeocodeView.swift */; };
		0039A4F22885C50300592C86 /* SelectFeaturesInFeatureLayerView.swift in Copy Source Code Files */ = {isa = PBXBuildFile; fileRef = E004A6F5284FA42A002A1FE6 /* SelectFeaturesInFeatureLayerView.swift */; };
		0039A4F32885C50300592C86 /* SetBasemapView.swift in Copy Source Code Files */ = {isa = PBXBuildFile; fileRef = 00B042E5282EDC690072E1B4 /* SetBasemapView.swift */; };
		0039A4F42885C50300592C86 /* SetSurfacePlacementModeView.swift in Copy Source Code Files */ = {isa = PBXBuildFile; fileRef = E088E1562862579D00413100 /* SetSurfacePlacementModeView.swift */; };
		0039A4F52885C50300592C86 /* SetViewpointRotationView.swift in Copy Source Code Files */ = {isa = PBXBuildFile; fileRef = E004A6BD28414332002A1FE6 /* SetViewpointRotationView.swift */; };
		0039A4F62885C50300592C86 /* ShowCalloutView.swift in Copy Source Code Files */ = {isa = PBXBuildFile; fileRef = E004A6DF28466279002A1FE6 /* ShowCalloutView.swift */; };
		0039A4F72885C50300592C86 /* ShowDeviceLocationView.swift in Copy Source Code Files */ = {isa = PBXBuildFile; fileRef = E004A6E828493BCE002A1FE6 /* ShowDeviceLocationView.swift */; };
		0039A4F82885C50300592C86 /* ShowResultOfSpatialRelationshipsView.swift in Copy Source Code Files */ = {isa = PBXBuildFile; fileRef = E066DD3A2860CA08004D3D5B /* ShowResultOfSpatialRelationshipsView.swift */; };
		0039A4F92885C50300592C86 /* ShowResultOfSpatialOperationsView.swift in Copy Source Code Files */ = {isa = PBXBuildFile; fileRef = E004A6F2284E4FEB002A1FE6 /* ShowResultOfSpatialOperationsView.swift */; };
		0039A4FA2885C50300592C86 /* StyleGraphicsWithRendererView.swift in Copy Source Code Files */ = {isa = PBXBuildFile; fileRef = E066DD372860AB28004D3D5B /* StyleGraphicsWithRendererView.swift */; };
		0039A4FB2885C50300592C86 /* StyleGraphicsWithSymbolsView.swift in Copy Source Code Files */ = {isa = PBXBuildFile; fileRef = E004A6E52846A61F002A1FE6 /* StyleGraphicsWithSymbolsView.swift */; };
		0042E24328E4BF8F001F33D6 /* ShowViewshedFromPointInSceneView.Model.swift in Sources */ = {isa = PBXBuildFile; fileRef = 0042E24228E4BF8F001F33D6 /* ShowViewshedFromPointInSceneView.Model.swift */; };
		0042E24528E4F82C001F33D6 /* ShowViewshedFromPointInSceneView.ViewshedSettingsView.swift in Sources */ = {isa = PBXBuildFile; fileRef = 0042E24428E4F82B001F33D6 /* ShowViewshedFromPointInSceneView.ViewshedSettingsView.swift */; };
		0042E24628E50EE4001F33D6 /* ShowViewshedFromPointInSceneView.swift in Copy Source Code Files */ = {isa = PBXBuildFile; fileRef = 0086F3FD28E3770900974721 /* ShowViewshedFromPointInSceneView.swift */; };
		0042E24728E50EE4001F33D6 /* ShowViewshedFromPointInSceneView.Model.swift in Copy Source Code Files */ = {isa = PBXBuildFile; fileRef = 0042E24228E4BF8F001F33D6 /* ShowViewshedFromPointInSceneView.Model.swift */; };
		0042E24828E50EE4001F33D6 /* ShowViewshedFromPointInSceneView.ViewshedSettingsView.swift in Copy Source Code Files */ = {isa = PBXBuildFile; fileRef = 0042E24428E4F82B001F33D6 /* ShowViewshedFromPointInSceneView.ViewshedSettingsView.swift */; };
		0044289229C90C0B00160767 /* GetElevationAtPointOnSurfaceView.swift in Sources */ = {isa = PBXBuildFile; fileRef = 0044289129C90C0B00160767 /* GetElevationAtPointOnSurfaceView.swift */; };
		0044289329C9234300160767 /* GetElevationAtPointOnSurfaceView.swift in Copy Source Code Files */ = {isa = PBXBuildFile; fileRef = 0044289129C90C0B00160767 /* GetElevationAtPointOnSurfaceView.swift */; };
		0044CDDF2995C39E004618CE /* ShowDeviceLocationHistoryView.swift in Sources */ = {isa = PBXBuildFile; fileRef = 0044CDDE2995C39E004618CE /* ShowDeviceLocationHistoryView.swift */; };
		0044CDE02995D4DD004618CE /* ShowDeviceLocationHistoryView.swift in Copy Source Code Files */ = {isa = PBXBuildFile; fileRef = 0044CDDE2995C39E004618CE /* ShowDeviceLocationHistoryView.swift */; };
		004FE87129DF5D8700075217 /* Bristol in Resources */ = {isa = PBXBuildFile; fileRef = 004FE87029DF5D8700075217 /* Bristol */; settings = {ASSET_TAGS = (ChangeCameraController, ); }; };
		006C835528B40682004AEB7F /* BrowseBuildingFloorsView.swift in Copy Source Code Files */ = {isa = PBXBuildFile; fileRef = E0FE32E628747778002C6ACA /* BrowseBuildingFloorsView.swift */; };
		006C835628B40682004AEB7F /* DisplayMapFromMobileMapPackageView.swift in Copy Source Code Files */ = {isa = PBXBuildFile; fileRef = F111CCC0288B5D5600205358 /* DisplayMapFromMobileMapPackageView.swift */; };
		0074ABBF28174BCF0037244A /* DisplayMapView.swift in Sources */ = {isa = PBXBuildFile; fileRef = 0074ABBE28174BCF0037244A /* DisplayMapView.swift */; };
		0074ABC428174F430037244A /* Sample.swift in Sources */ = {isa = PBXBuildFile; fileRef = 0074ABC128174F430037244A /* Sample.swift */; };
		0074ABCD2817BCC30037244A /* SamplesApp+Samples.swift.tache in Sources */ = {isa = PBXBuildFile; fileRef = 0074ABCA2817B8DB0037244A /* SamplesApp+Samples.swift.tache */; };
		0086F40128E3770A00974721 /* ShowViewshedFromPointInSceneView.swift in Sources */ = {isa = PBXBuildFile; fileRef = 0086F3FD28E3770900974721 /* ShowViewshedFromPointInSceneView.swift */; };
		00B04273282EC59E0072E1B4 /* AboutView.swift in Sources */ = {isa = PBXBuildFile; fileRef = 00B04272282EC59E0072E1B4 /* AboutView.swift */; };
		00B042E8282EDC690072E1B4 /* SetBasemapView.swift in Sources */ = {isa = PBXBuildFile; fileRef = 00B042E5282EDC690072E1B4 /* SetBasemapView.swift */; };
		00B04FB5283EEBA80026C882 /* DisplayOverviewMapView.swift in Sources */ = {isa = PBXBuildFile; fileRef = 00B04FB4283EEBA80026C882 /* DisplayOverviewMapView.swift */; };
		00C43AED2947DC350099AE34 /* ArcGISToolkit in Frameworks */ = {isa = PBXBuildFile; productRef = 00C43AEC2947DC350099AE34 /* ArcGISToolkit */; };
		00C94A0D28B53DE1004E42D9 /* raster-file in Resources */ = {isa = PBXBuildFile; fileRef = 00C94A0C28B53DE1004E42D9 /* raster-file */; settings = {ASSET_TAGS = (AddRasterFromFile, ); }; };
		00CB9138284814A4005C2C5D /* SearchWithGeocodeView.swift in Sources */ = {isa = PBXBuildFile; fileRef = 00CB9137284814A4005C2C5D /* SearchWithGeocodeView.swift */; };
		00CCB8A5285BAF8700BBAB70 /* OnDemandResource.swift in Sources */ = {isa = PBXBuildFile; fileRef = 00CCB8A4285BAF8700BBAB70 /* OnDemandResource.swift */; };
		00D4EF802863842100B9CC30 /* AddFeatureLayersView.swift in Sources */ = {isa = PBXBuildFile; fileRef = 00D4EF7F2863842100B9CC30 /* AddFeatureLayersView.swift */; };
		00D4EF9028638BF100B9CC30 /* LA_Trails.geodatabase in Resources */ = {isa = PBXBuildFile; fileRef = 00D4EF8228638BF100B9CC30 /* LA_Trails.geodatabase */; settings = {ASSET_TAGS = (AddFeatureLayers, ); }; };
		00D4EF9A28638BF100B9CC30 /* AuroraCO.gpkg in Resources */ = {isa = PBXBuildFile; fileRef = 00D4EF8F28638BF100B9CC30 /* AuroraCO.gpkg */; settings = {ASSET_TAGS = (AddFeatureLayers, ); }; };
		00D4EFB12863CE6300B9CC30 /* ScottishWildlifeTrust_reserves in Resources */ = {isa = PBXBuildFile; fileRef = 00D4EFB02863CE6300B9CC30 /* ScottishWildlifeTrust_reserves */; settings = {ASSET_TAGS = (AddFeatureLayers, ); }; };
		00E5401C27F3CCA200CF66D5 /* SamplesApp.swift in Sources */ = {isa = PBXBuildFile; fileRef = 00E5400C27F3CCA100CF66D5 /* SamplesApp.swift */; };
		00E5401E27F3CCA200CF66D5 /* ContentView.swift in Sources */ = {isa = PBXBuildFile; fileRef = 00E5400D27F3CCA100CF66D5 /* ContentView.swift */; };
		00E5402027F3CCA200CF66D5 /* Assets.xcassets in Resources */ = {isa = PBXBuildFile; fileRef = 00E5400E27F3CCA200CF66D5 /* Assets.xcassets */; };
		108EC04129D25B2C000F35D0 /* QueryFeatureTableView.swift in Sources */ = {isa = PBXBuildFile; fileRef = 108EC04029D25B2C000F35D0 /* QueryFeatureTableView.swift */; };
		108EC04229D25B55000F35D0 /* QueryFeatureTableView.swift in Copy Source Code Files */ = {isa = PBXBuildFile; fileRef = 108EC04029D25B2C000F35D0 /* QueryFeatureTableView.swift */; };
		1C0C1C3929D34DAE005C8B24 /* ChangeViewpointView.swift in Sources */ = {isa = PBXBuildFile; fileRef = 1C0C1C3429D34DAE005C8B24 /* ChangeViewpointView.swift */; };
		1C0C1C3D29D34DDD005C8B24 /* ChangeViewpointView.swift in Copy Source Code Files */ = {isa = PBXBuildFile; fileRef = 1C0C1C3429D34DAE005C8B24 /* ChangeViewpointView.swift */; };
		1C42E04729D2396B004FC4BE /* ShowPopupView.swift in Sources */ = {isa = PBXBuildFile; fileRef = 1C42E04329D2396B004FC4BE /* ShowPopupView.swift */; };
		1C42E04A29D239D2004FC4BE /* ShowPopupView.swift in Copy Source Code Files */ = {isa = PBXBuildFile; fileRef = 1C42E04329D2396B004FC4BE /* ShowPopupView.swift */; };
		1C965C3929DB9176002F8536 /* ShowRealisticLightAndShadowsView.swift in Copy Source Code Files */ = {isa = PBXBuildFile; fileRef = 1C9B74C529DB43580038B06F /* ShowRealisticLightAndShadowsView.swift */; };
		1C9B74C929DB43580038B06F /* ShowRealisticLightAndShadowsView.swift in Sources */ = {isa = PBXBuildFile; fileRef = 1C9B74C529DB43580038B06F /* ShowRealisticLightAndShadowsView.swift */; };
		1C9B74D929DB54560038B06F /* ChangeCameraControllerView.swift in Sources */ = {isa = PBXBuildFile; fileRef = 1C9B74D529DB54560038B06F /* ChangeCameraControllerView.swift */; };
		1C9B74DE29DB56860038B06F /* ChangeCameraControllerView.swift in Copy Source Code Files */ = {isa = PBXBuildFile; fileRef = 1C9B74D529DB54560038B06F /* ChangeCameraControllerView.swift */; };
		218F35B829C28F4A00502022 /* AuthenticateWithOAuthView.swift in Sources */ = {isa = PBXBuildFile; fileRef = 218F35B329C28F4A00502022 /* AuthenticateWithOAuthView.swift */; };
		218F35C229C290BF00502022 /* AuthenticateWithOAuthView.swift in Copy Source Code Files */ = {isa = PBXBuildFile; fileRef = 218F35B329C28F4A00502022 /* AuthenticateWithOAuthView.swift */; };
		4D2ADC4329C26D05003B367F /* AddDynamicEntityLayerView.swift in Sources */ = {isa = PBXBuildFile; fileRef = 4D2ADC3F29C26D05003B367F /* AddDynamicEntityLayerView.swift */; };
		4D2ADC4729C26D2C003B367F /* AddDynamicEntityLayerView.swift in Copy Source Code Files */ = {isa = PBXBuildFile; fileRef = 4D2ADC3F29C26D05003B367F /* AddDynamicEntityLayerView.swift */; };
		4D2ADC5A29C4F612003B367F /* ChangeMapViewBackgroundView.swift in Sources */ = {isa = PBXBuildFile; fileRef = 4D2ADC5529C4F612003B367F /* ChangeMapViewBackgroundView.swift */; };
		4D2ADC5D29C4F612003B367F /* ChangeMapViewBackgroundView.SettingsView.swift in Sources */ = {isa = PBXBuildFile; fileRef = 4D2ADC5829C4F612003B367F /* ChangeMapViewBackgroundView.SettingsView.swift */; };
		4D2ADC6229C5071C003B367F /* ChangeMapViewBackgroundView.Model.swift in Sources */ = {isa = PBXBuildFile; fileRef = 4D2ADC6129C5071C003B367F /* ChangeMapViewBackgroundView.Model.swift */; };
		4D2ADC6729C50BD6003B367F /* AddDynamicEntityLayerView.Model.swift in Sources */ = {isa = PBXBuildFile; fileRef = 4D2ADC6629C50BD6003B367F /* AddDynamicEntityLayerView.Model.swift */; };
		4D2ADC6929C50C4C003B367F /* AddDynamicEntityLayerView.SettingsView.swift in Sources */ = {isa = PBXBuildFile; fileRef = 4D2ADC6829C50C4C003B367F /* AddDynamicEntityLayerView.SettingsView.swift */; };
		4D2ADC6A29C50D91003B367F /* AddDynamicEntityLayerView.Model.swift in Copy Source Code Files */ = {isa = PBXBuildFile; fileRef = 4D2ADC6629C50BD6003B367F /* AddDynamicEntityLayerView.Model.swift */; };
		4D2ADC6B29C50D91003B367F /* AddDynamicEntityLayerView.SettingsView.swift in Copy Source Code Files */ = {isa = PBXBuildFile; fileRef = 4D2ADC6829C50C4C003B367F /* AddDynamicEntityLayerView.SettingsView.swift */; };
		7573E81A29D6134C00BEED9C /* TraceUtilityNetworkView.Model.swift in Sources */ = {isa = PBXBuildFile; fileRef = 7573E81329D6134C00BEED9C /* TraceUtilityNetworkView.Model.swift */; };
		7573E81C29D6134C00BEED9C /* TraceUtilityNetworkView.Enums.swift in Sources */ = {isa = PBXBuildFile; fileRef = 7573E81529D6134C00BEED9C /* TraceUtilityNetworkView.Enums.swift */; };
		7573E81E29D6134C00BEED9C /* TraceUtilityNetworkView.Views.swift in Sources */ = {isa = PBXBuildFile; fileRef = 7573E81729D6134C00BEED9C /* TraceUtilityNetworkView.Views.swift */; };
		7573E81F29D6134C00BEED9C /* TraceUtilityNetworkView.swift in Sources */ = {isa = PBXBuildFile; fileRef = 7573E81829D6134C00BEED9C /* TraceUtilityNetworkView.swift */; };
		7573E82129D6136C00BEED9C /* TraceUtilityNetworkView.Model.swift in Copy Source Code Files */ = {isa = PBXBuildFile; fileRef = 7573E81329D6134C00BEED9C /* TraceUtilityNetworkView.Model.swift */; };
		7573E82229D6136C00BEED9C /* TraceUtilityNetworkView.Enums.swift in Copy Source Code Files */ = {isa = PBXBuildFile; fileRef = 7573E81529D6134C00BEED9C /* TraceUtilityNetworkView.Enums.swift */; };
		7573E82329D6136C00BEED9C /* TraceUtilityNetworkView.Views.swift in Copy Source Code Files */ = {isa = PBXBuildFile; fileRef = 7573E81729D6134C00BEED9C /* TraceUtilityNetworkView.Views.swift */; };
		7573E82429D6136C00BEED9C /* TraceUtilityNetworkView.swift in Copy Source Code Files */ = {isa = PBXBuildFile; fileRef = 7573E81829D6134C00BEED9C /* TraceUtilityNetworkView.swift */; };
		75DD736729D35FF40010229D /* ChangeMapViewBackgroundView.swift in Copy Source Code Files */ = {isa = PBXBuildFile; fileRef = 4D2ADC5529C4F612003B367F /* ChangeMapViewBackgroundView.swift */; };
		75DD736829D35FF40010229D /* ChangeMapViewBackgroundView.SettingsView.swift in Copy Source Code Files */ = {isa = PBXBuildFile; fileRef = 4D2ADC5829C4F612003B367F /* ChangeMapViewBackgroundView.SettingsView.swift */; };
		75DD736929D35FF40010229D /* ChangeMapViewBackgroundView.Model.swift in Copy Source Code Files */ = {isa = PBXBuildFile; fileRef = 4D2ADC6129C5071C003B367F /* ChangeMapViewBackgroundView.Model.swift */; };
		75DD739529D38B1B0010229D /* NavigateRouteView.swift in Sources */ = {isa = PBXBuildFile; fileRef = 75DD739129D38B1B0010229D /* NavigateRouteView.swift */; };
		75DD739929D38B420010229D /* NavigateRouteView.swift in Copy Source Code Files */ = {isa = PBXBuildFile; fileRef = 75DD739129D38B1B0010229D /* NavigateRouteView.swift */; };
		883C121529C9136600062FF9 /* DownloadPreplannedMapAreaView.MapPicker.swift in Sources */ = {isa = PBXBuildFile; fileRef = 883C121429C9136600062FF9 /* DownloadPreplannedMapAreaView.MapPicker.swift */; };
		883C121729C914E100062FF9 /* DownloadPreplannedMapAreaView.MapPicker.swift in Copy Source Code Files */ = {isa = PBXBuildFile; fileRef = 883C121429C9136600062FF9 /* DownloadPreplannedMapAreaView.MapPicker.swift */; };
		883C121829C914E100062FF9 /* DownloadPreplannedMapAreaView.Model.swift in Copy Source Code Files */ = {isa = PBXBuildFile; fileRef = E0D04FF128A5390000747989 /* DownloadPreplannedMapAreaView.Model.swift */; };
		883C121929C914E100062FF9 /* DownloadPreplannedMapAreaView.swift in Copy Source Code Files */ = {isa = PBXBuildFile; fileRef = E070A0A2286F3B6000F2B606 /* DownloadPreplannedMapAreaView.swift */; };
		88F93CC129C3D59D0006B28E /* SketchOnMapView.swift in Sources */ = {isa = PBXBuildFile; fileRef = 88F93CC029C3D59C0006B28E /* SketchOnMapView.swift */; };
		88F93CC229C4D3480006B28E /* SketchOnMapView.swift in Copy Source Code Files */ = {isa = PBXBuildFile; fileRef = 88F93CC029C3D59C0006B28E /* SketchOnMapView.swift */; };
		D734FA0C2A183A5B00246D7E /* SetMaxExtentView.swift in Sources */ = {isa = PBXBuildFile; fileRef = D734FA092A183A5B00246D7E /* SetMaxExtentView.swift */; };
		D744FD172A2112D90084A66C /* CreateConvexHullAroundPointsView.swift in Sources */ = {isa = PBXBuildFile; fileRef = D744FD162A2112D90084A66C /* CreateConvexHullAroundPointsView.swift */; };
		D744FD182A2113C70084A66C /* CreateConvexHullAroundPointsView.swift in Copy Source Code Files */ = {isa = PBXBuildFile; fileRef = D744FD162A2112D90084A66C /* CreateConvexHullAroundPointsView.swift */; };
		D75362D22A1E886700D83028 /* ApplyUniqueValueRendererView.swift in Sources */ = {isa = PBXBuildFile; fileRef = D75362D12A1E886700D83028 /* ApplyUniqueValueRendererView.swift */; };
		D75362D32A1E8C8800D83028 /* ApplyUniqueValueRendererView.swift in Copy Source Code Files */ = {isa = PBXBuildFile; fileRef = D75362D12A1E886700D83028 /* ApplyUniqueValueRendererView.swift */; };
		D754E3232A1D66820006C5F1 /* StylePointWithPictureMarkerSymbolsView.swift in Sources */ = {isa = PBXBuildFile; fileRef = D754E3222A1D66820006C5F1 /* StylePointWithPictureMarkerSymbolsView.swift */; };
		D754E3242A1D66C20006C5F1 /* StylePointWithPictureMarkerSymbolsView.swift in Copy Source Code Files */ = {isa = PBXBuildFile; fileRef = D754E3222A1D66820006C5F1 /* StylePointWithPictureMarkerSymbolsView.swift */; };
		D7E440D72A1ECE7D005D74DE /* CreateBuffersAroundPointsView.swift in Sources */ = {isa = PBXBuildFile; fileRef = D7E440D62A1ECE7D005D74DE /* CreateBuffersAroundPointsView.swift */; };
		D7E440D82A1ECEB3005D74DE /* CreateBuffersAroundPointsView.swift in Copy Source Code Files */ = {isa = PBXBuildFile; fileRef = D7E440D62A1ECE7D005D74DE /* CreateBuffersAroundPointsView.swift */; };
		D7E557682A1D768800B9FB09 /* AddWMSLayerView.swift in Sources */ = {isa = PBXBuildFile; fileRef = D7E557672A1D768800B9FB09 /* AddWMSLayerView.swift */; };
		D7E9EF292A1D2219000C4865 /* SetMinAndMaxScaleView.swift in Copy Source Code Files */ = {isa = PBXBuildFile; fileRef = D7EAF3592A1C023800D822C4 /* SetMinAndMaxScaleView.swift */; };
		D7E9EF2A2A1D29F2000C4865 /* SetMaxExtentView.swift in Copy Source Code Files */ = {isa = PBXBuildFile; fileRef = D734FA092A183A5B00246D7E /* SetMaxExtentView.swift */; };
		D7EAF35A2A1C023800D822C4 /* SetMinAndMaxScaleView.swift in Sources */ = {isa = PBXBuildFile; fileRef = D7EAF3592A1C023800D822C4 /* SetMinAndMaxScaleView.swift */; };
		D7F2784C2A1D76F5002E4567 /* AddWMSLayerView.swift in Copy Source Code Files */ = {isa = PBXBuildFile; fileRef = D7E557672A1D768800B9FB09 /* AddWMSLayerView.swift */; };
		E000E7602869E33D005D87C5 /* ClipGeometryView.swift in Sources */ = {isa = PBXBuildFile; fileRef = E000E75F2869E33D005D87C5 /* ClipGeometryView.swift */; };
		E000E763286A0B18005D87C5 /* CutGeometryView.swift in Sources */ = {isa = PBXBuildFile; fileRef = E000E762286A0B18005D87C5 /* CutGeometryView.swift */; };
		E004A6C128414332002A1FE6 /* SetViewpointRotationView.swift in Sources */ = {isa = PBXBuildFile; fileRef = E004A6BD28414332002A1FE6 /* SetViewpointRotationView.swift */; };
		E004A6DC28465C70002A1FE6 /* DisplaySceneView.swift in Sources */ = {isa = PBXBuildFile; fileRef = E004A6D828465C70002A1FE6 /* DisplaySceneView.swift */; };
		E004A6E028466279002A1FE6 /* ShowCalloutView.swift in Sources */ = {isa = PBXBuildFile; fileRef = E004A6DF28466279002A1FE6 /* ShowCalloutView.swift */; };
		E004A6E62846A61F002A1FE6 /* StyleGraphicsWithSymbolsView.swift in Sources */ = {isa = PBXBuildFile; fileRef = E004A6E52846A61F002A1FE6 /* StyleGraphicsWithSymbolsView.swift */; };
		E004A6E928493BCE002A1FE6 /* ShowDeviceLocationView.swift in Sources */ = {isa = PBXBuildFile; fileRef = E004A6E828493BCE002A1FE6 /* ShowDeviceLocationView.swift */; };
		E004A6ED2849556E002A1FE6 /* CreatePlanarAndGeodeticBuffersView.swift in Sources */ = {isa = PBXBuildFile; fileRef = E004A6EC2849556E002A1FE6 /* CreatePlanarAndGeodeticBuffersView.swift */; };
		E004A6F0284E4B9B002A1FE6 /* DownloadVectorTilesToLocalCacheView.swift in Sources */ = {isa = PBXBuildFile; fileRef = E004A6EF284E4B9B002A1FE6 /* DownloadVectorTilesToLocalCacheView.swift */; };
		E004A6F3284E4FEB002A1FE6 /* ShowResultOfSpatialOperationsView.swift in Sources */ = {isa = PBXBuildFile; fileRef = E004A6F2284E4FEB002A1FE6 /* ShowResultOfSpatialOperationsView.swift */; };
		E004A6F6284FA42A002A1FE6 /* SelectFeaturesInFeatureLayerView.swift in Sources */ = {isa = PBXBuildFile; fileRef = E004A6F5284FA42A002A1FE6 /* SelectFeaturesInFeatureLayerView.swift */; };
		E0082217287755AC002AD138 /* View+Sheet.swift in Sources */ = {isa = PBXBuildFile; fileRef = E0082216287755AC002AD138 /* View+Sheet.swift */; };
		E03CB0692888944D002B27D9 /* GenerateOfflineMapView.swift in Copy Source Code Files */ = {isa = PBXBuildFile; fileRef = E088E1732863B5F800413100 /* GenerateOfflineMapView.swift */; };
		E03CB06A288894C4002B27D9 /* FindRouteView.swift in Copy Source Code Files */ = {isa = PBXBuildFile; fileRef = E066DD34285CF3B3004D3D5B /* FindRouteView.swift */; };
		E03CB06B2889879D002B27D9 /* DownloadVectorTilesToLocalCacheView.swift in Copy Source Code Files */ = {isa = PBXBuildFile; fileRef = E004A6EF284E4B9B002A1FE6 /* DownloadVectorTilesToLocalCacheView.swift */; };
		E041ABC0287CA9F00056009B /* WebView.swift in Sources */ = {isa = PBXBuildFile; fileRef = E041ABBF287CA9F00056009B /* WebView.swift */; };
		E041ABD7287DB04D0056009B /* SampleInfoView.swift in Sources */ = {isa = PBXBuildFile; fileRef = E041ABD6287DB04D0056009B /* SampleInfoView.swift */; };
		E041AC1A287F54580056009B /* highlight.min.js in Resources */ = {isa = PBXBuildFile; fileRef = E041AC15287F54580056009B /* highlight.min.js */; };
		E041AC1E288076A60056009B /* info.css in Resources */ = {isa = PBXBuildFile; fileRef = E041AC1D288076A60056009B /* info.css */; };
		E041AC20288077B90056009B /* xcode.css in Resources */ = {isa = PBXBuildFile; fileRef = E041AC1F288077B90056009B /* xcode.css */; };
		E066DD35285CF3B3004D3D5B /* FindRouteView.swift in Sources */ = {isa = PBXBuildFile; fileRef = E066DD34285CF3B3004D3D5B /* FindRouteView.swift */; };
		E066DD382860AB28004D3D5B /* StyleGraphicsWithRendererView.swift in Sources */ = {isa = PBXBuildFile; fileRef = E066DD372860AB28004D3D5B /* StyleGraphicsWithRendererView.swift */; };
		E066DD3B2860CA08004D3D5B /* ShowResultOfSpatialRelationshipsView.swift in Sources */ = {isa = PBXBuildFile; fileRef = E066DD3A2860CA08004D3D5B /* ShowResultOfSpatialRelationshipsView.swift */; };
		E066DD4028610F55004D3D5B /* AddSceneLayerFromServiceView.swift in Sources */ = {isa = PBXBuildFile; fileRef = E066DD3F28610F55004D3D5B /* AddSceneLayerFromServiceView.swift */; };
		E070A0A3286F3B6000F2B606 /* DownloadPreplannedMapAreaView.swift in Sources */ = {isa = PBXBuildFile; fileRef = E070A0A2286F3B6000F2B606 /* DownloadPreplannedMapAreaView.swift */; };
		E088E1572862579D00413100 /* SetSurfacePlacementModeView.swift in Sources */ = {isa = PBXBuildFile; fileRef = E088E1562862579D00413100 /* SetSurfacePlacementModeView.swift */; };
		E088E1742863B5F800413100 /* GenerateOfflineMapView.swift in Sources */ = {isa = PBXBuildFile; fileRef = E088E1732863B5F800413100 /* GenerateOfflineMapView.swift */; };
		E08953F12891899600E077CF /* EnvironmentValues+SampleInfoVisibility.swift in Sources */ = {isa = PBXBuildFile; fileRef = E08953F02891899600E077CF /* EnvironmentValues+SampleInfoVisibility.swift */; };
		E0A1AEE328874590003C797D /* AddFeatureLayersView.swift in Copy Source Code Files */ = {isa = PBXBuildFile; fileRef = 00D4EF7F2863842100B9CC30 /* AddFeatureLayersView.swift */; };
		E0D04FF228A5390000747989 /* DownloadPreplannedMapAreaView.Model.swift in Sources */ = {isa = PBXBuildFile; fileRef = E0D04FF128A5390000747989 /* DownloadPreplannedMapAreaView.Model.swift */; };
		E0EA0B772866390E00C9621D /* ProjectGeometryView.swift in Sources */ = {isa = PBXBuildFile; fileRef = E0EA0B762866390E00C9621D /* ProjectGeometryView.swift */; };
		E0FE32E728747778002C6ACA /* BrowseBuildingFloorsView.swift in Sources */ = {isa = PBXBuildFile; fileRef = E0FE32E628747778002C6ACA /* BrowseBuildingFloorsView.swift */; };
		F111CCC1288B5D5600205358 /* DisplayMapFromMobileMapPackageView.swift in Sources */ = {isa = PBXBuildFile; fileRef = F111CCC0288B5D5600205358 /* DisplayMapFromMobileMapPackageView.swift */; };
		F111CCC4288B641900205358 /* Yellowstone.mmpk in Resources */ = {isa = PBXBuildFile; fileRef = F111CCC3288B641900205358 /* Yellowstone.mmpk */; settings = {ASSET_TAGS = (DisplayMapFromMobileMapPackage, ); }; };
		F1E71BF1289473760064C33F /* AddRasterFromFileView.swift in Sources */ = {isa = PBXBuildFile; fileRef = F1E71BF0289473760064C33F /* AddRasterFromFileView.swift */; };
		F1E71BFA28A479C70064C33F /* AddRasterFromFileView.swift in Copy Source Code Files */ = {isa = PBXBuildFile; fileRef = F1E71BF0289473760064C33F /* AddRasterFromFileView.swift */; };
/* End PBXBuildFile section */

/* Begin PBXBuildRule section */
		0074ABCC2817B8E60037244A /* PBXBuildRule */ = {
			isa = PBXBuildRule;
			compilerSpec = com.apple.compilers.proxy.script;
			filePatterns = "*.tache";
			fileType = pattern.proxy;
			inputFiles = (
				"$(SRCROOT)/Shared/Samples/",
			);
			isEditable = 1;
			name = "Generate Sample Initializers from Source Code Files";
			outputFiles = (
				"$(DERIVED_FILE_DIR)/$(INPUT_FILE_BASE)",
			);
			runOncePerArchitecture = 0;
			script = "xcrun --sdk macosx swift \"${SRCROOT}/Scripts/GenerateSampleViewSourceCode.swift\" \"${SCRIPT_INPUT_FILE_0}\" \"${INPUT_FILE_PATH}\" \"${SCRIPT_OUTPUT_FILE_0}\" \n";
		};
		0083586F27FE3BCF00192A15 /* PBXBuildRule */ = {
			isa = PBXBuildRule;
			compilerSpec = com.apple.compilers.proxy.script;
			filePatterns = "*.masque";
			fileType = pattern.proxy;
			inputFiles = (
				"$(SRCROOT)/.secrets",
			);
			isEditable = 1;
			name = "Generate Swift Code from Secrets";
			outputFiles = (
				"$(DERIVED_FILE_DIR)/$(INPUT_FILE_BASE)",
			);
			runOncePerArchitecture = 0;
			script = "\"${SRCROOT}/Scripts/masquerade\" -i \"${INPUT_FILE_PATH}\" -o \"${SCRIPT_OUTPUT_FILE_0}\" -s \"${SCRIPT_INPUT_FILE_0}\" -f\n";
		};
/* End PBXBuildRule section */

/* Begin PBXCopyFilesBuildPhase section */
		00144B5E280634840090DD5D /* Embed Frameworks */ = {
			isa = PBXCopyFilesBuildPhase;
			buildActionMask = 2147483647;
			dstPath = "";
			dstSubfolderSpec = 10;
			files = (
			);
			name = "Embed Frameworks";
			runOnlyForDeploymentPostprocessing = 0;
		};
		0039A4E82885C4E300592C86 /* Copy Source Code Files */ = {
			isa = PBXCopyFilesBuildPhase;
			buildActionMask = 2147483647;
			dstPath = "";
			dstSubfolderSpec = 7;
			files = (
<<<<<<< HEAD
				D7E440D82A1ECEB3005D74DE /* CreateBuffersAroundPointsView.swift in Copy Source Code Files */,
=======
				D744FD182A2113C70084A66C /* CreateConvexHullAroundPointsView.swift in Copy Source Code Files */,
>>>>>>> 833cf839
				D754E3242A1D66C20006C5F1 /* StylePointWithPictureMarkerSymbolsView.swift in Copy Source Code Files */,
				D7F2784C2A1D76F5002E4567 /* AddWMSLayerView.swift in Copy Source Code Files */,
				D75362D32A1E8C8800D83028 /* ApplyUniqueValueRendererView.swift in Copy Source Code Files */,
				D7E9EF2A2A1D29F2000C4865 /* SetMaxExtentView.swift in Copy Source Code Files */,
				D7E9EF292A1D2219000C4865 /* SetMinAndMaxScaleView.swift in Copy Source Code Files */,
				1C9B74DE29DB56860038B06F /* ChangeCameraControllerView.swift in Copy Source Code Files */,
				1C965C3929DB9176002F8536 /* ShowRealisticLightAndShadowsView.swift in Copy Source Code Files */,
				883C121729C914E100062FF9 /* DownloadPreplannedMapAreaView.MapPicker.swift in Copy Source Code Files */,
				883C121829C914E100062FF9 /* DownloadPreplannedMapAreaView.Model.swift in Copy Source Code Files */,
				883C121929C914E100062FF9 /* DownloadPreplannedMapAreaView.swift in Copy Source Code Files */,
				1C0C1C3D29D34DDD005C8B24 /* ChangeViewpointView.swift in Copy Source Code Files */,
				1C42E04A29D239D2004FC4BE /* ShowPopupView.swift in Copy Source Code Files */,
				108EC04229D25B55000F35D0 /* QueryFeatureTableView.swift in Copy Source Code Files */,
				88F93CC229C4D3480006B28E /* SketchOnMapView.swift in Copy Source Code Files */,
				0044289329C9234300160767 /* GetElevationAtPointOnSurfaceView.swift in Copy Source Code Files */,
				4D2ADC6A29C50D91003B367F /* AddDynamicEntityLayerView.Model.swift in Copy Source Code Files */,
				4D2ADC6B29C50D91003B367F /* AddDynamicEntityLayerView.SettingsView.swift in Copy Source Code Files */,
				4D2ADC4729C26D2C003B367F /* AddDynamicEntityLayerView.swift in Copy Source Code Files */,
				218F35C229C290BF00502022 /* AuthenticateWithOAuthView.swift in Copy Source Code Files */,
				0044CDE02995D4DD004618CE /* ShowDeviceLocationHistoryView.swift in Copy Source Code Files */,
				0042E24628E50EE4001F33D6 /* ShowViewshedFromPointInSceneView.swift in Copy Source Code Files */,
				0042E24728E50EE4001F33D6 /* ShowViewshedFromPointInSceneView.Model.swift in Copy Source Code Files */,
				0042E24828E50EE4001F33D6 /* ShowViewshedFromPointInSceneView.ViewshedSettingsView.swift in Copy Source Code Files */,
				006C835528B40682004AEB7F /* BrowseBuildingFloorsView.swift in Copy Source Code Files */,
				006C835628B40682004AEB7F /* DisplayMapFromMobileMapPackageView.swift in Copy Source Code Files */,
				F1E71BFA28A479C70064C33F /* AddRasterFromFileView.swift in Copy Source Code Files */,
				0039A4E92885C50300592C86 /* AddSceneLayerFromServiceView.swift in Copy Source Code Files */,
				75DD736729D35FF40010229D /* ChangeMapViewBackgroundView.swift in Copy Source Code Files */,
				75DD736829D35FF40010229D /* ChangeMapViewBackgroundView.SettingsView.swift in Copy Source Code Files */,
				75DD736929D35FF40010229D /* ChangeMapViewBackgroundView.Model.swift in Copy Source Code Files */,
				0039A4EA2885C50300592C86 /* ClipGeometryView.swift in Copy Source Code Files */,
				0039A4EB2885C50300592C86 /* CreatePlanarAndGeodeticBuffersView.swift in Copy Source Code Files */,
				0039A4EC2885C50300592C86 /* CutGeometryView.swift in Copy Source Code Files */,
				E0A1AEE328874590003C797D /* AddFeatureLayersView.swift in Copy Source Code Files */,
				0039A4ED2885C50300592C86 /* DisplayMapView.swift in Copy Source Code Files */,
				0039A4EE2885C50300592C86 /* DisplayOverviewMapView.swift in Copy Source Code Files */,
				0039A4EF2885C50300592C86 /* DisplaySceneView.swift in Copy Source Code Files */,
				E03CB06B2889879D002B27D9 /* DownloadVectorTilesToLocalCacheView.swift in Copy Source Code Files */,
				E03CB06A288894C4002B27D9 /* FindRouteView.swift in Copy Source Code Files */,
				E03CB0692888944D002B27D9 /* GenerateOfflineMapView.swift in Copy Source Code Files */,
				75DD739929D38B420010229D /* NavigateRouteView.swift in Copy Source Code Files */,
				0039A4F02885C50300592C86 /* ProjectGeometryView.swift in Copy Source Code Files */,
				0039A4F12885C50300592C86 /* SearchWithGeocodeView.swift in Copy Source Code Files */,
				0039A4F22885C50300592C86 /* SelectFeaturesInFeatureLayerView.swift in Copy Source Code Files */,
				0039A4F32885C50300592C86 /* SetBasemapView.swift in Copy Source Code Files */,
				0039A4F42885C50300592C86 /* SetSurfacePlacementModeView.swift in Copy Source Code Files */,
				0039A4F52885C50300592C86 /* SetViewpointRotationView.swift in Copy Source Code Files */,
				0039A4F62885C50300592C86 /* ShowCalloutView.swift in Copy Source Code Files */,
				0039A4F72885C50300592C86 /* ShowDeviceLocationView.swift in Copy Source Code Files */,
				0039A4F82885C50300592C86 /* ShowResultOfSpatialRelationshipsView.swift in Copy Source Code Files */,
				0039A4F92885C50300592C86 /* ShowResultOfSpatialOperationsView.swift in Copy Source Code Files */,
				0039A4FA2885C50300592C86 /* StyleGraphicsWithRendererView.swift in Copy Source Code Files */,
				0039A4FB2885C50300592C86 /* StyleGraphicsWithSymbolsView.swift in Copy Source Code Files */,
				7573E82129D6136C00BEED9C /* TraceUtilityNetworkView.Model.swift in Copy Source Code Files */,
				7573E82229D6136C00BEED9C /* TraceUtilityNetworkView.Enums.swift in Copy Source Code Files */,
				7573E82329D6136C00BEED9C /* TraceUtilityNetworkView.Views.swift in Copy Source Code Files */,
				7573E82429D6136C00BEED9C /* TraceUtilityNetworkView.swift in Copy Source Code Files */,
			);
			name = "Copy Source Code Files";
			runOnlyForDeploymentPostprocessing = 0;
		};
/* End PBXCopyFilesBuildPhase section */

/* Begin PBXFileReference section */
		000558092817C51E00224BC6 /* SampleDetailView.swift */ = {isa = PBXFileReference; lastKnownFileType = sourcecode.swift; path = SampleDetailView.swift; sourceTree = "<group>"; };
		0005580B28185C0600224BC6 /* SampleList.swift */ = {isa = PBXFileReference; lastKnownFileType = sourcecode.swift; path = SampleList.swift; sourceTree = "<group>"; };
		00181B452846AD7100654571 /* View+Alert.swift */ = {isa = PBXFileReference; lastKnownFileType = sourcecode.swift; path = "View+Alert.swift"; sourceTree = "<group>"; };
		001C6DD827FE585A00D472C2 /* AppSecrets.swift.masque */ = {isa = PBXFileReference; fileEncoding = 4; lastKnownFileType = text; path = AppSecrets.swift.masque; sourceTree = "<group>"; };
		003D7C342821EBCC009DDFD2 /* masquerade */ = {isa = PBXFileReference; lastKnownFileType = text; path = masquerade; sourceTree = "<group>"; };
		003D7C352821EBCC009DDFD2 /* GenerateSampleViewSourceCode.swift */ = {isa = PBXFileReference; lastKnownFileType = sourcecode.swift; path = GenerateSampleViewSourceCode.swift; sourceTree = "<group>"; };
		0042E24228E4BF8F001F33D6 /* ShowViewshedFromPointInSceneView.Model.swift */ = {isa = PBXFileReference; lastKnownFileType = sourcecode.swift; path = ShowViewshedFromPointInSceneView.Model.swift; sourceTree = "<group>"; };
		0042E24428E4F82B001F33D6 /* ShowViewshedFromPointInSceneView.ViewshedSettingsView.swift */ = {isa = PBXFileReference; lastKnownFileType = sourcecode.swift; path = ShowViewshedFromPointInSceneView.ViewshedSettingsView.swift; sourceTree = "<group>"; };
		0044289129C90C0B00160767 /* GetElevationAtPointOnSurfaceView.swift */ = {isa = PBXFileReference; lastKnownFileType = sourcecode.swift; path = GetElevationAtPointOnSurfaceView.swift; sourceTree = "<group>"; };
		0044CDDE2995C39E004618CE /* ShowDeviceLocationHistoryView.swift */ = {isa = PBXFileReference; lastKnownFileType = sourcecode.swift; path = ShowDeviceLocationHistoryView.swift; sourceTree = "<group>"; };
		004FE87029DF5D8700075217 /* Bristol */ = {isa = PBXFileReference; lastKnownFileType = folder; path = Bristol; sourceTree = "<group>"; };
		0074ABBE28174BCF0037244A /* DisplayMapView.swift */ = {isa = PBXFileReference; lastKnownFileType = sourcecode.swift; path = DisplayMapView.swift; sourceTree = "<group>"; };
		0074ABC128174F430037244A /* Sample.swift */ = {isa = PBXFileReference; fileEncoding = 4; lastKnownFileType = sourcecode.swift; path = Sample.swift; sourceTree = "<group>"; };
		0074ABCA2817B8DB0037244A /* SamplesApp+Samples.swift.tache */ = {isa = PBXFileReference; fileEncoding = 4; lastKnownFileType = text; path = "SamplesApp+Samples.swift.tache"; sourceTree = "<group>"; };
		0086F3FD28E3770900974721 /* ShowViewshedFromPointInSceneView.swift */ = {isa = PBXFileReference; fileEncoding = 4; lastKnownFileType = sourcecode.swift; path = ShowViewshedFromPointInSceneView.swift; sourceTree = "<group>"; };
		00ACF554293E6C6A0059B2A9 /* Samples.entitlements */ = {isa = PBXFileReference; lastKnownFileType = text.plist.entitlements; path = Samples.entitlements; sourceTree = "<group>"; };
		00B04272282EC59E0072E1B4 /* AboutView.swift */ = {isa = PBXFileReference; fileEncoding = 4; lastKnownFileType = sourcecode.swift; path = AboutView.swift; sourceTree = "<group>"; };
		00B042E5282EDC690072E1B4 /* SetBasemapView.swift */ = {isa = PBXFileReference; fileEncoding = 4; lastKnownFileType = sourcecode.swift; path = SetBasemapView.swift; sourceTree = "<group>"; };
		00B04FB4283EEBA80026C882 /* DisplayOverviewMapView.swift */ = {isa = PBXFileReference; lastKnownFileType = sourcecode.swift; path = DisplayOverviewMapView.swift; sourceTree = "<group>"; };
		00C94A0C28B53DE1004E42D9 /* raster-file */ = {isa = PBXFileReference; lastKnownFileType = folder; path = "raster-file"; sourceTree = "<group>"; };
		00CB9137284814A4005C2C5D /* SearchWithGeocodeView.swift */ = {isa = PBXFileReference; lastKnownFileType = sourcecode.swift; path = SearchWithGeocodeView.swift; sourceTree = "<group>"; };
		00CCB8A2285AAD7D00BBAB70 /* DowloadPortalItemData.swift */ = {isa = PBXFileReference; lastKnownFileType = sourcecode.swift; path = DowloadPortalItemData.swift; sourceTree = "<group>"; };
		00CCB8A4285BAF8700BBAB70 /* OnDemandResource.swift */ = {isa = PBXFileReference; lastKnownFileType = sourcecode.swift; path = OnDemandResource.swift; sourceTree = "<group>"; };
		00D4EF7F2863842100B9CC30 /* AddFeatureLayersView.swift */ = {isa = PBXFileReference; lastKnownFileType = sourcecode.swift; path = AddFeatureLayersView.swift; sourceTree = "<group>"; };
		00D4EF8228638BF100B9CC30 /* LA_Trails.geodatabase */ = {isa = PBXFileReference; lastKnownFileType = file; path = LA_Trails.geodatabase; sourceTree = "<group>"; };
		00D4EF8F28638BF100B9CC30 /* AuroraCO.gpkg */ = {isa = PBXFileReference; lastKnownFileType = file; path = AuroraCO.gpkg; sourceTree = "<group>"; };
		00D4EFB02863CE6300B9CC30 /* ScottishWildlifeTrust_reserves */ = {isa = PBXFileReference; lastKnownFileType = folder; path = ScottishWildlifeTrust_reserves; sourceTree = "<group>"; };
		00E5400C27F3CCA100CF66D5 /* SamplesApp.swift */ = {isa = PBXFileReference; lastKnownFileType = sourcecode.swift; path = SamplesApp.swift; sourceTree = "<group>"; };
		00E5400D27F3CCA100CF66D5 /* ContentView.swift */ = {isa = PBXFileReference; lastKnownFileType = sourcecode.swift; path = ContentView.swift; sourceTree = "<group>"; };
		00E5400E27F3CCA200CF66D5 /* Assets.xcassets */ = {isa = PBXFileReference; lastKnownFileType = folder.assetcatalog; path = Assets.xcassets; sourceTree = "<group>"; };
		00E5401327F3CCA200CF66D5 /* Samples.app */ = {isa = PBXFileReference; explicitFileType = wrapper.application; includeInIndex = 0; path = Samples.app; sourceTree = BUILT_PRODUCTS_DIR; };
		00E5402A27F775EA00CF66D5 /* Info.plist */ = {isa = PBXFileReference; lastKnownFileType = text.plist.xml; path = Info.plist; sourceTree = "<group>"; };
		108EC04029D25B2C000F35D0 /* QueryFeatureTableView.swift */ = {isa = PBXFileReference; fileEncoding = 4; lastKnownFileType = sourcecode.swift; path = QueryFeatureTableView.swift; sourceTree = "<group>"; };
		1C0C1C3429D34DAE005C8B24 /* ChangeViewpointView.swift */ = {isa = PBXFileReference; fileEncoding = 4; lastKnownFileType = sourcecode.swift; path = ChangeViewpointView.swift; sourceTree = "<group>"; };
		1C42E04329D2396B004FC4BE /* ShowPopupView.swift */ = {isa = PBXFileReference; fileEncoding = 4; lastKnownFileType = sourcecode.swift; path = ShowPopupView.swift; sourceTree = "<group>"; };
		1C9B74C529DB43580038B06F /* ShowRealisticLightAndShadowsView.swift */ = {isa = PBXFileReference; fileEncoding = 4; lastKnownFileType = sourcecode.swift; path = ShowRealisticLightAndShadowsView.swift; sourceTree = "<group>"; };
		1C9B74D529DB54560038B06F /* ChangeCameraControllerView.swift */ = {isa = PBXFileReference; fileEncoding = 4; lastKnownFileType = sourcecode.swift; path = ChangeCameraControllerView.swift; sourceTree = "<group>"; };
		218F35B329C28F4A00502022 /* AuthenticateWithOAuthView.swift */ = {isa = PBXFileReference; fileEncoding = 4; lastKnownFileType = sourcecode.swift; path = AuthenticateWithOAuthView.swift; sourceTree = "<group>"; };
		4D2ADC3F29C26D05003B367F /* AddDynamicEntityLayerView.swift */ = {isa = PBXFileReference; fileEncoding = 4; lastKnownFileType = sourcecode.swift; path = AddDynamicEntityLayerView.swift; sourceTree = "<group>"; };
		4D2ADC5529C4F612003B367F /* ChangeMapViewBackgroundView.swift */ = {isa = PBXFileReference; fileEncoding = 4; lastKnownFileType = sourcecode.swift; path = ChangeMapViewBackgroundView.swift; sourceTree = "<group>"; };
		4D2ADC5829C4F612003B367F /* ChangeMapViewBackgroundView.SettingsView.swift */ = {isa = PBXFileReference; fileEncoding = 4; lastKnownFileType = sourcecode.swift; path = ChangeMapViewBackgroundView.SettingsView.swift; sourceTree = "<group>"; };
		4D2ADC6129C5071C003B367F /* ChangeMapViewBackgroundView.Model.swift */ = {isa = PBXFileReference; lastKnownFileType = sourcecode.swift; path = ChangeMapViewBackgroundView.Model.swift; sourceTree = "<group>"; };
		4D2ADC6629C50BD6003B367F /* AddDynamicEntityLayerView.Model.swift */ = {isa = PBXFileReference; lastKnownFileType = sourcecode.swift; path = AddDynamicEntityLayerView.Model.swift; sourceTree = "<group>"; };
		4D2ADC6829C50C4C003B367F /* AddDynamicEntityLayerView.SettingsView.swift */ = {isa = PBXFileReference; lastKnownFileType = sourcecode.swift; path = AddDynamicEntityLayerView.SettingsView.swift; sourceTree = "<group>"; };
		7573E81329D6134C00BEED9C /* TraceUtilityNetworkView.Model.swift */ = {isa = PBXFileReference; fileEncoding = 4; lastKnownFileType = sourcecode.swift; path = TraceUtilityNetworkView.Model.swift; sourceTree = "<group>"; };
		7573E81529D6134C00BEED9C /* TraceUtilityNetworkView.Enums.swift */ = {isa = PBXFileReference; fileEncoding = 4; lastKnownFileType = sourcecode.swift; path = TraceUtilityNetworkView.Enums.swift; sourceTree = "<group>"; };
		7573E81729D6134C00BEED9C /* TraceUtilityNetworkView.Views.swift */ = {isa = PBXFileReference; fileEncoding = 4; lastKnownFileType = sourcecode.swift; path = TraceUtilityNetworkView.Views.swift; sourceTree = "<group>"; };
		7573E81829D6134C00BEED9C /* TraceUtilityNetworkView.swift */ = {isa = PBXFileReference; fileEncoding = 4; lastKnownFileType = sourcecode.swift; path = TraceUtilityNetworkView.swift; sourceTree = "<group>"; };
		75DD739129D38B1B0010229D /* NavigateRouteView.swift */ = {isa = PBXFileReference; fileEncoding = 4; lastKnownFileType = sourcecode.swift; path = NavigateRouteView.swift; sourceTree = "<group>"; };
		883C121429C9136600062FF9 /* DownloadPreplannedMapAreaView.MapPicker.swift */ = {isa = PBXFileReference; fileEncoding = 4; lastKnownFileType = sourcecode.swift; path = DownloadPreplannedMapAreaView.MapPicker.swift; sourceTree = "<group>"; };
		88F93CC029C3D59C0006B28E /* SketchOnMapView.swift */ = {isa = PBXFileReference; lastKnownFileType = sourcecode.swift; path = SketchOnMapView.swift; sourceTree = "<group>"; };
		D734FA092A183A5B00246D7E /* SetMaxExtentView.swift */ = {isa = PBXFileReference; fileEncoding = 4; lastKnownFileType = sourcecode.swift; path = SetMaxExtentView.swift; sourceTree = "<group>"; };
		D744FD162A2112D90084A66C /* CreateConvexHullAroundPointsView.swift */ = {isa = PBXFileReference; fileEncoding = 4; lastKnownFileType = sourcecode.swift; path = CreateConvexHullAroundPointsView.swift; sourceTree = "<group>"; };
		D75362D12A1E886700D83028 /* ApplyUniqueValueRendererView.swift */ = {isa = PBXFileReference; fileEncoding = 4; lastKnownFileType = sourcecode.swift; path = ApplyUniqueValueRendererView.swift; sourceTree = "<group>"; };
		D754E3222A1D66820006C5F1 /* StylePointWithPictureMarkerSymbolsView.swift */ = {isa = PBXFileReference; fileEncoding = 4; lastKnownFileType = sourcecode.swift; path = StylePointWithPictureMarkerSymbolsView.swift; sourceTree = "<group>"; };
		D7E440D62A1ECE7D005D74DE /* CreateBuffersAroundPointsView.swift */ = {isa = PBXFileReference; fileEncoding = 4; lastKnownFileType = sourcecode.swift; path = CreateBuffersAroundPointsView.swift; sourceTree = "<group>"; };
		D7E557672A1D768800B9FB09 /* AddWMSLayerView.swift */ = {isa = PBXFileReference; fileEncoding = 4; lastKnownFileType = sourcecode.swift; path = AddWMSLayerView.swift; sourceTree = "<group>"; };
		D7EAF3592A1C023800D822C4 /* SetMinAndMaxScaleView.swift */ = {isa = PBXFileReference; fileEncoding = 4; lastKnownFileType = sourcecode.swift; path = SetMinAndMaxScaleView.swift; sourceTree = "<group>"; };
		E000E75F2869E33D005D87C5 /* ClipGeometryView.swift */ = {isa = PBXFileReference; lastKnownFileType = sourcecode.swift; path = ClipGeometryView.swift; sourceTree = "<group>"; };
		E000E762286A0B18005D87C5 /* CutGeometryView.swift */ = {isa = PBXFileReference; lastKnownFileType = sourcecode.swift; path = CutGeometryView.swift; sourceTree = "<group>"; };
		E004A6BD28414332002A1FE6 /* SetViewpointRotationView.swift */ = {isa = PBXFileReference; fileEncoding = 4; lastKnownFileType = sourcecode.swift; path = SetViewpointRotationView.swift; sourceTree = "<group>"; };
		E004A6D828465C70002A1FE6 /* DisplaySceneView.swift */ = {isa = PBXFileReference; fileEncoding = 4; lastKnownFileType = sourcecode.swift; path = DisplaySceneView.swift; sourceTree = "<group>"; };
		E004A6DF28466279002A1FE6 /* ShowCalloutView.swift */ = {isa = PBXFileReference; lastKnownFileType = sourcecode.swift; path = ShowCalloutView.swift; sourceTree = "<group>"; };
		E004A6E52846A61F002A1FE6 /* StyleGraphicsWithSymbolsView.swift */ = {isa = PBXFileReference; lastKnownFileType = sourcecode.swift; path = StyleGraphicsWithSymbolsView.swift; sourceTree = "<group>"; };
		E004A6E828493BCE002A1FE6 /* ShowDeviceLocationView.swift */ = {isa = PBXFileReference; lastKnownFileType = sourcecode.swift; path = ShowDeviceLocationView.swift; sourceTree = "<group>"; };
		E004A6EC2849556E002A1FE6 /* CreatePlanarAndGeodeticBuffersView.swift */ = {isa = PBXFileReference; lastKnownFileType = sourcecode.swift; path = CreatePlanarAndGeodeticBuffersView.swift; sourceTree = "<group>"; };
		E004A6EF284E4B9B002A1FE6 /* DownloadVectorTilesToLocalCacheView.swift */ = {isa = PBXFileReference; lastKnownFileType = sourcecode.swift; path = DownloadVectorTilesToLocalCacheView.swift; sourceTree = "<group>"; };
		E004A6F2284E4FEB002A1FE6 /* ShowResultOfSpatialOperationsView.swift */ = {isa = PBXFileReference; lastKnownFileType = sourcecode.swift; path = ShowResultOfSpatialOperationsView.swift; sourceTree = "<group>"; };
		E004A6F5284FA42A002A1FE6 /* SelectFeaturesInFeatureLayerView.swift */ = {isa = PBXFileReference; lastKnownFileType = sourcecode.swift; path = SelectFeaturesInFeatureLayerView.swift; sourceTree = "<group>"; };
		E0082216287755AC002AD138 /* View+Sheet.swift */ = {isa = PBXFileReference; lastKnownFileType = sourcecode.swift; path = "View+Sheet.swift"; sourceTree = "<group>"; };
		E041ABBF287CA9F00056009B /* WebView.swift */ = {isa = PBXFileReference; lastKnownFileType = sourcecode.swift; path = WebView.swift; sourceTree = "<group>"; };
		E041ABD6287DB04D0056009B /* SampleInfoView.swift */ = {isa = PBXFileReference; lastKnownFileType = sourcecode.swift; path = SampleInfoView.swift; sourceTree = "<group>"; };
		E041AC15287F54580056009B /* highlight.min.js */ = {isa = PBXFileReference; fileEncoding = 4; lastKnownFileType = sourcecode.javascript; path = highlight.min.js; sourceTree = "<group>"; };
		E041AC1D288076A60056009B /* info.css */ = {isa = PBXFileReference; fileEncoding = 4; lastKnownFileType = text.css; path = info.css; sourceTree = "<group>"; };
		E041AC1F288077B90056009B /* xcode.css */ = {isa = PBXFileReference; fileEncoding = 4; lastKnownFileType = text.css; path = xcode.css; sourceTree = "<group>"; };
		E066DD34285CF3B3004D3D5B /* FindRouteView.swift */ = {isa = PBXFileReference; lastKnownFileType = sourcecode.swift; path = FindRouteView.swift; sourceTree = "<group>"; };
		E066DD372860AB28004D3D5B /* StyleGraphicsWithRendererView.swift */ = {isa = PBXFileReference; lastKnownFileType = sourcecode.swift; path = StyleGraphicsWithRendererView.swift; sourceTree = "<group>"; };
		E066DD3A2860CA08004D3D5B /* ShowResultOfSpatialRelationshipsView.swift */ = {isa = PBXFileReference; lastKnownFileType = sourcecode.swift; path = ShowResultOfSpatialRelationshipsView.swift; sourceTree = "<group>"; };
		E066DD3F28610F55004D3D5B /* AddSceneLayerFromServiceView.swift */ = {isa = PBXFileReference; lastKnownFileType = sourcecode.swift; path = AddSceneLayerFromServiceView.swift; sourceTree = "<group>"; };
		E070A0A2286F3B6000F2B606 /* DownloadPreplannedMapAreaView.swift */ = {isa = PBXFileReference; lastKnownFileType = sourcecode.swift; path = DownloadPreplannedMapAreaView.swift; sourceTree = "<group>"; };
		E088E1562862579D00413100 /* SetSurfacePlacementModeView.swift */ = {isa = PBXFileReference; lastKnownFileType = sourcecode.swift; path = SetSurfacePlacementModeView.swift; sourceTree = "<group>"; };
		E088E1732863B5F800413100 /* GenerateOfflineMapView.swift */ = {isa = PBXFileReference; lastKnownFileType = sourcecode.swift; path = GenerateOfflineMapView.swift; sourceTree = "<group>"; };
		E08953F02891899600E077CF /* EnvironmentValues+SampleInfoVisibility.swift */ = {isa = PBXFileReference; lastKnownFileType = sourcecode.swift; path = "EnvironmentValues+SampleInfoVisibility.swift"; sourceTree = "<group>"; };
		E0D04FF128A5390000747989 /* DownloadPreplannedMapAreaView.Model.swift */ = {isa = PBXFileReference; lastKnownFileType = sourcecode.swift; path = DownloadPreplannedMapAreaView.Model.swift; sourceTree = "<group>"; };
		E0EA0B762866390E00C9621D /* ProjectGeometryView.swift */ = {isa = PBXFileReference; lastKnownFileType = sourcecode.swift; path = ProjectGeometryView.swift; sourceTree = "<group>"; };
		E0FE32E628747778002C6ACA /* BrowseBuildingFloorsView.swift */ = {isa = PBXFileReference; lastKnownFileType = sourcecode.swift; path = BrowseBuildingFloorsView.swift; sourceTree = "<group>"; };
		F111CCC0288B5D5600205358 /* DisplayMapFromMobileMapPackageView.swift */ = {isa = PBXFileReference; lastKnownFileType = sourcecode.swift; path = DisplayMapFromMobileMapPackageView.swift; sourceTree = "<group>"; };
		F111CCC3288B641900205358 /* Yellowstone.mmpk */ = {isa = PBXFileReference; lastKnownFileType = file; path = Yellowstone.mmpk; sourceTree = "<group>"; };
		F1E71BF0289473760064C33F /* AddRasterFromFileView.swift */ = {isa = PBXFileReference; lastKnownFileType = sourcecode.swift; path = AddRasterFromFileView.swift; sourceTree = "<group>"; };
/* End PBXFileReference section */

/* Begin PBXFrameworksBuildPhase section */
		00E5401027F3CCA200CF66D5 /* Frameworks */ = {
			isa = PBXFrameworksBuildPhase;
			buildActionMask = 2147483647;
			files = (
				00C43AED2947DC350099AE34 /* ArcGISToolkit in Frameworks */,
			);
			runOnlyForDeploymentPostprocessing = 0;
		};
/* End PBXFrameworksBuildPhase section */

/* Begin PBXGroup section */
		0005580D281872BE00224BC6 /* Views */ = {
			isa = PBXGroup;
			children = (
				00B04272282EC59E0072E1B4 /* AboutView.swift */,
				00E5400D27F3CCA100CF66D5 /* ContentView.swift */,
				000558092817C51E00224BC6 /* SampleDetailView.swift */,
				E041ABD6287DB04D0056009B /* SampleInfoView.swift */,
				0005580B28185C0600224BC6 /* SampleList.swift */,
				E041ABBF287CA9F00056009B /* WebView.swift */,
			);
			path = Views;
			sourceTree = "<group>";
		};
		00181B442846AD3900654571 /* Extensions */ = {
			isa = PBXGroup;
			children = (
				E08953F02891899600E077CF /* EnvironmentValues+SampleInfoVisibility.swift */,
				00181B452846AD7100654571 /* View+Alert.swift */,
				E0082216287755AC002AD138 /* View+Sheet.swift */,
			);
			path = Extensions;
			sourceTree = "<group>";
		};
		0023DE5029D648FA0098243A /* macOS */ = {
			isa = PBXGroup;
			children = (
				00ACF554293E6C6A0059B2A9 /* Samples.entitlements */,
			);
			path = macOS;
			sourceTree = "<group>";
		};
		003D7C332821EBCC009DDFD2 /* Scripts */ = {
			isa = PBXGroup;
			children = (
				00CCB8A2285AAD7D00BBAB70 /* DowloadPortalItemData.swift */,
				003D7C352821EBCC009DDFD2 /* GenerateSampleViewSourceCode.swift */,
				003D7C342821EBCC009DDFD2 /* masquerade */,
			);
			path = Scripts;
			sourceTree = "<group>";
		};
		0044288C29C90BD500160767 /* Get elevation at point on surface */ = {
			isa = PBXGroup;
			children = (
				0044289129C90C0B00160767 /* GetElevationAtPointOnSurfaceView.swift */,
			);
			path = "Get elevation at point on surface";
			sourceTree = "<group>";
		};
		0044CDD72995C352004618CE /* Show device location history */ = {
			isa = PBXGroup;
			children = (
				0044CDDE2995C39E004618CE /* ShowDeviceLocationHistoryView.swift */,
			);
			path = "Show device location history";
			sourceTree = "<group>";
		};
		0074ABAF281742420037244A /* Supporting Files */ = {
			isa = PBXGroup;
			children = (
				00181B442846AD3900654571 /* Extensions */,
				0074ABC028174F430037244A /* Models */,
				0005580D281872BE00224BC6 /* Views */,
				E041ABC3287CAFEB0056009B /* Web */,
			);
			path = "Supporting Files";
			sourceTree = "<group>";
		};
		0074ABB228174B830037244A /* Samples */ = {
			isa = PBXGroup;
			children = (
				4D2ADC3E29C26D05003B367F /* Add dynamic entity layer */,
				00D4EF7E2863840D00B9CC30 /* Add feature layers */,
				F19A316128906F0D003B7EF9 /* Add raster from file */,
				E066DD3E28610F3F004D3D5B /* Add scene layer from service */,
				D7E557602A1D743100B9FB09 /* Add WMS layer */,
				D75362CC2A1E862B00D83028 /* Apply unique value renderer */,
				218F35B229C28F4A00502022 /* Authenticate with OAuth */,
				E0FE32E528747762002C6ACA /* Browse building floors */,
				1C9B74D229DB54560038B06F /* Change camera controller */,
				4D2ADC5329C4F612003B367F /* Change map view background */,
				1C0C1C3229D34DAE005C8B24 /* Change viewpoint */,
				E000E75E2869E325005D87C5 /* Clip geometry */,
<<<<<<< HEAD
				D7E440D12A1ECBC2005D74DE /* Create buffers around points */,
=======
				D744FD132A2112360084A66C /* Create convex hull around points */,
>>>>>>> 833cf839
				E004A6EB28495538002A1FE6 /* Create planar and geodetic buffers */,
				E000E761286A0B07005D87C5 /* Cut geometry */,
				0074ABB328174B830037244A /* Display map */,
				F111CCBD288B548400205358 /* Display map from mobile map package */,
				00B04FB3283EEB830026C882 /* Display overview map */,
				E004A6D528465C70002A1FE6 /* Display scene */,
				E070A0A1286F3B3400F2B606 /* Download preplanned map area */,
				E004A6EE284E4B7A002A1FE6 /* Download vector tiles to local cache */,
				E066DD33285CF3A0004D3D5B /* Find route */,
				E088E1722863B5E600413100 /* Generate offline map */,
				0044288C29C90BD500160767 /* Get elevation at point on surface */,
				75DD739029D38B1B0010229D /* Navigate route */,
				E0EA0B75286638FD00C9621D /* Project geometry */,
				108EC03F29D25AE1000F35D0 /* Query feature table */,
				00CB913628481475005C2C5D /* Search with geocode */,
				E004A6F4284FA3C5002A1FE6 /* Select features in feature layer */,
				00B042E3282EDC690072E1B4 /* Set basemap */,
				D734FA072A183A5A00246D7E /* Set max extent */,
				D7EAF34F2A1C011000D822C4 /* Set min and max scale */,
				E088E1552862578800413100 /* Set surface placement mode */,
				E004A6B928414332002A1FE6 /* Set viewpoint rotation */,
				E004A6DE2846626A002A1FE6 /* Show callout */,
				E004A6E728493BBB002A1FE6 /* Show device location */,
				0044CDD72995C352004618CE /* Show device location history */,
				1C42E04129D2396B004FC4BE /* Show popup */,
				1C9B74C429DB43580038B06F /* Show realistic light and shadows */,
				E004A6F1284E4F80002A1FE6 /* Show result of spatial operations */,
				E066DD392860C9EE004D3D5B /* Show result of spatial relationships */,
				0086F3FC28E3770900974721 /* Show viewshed from point in scene */,
				88F93CBE29C3D4E30006B28E /* Sketch on map */,
				E066DD362860AB0B004D3D5B /* Style graphics with renderer */,
				E004A6E42846A609002A1FE6 /* Style graphics with symbols */,
				D754E31D2A1D661D0006C5F1 /* Style point with picture marker symbols */,
				7573E81229D6134C00BEED9C /* Trace utility network */,
			);
			path = Samples;
			sourceTree = "<group>";
		};
		0074ABB328174B830037244A /* Display map */ = {
			isa = PBXGroup;
			children = (
				0074ABBE28174BCF0037244A /* DisplayMapView.swift */,
			);
			path = "Display map";
			sourceTree = "<group>";
		};
		0074ABC028174F430037244A /* Models */ = {
			isa = PBXGroup;
			children = (
				00CCB8A4285BAF8700BBAB70 /* OnDemandResource.swift */,
				0074ABC128174F430037244A /* Sample.swift */,
			);
			path = Models;
			sourceTree = "<group>";
		};
		0086F3FC28E3770900974721 /* Show viewshed from point in scene */ = {
			isa = PBXGroup;
			children = (
				0042E24228E4BF8F001F33D6 /* ShowViewshedFromPointInSceneView.Model.swift */,
				0086F3FD28E3770900974721 /* ShowViewshedFromPointInSceneView.swift */,
				0042E24428E4F82B001F33D6 /* ShowViewshedFromPointInSceneView.ViewshedSettingsView.swift */,
			);
			path = "Show viewshed from point in scene";
			sourceTree = "<group>";
		};
		00966EE62811F64D009D3DD7 /* iOS */ = {
			isa = PBXGroup;
			children = (
				00E5402A27F775EA00CF66D5 /* Info.plist */,
			);
			path = iOS;
			sourceTree = "<group>";
		};
		00B042E3282EDC690072E1B4 /* Set basemap */ = {
			isa = PBXGroup;
			children = (
				00B042E5282EDC690072E1B4 /* SetBasemapView.swift */,
			);
			path = "Set basemap";
			sourceTree = "<group>";
		};
		00B04FB3283EEB830026C882 /* Display overview map */ = {
			isa = PBXGroup;
			children = (
				00B04FB4283EEBA80026C882 /* DisplayOverviewMapView.swift */,
			);
			path = "Display overview map";
			sourceTree = "<group>";
		};
		00C94A0228B53DCC004E42D9 /* 7c4c679ab06a4df19dc497f577f111bd */ = {
			isa = PBXGroup;
			children = (
				00C94A0C28B53DE1004E42D9 /* raster-file */,
			);
			path = 7c4c679ab06a4df19dc497f577f111bd;
			sourceTree = "<group>";
		};
		00CB913628481475005C2C5D /* Search with geocode */ = {
			isa = PBXGroup;
			children = (
				00CB9137284814A4005C2C5D /* SearchWithGeocodeView.swift */,
			);
			path = "Search with geocode";
			sourceTree = "<group>";
		};
		00CCB8A6285D059300BBAB70 /* Portal Data */ = {
			isa = PBXGroup;
			children = (
				1C965C4629DBA879002F8536 /* 681d6f7694644709a7c830ec57a2d72b */,
				00D4EF8128638BF100B9CC30 /* cb1b20748a9f4d128dad8a87244e3e37 */,
				00C94A0228B53DCC004E42D9 /* 7c4c679ab06a4df19dc497f577f111bd */,
				00D4EF8328638BF100B9CC30 /* 15a7cbd3af1e47cfa5d2c6b93dc44fc2 */,
				00D4EF8E28638BF100B9CC30 /* 68ec42517cdd439e81b036210483e8e7 */,
				F111CCC2288B63DB00205358 /* e1f3a7254cb845b09450f54937c16061 */,
			);
			path = "Portal Data";
			sourceTree = SOURCE_ROOT;
		};
		00D4EF7E2863840D00B9CC30 /* Add feature layers */ = {
			isa = PBXGroup;
			children = (
				00D4EF7F2863842100B9CC30 /* AddFeatureLayersView.swift */,
			);
			path = "Add feature layers";
			sourceTree = "<group>";
		};
		00D4EF8128638BF100B9CC30 /* cb1b20748a9f4d128dad8a87244e3e37 */ = {
			isa = PBXGroup;
			children = (
				00D4EF8228638BF100B9CC30 /* LA_Trails.geodatabase */,
			);
			path = cb1b20748a9f4d128dad8a87244e3e37;
			sourceTree = "<group>";
		};
		00D4EF8328638BF100B9CC30 /* 15a7cbd3af1e47cfa5d2c6b93dc44fc2 */ = {
			isa = PBXGroup;
			children = (
				00D4EFB02863CE6300B9CC30 /* ScottishWildlifeTrust_reserves */,
			);
			path = 15a7cbd3af1e47cfa5d2c6b93dc44fc2;
			sourceTree = "<group>";
		};
		00D4EF8E28638BF100B9CC30 /* 68ec42517cdd439e81b036210483e8e7 */ = {
			isa = PBXGroup;
			children = (
				00D4EF8F28638BF100B9CC30 /* AuroraCO.gpkg */,
			);
			path = 68ec42517cdd439e81b036210483e8e7;
			sourceTree = "<group>";
		};
		00E5400627F3CCA100CF66D5 = {
			isa = PBXGroup;
			children = (
				00966EE62811F64D009D3DD7 /* iOS */,
				0023DE5029D648FA0098243A /* macOS */,
				00CCB8A6285D059300BBAB70 /* Portal Data */,
				00E5401427F3CCA200CF66D5 /* Products */,
				003D7C332821EBCC009DDFD2 /* Scripts */,
				00E5400B27F3CCA100CF66D5 /* Shared */,
			);
			sourceTree = "<group>";
		};
		00E5400B27F3CCA100CF66D5 /* Shared */ = {
			isa = PBXGroup;
			children = (
				0074ABAF281742420037244A /* Supporting Files */,
				0074ABB228174B830037244A /* Samples */,
				00E5400C27F3CCA100CF66D5 /* SamplesApp.swift */,
				00E5400E27F3CCA200CF66D5 /* Assets.xcassets */,
				001C6DD827FE585A00D472C2 /* AppSecrets.swift.masque */,
				0074ABCA2817B8DB0037244A /* SamplesApp+Samples.swift.tache */,
			);
			path = Shared;
			sourceTree = "<group>";
		};
		00E5401427F3CCA200CF66D5 /* Products */ = {
			isa = PBXGroup;
			children = (
				00E5401327F3CCA200CF66D5 /* Samples.app */,
			);
			name = Products;
			sourceTree = "<group>";
		};
		108EC03F29D25AE1000F35D0 /* Query feature table */ = {
			isa = PBXGroup;
			children = (
				108EC04029D25B2C000F35D0 /* QueryFeatureTableView.swift */,
			);
			path = "Query feature table";
			sourceTree = "<group>";
		};
		1C0C1C3229D34DAE005C8B24 /* Change viewpoint */ = {
			isa = PBXGroup;
			children = (
				1C0C1C3429D34DAE005C8B24 /* ChangeViewpointView.swift */,
			);
			path = "Change viewpoint";
			sourceTree = "<group>";
		};
		1C42E04129D2396B004FC4BE /* Show popup */ = {
			isa = PBXGroup;
			children = (
				1C42E04329D2396B004FC4BE /* ShowPopupView.swift */,
			);
			path = "Show popup";
			sourceTree = "<group>";
		};
		1C965C4629DBA879002F8536 /* 681d6f7694644709a7c830ec57a2d72b */ = {
			isa = PBXGroup;
			children = (
				004FE87029DF5D8700075217 /* Bristol */,
			);
			path = 681d6f7694644709a7c830ec57a2d72b;
			sourceTree = "<group>";
		};
		1C9B74C429DB43580038B06F /* Show realistic light and shadows */ = {
			isa = PBXGroup;
			children = (
				1C9B74C529DB43580038B06F /* ShowRealisticLightAndShadowsView.swift */,
			);
			path = "Show realistic light and shadows";
			sourceTree = "<group>";
		};
		1C9B74D229DB54560038B06F /* Change camera controller */ = {
			isa = PBXGroup;
			children = (
				1C9B74D529DB54560038B06F /* ChangeCameraControllerView.swift */,
			);
			path = "Change camera controller";
			sourceTree = "<group>";
		};
		218F35B229C28F4A00502022 /* Authenticate with OAuth */ = {
			isa = PBXGroup;
			children = (
				218F35B329C28F4A00502022 /* AuthenticateWithOAuthView.swift */,
			);
			path = "Authenticate with OAuth";
			sourceTree = "<group>";
		};
		4D2ADC3E29C26D05003B367F /* Add dynamic entity layer */ = {
			isa = PBXGroup;
			children = (
				4D2ADC3F29C26D05003B367F /* AddDynamicEntityLayerView.swift */,
				4D2ADC6629C50BD6003B367F /* AddDynamicEntityLayerView.Model.swift */,
				4D2ADC6829C50C4C003B367F /* AddDynamicEntityLayerView.SettingsView.swift */,
			);
			path = "Add dynamic entity layer";
			sourceTree = "<group>";
		};
		4D2ADC5329C4F612003B367F /* Change map view background */ = {
			isa = PBXGroup;
			children = (
				4D2ADC5529C4F612003B367F /* ChangeMapViewBackgroundView.swift */,
				4D2ADC5829C4F612003B367F /* ChangeMapViewBackgroundView.SettingsView.swift */,
				4D2ADC6129C5071C003B367F /* ChangeMapViewBackgroundView.Model.swift */,
			);
			path = "Change map view background";
			sourceTree = "<group>";
		};
		7573E81229D6134C00BEED9C /* Trace utility network */ = {
			isa = PBXGroup;
			children = (
				7573E81329D6134C00BEED9C /* TraceUtilityNetworkView.Model.swift */,
				7573E81529D6134C00BEED9C /* TraceUtilityNetworkView.Enums.swift */,
				7573E81729D6134C00BEED9C /* TraceUtilityNetworkView.Views.swift */,
				7573E81829D6134C00BEED9C /* TraceUtilityNetworkView.swift */,
			);
			path = "Trace utility network";
			sourceTree = "<group>";
		};
		75DD739029D38B1B0010229D /* Navigate route */ = {
			isa = PBXGroup;
			children = (
				75DD739129D38B1B0010229D /* NavigateRouteView.swift */,
			);
			path = "Navigate route";
			sourceTree = "<group>";
		};
		88F93CBE29C3D4E30006B28E /* Sketch on map */ = {
			isa = PBXGroup;
			children = (
				88F93CC029C3D59C0006B28E /* SketchOnMapView.swift */,
			);
			path = "Sketch on map";
			sourceTree = "<group>";
		};
		D734FA072A183A5A00246D7E /* Set max extent */ = {
			isa = PBXGroup;
			children = (
				D734FA092A183A5B00246D7E /* SetMaxExtentView.swift */,
			);
			path = "Set max extent";
			sourceTree = "<group>";
		};
		D744FD132A2112360084A66C /* Create convex hull around points */ = {
			isa = PBXGroup;
			children = (
				D744FD162A2112D90084A66C /* CreateConvexHullAroundPointsView.swift */,
			);
			path = "Create convex hull around points";
			sourceTree = "<group>";
		};
		D75362CC2A1E862B00D83028 /* Apply unique value renderer */ = {
			isa = PBXGroup;
			children = (
				D75362D12A1E886700D83028 /* ApplyUniqueValueRendererView.swift */,
			);
			path = "Apply unique value renderer";
			sourceTree = "<group>";
		};
		D754E31D2A1D661D0006C5F1 /* Style point with picture marker symbols */ = {
			isa = PBXGroup;
			children = (
				D754E3222A1D66820006C5F1 /* StylePointWithPictureMarkerSymbolsView.swift */,
			);
			path = "Style point with picture marker symbols";
			sourceTree = "<group>";
		};
		D7E440D12A1ECBC2005D74DE /* Create buffers around points */ = {
			isa = PBXGroup;
			children = (
				D7E440D62A1ECE7D005D74DE /* CreateBuffersAroundPointsView.swift */,
			);
			path = "Create buffers around points";
			sourceTree = "<group>";
		};
		D7E557602A1D743100B9FB09 /* Add WMS layer */ = {
			isa = PBXGroup;
			children = (
				D7E557672A1D768800B9FB09 /* AddWMSLayerView.swift */,
			);
			path = "Add WMS layer";
			sourceTree = "<group>";
		};
		D7EAF34F2A1C011000D822C4 /* Set min and max scale */ = {
			isa = PBXGroup;
			children = (
				D7EAF3592A1C023800D822C4 /* SetMinAndMaxScaleView.swift */,
			);
			path = "Set min and max scale";
			sourceTree = "<group>";
		};
		E000E75E2869E325005D87C5 /* Clip geometry */ = {
			isa = PBXGroup;
			children = (
				E000E75F2869E33D005D87C5 /* ClipGeometryView.swift */,
			);
			path = "Clip geometry";
			sourceTree = "<group>";
		};
		E000E761286A0B07005D87C5 /* Cut geometry */ = {
			isa = PBXGroup;
			children = (
				E000E762286A0B18005D87C5 /* CutGeometryView.swift */,
			);
			path = "Cut geometry";
			sourceTree = "<group>";
		};
		E004A6B928414332002A1FE6 /* Set viewpoint rotation */ = {
			isa = PBXGroup;
			children = (
				E004A6BD28414332002A1FE6 /* SetViewpointRotationView.swift */,
			);
			path = "Set viewpoint rotation";
			sourceTree = "<group>";
		};
		E004A6D528465C70002A1FE6 /* Display scene */ = {
			isa = PBXGroup;
			children = (
				E004A6D828465C70002A1FE6 /* DisplaySceneView.swift */,
			);
			path = "Display scene";
			sourceTree = "<group>";
		};
		E004A6DE2846626A002A1FE6 /* Show callout */ = {
			isa = PBXGroup;
			children = (
				E004A6DF28466279002A1FE6 /* ShowCalloutView.swift */,
			);
			path = "Show callout";
			sourceTree = "<group>";
		};
		E004A6E42846A609002A1FE6 /* Style graphics with symbols */ = {
			isa = PBXGroup;
			children = (
				E004A6E52846A61F002A1FE6 /* StyleGraphicsWithSymbolsView.swift */,
			);
			path = "Style graphics with symbols";
			sourceTree = "<group>";
		};
		E004A6E728493BBB002A1FE6 /* Show device location */ = {
			isa = PBXGroup;
			children = (
				E004A6E828493BCE002A1FE6 /* ShowDeviceLocationView.swift */,
			);
			path = "Show device location";
			sourceTree = "<group>";
		};
		E004A6EB28495538002A1FE6 /* Create planar and geodetic buffers */ = {
			isa = PBXGroup;
			children = (
				E004A6EC2849556E002A1FE6 /* CreatePlanarAndGeodeticBuffersView.swift */,
			);
			path = "Create planar and geodetic buffers";
			sourceTree = "<group>";
		};
		E004A6EE284E4B7A002A1FE6 /* Download vector tiles to local cache */ = {
			isa = PBXGroup;
			children = (
				E004A6EF284E4B9B002A1FE6 /* DownloadVectorTilesToLocalCacheView.swift */,
			);
			path = "Download vector tiles to local cache";
			sourceTree = "<group>";
		};
		E004A6F1284E4F80002A1FE6 /* Show result of spatial operations */ = {
			isa = PBXGroup;
			children = (
				E004A6F2284E4FEB002A1FE6 /* ShowResultOfSpatialOperationsView.swift */,
			);
			path = "Show result of spatial operations";
			sourceTree = "<group>";
		};
		E004A6F4284FA3C5002A1FE6 /* Select features in feature layer */ = {
			isa = PBXGroup;
			children = (
				E004A6F5284FA42A002A1FE6 /* SelectFeaturesInFeatureLayerView.swift */,
			);
			path = "Select features in feature layer";
			sourceTree = "<group>";
		};
		E041ABC3287CAFEB0056009B /* Web */ = {
			isa = PBXGroup;
			children = (
				E041AC15287F54580056009B /* highlight.min.js */,
				E041AC1D288076A60056009B /* info.css */,
				E041AC1F288077B90056009B /* xcode.css */,
			);
			path = Web;
			sourceTree = "<group>";
		};
		E066DD33285CF3A0004D3D5B /* Find route */ = {
			isa = PBXGroup;
			children = (
				E066DD34285CF3B3004D3D5B /* FindRouteView.swift */,
			);
			path = "Find route";
			sourceTree = "<group>";
		};
		E066DD362860AB0B004D3D5B /* Style graphics with renderer */ = {
			isa = PBXGroup;
			children = (
				E066DD372860AB28004D3D5B /* StyleGraphicsWithRendererView.swift */,
			);
			path = "Style graphics with renderer";
			sourceTree = "<group>";
		};
		E066DD392860C9EE004D3D5B /* Show result of spatial relationships */ = {
			isa = PBXGroup;
			children = (
				E066DD3A2860CA08004D3D5B /* ShowResultOfSpatialRelationshipsView.swift */,
			);
			path = "Show result of spatial relationships";
			sourceTree = "<group>";
		};
		E066DD3E28610F3F004D3D5B /* Add scene layer from service */ = {
			isa = PBXGroup;
			children = (
				E066DD3F28610F55004D3D5B /* AddSceneLayerFromServiceView.swift */,
			);
			path = "Add scene layer from service";
			sourceTree = "<group>";
		};
		E070A0A1286F3B3400F2B606 /* Download preplanned map area */ = {
			isa = PBXGroup;
			children = (
				883C121429C9136600062FF9 /* DownloadPreplannedMapAreaView.MapPicker.swift */,
				E0D04FF128A5390000747989 /* DownloadPreplannedMapAreaView.Model.swift */,
				E070A0A2286F3B6000F2B606 /* DownloadPreplannedMapAreaView.swift */,
			);
			path = "Download preplanned map area";
			sourceTree = "<group>";
		};
		E088E1552862578800413100 /* Set surface placement mode */ = {
			isa = PBXGroup;
			children = (
				E088E1562862579D00413100 /* SetSurfacePlacementModeView.swift */,
			);
			path = "Set surface placement mode";
			sourceTree = "<group>";
		};
		E088E1722863B5E600413100 /* Generate offline map */ = {
			isa = PBXGroup;
			children = (
				E088E1732863B5F800413100 /* GenerateOfflineMapView.swift */,
			);
			path = "Generate offline map";
			sourceTree = "<group>";
		};
		E0EA0B75286638FD00C9621D /* Project geometry */ = {
			isa = PBXGroup;
			children = (
				E0EA0B762866390E00C9621D /* ProjectGeometryView.swift */,
			);
			path = "Project geometry";
			sourceTree = "<group>";
		};
		E0FE32E528747762002C6ACA /* Browse building floors */ = {
			isa = PBXGroup;
			children = (
				E0FE32E628747778002C6ACA /* BrowseBuildingFloorsView.swift */,
			);
			path = "Browse building floors";
			sourceTree = "<group>";
		};
		F111CCBD288B548400205358 /* Display map from mobile map package */ = {
			isa = PBXGroup;
			children = (
				F111CCC0288B5D5600205358 /* DisplayMapFromMobileMapPackageView.swift */,
			);
			path = "Display map from mobile map package";
			sourceTree = "<group>";
		};
		F111CCC2288B63DB00205358 /* e1f3a7254cb845b09450f54937c16061 */ = {
			isa = PBXGroup;
			children = (
				F111CCC3288B641900205358 /* Yellowstone.mmpk */,
			);
			path = e1f3a7254cb845b09450f54937c16061;
			sourceTree = "<group>";
		};
		F19A316128906F0D003B7EF9 /* Add raster from file */ = {
			isa = PBXGroup;
			children = (
				F1E71BF0289473760064C33F /* AddRasterFromFileView.swift */,
			);
			path = "Add raster from file";
			sourceTree = "<group>";
		};
/* End PBXGroup section */

/* Begin PBXNativeTarget section */
		00E5401227F3CCA200CF66D5 /* Samples */ = {
			isa = PBXNativeTarget;
			buildConfigurationList = 00E5402427F3CCA200CF66D5 /* Build configuration list for PBXNativeTarget "Samples" */;
			buildPhases = (
				001C6DDC27FE5CE800D472C2 /* Create .secrets File If It Does Not Exist */,
				00CCB8A3285BA2FD00BBAB70 /* Download Portal Item Data */,
				00E5402B27F77A5A00CF66D5 /* Lint Sources */,
				00E5400F27F3CCA200CF66D5 /* Sources */,
				00144B5E280634840090DD5D /* Embed Frameworks */,
				00E5401027F3CCA200CF66D5 /* Frameworks */,
				00E5401127F3CCA200CF66D5 /* Resources */,
				0039A4E82885C4E300592C86 /* Copy Source Code Files */,
				0039A4E72885C45200592C86 /* Copy README.md Files For Source Code View */,
			);
			buildRules = (
				0083586F27FE3BCF00192A15 /* PBXBuildRule */,
				0074ABCC2817B8E60037244A /* PBXBuildRule */,
			);
			dependencies = (
			);
			name = Samples;
			packageProductDependencies = (
				00C43AEC2947DC350099AE34 /* ArcGISToolkit */,
			);
			productName = "arcgis-swift-sdk-samples (iOS)";
			productReference = 00E5401327F3CCA200CF66D5 /* Samples.app */;
			productType = "com.apple.product-type.application";
		};
/* End PBXNativeTarget section */

/* Begin PBXProject section */
		00E5400727F3CCA100CF66D5 /* Project object */ = {
			isa = PBXProject;
			attributes = {
				BuildIndependentTargetsInParallel = 1;
				KnownAssetTags = (
					AddFeatureLayers,
					AddRasterFromFile,
					ChangeCameraController,
					DisplayMapFromMobileMapPackage,
				);
				LastSwiftUpdateCheck = 1330;
				LastUpgradeCheck = 1330;
				ORGANIZATIONNAME = Esri;
				TargetAttributes = {
					00E5401227F3CCA200CF66D5 = {
						CreatedOnToolsVersion = 13.3;
					};
				};
			};
			buildConfigurationList = 00E5400A27F3CCA100CF66D5 /* Build configuration list for PBXProject "Samples" */;
			compatibilityVersion = "Xcode 13.0";
			developmentRegion = en;
			hasScannedForEncodings = 0;
			knownRegions = (
				en,
				Base,
			);
			mainGroup = 00E5400627F3CCA100CF66D5;
			packageReferences = (
				00C43AEB2947DC350099AE34 /* XCRemoteSwiftPackageReference "arcgis-maps-sdk-swift-toolkit" */,
			);
			productRefGroup = 00E5401427F3CCA200CF66D5 /* Products */;
			projectDirPath = "";
			projectRoot = "";
			targets = (
				00E5401227F3CCA200CF66D5 /* Samples */,
			);
		};
/* End PBXProject section */

/* Begin PBXResourcesBuildPhase section */
		00E5401127F3CCA200CF66D5 /* Resources */ = {
			isa = PBXResourcesBuildPhase;
			buildActionMask = 2147483647;
			files = (
				E041AC1E288076A60056009B /* info.css in Resources */,
				E041AC1A287F54580056009B /* highlight.min.js in Resources */,
				00E5402027F3CCA200CF66D5 /* Assets.xcassets in Resources */,
				00C94A0D28B53DE1004E42D9 /* raster-file in Resources */,
				004FE87129DF5D8700075217 /* Bristol in Resources */,
				E041AC20288077B90056009B /* xcode.css in Resources */,
				00D4EF9028638BF100B9CC30 /* LA_Trails.geodatabase in Resources */,
				00D4EF9A28638BF100B9CC30 /* AuroraCO.gpkg in Resources */,
				F111CCC4288B641900205358 /* Yellowstone.mmpk in Resources */,
				00D4EFB12863CE6300B9CC30 /* ScottishWildlifeTrust_reserves in Resources */,
			);
			runOnlyForDeploymentPostprocessing = 0;
		};
/* End PBXResourcesBuildPhase section */

/* Begin PBXShellScriptBuildPhase section */
		001C6DDC27FE5CE800D472C2 /* Create .secrets File If It Does Not Exist */ = {
			isa = PBXShellScriptBuildPhase;
			alwaysOutOfDate = 1;
			buildActionMask = 2147483647;
			files = (
			);
			inputFileListPaths = (
			);
			inputPaths = (
			);
			name = "Create .secrets File If It Does Not Exist";
			outputFileListPaths = (
			);
			outputPaths = (
				"$(SRCROOT)/.secrets",
			);
			runOnlyForDeploymentPostprocessing = 0;
			shellPath = /bin/sh;
			shellScript = "if [ ! -e \"$SRCROOT/.secrets\" ]\nthen\n    touch \"$SRCROOT/.secrets\"\nfi\n";
		};
		0039A4E72885C45200592C86 /* Copy README.md Files For Source Code View */ = {
			isa = PBXShellScriptBuildPhase;
			alwaysOutOfDate = 1;
			buildActionMask = 2147483647;
			files = (
			);
			inputFileListPaths = (
			);
			inputPaths = (
			);
			name = "Copy README.md Files For Source Code View";
			outputFileListPaths = (
			);
			outputPaths = (
			);
			runOnlyForDeploymentPostprocessing = 0;
			shellPath = /bin/sh;
			shellScript = "echo $BUILT_PRODUCTS_DIR\n\n# Directory to which the readmes will be copied.\nREADMES_DIR=${BUILT_PRODUCTS_DIR}/${UNLOCALIZED_RESOURCES_FOLDER_PATH}/READMEs\nmkdir -p \"${READMES_DIR}\"\n\n# Root readme for the project to skip.\nDEFAULT_README=$SRCROOT/README.md\n\n# Find all README.md files in the project.\nfind ${SRCROOT} -name \"README.md\" | while read file\ndo\n    # Skip the root readme for project.\n    if [ \"$file\" = \"$DEFAULT_README\" ]\n    then\n        echo $BUILT_PRODUCTS_DIR\n        continue\n    fi\n    \n    # Extract the folder name from the path.\n    FILE_PATH=$(dirname \"$file\")\n    FOLDER_NAME=$(basename \"$FILE_PATH\")\n    \n    cp \"${file}\" \"${READMES_DIR}/${FOLDER_NAME}.md\"\ndone\n";
		};
		00CCB8A3285BA2FD00BBAB70 /* Download Portal Item Data */ = {
			isa = PBXShellScriptBuildPhase;
			alwaysOutOfDate = 1;
			buildActionMask = 2147483647;
			files = (
			);
			inputFileListPaths = (
			);
			inputPaths = (
			);
			name = "Download Portal Item Data";
			outputFileListPaths = (
			);
			outputPaths = (
			);
			runOnlyForDeploymentPostprocessing = 0;
			shellPath = /bin/sh;
			shellScript = "SAMPLES_DIRECTORY=\"${SRCROOT}/Shared/Samples\"\nDOWNLOAD_DIRECTORY=\"${SRCROOT}/Portal Data\"\nxcrun --sdk macosx swift \"${SRCROOT}/Scripts/DowloadPortalItemData.swift\" \"$SAMPLES_DIRECTORY\" \"$DOWNLOAD_DIRECTORY\"\n";
		};
		00E5402B27F77A5A00CF66D5 /* Lint Sources */ = {
			isa = PBXShellScriptBuildPhase;
			alwaysOutOfDate = 1;
			buildActionMask = 2147483647;
			files = (
			);
			inputFileListPaths = (
			);
			inputPaths = (
			);
			name = "Lint Sources";
			outputFileListPaths = (
			);
			outputPaths = (
			);
			runOnlyForDeploymentPostprocessing = 0;
			shellPath = /bin/sh;
			shellScript = "if [[ \"$(uname -m)\" == arm64 ]]; then\n    export PATH=\"/opt/homebrew/bin:$PATH\"\nfi\n\nif which swiftlint > /dev/null; then\n  swiftlint\nelse\n  echo \"warning: SwiftLint not installed, download from https://github.com/realm/SwiftLint\"\nfi\n";
		};
/* End PBXShellScriptBuildPhase section */

/* Begin PBXSourcesBuildPhase section */
		00E5400F27F3CCA200CF66D5 /* Sources */ = {
			isa = PBXSourcesBuildPhase;
			buildActionMask = 2147483647;
			files = (
				E000E7602869E33D005D87C5 /* ClipGeometryView.swift in Sources */,
				4D2ADC6729C50BD6003B367F /* AddDynamicEntityLayerView.Model.swift in Sources */,
				E004A6E928493BCE002A1FE6 /* ShowDeviceLocationView.swift in Sources */,
				F111CCC1288B5D5600205358 /* DisplayMapFromMobileMapPackageView.swift in Sources */,
				218F35B829C28F4A00502022 /* AuthenticateWithOAuthView.swift in Sources */,
				7573E81C29D6134C00BEED9C /* TraceUtilityNetworkView.Enums.swift in Sources */,
				7573E81A29D6134C00BEED9C /* TraceUtilityNetworkView.Model.swift in Sources */,
				0005580C28185C0600224BC6 /* SampleList.swift in Sources */,
				E004A6E028466279002A1FE6 /* ShowCalloutView.swift in Sources */,
				E000E763286A0B18005D87C5 /* CutGeometryView.swift in Sources */,
				001C6DE127FE8A9400D472C2 /* AppSecrets.swift.masque in Sources */,
				E0D04FF228A5390000747989 /* DownloadPreplannedMapAreaView.Model.swift in Sources */,
				00CCB8A5285BAF8700BBAB70 /* OnDemandResource.swift in Sources */,
				E004A6ED2849556E002A1FE6 /* CreatePlanarAndGeodeticBuffersView.swift in Sources */,
				E041ABD7287DB04D0056009B /* SampleInfoView.swift in Sources */,
				E0082217287755AC002AD138 /* View+Sheet.swift in Sources */,
				00181B462846AD7100654571 /* View+Alert.swift in Sources */,
				E0FE32E728747778002C6ACA /* BrowseBuildingFloorsView.swift in Sources */,
				E070A0A3286F3B6000F2B606 /* DownloadPreplannedMapAreaView.swift in Sources */,
				E0EA0B772866390E00C9621D /* ProjectGeometryView.swift in Sources */,
				0042E24328E4BF8F001F33D6 /* ShowViewshedFromPointInSceneView.Model.swift in Sources */,
				D7E557682A1D768800B9FB09 /* AddWMSLayerView.swift in Sources */,
				0005580A2817C51E00224BC6 /* SampleDetailView.swift in Sources */,
				4D2ADC6229C5071C003B367F /* ChangeMapViewBackgroundView.Model.swift in Sources */,
				0074ABCD2817BCC30037244A /* SamplesApp+Samples.swift.tache in Sources */,
				E004A6F3284E4FEB002A1FE6 /* ShowResultOfSpatialOperationsView.swift in Sources */,
				F1E71BF1289473760064C33F /* AddRasterFromFileView.swift in Sources */,
				00B04273282EC59E0072E1B4 /* AboutView.swift in Sources */,
				7573E81F29D6134C00BEED9C /* TraceUtilityNetworkView.swift in Sources */,
				4D2ADC6929C50C4C003B367F /* AddDynamicEntityLayerView.SettingsView.swift in Sources */,
				1C42E04729D2396B004FC4BE /* ShowPopupView.swift in Sources */,
				E066DD3B2860CA08004D3D5B /* ShowResultOfSpatialRelationshipsView.swift in Sources */,
				7573E81E29D6134C00BEED9C /* TraceUtilityNetworkView.Views.swift in Sources */,
				4D2ADC5A29C4F612003B367F /* ChangeMapViewBackgroundView.swift in Sources */,
				0044CDDF2995C39E004618CE /* ShowDeviceLocationHistoryView.swift in Sources */,
				E041ABC0287CA9F00056009B /* WebView.swift in Sources */,
				E088E1572862579D00413100 /* SetSurfacePlacementModeView.swift in Sources */,
				E004A6C128414332002A1FE6 /* SetViewpointRotationView.swift in Sources */,
				883C121529C9136600062FF9 /* DownloadPreplannedMapAreaView.MapPicker.swift in Sources */,
				1C9B74C929DB43580038B06F /* ShowRealisticLightAndShadowsView.swift in Sources */,
				00E5401E27F3CCA200CF66D5 /* ContentView.swift in Sources */,
				E066DD382860AB28004D3D5B /* StyleGraphicsWithRendererView.swift in Sources */,
				108EC04129D25B2C000F35D0 /* QueryFeatureTableView.swift in Sources */,
				00B04FB5283EEBA80026C882 /* DisplayOverviewMapView.swift in Sources */,
				4D2ADC5D29C4F612003B367F /* ChangeMapViewBackgroundView.SettingsView.swift in Sources */,
				75DD739529D38B1B0010229D /* NavigateRouteView.swift in Sources */,
				D75362D22A1E886700D83028 /* ApplyUniqueValueRendererView.swift in Sources */,
				0074ABBF28174BCF0037244A /* DisplayMapView.swift in Sources */,
				0086F40128E3770A00974721 /* ShowViewshedFromPointInSceneView.swift in Sources */,
				0044289229C90C0B00160767 /* GetElevationAtPointOnSurfaceView.swift in Sources */,
				D7E440D72A1ECE7D005D74DE /* CreateBuffersAroundPointsView.swift in Sources */,
				00D4EF802863842100B9CC30 /* AddFeatureLayersView.swift in Sources */,
				88F93CC129C3D59D0006B28E /* SketchOnMapView.swift in Sources */,
				1C0C1C3929D34DAE005C8B24 /* ChangeViewpointView.swift in Sources */,
				D734FA0C2A183A5B00246D7E /* SetMaxExtentView.swift in Sources */,
				E004A6DC28465C70002A1FE6 /* DisplaySceneView.swift in Sources */,
				E066DD35285CF3B3004D3D5B /* FindRouteView.swift in Sources */,
				E004A6F6284FA42A002A1FE6 /* SelectFeaturesInFeatureLayerView.swift in Sources */,
				E08953F12891899600E077CF /* EnvironmentValues+SampleInfoVisibility.swift in Sources */,
				00B042E8282EDC690072E1B4 /* SetBasemapView.swift in Sources */,
				E004A6E62846A61F002A1FE6 /* StyleGraphicsWithSymbolsView.swift in Sources */,
				E088E1742863B5F800413100 /* GenerateOfflineMapView.swift in Sources */,
				0074ABC428174F430037244A /* Sample.swift in Sources */,
				E004A6F0284E4B9B002A1FE6 /* DownloadVectorTilesToLocalCacheView.swift in Sources */,
				4D2ADC4329C26D05003B367F /* AddDynamicEntityLayerView.swift in Sources */,
				D7EAF35A2A1C023800D822C4 /* SetMinAndMaxScaleView.swift in Sources */,
				0042E24528E4F82C001F33D6 /* ShowViewshedFromPointInSceneView.ViewshedSettingsView.swift in Sources */,
				1C9B74D929DB54560038B06F /* ChangeCameraControllerView.swift in Sources */,
				D744FD172A2112D90084A66C /* CreateConvexHullAroundPointsView.swift in Sources */,
				00CB9138284814A4005C2C5D /* SearchWithGeocodeView.swift in Sources */,
				D754E3232A1D66820006C5F1 /* StylePointWithPictureMarkerSymbolsView.swift in Sources */,
				00E5401C27F3CCA200CF66D5 /* SamplesApp.swift in Sources */,
				E066DD4028610F55004D3D5B /* AddSceneLayerFromServiceView.swift in Sources */,
			);
			runOnlyForDeploymentPostprocessing = 0;
		};
/* End PBXSourcesBuildPhase section */

/* Begin XCBuildConfiguration section */
		00E5402227F3CCA200CF66D5 /* Debug */ = {
			isa = XCBuildConfiguration;
			buildSettings = {
				ALWAYS_SEARCH_USER_PATHS = NO;
				CLANG_ANALYZER_NONNULL = YES;
				CLANG_ANALYZER_NUMBER_OBJECT_CONVERSION = YES_AGGRESSIVE;
				CLANG_CXX_LANGUAGE_STANDARD = "gnu++17";
				CLANG_ENABLE_MODULES = YES;
				CLANG_ENABLE_OBJC_ARC = YES;
				CLANG_ENABLE_OBJC_WEAK = YES;
				CLANG_WARN_BLOCK_CAPTURE_AUTORELEASING = YES;
				CLANG_WARN_BOOL_CONVERSION = YES;
				CLANG_WARN_COMMA = YES;
				CLANG_WARN_CONSTANT_CONVERSION = YES;
				CLANG_WARN_DEPRECATED_OBJC_IMPLEMENTATIONS = YES;
				CLANG_WARN_DIRECT_OBJC_ISA_USAGE = YES_ERROR;
				CLANG_WARN_DOCUMENTATION_COMMENTS = YES;
				CLANG_WARN_EMPTY_BODY = YES;
				CLANG_WARN_ENUM_CONVERSION = YES;
				CLANG_WARN_INFINITE_RECURSION = YES;
				CLANG_WARN_INT_CONVERSION = YES;
				CLANG_WARN_NON_LITERAL_NULL_CONVERSION = YES;
				CLANG_WARN_OBJC_IMPLICIT_RETAIN_SELF = YES;
				CLANG_WARN_OBJC_LITERAL_CONVERSION = YES;
				CLANG_WARN_OBJC_ROOT_CLASS = YES_ERROR;
				CLANG_WARN_QUOTED_INCLUDE_IN_FRAMEWORK_HEADER = YES;
				CLANG_WARN_RANGE_LOOP_ANALYSIS = YES;
				CLANG_WARN_STRICT_PROTOTYPES = YES;
				CLANG_WARN_SUSPICIOUS_MOVE = YES;
				CLANG_WARN_UNGUARDED_AVAILABILITY = YES_AGGRESSIVE;
				CLANG_WARN_UNREACHABLE_CODE = YES;
				CLANG_WARN__DUPLICATE_METHOD_MATCH = YES;
				COPY_PHASE_STRIP = NO;
				DEAD_CODE_STRIPPING = YES;
				DEBUG_INFORMATION_FORMAT = dwarf;
				ENABLE_STRICT_OBJC_MSGSEND = YES;
				ENABLE_TESTABILITY = YES;
				GCC_C_LANGUAGE_STANDARD = gnu11;
				GCC_DYNAMIC_NO_PIC = NO;
				GCC_NO_COMMON_BLOCKS = YES;
				GCC_OPTIMIZATION_LEVEL = 0;
				GCC_PREPROCESSOR_DEFINITIONS = (
					"DEBUG=1",
					"$(inherited)",
				);
				GCC_WARN_64_TO_32_BIT_CONVERSION = YES;
				GCC_WARN_ABOUT_RETURN_TYPE = YES_ERROR;
				GCC_WARN_UNDECLARED_SELECTOR = YES;
				GCC_WARN_UNINITIALIZED_AUTOS = YES_AGGRESSIVE;
				GCC_WARN_UNUSED_FUNCTION = YES;
				GCC_WARN_UNUSED_VARIABLE = YES;
				MTL_ENABLE_DEBUG_INFO = INCLUDE_SOURCE;
				MTL_FAST_MATH = YES;
				ONLY_ACTIVE_ARCH = YES;
				SWIFT_ACTIVE_COMPILATION_CONDITIONS = DEBUG;
				SWIFT_OPTIMIZATION_LEVEL = "-Onone";
			};
			name = Debug;
		};
		00E5402327F3CCA200CF66D5 /* Release */ = {
			isa = XCBuildConfiguration;
			buildSettings = {
				ALWAYS_SEARCH_USER_PATHS = NO;
				CLANG_ANALYZER_NONNULL = YES;
				CLANG_ANALYZER_NUMBER_OBJECT_CONVERSION = YES_AGGRESSIVE;
				CLANG_CXX_LANGUAGE_STANDARD = "gnu++17";
				CLANG_ENABLE_MODULES = YES;
				CLANG_ENABLE_OBJC_ARC = YES;
				CLANG_ENABLE_OBJC_WEAK = YES;
				CLANG_WARN_BLOCK_CAPTURE_AUTORELEASING = YES;
				CLANG_WARN_BOOL_CONVERSION = YES;
				CLANG_WARN_COMMA = YES;
				CLANG_WARN_CONSTANT_CONVERSION = YES;
				CLANG_WARN_DEPRECATED_OBJC_IMPLEMENTATIONS = YES;
				CLANG_WARN_DIRECT_OBJC_ISA_USAGE = YES_ERROR;
				CLANG_WARN_DOCUMENTATION_COMMENTS = YES;
				CLANG_WARN_EMPTY_BODY = YES;
				CLANG_WARN_ENUM_CONVERSION = YES;
				CLANG_WARN_INFINITE_RECURSION = YES;
				CLANG_WARN_INT_CONVERSION = YES;
				CLANG_WARN_NON_LITERAL_NULL_CONVERSION = YES;
				CLANG_WARN_OBJC_IMPLICIT_RETAIN_SELF = YES;
				CLANG_WARN_OBJC_LITERAL_CONVERSION = YES;
				CLANG_WARN_OBJC_ROOT_CLASS = YES_ERROR;
				CLANG_WARN_QUOTED_INCLUDE_IN_FRAMEWORK_HEADER = YES;
				CLANG_WARN_RANGE_LOOP_ANALYSIS = YES;
				CLANG_WARN_STRICT_PROTOTYPES = YES;
				CLANG_WARN_SUSPICIOUS_MOVE = YES;
				CLANG_WARN_UNGUARDED_AVAILABILITY = YES_AGGRESSIVE;
				CLANG_WARN_UNREACHABLE_CODE = YES;
				CLANG_WARN__DUPLICATE_METHOD_MATCH = YES;
				COPY_PHASE_STRIP = NO;
				DEAD_CODE_STRIPPING = YES;
				DEBUG_INFORMATION_FORMAT = "dwarf-with-dsym";
				ENABLE_NS_ASSERTIONS = NO;
				ENABLE_STRICT_OBJC_MSGSEND = YES;
				GCC_C_LANGUAGE_STANDARD = gnu11;
				GCC_NO_COMMON_BLOCKS = YES;
				GCC_WARN_64_TO_32_BIT_CONVERSION = YES;
				GCC_WARN_ABOUT_RETURN_TYPE = YES_ERROR;
				GCC_WARN_UNDECLARED_SELECTOR = YES;
				GCC_WARN_UNINITIALIZED_AUTOS = YES_AGGRESSIVE;
				GCC_WARN_UNUSED_FUNCTION = YES;
				GCC_WARN_UNUSED_VARIABLE = YES;
				MTL_ENABLE_DEBUG_INFO = NO;
				MTL_FAST_MATH = YES;
				SWIFT_COMPILATION_MODE = wholemodule;
				SWIFT_OPTIMIZATION_LEVEL = "-O";
			};
			name = Release;
		};
		00E5402527F3CCA200CF66D5 /* Debug */ = {
			isa = XCBuildConfiguration;
			buildSettings = {
				ASSETCATALOG_COMPILER_APPICON_NAME = AppIcon;
				ASSETCATALOG_COMPILER_GLOBAL_ACCENT_COLOR_NAME = AccentColor;
				CODE_SIGN_ENTITLEMENTS = macOS/Samples.entitlements;
				"CODE_SIGN_IDENTITY[sdk=macosx*]" = "Apple Development";
				CODE_SIGN_STYLE = Automatic;
				CURRENT_PROJECT_VERSION = 1;
				EMBED_ASSET_PACKS_IN_PRODUCT_BUNDLE = YES;
				INFOPLIST_FILE = "$(SRCROOT)/iOS/Info.plist";
				IPHONEOS_DEPLOYMENT_TARGET = 15.0;
				"IPHONEOS_DEPLOYMENT_TARGET[sdk=macosx*]" = 15.0;
				LD_RUNPATH_SEARCH_PATHS = (
					"$(inherited)",
					"@executable_path/Frameworks",
				);
				MARKETING_VERSION = 200.1.0;
				PRODUCT_BUNDLE_IDENTIFIER = "com.esri.arcgis-swift-sdk-samples";
				PRODUCT_NAME = Samples;
				SDKROOT = iphoneos;
				SUPPORTED_PLATFORMS = "iphoneos iphonesimulator";
				SUPPORTS_MACCATALYST = YES;
				SUPPORTS_MAC_DESIGNED_FOR_IPHONE_IPAD = NO;
				SWIFT_EMIT_LOC_STRINGS = YES;
				SWIFT_VERSION = 5.0;
				TARGETED_DEVICE_FAMILY = "1,2,6";
			};
			name = Debug;
		};
		00E5402627F3CCA200CF66D5 /* Release */ = {
			isa = XCBuildConfiguration;
			buildSettings = {
				ASSETCATALOG_COMPILER_APPICON_NAME = AppIcon;
				ASSETCATALOG_COMPILER_GLOBAL_ACCENT_COLOR_NAME = AccentColor;
				CODE_SIGN_ENTITLEMENTS = macOS/Samples.entitlements;
				"CODE_SIGN_IDENTITY[sdk=macosx*]" = "Apple Development";
				CODE_SIGN_STYLE = Automatic;
				CURRENT_PROJECT_VERSION = 1;
				EMBED_ASSET_PACKS_IN_PRODUCT_BUNDLE = YES;
				INFOPLIST_FILE = "$(SRCROOT)/iOS/Info.plist";
				IPHONEOS_DEPLOYMENT_TARGET = 15.0;
				"IPHONEOS_DEPLOYMENT_TARGET[sdk=macosx*]" = 15.0;
				LD_RUNPATH_SEARCH_PATHS = (
					"$(inherited)",
					"@executable_path/Frameworks",
				);
				MARKETING_VERSION = 200.1.0;
				PRODUCT_BUNDLE_IDENTIFIER = "com.esri.arcgis-swift-sdk-samples";
				PRODUCT_NAME = Samples;
				SDKROOT = iphoneos;
				SUPPORTED_PLATFORMS = "iphoneos iphonesimulator";
				SUPPORTS_MACCATALYST = YES;
				SUPPORTS_MAC_DESIGNED_FOR_IPHONE_IPAD = NO;
				SWIFT_EMIT_LOC_STRINGS = YES;
				SWIFT_VERSION = 5.0;
				TARGETED_DEVICE_FAMILY = "1,2,6";
				VALIDATE_PRODUCT = YES;
			};
			name = Release;
		};
/* End XCBuildConfiguration section */

/* Begin XCConfigurationList section */
		00E5400A27F3CCA100CF66D5 /* Build configuration list for PBXProject "Samples" */ = {
			isa = XCConfigurationList;
			buildConfigurations = (
				00E5402227F3CCA200CF66D5 /* Debug */,
				00E5402327F3CCA200CF66D5 /* Release */,
			);
			defaultConfigurationIsVisible = 0;
			defaultConfigurationName = Release;
		};
		00E5402427F3CCA200CF66D5 /* Build configuration list for PBXNativeTarget "Samples" */ = {
			isa = XCConfigurationList;
			buildConfigurations = (
				00E5402527F3CCA200CF66D5 /* Debug */,
				00E5402627F3CCA200CF66D5 /* Release */,
			);
			defaultConfigurationIsVisible = 0;
			defaultConfigurationName = Release;
		};
/* End XCConfigurationList section */

/* Begin XCRemoteSwiftPackageReference section */
		00C43AEB2947DC350099AE34 /* XCRemoteSwiftPackageReference "arcgis-maps-sdk-swift-toolkit" */ = {
			isa = XCRemoteSwiftPackageReference;
			repositoryURL = "https://github.com/Esri/arcgis-maps-sdk-swift-toolkit/";
			requirement = {
				kind = upToNextMinorVersion;
				minimumVersion = 200.1.0;
			};
		};
/* End XCRemoteSwiftPackageReference section */

/* Begin XCSwiftPackageProductDependency section */
		00C43AEC2947DC350099AE34 /* ArcGISToolkit */ = {
			isa = XCSwiftPackageProductDependency;
			package = 00C43AEB2947DC350099AE34 /* XCRemoteSwiftPackageReference "arcgis-maps-sdk-swift-toolkit" */;
			productName = ArcGISToolkit;
		};
/* End XCSwiftPackageProductDependency section */
	};
	rootObject = 00E5400727F3CCA100CF66D5 /* Project object */;
}<|MERGE_RESOLUTION|>--- conflicted
+++ resolved
@@ -204,11 +204,8 @@
 			dstPath = "";
 			dstSubfolderSpec = 7;
 			files = (
-<<<<<<< HEAD
 				D7E440D82A1ECEB3005D74DE /* CreateBuffersAroundPointsView.swift in Copy Source Code Files */,
-=======
 				D744FD182A2113C70084A66C /* CreateConvexHullAroundPointsView.swift in Copy Source Code Files */,
->>>>>>> 833cf839
 				D754E3242A1D66C20006C5F1 /* StylePointWithPictureMarkerSymbolsView.swift in Copy Source Code Files */,
 				D7F2784C2A1D76F5002E4567 /* AddWMSLayerView.swift in Copy Source Code Files */,
 				D75362D32A1E8C8800D83028 /* ApplyUniqueValueRendererView.swift in Copy Source Code Files */,
@@ -459,11 +456,8 @@
 				4D2ADC5329C4F612003B367F /* Change map view background */,
 				1C0C1C3229D34DAE005C8B24 /* Change viewpoint */,
 				E000E75E2869E325005D87C5 /* Clip geometry */,
-<<<<<<< HEAD
 				D7E440D12A1ECBC2005D74DE /* Create buffers around points */,
-=======
 				D744FD132A2112360084A66C /* Create convex hull around points */,
->>>>>>> 833cf839
 				E004A6EB28495538002A1FE6 /* Create planar and geodetic buffers */,
 				E000E761286A0B07005D87C5 /* Cut geometry */,
 				0074ABB328174B830037244A /* Display map */,
