// !$*UTF8*$!
{
	archiveVersion = 1;
	classes = {
	};
	objectVersion = 55;
	objects = {

/* Begin PBXBuildFile section */
		0005580A2817C51E00224BC6 /* SampleDetailView.swift in Sources */ = {isa = PBXBuildFile; fileRef = 000558092817C51E00224BC6 /* SampleDetailView.swift */; };
		00181B462846AD7100654571 /* View+Alert.swift in Sources */ = {isa = PBXBuildFile; fileRef = 00181B452846AD7100654571 /* View+Alert.swift */; };
		001C6DE127FE8A9400D472C2 /* AppSecrets.swift.masque in Sources */ = {isa = PBXBuildFile; fileRef = 001C6DD827FE585A00D472C2 /* AppSecrets.swift.masque */; };
		0039A4E92885C50300592C86 /* AddSceneLayerFromServiceView.swift in Copy Source Code Files */ = {isa = PBXBuildFile; fileRef = E066DD3F28610F55004D3D5B /* AddSceneLayerFromServiceView.swift */; };
		0039A4EA2885C50300592C86 /* ClipGeometryView.swift in Copy Source Code Files */ = {isa = PBXBuildFile; fileRef = E000E75F2869E33D005D87C5 /* ClipGeometryView.swift */; };
		0039A4EB2885C50300592C86 /* CreatePlanarAndGeodeticBuffersView.swift in Copy Source Code Files */ = {isa = PBXBuildFile; fileRef = E004A6EC2849556E002A1FE6 /* CreatePlanarAndGeodeticBuffersView.swift */; };
		0039A4EC2885C50300592C86 /* CutGeometryView.swift in Copy Source Code Files */ = {isa = PBXBuildFile; fileRef = E000E762286A0B18005D87C5 /* CutGeometryView.swift */; };
		0039A4ED2885C50300592C86 /* DisplayMapView.swift in Copy Source Code Files */ = {isa = PBXBuildFile; fileRef = 0074ABBE28174BCF0037244A /* DisplayMapView.swift */; };
		0039A4EE2885C50300592C86 /* DisplayOverviewMapView.swift in Copy Source Code Files */ = {isa = PBXBuildFile; fileRef = 00B04FB4283EEBA80026C882 /* DisplayOverviewMapView.swift */; };
		0039A4EF2885C50300592C86 /* DisplaySceneView.swift in Copy Source Code Files */ = {isa = PBXBuildFile; fileRef = E004A6D828465C70002A1FE6 /* DisplaySceneView.swift */; };
		0039A4F02885C50300592C86 /* ProjectGeometryView.swift in Copy Source Code Files */ = {isa = PBXBuildFile; fileRef = E0EA0B762866390E00C9621D /* ProjectGeometryView.swift */; };
		0039A4F12885C50300592C86 /* SearchWithGeocodeView.swift in Copy Source Code Files */ = {isa = PBXBuildFile; fileRef = 00CB9137284814A4005C2C5D /* SearchWithGeocodeView.swift */; };
		0039A4F22885C50300592C86 /* SelectFeaturesInFeatureLayerView.swift in Copy Source Code Files */ = {isa = PBXBuildFile; fileRef = E004A6F5284FA42A002A1FE6 /* SelectFeaturesInFeatureLayerView.swift */; };
		0039A4F32885C50300592C86 /* SetBasemapView.swift in Copy Source Code Files */ = {isa = PBXBuildFile; fileRef = 00B042E5282EDC690072E1B4 /* SetBasemapView.swift */; };
		0039A4F42885C50300592C86 /* SetSurfacePlacementModeView.swift in Copy Source Code Files */ = {isa = PBXBuildFile; fileRef = E088E1562862579D00413100 /* SetSurfacePlacementModeView.swift */; };
		0039A4F52885C50300592C86 /* SetViewpointRotationView.swift in Copy Source Code Files */ = {isa = PBXBuildFile; fileRef = E004A6BD28414332002A1FE6 /* SetViewpointRotationView.swift */; };
		0039A4F62885C50300592C86 /* ShowCalloutView.swift in Copy Source Code Files */ = {isa = PBXBuildFile; fileRef = E004A6DF28466279002A1FE6 /* ShowCalloutView.swift */; };
		0039A4F72885C50300592C86 /* ShowDeviceLocationView.swift in Copy Source Code Files */ = {isa = PBXBuildFile; fileRef = E004A6E828493BCE002A1FE6 /* ShowDeviceLocationView.swift */; };
		0039A4F82885C50300592C86 /* ShowResultOfSpatialRelationshipsView.swift in Copy Source Code Files */ = {isa = PBXBuildFile; fileRef = E066DD3A2860CA08004D3D5B /* ShowResultOfSpatialRelationshipsView.swift */; };
		0039A4F92885C50300592C86 /* ShowResultOfSpatialOperationsView.swift in Copy Source Code Files */ = {isa = PBXBuildFile; fileRef = E004A6F2284E4FEB002A1FE6 /* ShowResultOfSpatialOperationsView.swift */; };
		0039A4FA2885C50300592C86 /* StyleGraphicsWithRendererView.swift in Copy Source Code Files */ = {isa = PBXBuildFile; fileRef = E066DD372860AB28004D3D5B /* StyleGraphicsWithRendererView.swift */; };
		0039A4FB2885C50300592C86 /* StyleGraphicsWithSymbolsView.swift in Copy Source Code Files */ = {isa = PBXBuildFile; fileRef = E004A6E52846A61F002A1FE6 /* StyleGraphicsWithSymbolsView.swift */; };
		0042E24328E4BF8F001F33D6 /* ShowViewshedFromPointInSceneView.Model.swift in Sources */ = {isa = PBXBuildFile; fileRef = 0042E24228E4BF8F001F33D6 /* ShowViewshedFromPointInSceneView.Model.swift */; };
		0042E24528E4F82C001F33D6 /* ShowViewshedFromPointInSceneView.ViewshedSettingsView.swift in Sources */ = {isa = PBXBuildFile; fileRef = 0042E24428E4F82B001F33D6 /* ShowViewshedFromPointInSceneView.ViewshedSettingsView.swift */; };
		0042E24628E50EE4001F33D6 /* ShowViewshedFromPointInSceneView.swift in Copy Source Code Files */ = {isa = PBXBuildFile; fileRef = 0086F3FD28E3770900974721 /* ShowViewshedFromPointInSceneView.swift */; };
		0042E24728E50EE4001F33D6 /* ShowViewshedFromPointInSceneView.Model.swift in Copy Source Code Files */ = {isa = PBXBuildFile; fileRef = 0042E24228E4BF8F001F33D6 /* ShowViewshedFromPointInSceneView.Model.swift */; };
		0042E24828E50EE4001F33D6 /* ShowViewshedFromPointInSceneView.ViewshedSettingsView.swift in Copy Source Code Files */ = {isa = PBXBuildFile; fileRef = 0042E24428E4F82B001F33D6 /* ShowViewshedFromPointInSceneView.ViewshedSettingsView.swift */; };
		0044289229C90C0B00160767 /* GetElevationAtPointOnSurfaceView.swift in Sources */ = {isa = PBXBuildFile; fileRef = 0044289129C90C0B00160767 /* GetElevationAtPointOnSurfaceView.swift */; };
		0044289329C9234300160767 /* GetElevationAtPointOnSurfaceView.swift in Copy Source Code Files */ = {isa = PBXBuildFile; fileRef = 0044289129C90C0B00160767 /* GetElevationAtPointOnSurfaceView.swift */; };
		0044CDDF2995C39E004618CE /* ShowDeviceLocationHistoryView.swift in Sources */ = {isa = PBXBuildFile; fileRef = 0044CDDE2995C39E004618CE /* ShowDeviceLocationHistoryView.swift */; };
		0044CDE02995D4DD004618CE /* ShowDeviceLocationHistoryView.swift in Copy Source Code Files */ = {isa = PBXBuildFile; fileRef = 0044CDDE2995C39E004618CE /* ShowDeviceLocationHistoryView.swift */; };
		004FE87129DF5D8700075217 /* Bristol in Resources */ = {isa = PBXBuildFile; fileRef = 004FE87029DF5D8700075217 /* Bristol */; settings = {ASSET_TAGS = (ChangeCameraController, ); }; };
		006C835528B40682004AEB7F /* BrowseBuildingFloorsView.swift in Copy Source Code Files */ = {isa = PBXBuildFile; fileRef = E0FE32E628747778002C6ACA /* BrowseBuildingFloorsView.swift */; };
		006C835628B40682004AEB7F /* DisplayMapFromMobileMapPackageView.swift in Copy Source Code Files */ = {isa = PBXBuildFile; fileRef = F111CCC0288B5D5600205358 /* DisplayMapFromMobileMapPackageView.swift */; };
		0074ABBF28174BCF0037244A /* DisplayMapView.swift in Sources */ = {isa = PBXBuildFile; fileRef = 0074ABBE28174BCF0037244A /* DisplayMapView.swift */; };
		0074ABC428174F430037244A /* Sample.swift in Sources */ = {isa = PBXBuildFile; fileRef = 0074ABC128174F430037244A /* Sample.swift */; };
		0074ABCD2817BCC30037244A /* SamplesApp+Samples.swift.tache in Sources */ = {isa = PBXBuildFile; fileRef = 0074ABCA2817B8DB0037244A /* SamplesApp+Samples.swift.tache */; };
		0086F40128E3770A00974721 /* ShowViewshedFromPointInSceneView.swift in Sources */ = {isa = PBXBuildFile; fileRef = 0086F3FD28E3770900974721 /* ShowViewshedFromPointInSceneView.swift */; };
		00A7A1462A2FC58300F035F7 /* DisplayContentOfUtilityNetworkContainerView.swift in Sources */ = {isa = PBXBuildFile; fileRef = 00A7A1432A2FC58300F035F7 /* DisplayContentOfUtilityNetworkContainerView.swift */; };
		00A7A14A2A2FC5B700F035F7 /* DisplayContentOfUtilityNetworkContainerView.Model.swift in Sources */ = {isa = PBXBuildFile; fileRef = 00A7A1492A2FC5B700F035F7 /* DisplayContentOfUtilityNetworkContainerView.Model.swift */; };
		00B04273282EC59E0072E1B4 /* AboutView.swift in Sources */ = {isa = PBXBuildFile; fileRef = 00B04272282EC59E0072E1B4 /* AboutView.swift */; };
		00B042E8282EDC690072E1B4 /* SetBasemapView.swift in Sources */ = {isa = PBXBuildFile; fileRef = 00B042E5282EDC690072E1B4 /* SetBasemapView.swift */; };
		00B04FB5283EEBA80026C882 /* DisplayOverviewMapView.swift in Sources */ = {isa = PBXBuildFile; fileRef = 00B04FB4283EEBA80026C882 /* DisplayOverviewMapView.swift */; };
		00C43AED2947DC350099AE34 /* ArcGISToolkit in Frameworks */ = {isa = PBXBuildFile; productRef = 00C43AEC2947DC350099AE34 /* ArcGISToolkit */; };
		00C94A0D28B53DE1004E42D9 /* raster-file in Resources */ = {isa = PBXBuildFile; fileRef = 00C94A0C28B53DE1004E42D9 /* raster-file */; settings = {ASSET_TAGS = (AddRasterFromFile, ); }; };
		00CB9138284814A4005C2C5D /* SearchWithGeocodeView.swift in Sources */ = {isa = PBXBuildFile; fileRef = 00CB9137284814A4005C2C5D /* SearchWithGeocodeView.swift */; };
		00CCB8A5285BAF8700BBAB70 /* OnDemandResource.swift in Sources */ = {isa = PBXBuildFile; fileRef = 00CCB8A4285BAF8700BBAB70 /* OnDemandResource.swift */; };
		00D4EF802863842100B9CC30 /* AddFeatureLayersView.swift in Sources */ = {isa = PBXBuildFile; fileRef = 00D4EF7F2863842100B9CC30 /* AddFeatureLayersView.swift */; };
		00D4EF9028638BF100B9CC30 /* LA_Trails.geodatabase in Resources */ = {isa = PBXBuildFile; fileRef = 00D4EF8228638BF100B9CC30 /* LA_Trails.geodatabase */; settings = {ASSET_TAGS = (AddFeatureLayers, ); }; };
		00D4EF9A28638BF100B9CC30 /* AuroraCO.gpkg in Resources */ = {isa = PBXBuildFile; fileRef = 00D4EF8F28638BF100B9CC30 /* AuroraCO.gpkg */; settings = {ASSET_TAGS = (AddFeatureLayers, ); }; };
		00D4EFB12863CE6300B9CC30 /* ScottishWildlifeTrust_reserves in Resources */ = {isa = PBXBuildFile; fileRef = 00D4EFB02863CE6300B9CC30 /* ScottishWildlifeTrust_reserves */; settings = {ASSET_TAGS = (AddFeatureLayers, ); }; };
		00E5401C27F3CCA200CF66D5 /* SamplesApp.swift in Sources */ = {isa = PBXBuildFile; fileRef = 00E5400C27F3CCA100CF66D5 /* SamplesApp.swift */; };
		00E5401E27F3CCA200CF66D5 /* ContentView.swift in Sources */ = {isa = PBXBuildFile; fileRef = 00E5400D27F3CCA100CF66D5 /* ContentView.swift */; };
		00E5402027F3CCA200CF66D5 /* Assets.xcassets in Resources */ = {isa = PBXBuildFile; fileRef = 00E5400E27F3CCA200CF66D5 /* Assets.xcassets */; };
		00EB803A2A31506F00AC2B07 /* DisplayContentOfUtilityNetworkContainerView.swift in Copy Source Code Files */ = {isa = PBXBuildFile; fileRef = 00A7A1432A2FC58300F035F7 /* DisplayContentOfUtilityNetworkContainerView.swift */; };
		00EB803B2A31506F00AC2B07 /* DisplayContentOfUtilityNetworkContainerView.Model.swift in Copy Source Code Files */ = {isa = PBXBuildFile; fileRef = 00A7A1492A2FC5B700F035F7 /* DisplayContentOfUtilityNetworkContainerView.Model.swift */; };
		108EC04129D25B2C000F35D0 /* QueryFeatureTableView.swift in Sources */ = {isa = PBXBuildFile; fileRef = 108EC04029D25B2C000F35D0 /* QueryFeatureTableView.swift */; };
		108EC04229D25B55000F35D0 /* QueryFeatureTableView.swift in Copy Source Code Files */ = {isa = PBXBuildFile; fileRef = 108EC04029D25B2C000F35D0 /* QueryFeatureTableView.swift */; };
		1C0C1C3929D34DAE005C8B24 /* ChangeViewpointView.swift in Sources */ = {isa = PBXBuildFile; fileRef = 1C0C1C3429D34DAE005C8B24 /* ChangeViewpointView.swift */; };
		1C0C1C3D29D34DDD005C8B24 /* ChangeViewpointView.swift in Copy Source Code Files */ = {isa = PBXBuildFile; fileRef = 1C0C1C3429D34DAE005C8B24 /* ChangeViewpointView.swift */; };
		1C19B4F12A578E46001D2506 /* CreateLoadReportView.Views.swift in Sources */ = {isa = PBXBuildFile; fileRef = 1C19B4EB2A578E46001D2506 /* CreateLoadReportView.Views.swift */; };
		1C19B4F32A578E46001D2506 /* CreateLoadReportView.swift in Sources */ = {isa = PBXBuildFile; fileRef = 1C19B4ED2A578E46001D2506 /* CreateLoadReportView.swift */; };
		1C19B4F52A578E46001D2506 /* CreateLoadReportView.Model.swift in Sources */ = {isa = PBXBuildFile; fileRef = 1C19B4EF2A578E46001D2506 /* CreateLoadReportView.Model.swift */; };
		1C19B4F72A578E69001D2506 /* CreateLoadReportView.Model.swift in Copy Source Code Files */ = {isa = PBXBuildFile; fileRef = 1C19B4EF2A578E46001D2506 /* CreateLoadReportView.Model.swift */; };
		1C19B4F82A578E69001D2506 /* CreateLoadReportView.swift in Copy Source Code Files */ = {isa = PBXBuildFile; fileRef = 1C19B4ED2A578E46001D2506 /* CreateLoadReportView.swift */; };
		1C19B4F92A578E69001D2506 /* CreateLoadReportView.Views.swift in Copy Source Code Files */ = {isa = PBXBuildFile; fileRef = 1C19B4EB2A578E46001D2506 /* CreateLoadReportView.Views.swift */; };
		1C42E04729D2396B004FC4BE /* ShowPopupView.swift in Sources */ = {isa = PBXBuildFile; fileRef = 1C42E04329D2396B004FC4BE /* ShowPopupView.swift */; };
		1C42E04A29D239D2004FC4BE /* ShowPopupView.swift in Copy Source Code Files */ = {isa = PBXBuildFile; fileRef = 1C42E04329D2396B004FC4BE /* ShowPopupView.swift */; };
		1C43BC7F2A43781200509BF8 /* SetVisibilityOfSubtypeSublayerView.Views.swift in Sources */ = {isa = PBXBuildFile; fileRef = 1C43BC792A43781100509BF8 /* SetVisibilityOfSubtypeSublayerView.Views.swift */; };
		1C43BC822A43781200509BF8 /* SetVisibilityOfSubtypeSublayerView.Model.swift in Sources */ = {isa = PBXBuildFile; fileRef = 1C43BC7C2A43781100509BF8 /* SetVisibilityOfSubtypeSublayerView.Model.swift */; };
		1C43BC842A43781200509BF8 /* SetVisibilityOfSubtypeSublayerView.swift in Sources */ = {isa = PBXBuildFile; fileRef = 1C43BC7E2A43781100509BF8 /* SetVisibilityOfSubtypeSublayerView.swift */; };
		1C43BC852A43783900509BF8 /* SetVisibilityOfSubtypeSublayerView.Model.swift in Copy Source Code Files */ = {isa = PBXBuildFile; fileRef = 1C43BC7C2A43781100509BF8 /* SetVisibilityOfSubtypeSublayerView.Model.swift */; };
		1C43BC862A43783900509BF8 /* SetVisibilityOfSubtypeSublayerView.swift in Copy Source Code Files */ = {isa = PBXBuildFile; fileRef = 1C43BC7E2A43781100509BF8 /* SetVisibilityOfSubtypeSublayerView.swift */; };
		1C43BC872A43783900509BF8 /* SetVisibilityOfSubtypeSublayerView.Views.swift in Copy Source Code Files */ = {isa = PBXBuildFile; fileRef = 1C43BC792A43781100509BF8 /* SetVisibilityOfSubtypeSublayerView.Views.swift */; };
		1C929F092A27B86800134252 /* ShowUtilityAssociationsView.swift in Copy Source Code Files */ = {isa = PBXBuildFile; fileRef = 1CAF831B2A20305F000E1E60 /* ShowUtilityAssociationsView.swift */; };
		1C965C3929DB9176002F8536 /* ShowRealisticLightAndShadowsView.swift in Copy Source Code Files */ = {isa = PBXBuildFile; fileRef = 1C9B74C529DB43580038B06F /* ShowRealisticLightAndShadowsView.swift */; };
		1C9B74C929DB43580038B06F /* ShowRealisticLightAndShadowsView.swift in Sources */ = {isa = PBXBuildFile; fileRef = 1C9B74C529DB43580038B06F /* ShowRealisticLightAndShadowsView.swift */; };
		1C9B74D929DB54560038B06F /* ChangeCameraControllerView.swift in Sources */ = {isa = PBXBuildFile; fileRef = 1C9B74D529DB54560038B06F /* ChangeCameraControllerView.swift */; };
		1C9B74DE29DB56860038B06F /* ChangeCameraControllerView.swift in Copy Source Code Files */ = {isa = PBXBuildFile; fileRef = 1C9B74D529DB54560038B06F /* ChangeCameraControllerView.swift */; };
		1CAF831F2A20305F000E1E60 /* ShowUtilityAssociationsView.swift in Sources */ = {isa = PBXBuildFile; fileRef = 1CAF831B2A20305F000E1E60 /* ShowUtilityAssociationsView.swift */; };
		218F35B829C28F4A00502022 /* AuthenticateWithOAuthView.swift in Sources */ = {isa = PBXBuildFile; fileRef = 218F35B329C28F4A00502022 /* AuthenticateWithOAuthView.swift */; };
		218F35C229C290BF00502022 /* AuthenticateWithOAuthView.swift in Copy Source Code Files */ = {isa = PBXBuildFile; fileRef = 218F35B329C28F4A00502022 /* AuthenticateWithOAuthView.swift */; };
		4D2ADC4329C26D05003B367F /* AddDynamicEntityLayerView.swift in Sources */ = {isa = PBXBuildFile; fileRef = 4D2ADC3F29C26D05003B367F /* AddDynamicEntityLayerView.swift */; };
		4D2ADC4729C26D2C003B367F /* AddDynamicEntityLayerView.swift in Copy Source Code Files */ = {isa = PBXBuildFile; fileRef = 4D2ADC3F29C26D05003B367F /* AddDynamicEntityLayerView.swift */; };
		4D2ADC5A29C4F612003B367F /* ChangeMapViewBackgroundView.swift in Sources */ = {isa = PBXBuildFile; fileRef = 4D2ADC5529C4F612003B367F /* ChangeMapViewBackgroundView.swift */; };
		4D2ADC5D29C4F612003B367F /* ChangeMapViewBackgroundView.SettingsView.swift in Sources */ = {isa = PBXBuildFile; fileRef = 4D2ADC5829C4F612003B367F /* ChangeMapViewBackgroundView.SettingsView.swift */; };
		4D2ADC6229C5071C003B367F /* ChangeMapViewBackgroundView.Model.swift in Sources */ = {isa = PBXBuildFile; fileRef = 4D2ADC6129C5071C003B367F /* ChangeMapViewBackgroundView.Model.swift */; };
		4D2ADC6729C50BD6003B367F /* AddDynamicEntityLayerView.Model.swift in Sources */ = {isa = PBXBuildFile; fileRef = 4D2ADC6629C50BD6003B367F /* AddDynamicEntityLayerView.Model.swift */; };
		4D2ADC6929C50C4C003B367F /* AddDynamicEntityLayerView.SettingsView.swift in Sources */ = {isa = PBXBuildFile; fileRef = 4D2ADC6829C50C4C003B367F /* AddDynamicEntityLayerView.SettingsView.swift */; };
		4D2ADC6A29C50D91003B367F /* AddDynamicEntityLayerView.Model.swift in Copy Source Code Files */ = {isa = PBXBuildFile; fileRef = 4D2ADC6629C50BD6003B367F /* AddDynamicEntityLayerView.Model.swift */; };
		4D2ADC6B29C50D91003B367F /* AddDynamicEntityLayerView.SettingsView.swift in Copy Source Code Files */ = {isa = PBXBuildFile; fileRef = 4D2ADC6829C50C4C003B367F /* AddDynamicEntityLayerView.SettingsView.swift */; };
		7573E81A29D6134C00BEED9C /* TraceUtilityNetworkView.Model.swift in Sources */ = {isa = PBXBuildFile; fileRef = 7573E81329D6134C00BEED9C /* TraceUtilityNetworkView.Model.swift */; };
		7573E81C29D6134C00BEED9C /* TraceUtilityNetworkView.Enums.swift in Sources */ = {isa = PBXBuildFile; fileRef = 7573E81529D6134C00BEED9C /* TraceUtilityNetworkView.Enums.swift */; };
		7573E81E29D6134C00BEED9C /* TraceUtilityNetworkView.Views.swift in Sources */ = {isa = PBXBuildFile; fileRef = 7573E81729D6134C00BEED9C /* TraceUtilityNetworkView.Views.swift */; };
		7573E81F29D6134C00BEED9C /* TraceUtilityNetworkView.swift in Sources */ = {isa = PBXBuildFile; fileRef = 7573E81829D6134C00BEED9C /* TraceUtilityNetworkView.swift */; };
		7573E82129D6136C00BEED9C /* TraceUtilityNetworkView.Model.swift in Copy Source Code Files */ = {isa = PBXBuildFile; fileRef = 7573E81329D6134C00BEED9C /* TraceUtilityNetworkView.Model.swift */; };
		7573E82229D6136C00BEED9C /* TraceUtilityNetworkView.Enums.swift in Copy Source Code Files */ = {isa = PBXBuildFile; fileRef = 7573E81529D6134C00BEED9C /* TraceUtilityNetworkView.Enums.swift */; };
		7573E82329D6136C00BEED9C /* TraceUtilityNetworkView.Views.swift in Copy Source Code Files */ = {isa = PBXBuildFile; fileRef = 7573E81729D6134C00BEED9C /* TraceUtilityNetworkView.Views.swift */; };
		7573E82429D6136C00BEED9C /* TraceUtilityNetworkView.swift in Copy Source Code Files */ = {isa = PBXBuildFile; fileRef = 7573E81829D6134C00BEED9C /* TraceUtilityNetworkView.swift */; };
		75DD736729D35FF40010229D /* ChangeMapViewBackgroundView.swift in Copy Source Code Files */ = {isa = PBXBuildFile; fileRef = 4D2ADC5529C4F612003B367F /* ChangeMapViewBackgroundView.swift */; };
		75DD736829D35FF40010229D /* ChangeMapViewBackgroundView.SettingsView.swift in Copy Source Code Files */ = {isa = PBXBuildFile; fileRef = 4D2ADC5829C4F612003B367F /* ChangeMapViewBackgroundView.SettingsView.swift */; };
		75DD736929D35FF40010229D /* ChangeMapViewBackgroundView.Model.swift in Copy Source Code Files */ = {isa = PBXBuildFile; fileRef = 4D2ADC6129C5071C003B367F /* ChangeMapViewBackgroundView.Model.swift */; };
		75DD739529D38B1B0010229D /* NavigateRouteView.swift in Sources */ = {isa = PBXBuildFile; fileRef = 75DD739129D38B1B0010229D /* NavigateRouteView.swift */; };
		75DD739929D38B420010229D /* NavigateRouteView.swift in Copy Source Code Files */ = {isa = PBXBuildFile; fileRef = 75DD739129D38B1B0010229D /* NavigateRouteView.swift */; };
		79302F852A1ED4E30002336A /* CreateAndSaveKMLView.Model.swift in Sources */ = {isa = PBXBuildFile; fileRef = 79302F842A1ED4E30002336A /* CreateAndSaveKMLView.Model.swift */; };
		79302F872A1ED71B0002336A /* CreateAndSaveKMLView.Views.swift in Sources */ = {isa = PBXBuildFile; fileRef = 79302F862A1ED71B0002336A /* CreateAndSaveKMLView.Views.swift */; };
		79A47DFB2A20286800D7C5B9 /* CreateAndSaveKMLView.Model.swift in Copy Source Code Files */ = {isa = PBXBuildFile; fileRef = 79302F842A1ED4E30002336A /* CreateAndSaveKMLView.Model.swift */; };
		79A47DFC2A20286800D7C5B9 /* CreateAndSaveKMLView.Views.swift in Copy Source Code Files */ = {isa = PBXBuildFile; fileRef = 79302F862A1ED71B0002336A /* CreateAndSaveKMLView.Views.swift */; };
		79B7B80A2A1BF8EC00F57C27 /* CreateAndSaveKMLView.swift in Sources */ = {isa = PBXBuildFile; fileRef = 79B7B8092A1BF8EC00F57C27 /* CreateAndSaveKMLView.swift */; };
		79B7B80B2A1BFDE700F57C27 /* CreateAndSaveKMLView.swift in Copy Source Code Files */ = {isa = PBXBuildFile; fileRef = 79B7B8092A1BF8EC00F57C27 /* CreateAndSaveKMLView.swift */; };
		883C121529C9136600062FF9 /* DownloadPreplannedMapAreaView.MapPicker.swift in Sources */ = {isa = PBXBuildFile; fileRef = 883C121429C9136600062FF9 /* DownloadPreplannedMapAreaView.MapPicker.swift */; };
		883C121729C914E100062FF9 /* DownloadPreplannedMapAreaView.MapPicker.swift in Copy Source Code Files */ = {isa = PBXBuildFile; fileRef = 883C121429C9136600062FF9 /* DownloadPreplannedMapAreaView.MapPicker.swift */; };
		883C121829C914E100062FF9 /* DownloadPreplannedMapAreaView.Model.swift in Copy Source Code Files */ = {isa = PBXBuildFile; fileRef = E0D04FF128A5390000747989 /* DownloadPreplannedMapAreaView.Model.swift */; };
		883C121929C914E100062FF9 /* DownloadPreplannedMapAreaView.swift in Copy Source Code Files */ = {isa = PBXBuildFile; fileRef = E070A0A2286F3B6000F2B606 /* DownloadPreplannedMapAreaView.swift */; };
		88F93CC129C3D59D0006B28E /* SketchOnMapView.swift in Sources */ = {isa = PBXBuildFile; fileRef = 88F93CC029C3D59C0006B28E /* SketchOnMapView.swift */; };
		88F93CC229C4D3480006B28E /* SketchOnMapView.swift in Copy Source Code Files */ = {isa = PBXBuildFile; fileRef = 88F93CC029C3D59C0006B28E /* SketchOnMapView.swift */; };
<<<<<<< HEAD
		D70BE5792A5624A80022CA02 /* CategoryGridView.swift in Sources */ = {isa = PBXBuildFile; fileRef = D70BE5782A5624A80022CA02 /* CategoryGridView.swift */; };
		D70BE57F2A5753B70022CA02 /* SampleListView.swift in Sources */ = {isa = PBXBuildFile; fileRef = D70BE57E2A5753B70022CA02 /* SampleListView.swift */; };
		D70BE5832A5766CA0022CA02 /* CategoryView.swift in Sources */ = {isa = PBXBuildFile; fileRef = D70BE5822A5766C90022CA02 /* CategoryView.swift */; };
		D70BE5882A5787530022CA02 /* CategoryView+Search.swift in Sources */ = {isa = PBXBuildFile; fileRef = D70BE5872A5787530022CA02 /* CategoryView+Search.swift */; };
=======
		D701D72C2A37C7F7006FF0C8 /* bradley_low_3ds in Resources */ = {isa = PBXBuildFile; fileRef = D701D72B2A37C7F7006FF0C8 /* bradley_low_3ds */; settings = {ASSET_TAGS = (ShowViewshedFromGeoelementInScene, ); }; };
>>>>>>> e56ea7f9
		D710996D2A27D9210065A1C1 /* DensifyAndGeneralizeGeometryView.swift in Sources */ = {isa = PBXBuildFile; fileRef = D710996C2A27D9210065A1C1 /* DensifyAndGeneralizeGeometryView.swift */; };
		D710996E2A27D9B30065A1C1 /* DensifyAndGeneralizeGeometryView.swift in Copy Source Code Files */ = {isa = PBXBuildFile; fileRef = D710996C2A27D9210065A1C1 /* DensifyAndGeneralizeGeometryView.swift */; };
		D71099702A2802FA0065A1C1 /* DensifyAndGeneralizeGeometryView.SettingsView.swift in Sources */ = {isa = PBXBuildFile; fileRef = D710996F2A2802FA0065A1C1 /* DensifyAndGeneralizeGeometryView.SettingsView.swift */; };
		D71099712A280D830065A1C1 /* DensifyAndGeneralizeGeometryView.SettingsView.swift in Copy Source Code Files */ = {isa = PBXBuildFile; fileRef = D710996F2A2802FA0065A1C1 /* DensifyAndGeneralizeGeometryView.SettingsView.swift */; };
		D722BD222A420DAD002C2087 /* ShowExtrudedFeaturesView.swift in Sources */ = {isa = PBXBuildFile; fileRef = D722BD212A420DAD002C2087 /* ShowExtrudedFeaturesView.swift */; };
		D722BD232A420DEC002C2087 /* ShowExtrudedFeaturesView.swift in Copy Source Code Files */ = {isa = PBXBuildFile; fileRef = D722BD212A420DAD002C2087 /* ShowExtrudedFeaturesView.swift */; };
		D734FA0C2A183A5B00246D7E /* SetMaxExtentView.swift in Sources */ = {isa = PBXBuildFile; fileRef = D734FA092A183A5B00246D7E /* SetMaxExtentView.swift */; };
		D744FD172A2112D90084A66C /* CreateConvexHullAroundPointsView.swift in Sources */ = {isa = PBXBuildFile; fileRef = D744FD162A2112D90084A66C /* CreateConvexHullAroundPointsView.swift */; };
		D744FD182A2113C70084A66C /* CreateConvexHullAroundPointsView.swift in Copy Source Code Files */ = {isa = PBXBuildFile; fileRef = D744FD162A2112D90084A66C /* CreateConvexHullAroundPointsView.swift */; };
		D75101812A2E493600B8FA48 /* ShowLabelsOnLayerView.swift in Sources */ = {isa = PBXBuildFile; fileRef = D75101802A2E493600B8FA48 /* ShowLabelsOnLayerView.swift */; };
		D75101822A2E497F00B8FA48 /* ShowLabelsOnLayerView.swift in Copy Source Code Files */ = {isa = PBXBuildFile; fileRef = D75101802A2E493600B8FA48 /* ShowLabelsOnLayerView.swift */; };
		D751018E2A2E962D00B8FA48 /* IdentifyLayerFeaturesView.swift in Sources */ = {isa = PBXBuildFile; fileRef = D751018D2A2E962D00B8FA48 /* IdentifyLayerFeaturesView.swift */; };
		D751018F2A2E966C00B8FA48 /* IdentifyLayerFeaturesView.swift in Copy Source Code Files */ = {isa = PBXBuildFile; fileRef = D751018D2A2E962D00B8FA48 /* IdentifyLayerFeaturesView.swift */; };
		D752D9402A39154C003EB25E /* ManageOperationalLayersView.swift in Sources */ = {isa = PBXBuildFile; fileRef = D752D93F2A39154C003EB25E /* ManageOperationalLayersView.swift */; };
		D752D9412A39162F003EB25E /* ManageOperationalLayersView.swift in Copy Source Code Files */ = {isa = PBXBuildFile; fileRef = D752D93F2A39154C003EB25E /* ManageOperationalLayersView.swift */; };
		D752D9462A3A6F80003EB25E /* MonitorChangesToMapLoadStatusView.swift in Sources */ = {isa = PBXBuildFile; fileRef = D752D9452A3A6F7F003EB25E /* MonitorChangesToMapLoadStatusView.swift */; };
		D752D9472A3A6FC0003EB25E /* MonitorChangesToMapLoadStatusView.swift in Copy Source Code Files */ = {isa = PBXBuildFile; fileRef = D752D9452A3A6F7F003EB25E /* MonitorChangesToMapLoadStatusView.swift */; };
		D752D95F2A3BCE06003EB25E /* DisplayMapFromPortalItemView.swift in Sources */ = {isa = PBXBuildFile; fileRef = D752D95E2A3BCE06003EB25E /* DisplayMapFromPortalItemView.swift */; };
		D752D9602A3BCE63003EB25E /* DisplayMapFromPortalItemView.swift in Copy Source Code Files */ = {isa = PBXBuildFile; fileRef = D752D95E2A3BCE06003EB25E /* DisplayMapFromPortalItemView.swift */; };
		D75362D22A1E886700D83028 /* ApplyUniqueValueRendererView.swift in Sources */ = {isa = PBXBuildFile; fileRef = D75362D12A1E886700D83028 /* ApplyUniqueValueRendererView.swift */; };
		D75362D32A1E8C8800D83028 /* ApplyUniqueValueRendererView.swift in Copy Source Code Files */ = {isa = PBXBuildFile; fileRef = D75362D12A1E886700D83028 /* ApplyUniqueValueRendererView.swift */; };
		D754E3232A1D66820006C5F1 /* StylePointWithPictureMarkerSymbolsView.swift in Sources */ = {isa = PBXBuildFile; fileRef = D754E3222A1D66820006C5F1 /* StylePointWithPictureMarkerSymbolsView.swift */; };
		D754E3242A1D66C20006C5F1 /* StylePointWithPictureMarkerSymbolsView.swift in Copy Source Code Files */ = {isa = PBXBuildFile; fileRef = D754E3222A1D66820006C5F1 /* StylePointWithPictureMarkerSymbolsView.swift */; };
		D7634FAF2A43B7AC00F8AEFB /* CreateConvexHullAroundGeometriesView.swift in Sources */ = {isa = PBXBuildFile; fileRef = D7634FAE2A43B7AC00F8AEFB /* CreateConvexHullAroundGeometriesView.swift */; };
		D7634FB02A43B8B000F8AEFB /* CreateConvexHullAroundGeometriesView.swift in Copy Source Code Files */ = {isa = PBXBuildFile; fileRef = D7634FAE2A43B7AC00F8AEFB /* CreateConvexHullAroundGeometriesView.swift */; };
		D769C2122A29019B00030F61 /* SetUpLocationDrivenGeotriggersView.swift in Sources */ = {isa = PBXBuildFile; fileRef = D769C2112A29019B00030F61 /* SetUpLocationDrivenGeotriggersView.swift */; };
		D769C2132A29057200030F61 /* SetUpLocationDrivenGeotriggersView.swift in Copy Source Code Files */ = {isa = PBXBuildFile; fileRef = D769C2112A29019B00030F61 /* SetUpLocationDrivenGeotriggersView.swift */; };
		D77570C02A2942F800F490CD /* AnimateImagesWithImageOverlayView.swift in Sources */ = {isa = PBXBuildFile; fileRef = D77570BF2A2942F800F490CD /* AnimateImagesWithImageOverlayView.swift */; };
		D77570C12A2943D900F490CD /* AnimateImagesWithImageOverlayView.swift in Copy Source Code Files */ = {isa = PBXBuildFile; fileRef = D77570BF2A2942F800F490CD /* AnimateImagesWithImageOverlayView.swift */; };
		D77572AE2A295DDE00F490CD /* PacificSouthWest2 in Resources */ = {isa = PBXBuildFile; fileRef = D77572AD2A295DDD00F490CD /* PacificSouthWest2 */; settings = {ASSET_TAGS = (AnimateImagesWithImageOverlay, ); }; };
		D78666AD2A2161F100C60110 /* FindNearestVertexView.swift in Sources */ = {isa = PBXBuildFile; fileRef = D78666AC2A2161F100C60110 /* FindNearestVertexView.swift */; };
		D78666AE2A21629200C60110 /* FindNearestVertexView.swift in Copy Source Code Files */ = {isa = PBXBuildFile; fileRef = D78666AC2A2161F100C60110 /* FindNearestVertexView.swift */; };
		D79EE76E2A4CEA5D005A52AE /* SetUpLocationDrivenGeotriggersView.Model.swift in Sources */ = {isa = PBXBuildFile; fileRef = D79EE76D2A4CEA5D005A52AE /* SetUpLocationDrivenGeotriggersView.Model.swift */; };
		D79EE76F2A4CEA7F005A52AE /* SetUpLocationDrivenGeotriggersView.Model.swift in Copy Source Code Files */ = {isa = PBXBuildFile; fileRef = D79EE76D2A4CEA5D005A52AE /* SetUpLocationDrivenGeotriggersView.Model.swift */; };
		D7ABA2F92A32579C0021822B /* MeasureDistanceInSceneView.swift in Sources */ = {isa = PBXBuildFile; fileRef = D7ABA2F82A32579C0021822B /* MeasureDistanceInSceneView.swift */; };
		D7ABA2FA2A32760D0021822B /* MeasureDistanceInSceneView.swift in Copy Source Code Files */ = {isa = PBXBuildFile; fileRef = D7ABA2F82A32579C0021822B /* MeasureDistanceInSceneView.swift */; };
		D7ABA2FF2A32881C0021822B /* ShowViewshedFromGeoelementInSceneView.swift in Sources */ = {isa = PBXBuildFile; fileRef = D7ABA2FE2A32881C0021822B /* ShowViewshedFromGeoelementInSceneView.swift */; };
		D7ABA3002A3288970021822B /* ShowViewshedFromGeoelementInSceneView.swift in Copy Source Code Files */ = {isa = PBXBuildFile; fileRef = D7ABA2FE2A32881C0021822B /* ShowViewshedFromGeoelementInSceneView.swift */; };
		D7CC33FF2A31475C00198EDF /* ShowLineOfSightBetweenPointsView.swift in Sources */ = {isa = PBXBuildFile; fileRef = D7CC33FD2A31475C00198EDF /* ShowLineOfSightBetweenPointsView.swift */; };
		D7CC34002A3147FF00198EDF /* ShowLineOfSightBetweenPointsView.swift in Copy Source Code Files */ = {isa = PBXBuildFile; fileRef = D7CC33FD2A31475C00198EDF /* ShowLineOfSightBetweenPointsView.swift */; };
		D7E440D72A1ECE7D005D74DE /* CreateBuffersAroundPointsView.swift in Sources */ = {isa = PBXBuildFile; fileRef = D7E440D62A1ECE7D005D74DE /* CreateBuffersAroundPointsView.swift */; };
		D7E440D82A1ECEB3005D74DE /* CreateBuffersAroundPointsView.swift in Copy Source Code Files */ = {isa = PBXBuildFile; fileRef = D7E440D62A1ECE7D005D74DE /* CreateBuffersAroundPointsView.swift */; };
		D7E557682A1D768800B9FB09 /* AddWMSLayerView.swift in Sources */ = {isa = PBXBuildFile; fileRef = D7E557672A1D768800B9FB09 /* AddWMSLayerView.swift */; };
		D7E9EF292A1D2219000C4865 /* SetMinAndMaxScaleView.swift in Copy Source Code Files */ = {isa = PBXBuildFile; fileRef = D7EAF3592A1C023800D822C4 /* SetMinAndMaxScaleView.swift */; };
		D7E9EF2A2A1D29F2000C4865 /* SetMaxExtentView.swift in Copy Source Code Files */ = {isa = PBXBuildFile; fileRef = D734FA092A183A5B00246D7E /* SetMaxExtentView.swift */; };
		D7EAF35A2A1C023800D822C4 /* SetMinAndMaxScaleView.swift in Sources */ = {isa = PBXBuildFile; fileRef = D7EAF3592A1C023800D822C4 /* SetMinAndMaxScaleView.swift */; };
		D7EF5D752A26A03A00FEBDE5 /* ShowCoordinatesInMultipleFormatsView.swift in Sources */ = {isa = PBXBuildFile; fileRef = D7EF5D742A26A03A00FEBDE5 /* ShowCoordinatesInMultipleFormatsView.swift */; };
		D7EF5D762A26A1EE00FEBDE5 /* ShowCoordinatesInMultipleFormatsView.swift in Copy Source Code Files */ = {isa = PBXBuildFile; fileRef = D7EF5D742A26A03A00FEBDE5 /* ShowCoordinatesInMultipleFormatsView.swift */; };
		D7F2784C2A1D76F5002E4567 /* AddWMSLayerView.swift in Copy Source Code Files */ = {isa = PBXBuildFile; fileRef = D7E557672A1D768800B9FB09 /* AddWMSLayerView.swift */; };
		E000E7602869E33D005D87C5 /* ClipGeometryView.swift in Sources */ = {isa = PBXBuildFile; fileRef = E000E75F2869E33D005D87C5 /* ClipGeometryView.swift */; };
		E000E763286A0B18005D87C5 /* CutGeometryView.swift in Sources */ = {isa = PBXBuildFile; fileRef = E000E762286A0B18005D87C5 /* CutGeometryView.swift */; };
		E004A6C128414332002A1FE6 /* SetViewpointRotationView.swift in Sources */ = {isa = PBXBuildFile; fileRef = E004A6BD28414332002A1FE6 /* SetViewpointRotationView.swift */; };
		E004A6DC28465C70002A1FE6 /* DisplaySceneView.swift in Sources */ = {isa = PBXBuildFile; fileRef = E004A6D828465C70002A1FE6 /* DisplaySceneView.swift */; };
		E004A6E028466279002A1FE6 /* ShowCalloutView.swift in Sources */ = {isa = PBXBuildFile; fileRef = E004A6DF28466279002A1FE6 /* ShowCalloutView.swift */; };
		E004A6E62846A61F002A1FE6 /* StyleGraphicsWithSymbolsView.swift in Sources */ = {isa = PBXBuildFile; fileRef = E004A6E52846A61F002A1FE6 /* StyleGraphicsWithSymbolsView.swift */; };
		E004A6E928493BCE002A1FE6 /* ShowDeviceLocationView.swift in Sources */ = {isa = PBXBuildFile; fileRef = E004A6E828493BCE002A1FE6 /* ShowDeviceLocationView.swift */; };
		E004A6ED2849556E002A1FE6 /* CreatePlanarAndGeodeticBuffersView.swift in Sources */ = {isa = PBXBuildFile; fileRef = E004A6EC2849556E002A1FE6 /* CreatePlanarAndGeodeticBuffersView.swift */; };
		E004A6F0284E4B9B002A1FE6 /* DownloadVectorTilesToLocalCacheView.swift in Sources */ = {isa = PBXBuildFile; fileRef = E004A6EF284E4B9B002A1FE6 /* DownloadVectorTilesToLocalCacheView.swift */; };
		E004A6F3284E4FEB002A1FE6 /* ShowResultOfSpatialOperationsView.swift in Sources */ = {isa = PBXBuildFile; fileRef = E004A6F2284E4FEB002A1FE6 /* ShowResultOfSpatialOperationsView.swift */; };
		E004A6F6284FA42A002A1FE6 /* SelectFeaturesInFeatureLayerView.swift in Sources */ = {isa = PBXBuildFile; fileRef = E004A6F5284FA42A002A1FE6 /* SelectFeaturesInFeatureLayerView.swift */; };
		E0082217287755AC002AD138 /* View+Sheet.swift in Sources */ = {isa = PBXBuildFile; fileRef = E0082216287755AC002AD138 /* View+Sheet.swift */; };
		E03CB0692888944D002B27D9 /* GenerateOfflineMapView.swift in Copy Source Code Files */ = {isa = PBXBuildFile; fileRef = E088E1732863B5F800413100 /* GenerateOfflineMapView.swift */; };
		E03CB06A288894C4002B27D9 /* FindRouteView.swift in Copy Source Code Files */ = {isa = PBXBuildFile; fileRef = E066DD34285CF3B3004D3D5B /* FindRouteView.swift */; };
		E03CB06B2889879D002B27D9 /* DownloadVectorTilesToLocalCacheView.swift in Copy Source Code Files */ = {isa = PBXBuildFile; fileRef = E004A6EF284E4B9B002A1FE6 /* DownloadVectorTilesToLocalCacheView.swift */; };
		E041ABC0287CA9F00056009B /* WebView.swift in Sources */ = {isa = PBXBuildFile; fileRef = E041ABBF287CA9F00056009B /* WebView.swift */; };
		E041ABD7287DB04D0056009B /* SampleInfoView.swift in Sources */ = {isa = PBXBuildFile; fileRef = E041ABD6287DB04D0056009B /* SampleInfoView.swift */; };
		E041AC1A287F54580056009B /* highlight.min.js in Resources */ = {isa = PBXBuildFile; fileRef = E041AC15287F54580056009B /* highlight.min.js */; };
		E041AC1E288076A60056009B /* info.css in Resources */ = {isa = PBXBuildFile; fileRef = E041AC1D288076A60056009B /* info.css */; };
		E041AC20288077B90056009B /* xcode.css in Resources */ = {isa = PBXBuildFile; fileRef = E041AC1F288077B90056009B /* xcode.css */; };
		E066DD35285CF3B3004D3D5B /* FindRouteView.swift in Sources */ = {isa = PBXBuildFile; fileRef = E066DD34285CF3B3004D3D5B /* FindRouteView.swift */; };
		E066DD382860AB28004D3D5B /* StyleGraphicsWithRendererView.swift in Sources */ = {isa = PBXBuildFile; fileRef = E066DD372860AB28004D3D5B /* StyleGraphicsWithRendererView.swift */; };
		E066DD3B2860CA08004D3D5B /* ShowResultOfSpatialRelationshipsView.swift in Sources */ = {isa = PBXBuildFile; fileRef = E066DD3A2860CA08004D3D5B /* ShowResultOfSpatialRelationshipsView.swift */; };
		E066DD4028610F55004D3D5B /* AddSceneLayerFromServiceView.swift in Sources */ = {isa = PBXBuildFile; fileRef = E066DD3F28610F55004D3D5B /* AddSceneLayerFromServiceView.swift */; };
		E070A0A3286F3B6000F2B606 /* DownloadPreplannedMapAreaView.swift in Sources */ = {isa = PBXBuildFile; fileRef = E070A0A2286F3B6000F2B606 /* DownloadPreplannedMapAreaView.swift */; };
		E088E1572862579D00413100 /* SetSurfacePlacementModeView.swift in Sources */ = {isa = PBXBuildFile; fileRef = E088E1562862579D00413100 /* SetSurfacePlacementModeView.swift */; };
		E088E1742863B5F800413100 /* GenerateOfflineMapView.swift in Sources */ = {isa = PBXBuildFile; fileRef = E088E1732863B5F800413100 /* GenerateOfflineMapView.swift */; };
		E08953F12891899600E077CF /* EnvironmentValues+SampleInfoVisibility.swift in Sources */ = {isa = PBXBuildFile; fileRef = E08953F02891899600E077CF /* EnvironmentValues+SampleInfoVisibility.swift */; };
		E0A1AEE328874590003C797D /* AddFeatureLayersView.swift in Copy Source Code Files */ = {isa = PBXBuildFile; fileRef = 00D4EF7F2863842100B9CC30 /* AddFeatureLayersView.swift */; };
		E0D04FF228A5390000747989 /* DownloadPreplannedMapAreaView.Model.swift in Sources */ = {isa = PBXBuildFile; fileRef = E0D04FF128A5390000747989 /* DownloadPreplannedMapAreaView.Model.swift */; };
		E0EA0B772866390E00C9621D /* ProjectGeometryView.swift in Sources */ = {isa = PBXBuildFile; fileRef = E0EA0B762866390E00C9621D /* ProjectGeometryView.swift */; };
		E0FE32E728747778002C6ACA /* BrowseBuildingFloorsView.swift in Sources */ = {isa = PBXBuildFile; fileRef = E0FE32E628747778002C6ACA /* BrowseBuildingFloorsView.swift */; };
		F111CCC1288B5D5600205358 /* DisplayMapFromMobileMapPackageView.swift in Sources */ = {isa = PBXBuildFile; fileRef = F111CCC0288B5D5600205358 /* DisplayMapFromMobileMapPackageView.swift */; };
		F111CCC4288B641900205358 /* Yellowstone.mmpk in Resources */ = {isa = PBXBuildFile; fileRef = F111CCC3288B641900205358 /* Yellowstone.mmpk */; settings = {ASSET_TAGS = (DisplayMapFromMobileMapPackage, ); }; };
		F1E71BF1289473760064C33F /* AddRasterFromFileView.swift in Sources */ = {isa = PBXBuildFile; fileRef = F1E71BF0289473760064C33F /* AddRasterFromFileView.swift */; };
		F1E71BFA28A479C70064C33F /* AddRasterFromFileView.swift in Copy Source Code Files */ = {isa = PBXBuildFile; fileRef = F1E71BF0289473760064C33F /* AddRasterFromFileView.swift */; };
/* End PBXBuildFile section */

/* Begin PBXBuildRule section */
		0074ABCC2817B8E60037244A /* PBXBuildRule */ = {
			isa = PBXBuildRule;
			compilerSpec = com.apple.compilers.proxy.script;
			filePatterns = "*.tache";
			fileType = pattern.proxy;
			inputFiles = (
				"$(SRCROOT)/Shared/Samples/",
			);
			isEditable = 1;
			name = "Generate Sample Initializers from Source Code Files";
			outputFiles = (
				"$(DERIVED_FILE_DIR)/$(INPUT_FILE_BASE)",
			);
			runOncePerArchitecture = 0;
			script = "xcrun --sdk macosx swift \"${SRCROOT}/Scripts/GenerateSampleViewSourceCode.swift\" \"${SCRIPT_INPUT_FILE_0}\" \"${INPUT_FILE_PATH}\" \"${SCRIPT_OUTPUT_FILE_0}\" \n";
		};
		0083586F27FE3BCF00192A15 /* PBXBuildRule */ = {
			isa = PBXBuildRule;
			compilerSpec = com.apple.compilers.proxy.script;
			filePatterns = "*.masque";
			fileType = pattern.proxy;
			inputFiles = (
				"$(SRCROOT)/.secrets",
			);
			isEditable = 1;
			name = "Generate Swift Code from Secrets";
			outputFiles = (
				"$(DERIVED_FILE_DIR)/$(INPUT_FILE_BASE)",
			);
			runOncePerArchitecture = 0;
			script = "\"${SRCROOT}/Scripts/masquerade\" -i \"${INPUT_FILE_PATH}\" -o \"${SCRIPT_OUTPUT_FILE_0}\" -s \"${SCRIPT_INPUT_FILE_0}\" -f\n";
		};
/* End PBXBuildRule section */

/* Begin PBXCopyFilesBuildPhase section */
		00144B5E280634840090DD5D /* Embed Frameworks */ = {
			isa = PBXCopyFilesBuildPhase;
			buildActionMask = 2147483647;
			dstPath = "";
			dstSubfolderSpec = 10;
			files = (
			);
			name = "Embed Frameworks";
			runOnlyForDeploymentPostprocessing = 0;
		};
		0039A4E82885C4E300592C86 /* Copy Source Code Files */ = {
			isa = PBXCopyFilesBuildPhase;
			buildActionMask = 2147483647;
			dstPath = "";
			dstSubfolderSpec = 7;
			files = (
				D7ABA3002A3288970021822B /* ShowViewshedFromGeoelementInSceneView.swift in Copy Source Code Files */,
				D79EE76F2A4CEA7F005A52AE /* SetUpLocationDrivenGeotriggersView.Model.swift in Copy Source Code Files */,
				D769C2132A29057200030F61 /* SetUpLocationDrivenGeotriggersView.swift in Copy Source Code Files */,
				1C19B4F72A578E69001D2506 /* CreateLoadReportView.Model.swift in Copy Source Code Files */,
				1C19B4F82A578E69001D2506 /* CreateLoadReportView.swift in Copy Source Code Files */,
				1C19B4F92A578E69001D2506 /* CreateLoadReportView.Views.swift in Copy Source Code Files */,
				D752D9412A39162F003EB25E /* ManageOperationalLayersView.swift in Copy Source Code Files */,
				D77570C12A2943D900F490CD /* AnimateImagesWithImageOverlayView.swift in Copy Source Code Files */,
				D7634FB02A43B8B000F8AEFB /* CreateConvexHullAroundGeometriesView.swift in Copy Source Code Files */,
				D7ABA2FA2A32760D0021822B /* MeasureDistanceInSceneView.swift in Copy Source Code Files */,
				D722BD232A420DEC002C2087 /* ShowExtrudedFeaturesView.swift in Copy Source Code Files */,
				D752D9602A3BCE63003EB25E /* DisplayMapFromPortalItemView.swift in Copy Source Code Files */,
				1C43BC852A43783900509BF8 /* SetVisibilityOfSubtypeSublayerView.Model.swift in Copy Source Code Files */,
				1C43BC862A43783900509BF8 /* SetVisibilityOfSubtypeSublayerView.swift in Copy Source Code Files */,
				1C43BC872A43783900509BF8 /* SetVisibilityOfSubtypeSublayerView.Views.swift in Copy Source Code Files */,
				00EB803A2A31506F00AC2B07 /* DisplayContentOfUtilityNetworkContainerView.swift in Copy Source Code Files */,
				00EB803B2A31506F00AC2B07 /* DisplayContentOfUtilityNetworkContainerView.Model.swift in Copy Source Code Files */,
				D751018F2A2E966C00B8FA48 /* IdentifyLayerFeaturesView.swift in Copy Source Code Files */,
				D752D9472A3A6FC0003EB25E /* MonitorChangesToMapLoadStatusView.swift in Copy Source Code Files */,
				D7CC34002A3147FF00198EDF /* ShowLineOfSightBetweenPointsView.swift in Copy Source Code Files */,
				D71099712A280D830065A1C1 /* DensifyAndGeneralizeGeometryView.SettingsView.swift in Copy Source Code Files */,
				D710996E2A27D9B30065A1C1 /* DensifyAndGeneralizeGeometryView.swift in Copy Source Code Files */,
				D75101822A2E497F00B8FA48 /* ShowLabelsOnLayerView.swift in Copy Source Code Files */,
				D7EF5D762A26A1EE00FEBDE5 /* ShowCoordinatesInMultipleFormatsView.swift in Copy Source Code Files */,
				79A47DFB2A20286800D7C5B9 /* CreateAndSaveKMLView.Model.swift in Copy Source Code Files */,
				79A47DFC2A20286800D7C5B9 /* CreateAndSaveKMLView.Views.swift in Copy Source Code Files */,
				79B7B80B2A1BFDE700F57C27 /* CreateAndSaveKMLView.swift in Copy Source Code Files */,
				D78666AE2A21629200C60110 /* FindNearestVertexView.swift in Copy Source Code Files */,
				D7E440D82A1ECEB3005D74DE /* CreateBuffersAroundPointsView.swift in Copy Source Code Files */,
				D744FD182A2113C70084A66C /* CreateConvexHullAroundPointsView.swift in Copy Source Code Files */,
				D754E3242A1D66C20006C5F1 /* StylePointWithPictureMarkerSymbolsView.swift in Copy Source Code Files */,
				D7F2784C2A1D76F5002E4567 /* AddWMSLayerView.swift in Copy Source Code Files */,
				D75362D32A1E8C8800D83028 /* ApplyUniqueValueRendererView.swift in Copy Source Code Files */,
				1C929F092A27B86800134252 /* ShowUtilityAssociationsView.swift in Copy Source Code Files */,
				D7E9EF2A2A1D29F2000C4865 /* SetMaxExtentView.swift in Copy Source Code Files */,
				D7E9EF292A1D2219000C4865 /* SetMinAndMaxScaleView.swift in Copy Source Code Files */,
				1C9B74DE29DB56860038B06F /* ChangeCameraControllerView.swift in Copy Source Code Files */,
				1C965C3929DB9176002F8536 /* ShowRealisticLightAndShadowsView.swift in Copy Source Code Files */,
				883C121729C914E100062FF9 /* DownloadPreplannedMapAreaView.MapPicker.swift in Copy Source Code Files */,
				883C121829C914E100062FF9 /* DownloadPreplannedMapAreaView.Model.swift in Copy Source Code Files */,
				883C121929C914E100062FF9 /* DownloadPreplannedMapAreaView.swift in Copy Source Code Files */,
				1C0C1C3D29D34DDD005C8B24 /* ChangeViewpointView.swift in Copy Source Code Files */,
				1C42E04A29D239D2004FC4BE /* ShowPopupView.swift in Copy Source Code Files */,
				108EC04229D25B55000F35D0 /* QueryFeatureTableView.swift in Copy Source Code Files */,
				88F93CC229C4D3480006B28E /* SketchOnMapView.swift in Copy Source Code Files */,
				0044289329C9234300160767 /* GetElevationAtPointOnSurfaceView.swift in Copy Source Code Files */,
				4D2ADC6A29C50D91003B367F /* AddDynamicEntityLayerView.Model.swift in Copy Source Code Files */,
				4D2ADC6B29C50D91003B367F /* AddDynamicEntityLayerView.SettingsView.swift in Copy Source Code Files */,
				4D2ADC4729C26D2C003B367F /* AddDynamicEntityLayerView.swift in Copy Source Code Files */,
				218F35C229C290BF00502022 /* AuthenticateWithOAuthView.swift in Copy Source Code Files */,
				0044CDE02995D4DD004618CE /* ShowDeviceLocationHistoryView.swift in Copy Source Code Files */,
				0042E24628E50EE4001F33D6 /* ShowViewshedFromPointInSceneView.swift in Copy Source Code Files */,
				0042E24728E50EE4001F33D6 /* ShowViewshedFromPointInSceneView.Model.swift in Copy Source Code Files */,
				0042E24828E50EE4001F33D6 /* ShowViewshedFromPointInSceneView.ViewshedSettingsView.swift in Copy Source Code Files */,
				006C835528B40682004AEB7F /* BrowseBuildingFloorsView.swift in Copy Source Code Files */,
				006C835628B40682004AEB7F /* DisplayMapFromMobileMapPackageView.swift in Copy Source Code Files */,
				F1E71BFA28A479C70064C33F /* AddRasterFromFileView.swift in Copy Source Code Files */,
				0039A4E92885C50300592C86 /* AddSceneLayerFromServiceView.swift in Copy Source Code Files */,
				75DD736729D35FF40010229D /* ChangeMapViewBackgroundView.swift in Copy Source Code Files */,
				75DD736829D35FF40010229D /* ChangeMapViewBackgroundView.SettingsView.swift in Copy Source Code Files */,
				75DD736929D35FF40010229D /* ChangeMapViewBackgroundView.Model.swift in Copy Source Code Files */,
				0039A4EA2885C50300592C86 /* ClipGeometryView.swift in Copy Source Code Files */,
				0039A4EB2885C50300592C86 /* CreatePlanarAndGeodeticBuffersView.swift in Copy Source Code Files */,
				0039A4EC2885C50300592C86 /* CutGeometryView.swift in Copy Source Code Files */,
				E0A1AEE328874590003C797D /* AddFeatureLayersView.swift in Copy Source Code Files */,
				0039A4ED2885C50300592C86 /* DisplayMapView.swift in Copy Source Code Files */,
				0039A4EE2885C50300592C86 /* DisplayOverviewMapView.swift in Copy Source Code Files */,
				0039A4EF2885C50300592C86 /* DisplaySceneView.swift in Copy Source Code Files */,
				E03CB06B2889879D002B27D9 /* DownloadVectorTilesToLocalCacheView.swift in Copy Source Code Files */,
				E03CB06A288894C4002B27D9 /* FindRouteView.swift in Copy Source Code Files */,
				E03CB0692888944D002B27D9 /* GenerateOfflineMapView.swift in Copy Source Code Files */,
				75DD739929D38B420010229D /* NavigateRouteView.swift in Copy Source Code Files */,
				0039A4F02885C50300592C86 /* ProjectGeometryView.swift in Copy Source Code Files */,
				0039A4F12885C50300592C86 /* SearchWithGeocodeView.swift in Copy Source Code Files */,
				0039A4F22885C50300592C86 /* SelectFeaturesInFeatureLayerView.swift in Copy Source Code Files */,
				0039A4F32885C50300592C86 /* SetBasemapView.swift in Copy Source Code Files */,
				0039A4F42885C50300592C86 /* SetSurfacePlacementModeView.swift in Copy Source Code Files */,
				0039A4F52885C50300592C86 /* SetViewpointRotationView.swift in Copy Source Code Files */,
				0039A4F62885C50300592C86 /* ShowCalloutView.swift in Copy Source Code Files */,
				0039A4F72885C50300592C86 /* ShowDeviceLocationView.swift in Copy Source Code Files */,
				0039A4F82885C50300592C86 /* ShowResultOfSpatialRelationshipsView.swift in Copy Source Code Files */,
				0039A4F92885C50300592C86 /* ShowResultOfSpatialOperationsView.swift in Copy Source Code Files */,
				0039A4FA2885C50300592C86 /* StyleGraphicsWithRendererView.swift in Copy Source Code Files */,
				0039A4FB2885C50300592C86 /* StyleGraphicsWithSymbolsView.swift in Copy Source Code Files */,
				7573E82129D6136C00BEED9C /* TraceUtilityNetworkView.Model.swift in Copy Source Code Files */,
				7573E82229D6136C00BEED9C /* TraceUtilityNetworkView.Enums.swift in Copy Source Code Files */,
				7573E82329D6136C00BEED9C /* TraceUtilityNetworkView.Views.swift in Copy Source Code Files */,
				7573E82429D6136C00BEED9C /* TraceUtilityNetworkView.swift in Copy Source Code Files */,
			);
			name = "Copy Source Code Files";
			runOnlyForDeploymentPostprocessing = 0;
		};
/* End PBXCopyFilesBuildPhase section */

/* Begin PBXFileReference section */
		000558092817C51E00224BC6 /* SampleDetailView.swift */ = {isa = PBXFileReference; lastKnownFileType = sourcecode.swift; path = SampleDetailView.swift; sourceTree = "<group>"; };
		00181B452846AD7100654571 /* View+Alert.swift */ = {isa = PBXFileReference; lastKnownFileType = sourcecode.swift; path = "View+Alert.swift"; sourceTree = "<group>"; };
		001C6DD827FE585A00D472C2 /* AppSecrets.swift.masque */ = {isa = PBXFileReference; fileEncoding = 4; lastKnownFileType = text; path = AppSecrets.swift.masque; sourceTree = "<group>"; };
		003D7C342821EBCC009DDFD2 /* masquerade */ = {isa = PBXFileReference; lastKnownFileType = text; path = masquerade; sourceTree = "<group>"; };
		003D7C352821EBCC009DDFD2 /* GenerateSampleViewSourceCode.swift */ = {isa = PBXFileReference; lastKnownFileType = sourcecode.swift; path = GenerateSampleViewSourceCode.swift; sourceTree = "<group>"; };
		0042E24228E4BF8F001F33D6 /* ShowViewshedFromPointInSceneView.Model.swift */ = {isa = PBXFileReference; lastKnownFileType = sourcecode.swift; path = ShowViewshedFromPointInSceneView.Model.swift; sourceTree = "<group>"; };
		0042E24428E4F82B001F33D6 /* ShowViewshedFromPointInSceneView.ViewshedSettingsView.swift */ = {isa = PBXFileReference; lastKnownFileType = sourcecode.swift; path = ShowViewshedFromPointInSceneView.ViewshedSettingsView.swift; sourceTree = "<group>"; };
		0044289129C90C0B00160767 /* GetElevationAtPointOnSurfaceView.swift */ = {isa = PBXFileReference; lastKnownFileType = sourcecode.swift; path = GetElevationAtPointOnSurfaceView.swift; sourceTree = "<group>"; };
		0044CDDE2995C39E004618CE /* ShowDeviceLocationHistoryView.swift */ = {isa = PBXFileReference; lastKnownFileType = sourcecode.swift; path = ShowDeviceLocationHistoryView.swift; sourceTree = "<group>"; };
		004FE87029DF5D8700075217 /* Bristol */ = {isa = PBXFileReference; lastKnownFileType = folder; path = Bristol; sourceTree = "<group>"; };
		0074ABBE28174BCF0037244A /* DisplayMapView.swift */ = {isa = PBXFileReference; lastKnownFileType = sourcecode.swift; path = DisplayMapView.swift; sourceTree = "<group>"; };
		0074ABC128174F430037244A /* Sample.swift */ = {isa = PBXFileReference; fileEncoding = 4; lastKnownFileType = sourcecode.swift; path = Sample.swift; sourceTree = "<group>"; };
		0074ABCA2817B8DB0037244A /* SamplesApp+Samples.swift.tache */ = {isa = PBXFileReference; fileEncoding = 4; lastKnownFileType = text; path = "SamplesApp+Samples.swift.tache"; sourceTree = "<group>"; };
		0086F3FD28E3770900974721 /* ShowViewshedFromPointInSceneView.swift */ = {isa = PBXFileReference; fileEncoding = 4; lastKnownFileType = sourcecode.swift; path = ShowViewshedFromPointInSceneView.swift; sourceTree = "<group>"; };
		00A7A1432A2FC58300F035F7 /* DisplayContentOfUtilityNetworkContainerView.swift */ = {isa = PBXFileReference; fileEncoding = 4; lastKnownFileType = sourcecode.swift; path = DisplayContentOfUtilityNetworkContainerView.swift; sourceTree = "<group>"; };
		00A7A1492A2FC5B700F035F7 /* DisplayContentOfUtilityNetworkContainerView.Model.swift */ = {isa = PBXFileReference; lastKnownFileType = sourcecode.swift; path = DisplayContentOfUtilityNetworkContainerView.Model.swift; sourceTree = "<group>"; };
		00ACF554293E6C6A0059B2A9 /* Samples.entitlements */ = {isa = PBXFileReference; lastKnownFileType = text.plist.entitlements; path = Samples.entitlements; sourceTree = "<group>"; };
		00B04272282EC59E0072E1B4 /* AboutView.swift */ = {isa = PBXFileReference; fileEncoding = 4; lastKnownFileType = sourcecode.swift; path = AboutView.swift; sourceTree = "<group>"; };
		00B042E5282EDC690072E1B4 /* SetBasemapView.swift */ = {isa = PBXFileReference; fileEncoding = 4; lastKnownFileType = sourcecode.swift; path = SetBasemapView.swift; sourceTree = "<group>"; };
		00B04FB4283EEBA80026C882 /* DisplayOverviewMapView.swift */ = {isa = PBXFileReference; lastKnownFileType = sourcecode.swift; path = DisplayOverviewMapView.swift; sourceTree = "<group>"; };
		00C94A0C28B53DE1004E42D9 /* raster-file */ = {isa = PBXFileReference; lastKnownFileType = folder; path = "raster-file"; sourceTree = "<group>"; };
		00CB9137284814A4005C2C5D /* SearchWithGeocodeView.swift */ = {isa = PBXFileReference; lastKnownFileType = sourcecode.swift; path = SearchWithGeocodeView.swift; sourceTree = "<group>"; };
		00CCB8A2285AAD7D00BBAB70 /* DowloadPortalItemData.swift */ = {isa = PBXFileReference; lastKnownFileType = sourcecode.swift; path = DowloadPortalItemData.swift; sourceTree = "<group>"; };
		00CCB8A4285BAF8700BBAB70 /* OnDemandResource.swift */ = {isa = PBXFileReference; lastKnownFileType = sourcecode.swift; path = OnDemandResource.swift; sourceTree = "<group>"; };
		00D4EF7F2863842100B9CC30 /* AddFeatureLayersView.swift */ = {isa = PBXFileReference; lastKnownFileType = sourcecode.swift; path = AddFeatureLayersView.swift; sourceTree = "<group>"; };
		00D4EF8228638BF100B9CC30 /* LA_Trails.geodatabase */ = {isa = PBXFileReference; lastKnownFileType = file; path = LA_Trails.geodatabase; sourceTree = "<group>"; };
		00D4EF8F28638BF100B9CC30 /* AuroraCO.gpkg */ = {isa = PBXFileReference; lastKnownFileType = file; path = AuroraCO.gpkg; sourceTree = "<group>"; };
		00D4EFB02863CE6300B9CC30 /* ScottishWildlifeTrust_reserves */ = {isa = PBXFileReference; lastKnownFileType = folder; path = ScottishWildlifeTrust_reserves; sourceTree = "<group>"; };
		00E5400C27F3CCA100CF66D5 /* SamplesApp.swift */ = {isa = PBXFileReference; lastKnownFileType = sourcecode.swift; path = SamplesApp.swift; sourceTree = "<group>"; };
		00E5400D27F3CCA100CF66D5 /* ContentView.swift */ = {isa = PBXFileReference; lastKnownFileType = sourcecode.swift; path = ContentView.swift; sourceTree = "<group>"; };
		00E5400E27F3CCA200CF66D5 /* Assets.xcassets */ = {isa = PBXFileReference; lastKnownFileType = folder.assetcatalog; path = Assets.xcassets; sourceTree = "<group>"; };
		00E5401327F3CCA200CF66D5 /* Samples.app */ = {isa = PBXFileReference; explicitFileType = wrapper.application; includeInIndex = 0; path = Samples.app; sourceTree = BUILT_PRODUCTS_DIR; };
		00E5402A27F775EA00CF66D5 /* Info.plist */ = {isa = PBXFileReference; lastKnownFileType = text.plist.xml; path = Info.plist; sourceTree = "<group>"; };
		108EC04029D25B2C000F35D0 /* QueryFeatureTableView.swift */ = {isa = PBXFileReference; fileEncoding = 4; lastKnownFileType = sourcecode.swift; path = QueryFeatureTableView.swift; sourceTree = "<group>"; };
		1C0C1C3429D34DAE005C8B24 /* ChangeViewpointView.swift */ = {isa = PBXFileReference; fileEncoding = 4; lastKnownFileType = sourcecode.swift; path = ChangeViewpointView.swift; sourceTree = "<group>"; };
		1C19B4EB2A578E46001D2506 /* CreateLoadReportView.Views.swift */ = {isa = PBXFileReference; fileEncoding = 4; lastKnownFileType = sourcecode.swift; path = CreateLoadReportView.Views.swift; sourceTree = "<group>"; };
		1C19B4ED2A578E46001D2506 /* CreateLoadReportView.swift */ = {isa = PBXFileReference; fileEncoding = 4; lastKnownFileType = sourcecode.swift; path = CreateLoadReportView.swift; sourceTree = "<group>"; };
		1C19B4EF2A578E46001D2506 /* CreateLoadReportView.Model.swift */ = {isa = PBXFileReference; fileEncoding = 4; lastKnownFileType = sourcecode.swift; path = CreateLoadReportView.Model.swift; sourceTree = "<group>"; };
		1C42E04329D2396B004FC4BE /* ShowPopupView.swift */ = {isa = PBXFileReference; fileEncoding = 4; lastKnownFileType = sourcecode.swift; path = ShowPopupView.swift; sourceTree = "<group>"; };
		1C43BC792A43781100509BF8 /* SetVisibilityOfSubtypeSublayerView.Views.swift */ = {isa = PBXFileReference; fileEncoding = 4; lastKnownFileType = sourcecode.swift; path = SetVisibilityOfSubtypeSublayerView.Views.swift; sourceTree = "<group>"; };
		1C43BC7C2A43781100509BF8 /* SetVisibilityOfSubtypeSublayerView.Model.swift */ = {isa = PBXFileReference; fileEncoding = 4; lastKnownFileType = sourcecode.swift; path = SetVisibilityOfSubtypeSublayerView.Model.swift; sourceTree = "<group>"; };
		1C43BC7E2A43781100509BF8 /* SetVisibilityOfSubtypeSublayerView.swift */ = {isa = PBXFileReference; fileEncoding = 4; lastKnownFileType = sourcecode.swift; path = SetVisibilityOfSubtypeSublayerView.swift; sourceTree = "<group>"; };
		1C9B74C529DB43580038B06F /* ShowRealisticLightAndShadowsView.swift */ = {isa = PBXFileReference; fileEncoding = 4; lastKnownFileType = sourcecode.swift; path = ShowRealisticLightAndShadowsView.swift; sourceTree = "<group>"; };
		1C9B74D529DB54560038B06F /* ChangeCameraControllerView.swift */ = {isa = PBXFileReference; fileEncoding = 4; lastKnownFileType = sourcecode.swift; path = ChangeCameraControllerView.swift; sourceTree = "<group>"; };
		1CAF831B2A20305F000E1E60 /* ShowUtilityAssociationsView.swift */ = {isa = PBXFileReference; fileEncoding = 4; lastKnownFileType = sourcecode.swift; path = ShowUtilityAssociationsView.swift; sourceTree = "<group>"; };
		218F35B329C28F4A00502022 /* AuthenticateWithOAuthView.swift */ = {isa = PBXFileReference; fileEncoding = 4; lastKnownFileType = sourcecode.swift; path = AuthenticateWithOAuthView.swift; sourceTree = "<group>"; };
		4D2ADC3F29C26D05003B367F /* AddDynamicEntityLayerView.swift */ = {isa = PBXFileReference; fileEncoding = 4; lastKnownFileType = sourcecode.swift; path = AddDynamicEntityLayerView.swift; sourceTree = "<group>"; };
		4D2ADC5529C4F612003B367F /* ChangeMapViewBackgroundView.swift */ = {isa = PBXFileReference; fileEncoding = 4; lastKnownFileType = sourcecode.swift; path = ChangeMapViewBackgroundView.swift; sourceTree = "<group>"; };
		4D2ADC5829C4F612003B367F /* ChangeMapViewBackgroundView.SettingsView.swift */ = {isa = PBXFileReference; fileEncoding = 4; lastKnownFileType = sourcecode.swift; path = ChangeMapViewBackgroundView.SettingsView.swift; sourceTree = "<group>"; };
		4D2ADC6129C5071C003B367F /* ChangeMapViewBackgroundView.Model.swift */ = {isa = PBXFileReference; lastKnownFileType = sourcecode.swift; path = ChangeMapViewBackgroundView.Model.swift; sourceTree = "<group>"; };
		4D2ADC6629C50BD6003B367F /* AddDynamicEntityLayerView.Model.swift */ = {isa = PBXFileReference; lastKnownFileType = sourcecode.swift; path = AddDynamicEntityLayerView.Model.swift; sourceTree = "<group>"; };
		4D2ADC6829C50C4C003B367F /* AddDynamicEntityLayerView.SettingsView.swift */ = {isa = PBXFileReference; lastKnownFileType = sourcecode.swift; path = AddDynamicEntityLayerView.SettingsView.swift; sourceTree = "<group>"; };
		7573E81329D6134C00BEED9C /* TraceUtilityNetworkView.Model.swift */ = {isa = PBXFileReference; fileEncoding = 4; lastKnownFileType = sourcecode.swift; path = TraceUtilityNetworkView.Model.swift; sourceTree = "<group>"; };
		7573E81529D6134C00BEED9C /* TraceUtilityNetworkView.Enums.swift */ = {isa = PBXFileReference; fileEncoding = 4; lastKnownFileType = sourcecode.swift; path = TraceUtilityNetworkView.Enums.swift; sourceTree = "<group>"; };
		7573E81729D6134C00BEED9C /* TraceUtilityNetworkView.Views.swift */ = {isa = PBXFileReference; fileEncoding = 4; lastKnownFileType = sourcecode.swift; path = TraceUtilityNetworkView.Views.swift; sourceTree = "<group>"; };
		7573E81829D6134C00BEED9C /* TraceUtilityNetworkView.swift */ = {isa = PBXFileReference; fileEncoding = 4; lastKnownFileType = sourcecode.swift; path = TraceUtilityNetworkView.swift; sourceTree = "<group>"; };
		75DD739129D38B1B0010229D /* NavigateRouteView.swift */ = {isa = PBXFileReference; fileEncoding = 4; lastKnownFileType = sourcecode.swift; path = NavigateRouteView.swift; sourceTree = "<group>"; };
		79302F842A1ED4E30002336A /* CreateAndSaveKMLView.Model.swift */ = {isa = PBXFileReference; lastKnownFileType = sourcecode.swift; path = CreateAndSaveKMLView.Model.swift; sourceTree = "<group>"; };
		79302F862A1ED71B0002336A /* CreateAndSaveKMLView.Views.swift */ = {isa = PBXFileReference; lastKnownFileType = sourcecode.swift; path = CreateAndSaveKMLView.Views.swift; sourceTree = "<group>"; };
		79B7B8092A1BF8EC00F57C27 /* CreateAndSaveKMLView.swift */ = {isa = PBXFileReference; lastKnownFileType = sourcecode.swift; path = CreateAndSaveKMLView.swift; sourceTree = "<group>"; };
		883C121429C9136600062FF9 /* DownloadPreplannedMapAreaView.MapPicker.swift */ = {isa = PBXFileReference; fileEncoding = 4; lastKnownFileType = sourcecode.swift; path = DownloadPreplannedMapAreaView.MapPicker.swift; sourceTree = "<group>"; };
		88F93CC029C3D59C0006B28E /* SketchOnMapView.swift */ = {isa = PBXFileReference; lastKnownFileType = sourcecode.swift; path = SketchOnMapView.swift; sourceTree = "<group>"; };
<<<<<<< HEAD
		D70BE5782A5624A80022CA02 /* CategoryGridView.swift */ = {isa = PBXFileReference; lastKnownFileType = sourcecode.swift; path = CategoryGridView.swift; sourceTree = "<group>"; };
		D70BE57E2A5753B70022CA02 /* SampleListView.swift */ = {isa = PBXFileReference; lastKnownFileType = sourcecode.swift; path = SampleListView.swift; sourceTree = "<group>"; };
		D70BE5822A5766C90022CA02 /* CategoryView.swift */ = {isa = PBXFileReference; lastKnownFileType = sourcecode.swift; path = CategoryView.swift; sourceTree = "<group>"; };
		D70BE5872A5787530022CA02 /* CategoryView+Search.swift */ = {isa = PBXFileReference; lastKnownFileType = sourcecode.swift; path = "CategoryView+Search.swift"; sourceTree = "<group>"; };
=======
		D701D72B2A37C7F7006FF0C8 /* bradley_low_3ds */ = {isa = PBXFileReference; lastKnownFileType = folder; path = bradley_low_3ds; sourceTree = "<group>"; };
>>>>>>> e56ea7f9
		D710996C2A27D9210065A1C1 /* DensifyAndGeneralizeGeometryView.swift */ = {isa = PBXFileReference; fileEncoding = 4; lastKnownFileType = sourcecode.swift; path = DensifyAndGeneralizeGeometryView.swift; sourceTree = "<group>"; };
		D710996F2A2802FA0065A1C1 /* DensifyAndGeneralizeGeometryView.SettingsView.swift */ = {isa = PBXFileReference; lastKnownFileType = sourcecode.swift; path = DensifyAndGeneralizeGeometryView.SettingsView.swift; sourceTree = "<group>"; };
		D722BD212A420DAD002C2087 /* ShowExtrudedFeaturesView.swift */ = {isa = PBXFileReference; fileEncoding = 4; lastKnownFileType = sourcecode.swift; path = ShowExtrudedFeaturesView.swift; sourceTree = "<group>"; };
		D734FA092A183A5B00246D7E /* SetMaxExtentView.swift */ = {isa = PBXFileReference; fileEncoding = 4; lastKnownFileType = sourcecode.swift; path = SetMaxExtentView.swift; sourceTree = "<group>"; };
		D744FD162A2112D90084A66C /* CreateConvexHullAroundPointsView.swift */ = {isa = PBXFileReference; fileEncoding = 4; lastKnownFileType = sourcecode.swift; path = CreateConvexHullAroundPointsView.swift; sourceTree = "<group>"; };
		D75101802A2E493600B8FA48 /* ShowLabelsOnLayerView.swift */ = {isa = PBXFileReference; fileEncoding = 4; lastKnownFileType = sourcecode.swift; path = ShowLabelsOnLayerView.swift; sourceTree = "<group>"; };
		D751018D2A2E962D00B8FA48 /* IdentifyLayerFeaturesView.swift */ = {isa = PBXFileReference; fileEncoding = 4; lastKnownFileType = sourcecode.swift; path = IdentifyLayerFeaturesView.swift; sourceTree = "<group>"; };
		D752D93F2A39154C003EB25E /* ManageOperationalLayersView.swift */ = {isa = PBXFileReference; fileEncoding = 4; lastKnownFileType = sourcecode.swift; path = ManageOperationalLayersView.swift; sourceTree = "<group>"; };
		D752D9452A3A6F7F003EB25E /* MonitorChangesToMapLoadStatusView.swift */ = {isa = PBXFileReference; fileEncoding = 4; lastKnownFileType = sourcecode.swift; path = MonitorChangesToMapLoadStatusView.swift; sourceTree = "<group>"; };
		D752D95E2A3BCE06003EB25E /* DisplayMapFromPortalItemView.swift */ = {isa = PBXFileReference; fileEncoding = 4; lastKnownFileType = sourcecode.swift; path = DisplayMapFromPortalItemView.swift; sourceTree = "<group>"; };
		D75362D12A1E886700D83028 /* ApplyUniqueValueRendererView.swift */ = {isa = PBXFileReference; fileEncoding = 4; lastKnownFileType = sourcecode.swift; path = ApplyUniqueValueRendererView.swift; sourceTree = "<group>"; };
		D754E3222A1D66820006C5F1 /* StylePointWithPictureMarkerSymbolsView.swift */ = {isa = PBXFileReference; fileEncoding = 4; lastKnownFileType = sourcecode.swift; path = StylePointWithPictureMarkerSymbolsView.swift; sourceTree = "<group>"; };
		D7634FAE2A43B7AC00F8AEFB /* CreateConvexHullAroundGeometriesView.swift */ = {isa = PBXFileReference; fileEncoding = 4; lastKnownFileType = sourcecode.swift; path = CreateConvexHullAroundGeometriesView.swift; sourceTree = "<group>"; };
		D769C2112A29019B00030F61 /* SetUpLocationDrivenGeotriggersView.swift */ = {isa = PBXFileReference; fileEncoding = 4; lastKnownFileType = sourcecode.swift; path = SetUpLocationDrivenGeotriggersView.swift; sourceTree = "<group>"; };
		D77570BF2A2942F800F490CD /* AnimateImagesWithImageOverlayView.swift */ = {isa = PBXFileReference; fileEncoding = 4; lastKnownFileType = sourcecode.swift; path = AnimateImagesWithImageOverlayView.swift; sourceTree = "<group>"; };
		D77572AD2A295DDD00F490CD /* PacificSouthWest2 */ = {isa = PBXFileReference; lastKnownFileType = folder; path = PacificSouthWest2; sourceTree = "<group>"; };
		D78666AC2A2161F100C60110 /* FindNearestVertexView.swift */ = {isa = PBXFileReference; fileEncoding = 4; lastKnownFileType = sourcecode.swift; path = FindNearestVertexView.swift; sourceTree = "<group>"; };
		D79EE76D2A4CEA5D005A52AE /* SetUpLocationDrivenGeotriggersView.Model.swift */ = {isa = PBXFileReference; fileEncoding = 4; lastKnownFileType = sourcecode.swift; path = SetUpLocationDrivenGeotriggersView.Model.swift; sourceTree = "<group>"; };
		D7ABA2F82A32579C0021822B /* MeasureDistanceInSceneView.swift */ = {isa = PBXFileReference; fileEncoding = 4; lastKnownFileType = sourcecode.swift; path = MeasureDistanceInSceneView.swift; sourceTree = "<group>"; };
		D7ABA2FE2A32881C0021822B /* ShowViewshedFromGeoelementInSceneView.swift */ = {isa = PBXFileReference; fileEncoding = 4; lastKnownFileType = sourcecode.swift; path = ShowViewshedFromGeoelementInSceneView.swift; sourceTree = "<group>"; };
		D7CC33FD2A31475C00198EDF /* ShowLineOfSightBetweenPointsView.swift */ = {isa = PBXFileReference; fileEncoding = 4; lastKnownFileType = sourcecode.swift; path = ShowLineOfSightBetweenPointsView.swift; sourceTree = "<group>"; };
		D7E440D62A1ECE7D005D74DE /* CreateBuffersAroundPointsView.swift */ = {isa = PBXFileReference; fileEncoding = 4; lastKnownFileType = sourcecode.swift; path = CreateBuffersAroundPointsView.swift; sourceTree = "<group>"; };
		D7E557672A1D768800B9FB09 /* AddWMSLayerView.swift */ = {isa = PBXFileReference; fileEncoding = 4; lastKnownFileType = sourcecode.swift; path = AddWMSLayerView.swift; sourceTree = "<group>"; };
		D7EAF3592A1C023800D822C4 /* SetMinAndMaxScaleView.swift */ = {isa = PBXFileReference; fileEncoding = 4; lastKnownFileType = sourcecode.swift; path = SetMinAndMaxScaleView.swift; sourceTree = "<group>"; };
		D7EF5D742A26A03A00FEBDE5 /* ShowCoordinatesInMultipleFormatsView.swift */ = {isa = PBXFileReference; fileEncoding = 4; lastKnownFileType = sourcecode.swift; path = ShowCoordinatesInMultipleFormatsView.swift; sourceTree = "<group>"; };
		E000E75F2869E33D005D87C5 /* ClipGeometryView.swift */ = {isa = PBXFileReference; lastKnownFileType = sourcecode.swift; path = ClipGeometryView.swift; sourceTree = "<group>"; };
		E000E762286A0B18005D87C5 /* CutGeometryView.swift */ = {isa = PBXFileReference; lastKnownFileType = sourcecode.swift; path = CutGeometryView.swift; sourceTree = "<group>"; };
		E004A6BD28414332002A1FE6 /* SetViewpointRotationView.swift */ = {isa = PBXFileReference; fileEncoding = 4; lastKnownFileType = sourcecode.swift; path = SetViewpointRotationView.swift; sourceTree = "<group>"; };
		E004A6D828465C70002A1FE6 /* DisplaySceneView.swift */ = {isa = PBXFileReference; fileEncoding = 4; lastKnownFileType = sourcecode.swift; path = DisplaySceneView.swift; sourceTree = "<group>"; };
		E004A6DF28466279002A1FE6 /* ShowCalloutView.swift */ = {isa = PBXFileReference; lastKnownFileType = sourcecode.swift; path = ShowCalloutView.swift; sourceTree = "<group>"; };
		E004A6E52846A61F002A1FE6 /* StyleGraphicsWithSymbolsView.swift */ = {isa = PBXFileReference; lastKnownFileType = sourcecode.swift; path = StyleGraphicsWithSymbolsView.swift; sourceTree = "<group>"; };
		E004A6E828493BCE002A1FE6 /* ShowDeviceLocationView.swift */ = {isa = PBXFileReference; lastKnownFileType = sourcecode.swift; path = ShowDeviceLocationView.swift; sourceTree = "<group>"; };
		E004A6EC2849556E002A1FE6 /* CreatePlanarAndGeodeticBuffersView.swift */ = {isa = PBXFileReference; lastKnownFileType = sourcecode.swift; path = CreatePlanarAndGeodeticBuffersView.swift; sourceTree = "<group>"; };
		E004A6EF284E4B9B002A1FE6 /* DownloadVectorTilesToLocalCacheView.swift */ = {isa = PBXFileReference; lastKnownFileType = sourcecode.swift; path = DownloadVectorTilesToLocalCacheView.swift; sourceTree = "<group>"; };
		E004A6F2284E4FEB002A1FE6 /* ShowResultOfSpatialOperationsView.swift */ = {isa = PBXFileReference; lastKnownFileType = sourcecode.swift; path = ShowResultOfSpatialOperationsView.swift; sourceTree = "<group>"; };
		E004A6F5284FA42A002A1FE6 /* SelectFeaturesInFeatureLayerView.swift */ = {isa = PBXFileReference; lastKnownFileType = sourcecode.swift; path = SelectFeaturesInFeatureLayerView.swift; sourceTree = "<group>"; };
		E0082216287755AC002AD138 /* View+Sheet.swift */ = {isa = PBXFileReference; lastKnownFileType = sourcecode.swift; path = "View+Sheet.swift"; sourceTree = "<group>"; };
		E041ABBF287CA9F00056009B /* WebView.swift */ = {isa = PBXFileReference; lastKnownFileType = sourcecode.swift; path = WebView.swift; sourceTree = "<group>"; };
		E041ABD6287DB04D0056009B /* SampleInfoView.swift */ = {isa = PBXFileReference; lastKnownFileType = sourcecode.swift; path = SampleInfoView.swift; sourceTree = "<group>"; };
		E041AC15287F54580056009B /* highlight.min.js */ = {isa = PBXFileReference; fileEncoding = 4; lastKnownFileType = sourcecode.javascript; path = highlight.min.js; sourceTree = "<group>"; };
		E041AC1D288076A60056009B /* info.css */ = {isa = PBXFileReference; fileEncoding = 4; lastKnownFileType = text.css; path = info.css; sourceTree = "<group>"; };
		E041AC1F288077B90056009B /* xcode.css */ = {isa = PBXFileReference; fileEncoding = 4; lastKnownFileType = text.css; path = xcode.css; sourceTree = "<group>"; };
		E066DD34285CF3B3004D3D5B /* FindRouteView.swift */ = {isa = PBXFileReference; lastKnownFileType = sourcecode.swift; path = FindRouteView.swift; sourceTree = "<group>"; };
		E066DD372860AB28004D3D5B /* StyleGraphicsWithRendererView.swift */ = {isa = PBXFileReference; lastKnownFileType = sourcecode.swift; path = StyleGraphicsWithRendererView.swift; sourceTree = "<group>"; };
		E066DD3A2860CA08004D3D5B /* ShowResultOfSpatialRelationshipsView.swift */ = {isa = PBXFileReference; lastKnownFileType = sourcecode.swift; path = ShowResultOfSpatialRelationshipsView.swift; sourceTree = "<group>"; };
		E066DD3F28610F55004D3D5B /* AddSceneLayerFromServiceView.swift */ = {isa = PBXFileReference; lastKnownFileType = sourcecode.swift; path = AddSceneLayerFromServiceView.swift; sourceTree = "<group>"; };
		E070A0A2286F3B6000F2B606 /* DownloadPreplannedMapAreaView.swift */ = {isa = PBXFileReference; lastKnownFileType = sourcecode.swift; path = DownloadPreplannedMapAreaView.swift; sourceTree = "<group>"; };
		E088E1562862579D00413100 /* SetSurfacePlacementModeView.swift */ = {isa = PBXFileReference; lastKnownFileType = sourcecode.swift; path = SetSurfacePlacementModeView.swift; sourceTree = "<group>"; };
		E088E1732863B5F800413100 /* GenerateOfflineMapView.swift */ = {isa = PBXFileReference; lastKnownFileType = sourcecode.swift; path = GenerateOfflineMapView.swift; sourceTree = "<group>"; };
		E08953F02891899600E077CF /* EnvironmentValues+SampleInfoVisibility.swift */ = {isa = PBXFileReference; lastKnownFileType = sourcecode.swift; path = "EnvironmentValues+SampleInfoVisibility.swift"; sourceTree = "<group>"; };
		E0D04FF128A5390000747989 /* DownloadPreplannedMapAreaView.Model.swift */ = {isa = PBXFileReference; lastKnownFileType = sourcecode.swift; path = DownloadPreplannedMapAreaView.Model.swift; sourceTree = "<group>"; };
		E0EA0B762866390E00C9621D /* ProjectGeometryView.swift */ = {isa = PBXFileReference; lastKnownFileType = sourcecode.swift; path = ProjectGeometryView.swift; sourceTree = "<group>"; };
		E0FE32E628747778002C6ACA /* BrowseBuildingFloorsView.swift */ = {isa = PBXFileReference; lastKnownFileType = sourcecode.swift; path = BrowseBuildingFloorsView.swift; sourceTree = "<group>"; };
		F111CCC0288B5D5600205358 /* DisplayMapFromMobileMapPackageView.swift */ = {isa = PBXFileReference; lastKnownFileType = sourcecode.swift; path = DisplayMapFromMobileMapPackageView.swift; sourceTree = "<group>"; };
		F111CCC3288B641900205358 /* Yellowstone.mmpk */ = {isa = PBXFileReference; lastKnownFileType = file; path = Yellowstone.mmpk; sourceTree = "<group>"; };
		F1E71BF0289473760064C33F /* AddRasterFromFileView.swift */ = {isa = PBXFileReference; lastKnownFileType = sourcecode.swift; path = AddRasterFromFileView.swift; sourceTree = "<group>"; };
/* End PBXFileReference section */

/* Begin PBXFrameworksBuildPhase section */
		00E5401027F3CCA200CF66D5 /* Frameworks */ = {
			isa = PBXFrameworksBuildPhase;
			buildActionMask = 2147483647;
			files = (
				00C43AED2947DC350099AE34 /* ArcGISToolkit in Frameworks */,
			);
			runOnlyForDeploymentPostprocessing = 0;
		};
/* End PBXFrameworksBuildPhase section */

/* Begin PBXGroup section */
		0005580D281872BE00224BC6 /* Views */ = {
			isa = PBXGroup;
			children = (
				00B04272282EC59E0072E1B4 /* AboutView.swift */,
				D70BE5782A5624A80022CA02 /* CategoryGridView.swift */,
				D70BE5822A5766C90022CA02 /* CategoryView.swift */,
				00E5400D27F3CCA100CF66D5 /* ContentView.swift */,
				000558092817C51E00224BC6 /* SampleDetailView.swift */,
				E041ABD6287DB04D0056009B /* SampleInfoView.swift */,
				D70BE57E2A5753B70022CA02 /* SampleListView.swift */,
				E041ABBF287CA9F00056009B /* WebView.swift */,
			);
			path = Views;
			sourceTree = "<group>";
		};
		00181B442846AD3900654571 /* Extensions */ = {
			isa = PBXGroup;
			children = (
				D70BE5872A5787530022CA02 /* CategoryView+Search.swift */,
				E08953F02891899600E077CF /* EnvironmentValues+SampleInfoVisibility.swift */,
				00181B452846AD7100654571 /* View+Alert.swift */,
				E0082216287755AC002AD138 /* View+Sheet.swift */,
			);
			path = Extensions;
			sourceTree = "<group>";
		};
		0023DE5029D648FA0098243A /* macOS */ = {
			isa = PBXGroup;
			children = (
				00ACF554293E6C6A0059B2A9 /* Samples.entitlements */,
			);
			path = macOS;
			sourceTree = "<group>";
		};
		003D7C332821EBCC009DDFD2 /* Scripts */ = {
			isa = PBXGroup;
			children = (
				00CCB8A2285AAD7D00BBAB70 /* DowloadPortalItemData.swift */,
				003D7C352821EBCC009DDFD2 /* GenerateSampleViewSourceCode.swift */,
				003D7C342821EBCC009DDFD2 /* masquerade */,
			);
			path = Scripts;
			sourceTree = "<group>";
		};
		0044288C29C90BD500160767 /* Get elevation at point on surface */ = {
			isa = PBXGroup;
			children = (
				0044289129C90C0B00160767 /* GetElevationAtPointOnSurfaceView.swift */,
			);
			path = "Get elevation at point on surface";
			sourceTree = "<group>";
		};
		0044CDD72995C352004618CE /* Show device location history */ = {
			isa = PBXGroup;
			children = (
				0044CDDE2995C39E004618CE /* ShowDeviceLocationHistoryView.swift */,
			);
			path = "Show device location history";
			sourceTree = "<group>";
		};
		0074ABAF281742420037244A /* Supporting Files */ = {
			isa = PBXGroup;
			children = (
				00181B442846AD3900654571 /* Extensions */,
				0074ABC028174F430037244A /* Models */,
				0005580D281872BE00224BC6 /* Views */,
				E041ABC3287CAFEB0056009B /* Web */,
			);
			path = "Supporting Files";
			sourceTree = "<group>";
		};
		0074ABB228174B830037244A /* Samples */ = {
			isa = PBXGroup;
			children = (
				4D2ADC3E29C26D05003B367F /* Add dynamic entity layer */,
				00D4EF7E2863840D00B9CC30 /* Add feature layers */,
				F19A316128906F0D003B7EF9 /* Add raster from file */,
				E066DD3E28610F3F004D3D5B /* Add scene layer from service */,
				D7E557602A1D743100B9FB09 /* Add WMS layer */,
				D77570BC2A29427200F490CD /* Animate images with image overlay */,
				D75362CC2A1E862B00D83028 /* Apply unique value renderer */,
				218F35B229C28F4A00502022 /* Authenticate with OAuth */,
				E0FE32E528747762002C6ACA /* Browse building floors */,
				1C9B74D229DB54560038B06F /* Change camera controller */,
				4D2ADC5329C4F612003B367F /* Change map view background */,
				1C0C1C3229D34DAE005C8B24 /* Change viewpoint */,
				E000E75E2869E325005D87C5 /* Clip geometry */,
				79B7B8082A1BF8B300F57C27 /* Create and save KML file */,
				D7E440D12A1ECBC2005D74DE /* Create buffers around points */,
				D7B3C5C02A43B71E001DA4D8 /* Create convex hull around geometries */,
				D744FD132A2112360084A66C /* Create convex hull around points */,
				1C19B4EA2A578E46001D2506 /* Create load report */,
				E004A6EB28495538002A1FE6 /* Create planar and geodetic buffers */,
				E000E761286A0B07005D87C5 /* Cut geometry */,
				D71099692A27D8880065A1C1 /* Densify and generalize geometry */,
				00A7A1422A2FC58300F035F7 /* Display content of utility network container */,
				0074ABB328174B830037244A /* Display map */,
				F111CCBD288B548400205358 /* Display map from mobile map package */,
				D752D95B2A3BCDD4003EB25E /* Display map from portal item */,
				00B04FB3283EEB830026C882 /* Display overview map */,
				E004A6D528465C70002A1FE6 /* Display scene */,
				E070A0A1286F3B3400F2B606 /* Download preplanned map area */,
				E004A6EE284E4B7A002A1FE6 /* Download vector tiles to local cache */,
				D78666A92A21616D00C60110 /* Find nearest vertex */,
				E066DD33285CF3A0004D3D5B /* Find route */,
				E088E1722863B5E600413100 /* Generate offline map */,
				0044288C29C90BD500160767 /* Get elevation at point on surface */,
				D751018A2A2E960300B8FA48 /* Identify layer features */,
				D752D93C2A3914E5003EB25E /* Manage operational layers */,
				D7ABA2F52A3256610021822B /* Measure distance in scene */,
				D752D9422A3A6EB8003EB25E /* Monitor changes to map load status */,
				75DD739029D38B1B0010229D /* Navigate route */,
				E0EA0B75286638FD00C9621D /* Project geometry */,
				108EC03F29D25AE1000F35D0 /* Query feature table */,
				00CB913628481475005C2C5D /* Search with geocode */,
				E004A6F4284FA3C5002A1FE6 /* Select features in feature layer */,
				00B042E3282EDC690072E1B4 /* Set basemap */,
				D734FA072A183A5A00246D7E /* Set max extent */,
				D7EAF34F2A1C011000D822C4 /* Set min and max scale */,
				E088E1552862578800413100 /* Set surface placement mode */,
				D769C20D2A28FF8600030F61 /* Set up location-driven geotriggers */,
				E004A6B928414332002A1FE6 /* Set viewpoint rotation */,
				1C43BC782A43781100509BF8 /* Set visibility of subtype sublayer */,
				E004A6DE2846626A002A1FE6 /* Show callout */,
				D7EF5D712A269E2D00FEBDE5 /* Show coordinates in multiple formats */,
				E004A6E728493BBB002A1FE6 /* Show device location */,
				0044CDD72995C352004618CE /* Show device location history */,
				D722BD1E2A420D7E002C2087 /* Show extruded features */,
				D751017D2A2E490800B8FA48 /* Show labels on layer */,
				D7CC33FB2A31475C00198EDF /* Show line of sight between points */,
				1C42E04129D2396B004FC4BE /* Show popup */,
				1C9B74C429DB43580038B06F /* Show realistic light and shadows */,
				E004A6F1284E4F80002A1FE6 /* Show result of spatial operations */,
				E066DD392860C9EE004D3D5B /* Show result of spatial relationships */,
				1CAF831A2A20305F000E1E60 /* Show utility associations */,
				D7ABA2FB2A3287C10021822B /* Show viewshed from geoelement in scene */,
				0086F3FC28E3770900974721 /* Show viewshed from point in scene */,
				88F93CBE29C3D4E30006B28E /* Sketch on map */,
				E066DD362860AB0B004D3D5B /* Style graphics with renderer */,
				E004A6E42846A609002A1FE6 /* Style graphics with symbols */,
				D754E31D2A1D661D0006C5F1 /* Style point with picture marker symbols */,
				7573E81229D6134C00BEED9C /* Trace utility network */,
			);
			path = Samples;
			sourceTree = "<group>";
		};
		0074ABB328174B830037244A /* Display map */ = {
			isa = PBXGroup;
			children = (
				0074ABBE28174BCF0037244A /* DisplayMapView.swift */,
			);
			path = "Display map";
			sourceTree = "<group>";
		};
		0074ABC028174F430037244A /* Models */ = {
			isa = PBXGroup;
			children = (
				00CCB8A4285BAF8700BBAB70 /* OnDemandResource.swift */,
				0074ABC128174F430037244A /* Sample.swift */,
			);
			path = Models;
			sourceTree = "<group>";
		};
		0086F3FC28E3770900974721 /* Show viewshed from point in scene */ = {
			isa = PBXGroup;
			children = (
				0042E24228E4BF8F001F33D6 /* ShowViewshedFromPointInSceneView.Model.swift */,
				0086F3FD28E3770900974721 /* ShowViewshedFromPointInSceneView.swift */,
				0042E24428E4F82B001F33D6 /* ShowViewshedFromPointInSceneView.ViewshedSettingsView.swift */,
			);
			path = "Show viewshed from point in scene";
			sourceTree = "<group>";
		};
		00966EE62811F64D009D3DD7 /* iOS */ = {
			isa = PBXGroup;
			children = (
				00E5402A27F775EA00CF66D5 /* Info.plist */,
			);
			path = iOS;
			sourceTree = "<group>";
		};
		00A7A1422A2FC58300F035F7 /* Display content of utility network container */ = {
			isa = PBXGroup;
			children = (
				00A7A1432A2FC58300F035F7 /* DisplayContentOfUtilityNetworkContainerView.swift */,
				00A7A1492A2FC5B700F035F7 /* DisplayContentOfUtilityNetworkContainerView.Model.swift */,
			);
			path = "Display content of utility network container";
			sourceTree = "<group>";
		};
		00B042E3282EDC690072E1B4 /* Set basemap */ = {
			isa = PBXGroup;
			children = (
				00B042E5282EDC690072E1B4 /* SetBasemapView.swift */,
			);
			path = "Set basemap";
			sourceTree = "<group>";
		};
		00B04FB3283EEB830026C882 /* Display overview map */ = {
			isa = PBXGroup;
			children = (
				00B04FB4283EEBA80026C882 /* DisplayOverviewMapView.swift */,
			);
			path = "Display overview map";
			sourceTree = "<group>";
		};
		00C94A0228B53DCC004E42D9 /* 7c4c679ab06a4df19dc497f577f111bd */ = {
			isa = PBXGroup;
			children = (
				00C94A0C28B53DE1004E42D9 /* raster-file */,
			);
			path = 7c4c679ab06a4df19dc497f577f111bd;
			sourceTree = "<group>";
		};
		00CB913628481475005C2C5D /* Search with geocode */ = {
			isa = PBXGroup;
			children = (
				00CB9137284814A4005C2C5D /* SearchWithGeocodeView.swift */,
			);
			path = "Search with geocode";
			sourceTree = "<group>";
		};
		00CCB8A6285D059300BBAB70 /* Portal Data */ = {
			isa = PBXGroup;
			children = (
				D701D7242A37C7E4006FF0C8 /* 07d62a792ab6496d9b772a24efea45d0 */,
				D77572AC2A295DC100F490CD /* d1453556d91e46dea191c20c398b82cd */,
				1C965C4629DBA879002F8536 /* 681d6f7694644709a7c830ec57a2d72b */,
				00D4EF8128638BF100B9CC30 /* cb1b20748a9f4d128dad8a87244e3e37 */,
				00C94A0228B53DCC004E42D9 /* 7c4c679ab06a4df19dc497f577f111bd */,
				00D4EF8328638BF100B9CC30 /* 15a7cbd3af1e47cfa5d2c6b93dc44fc2 */,
				00D4EF8E28638BF100B9CC30 /* 68ec42517cdd439e81b036210483e8e7 */,
				F111CCC2288B63DB00205358 /* e1f3a7254cb845b09450f54937c16061 */,
			);
			path = "Portal Data";
			sourceTree = SOURCE_ROOT;
		};
		00D4EF7E2863840D00B9CC30 /* Add feature layers */ = {
			isa = PBXGroup;
			children = (
				00D4EF7F2863842100B9CC30 /* AddFeatureLayersView.swift */,
			);
			path = "Add feature layers";
			sourceTree = "<group>";
		};
		00D4EF8128638BF100B9CC30 /* cb1b20748a9f4d128dad8a87244e3e37 */ = {
			isa = PBXGroup;
			children = (
				00D4EF8228638BF100B9CC30 /* LA_Trails.geodatabase */,
			);
			path = cb1b20748a9f4d128dad8a87244e3e37;
			sourceTree = "<group>";
		};
		00D4EF8328638BF100B9CC30 /* 15a7cbd3af1e47cfa5d2c6b93dc44fc2 */ = {
			isa = PBXGroup;
			children = (
				00D4EFB02863CE6300B9CC30 /* ScottishWildlifeTrust_reserves */,
			);
			path = 15a7cbd3af1e47cfa5d2c6b93dc44fc2;
			sourceTree = "<group>";
		};
		00D4EF8E28638BF100B9CC30 /* 68ec42517cdd439e81b036210483e8e7 */ = {
			isa = PBXGroup;
			children = (
				00D4EF8F28638BF100B9CC30 /* AuroraCO.gpkg */,
			);
			path = 68ec42517cdd439e81b036210483e8e7;
			sourceTree = "<group>";
		};
		00E5400627F3CCA100CF66D5 = {
			isa = PBXGroup;
			children = (
				00966EE62811F64D009D3DD7 /* iOS */,
				0023DE5029D648FA0098243A /* macOS */,
				00CCB8A6285D059300BBAB70 /* Portal Data */,
				00E5401427F3CCA200CF66D5 /* Products */,
				003D7C332821EBCC009DDFD2 /* Scripts */,
				00E5400B27F3CCA100CF66D5 /* Shared */,
			);
			sourceTree = "<group>";
		};
		00E5400B27F3CCA100CF66D5 /* Shared */ = {
			isa = PBXGroup;
			children = (
				0074ABAF281742420037244A /* Supporting Files */,
				0074ABB228174B830037244A /* Samples */,
				00E5400C27F3CCA100CF66D5 /* SamplesApp.swift */,
				00E5400E27F3CCA200CF66D5 /* Assets.xcassets */,
				001C6DD827FE585A00D472C2 /* AppSecrets.swift.masque */,
				0074ABCA2817B8DB0037244A /* SamplesApp+Samples.swift.tache */,
			);
			path = Shared;
			sourceTree = "<group>";
		};
		00E5401427F3CCA200CF66D5 /* Products */ = {
			isa = PBXGroup;
			children = (
				00E5401327F3CCA200CF66D5 /* Samples.app */,
			);
			name = Products;
			sourceTree = "<group>";
		};
		108EC03F29D25AE1000F35D0 /* Query feature table */ = {
			isa = PBXGroup;
			children = (
				108EC04029D25B2C000F35D0 /* QueryFeatureTableView.swift */,
			);
			path = "Query feature table";
			sourceTree = "<group>";
		};
		1C0C1C3229D34DAE005C8B24 /* Change viewpoint */ = {
			isa = PBXGroup;
			children = (
				1C0C1C3429D34DAE005C8B24 /* ChangeViewpointView.swift */,
			);
			path = "Change viewpoint";
			sourceTree = "<group>";
		};
		1C19B4EA2A578E46001D2506 /* Create load report */ = {
			isa = PBXGroup;
			children = (
				1C19B4EF2A578E46001D2506 /* CreateLoadReportView.Model.swift */,
				1C19B4ED2A578E46001D2506 /* CreateLoadReportView.swift */,
				1C19B4EB2A578E46001D2506 /* CreateLoadReportView.Views.swift */,
			);
			path = "Create load report";
			sourceTree = "<group>";
		};
		1C42E04129D2396B004FC4BE /* Show popup */ = {
			isa = PBXGroup;
			children = (
				1C42E04329D2396B004FC4BE /* ShowPopupView.swift */,
			);
			path = "Show popup";
			sourceTree = "<group>";
		};
		1C43BC782A43781100509BF8 /* Set visibility of subtype sublayer */ = {
			isa = PBXGroup;
			children = (
				1C43BC7C2A43781100509BF8 /* SetVisibilityOfSubtypeSublayerView.Model.swift */,
				1C43BC7E2A43781100509BF8 /* SetVisibilityOfSubtypeSublayerView.swift */,
				1C43BC792A43781100509BF8 /* SetVisibilityOfSubtypeSublayerView.Views.swift */,
			);
			path = "Set visibility of subtype sublayer";
			sourceTree = "<group>";
		};
		1C965C4629DBA879002F8536 /* 681d6f7694644709a7c830ec57a2d72b */ = {
			isa = PBXGroup;
			children = (
				004FE87029DF5D8700075217 /* Bristol */,
			);
			path = 681d6f7694644709a7c830ec57a2d72b;
			sourceTree = "<group>";
		};
		1C9B74C429DB43580038B06F /* Show realistic light and shadows */ = {
			isa = PBXGroup;
			children = (
				1C9B74C529DB43580038B06F /* ShowRealisticLightAndShadowsView.swift */,
			);
			path = "Show realistic light and shadows";
			sourceTree = "<group>";
		};
		1C9B74D229DB54560038B06F /* Change camera controller */ = {
			isa = PBXGroup;
			children = (
				1C9B74D529DB54560038B06F /* ChangeCameraControllerView.swift */,
			);
			path = "Change camera controller";
			sourceTree = "<group>";
		};
		1CAF831A2A20305F000E1E60 /* Show utility associations */ = {
			isa = PBXGroup;
			children = (
				1CAF831B2A20305F000E1E60 /* ShowUtilityAssociationsView.swift */,
			);
			path = "Show utility associations";
			sourceTree = "<group>";
		};
		218F35B229C28F4A00502022 /* Authenticate with OAuth */ = {
			isa = PBXGroup;
			children = (
				218F35B329C28F4A00502022 /* AuthenticateWithOAuthView.swift */,
			);
			path = "Authenticate with OAuth";
			sourceTree = "<group>";
		};
		4D2ADC3E29C26D05003B367F /* Add dynamic entity layer */ = {
			isa = PBXGroup;
			children = (
				4D2ADC3F29C26D05003B367F /* AddDynamicEntityLayerView.swift */,
				4D2ADC6629C50BD6003B367F /* AddDynamicEntityLayerView.Model.swift */,
				4D2ADC6829C50C4C003B367F /* AddDynamicEntityLayerView.SettingsView.swift */,
			);
			path = "Add dynamic entity layer";
			sourceTree = "<group>";
		};
		4D2ADC5329C4F612003B367F /* Change map view background */ = {
			isa = PBXGroup;
			children = (
				4D2ADC5529C4F612003B367F /* ChangeMapViewBackgroundView.swift */,
				4D2ADC5829C4F612003B367F /* ChangeMapViewBackgroundView.SettingsView.swift */,
				4D2ADC6129C5071C003B367F /* ChangeMapViewBackgroundView.Model.swift */,
			);
			path = "Change map view background";
			sourceTree = "<group>";
		};
		7573E81229D6134C00BEED9C /* Trace utility network */ = {
			isa = PBXGroup;
			children = (
				7573E81329D6134C00BEED9C /* TraceUtilityNetworkView.Model.swift */,
				7573E81529D6134C00BEED9C /* TraceUtilityNetworkView.Enums.swift */,
				7573E81729D6134C00BEED9C /* TraceUtilityNetworkView.Views.swift */,
				7573E81829D6134C00BEED9C /* TraceUtilityNetworkView.swift */,
			);
			path = "Trace utility network";
			sourceTree = "<group>";
		};
		75DD739029D38B1B0010229D /* Navigate route */ = {
			isa = PBXGroup;
			children = (
				75DD739129D38B1B0010229D /* NavigateRouteView.swift */,
			);
			path = "Navigate route";
			sourceTree = "<group>";
		};
		79B7B8082A1BF8B300F57C27 /* Create and save KML file */ = {
			isa = PBXGroup;
			children = (
				79302F842A1ED4E30002336A /* CreateAndSaveKMLView.Model.swift */,
				79B7B8092A1BF8EC00F57C27 /* CreateAndSaveKMLView.swift */,
				79302F862A1ED71B0002336A /* CreateAndSaveKMLView.Views.swift */,
			);
			path = "Create and save KML file";
			sourceTree = "<group>";
		};
		88F93CBE29C3D4E30006B28E /* Sketch on map */ = {
			isa = PBXGroup;
			children = (
				88F93CC029C3D59C0006B28E /* SketchOnMapView.swift */,
			);
			path = "Sketch on map";
			sourceTree = "<group>";
		};
		D701D7242A37C7E4006FF0C8 /* 07d62a792ab6496d9b772a24efea45d0 */ = {
			isa = PBXGroup;
			children = (
				D701D72B2A37C7F7006FF0C8 /* bradley_low_3ds */,
			);
			path = 07d62a792ab6496d9b772a24efea45d0;
			sourceTree = "<group>";
		};
		D71099692A27D8880065A1C1 /* Densify and generalize geometry */ = {
			isa = PBXGroup;
			children = (
				D710996C2A27D9210065A1C1 /* DensifyAndGeneralizeGeometryView.swift */,
				D710996F2A2802FA0065A1C1 /* DensifyAndGeneralizeGeometryView.SettingsView.swift */,
			);
			path = "Densify and generalize geometry";
			sourceTree = "<group>";
		};
		D722BD1E2A420D7E002C2087 /* Show extruded features */ = {
			isa = PBXGroup;
			children = (
				D722BD212A420DAD002C2087 /* ShowExtrudedFeaturesView.swift */,
			);
			path = "Show extruded features";
			sourceTree = "<group>";
		};
		D734FA072A183A5A00246D7E /* Set max extent */ = {
			isa = PBXGroup;
			children = (
				D734FA092A183A5B00246D7E /* SetMaxExtentView.swift */,
			);
			path = "Set max extent";
			sourceTree = "<group>";
		};
		D744FD132A2112360084A66C /* Create convex hull around points */ = {
			isa = PBXGroup;
			children = (
				D744FD162A2112D90084A66C /* CreateConvexHullAroundPointsView.swift */,
			);
			path = "Create convex hull around points";
			sourceTree = "<group>";
		};
		D751017D2A2E490800B8FA48 /* Show labels on layer */ = {
			isa = PBXGroup;
			children = (
				D75101802A2E493600B8FA48 /* ShowLabelsOnLayerView.swift */,
			);
			path = "Show labels on layer";
			sourceTree = "<group>";
		};
		D751018A2A2E960300B8FA48 /* Identify layer features */ = {
			isa = PBXGroup;
			children = (
				D751018D2A2E962D00B8FA48 /* IdentifyLayerFeaturesView.swift */,
			);
			path = "Identify layer features";
			sourceTree = "<group>";
		};
		D752D93C2A3914E5003EB25E /* Manage operational layers */ = {
			isa = PBXGroup;
			children = (
				D752D93F2A39154C003EB25E /* ManageOperationalLayersView.swift */,
			);
			path = "Manage operational layers";
			sourceTree = "<group>";
		};
		D752D9422A3A6EB8003EB25E /* Monitor changes to map load status */ = {
			isa = PBXGroup;
			children = (
				D752D9452A3A6F7F003EB25E /* MonitorChangesToMapLoadStatusView.swift */,
			);
			path = "Monitor changes to map load status";
			sourceTree = "<group>";
		};
		D752D95B2A3BCDD4003EB25E /* Display map from portal item */ = {
			isa = PBXGroup;
			children = (
				D752D95E2A3BCE06003EB25E /* DisplayMapFromPortalItemView.swift */,
			);
			path = "Display map from portal item";
			sourceTree = "<group>";
		};
		D75362CC2A1E862B00D83028 /* Apply unique value renderer */ = {
			isa = PBXGroup;
			children = (
				D75362D12A1E886700D83028 /* ApplyUniqueValueRendererView.swift */,
			);
			path = "Apply unique value renderer";
			sourceTree = "<group>";
		};
		D754E31D2A1D661D0006C5F1 /* Style point with picture marker symbols */ = {
			isa = PBXGroup;
			children = (
				D754E3222A1D66820006C5F1 /* StylePointWithPictureMarkerSymbolsView.swift */,
			);
			path = "Style point with picture marker symbols";
			sourceTree = "<group>";
		};
		D769C20D2A28FF8600030F61 /* Set up location-driven geotriggers */ = {
			isa = PBXGroup;
			children = (
				D769C2112A29019B00030F61 /* SetUpLocationDrivenGeotriggersView.swift */,
				D79EE76D2A4CEA5D005A52AE /* SetUpLocationDrivenGeotriggersView.Model.swift */,
			);
			path = "Set up location-driven geotriggers";
			sourceTree = "<group>";
		};
		D77570BC2A29427200F490CD /* Animate images with image overlay */ = {
			isa = PBXGroup;
			children = (
				D77570BF2A2942F800F490CD /* AnimateImagesWithImageOverlayView.swift */,
			);
			path = "Animate images with image overlay";
			sourceTree = "<group>";
		};
		D77572AC2A295DC100F490CD /* d1453556d91e46dea191c20c398b82cd */ = {
			isa = PBXGroup;
			children = (
				D77572AD2A295DDD00F490CD /* PacificSouthWest2 */,
			);
			path = d1453556d91e46dea191c20c398b82cd;
			sourceTree = "<group>";
		};
		D78666A92A21616D00C60110 /* Find nearest vertex */ = {
			isa = PBXGroup;
			children = (
				D78666AC2A2161F100C60110 /* FindNearestVertexView.swift */,
			);
			path = "Find nearest vertex";
			sourceTree = "<group>";
		};
		D7ABA2F52A3256610021822B /* Measure distance in scene */ = {
			isa = PBXGroup;
			children = (
				D7ABA2F82A32579C0021822B /* MeasureDistanceInSceneView.swift */,
			);
			path = "Measure distance in scene";
			sourceTree = "<group>";
		};
		D7ABA2FB2A3287C10021822B /* Show viewshed from geoelement in scene */ = {
			isa = PBXGroup;
			children = (
				D7ABA2FE2A32881C0021822B /* ShowViewshedFromGeoelementInSceneView.swift */,
			);
			path = "Show viewshed from geoelement in scene";
			sourceTree = "<group>";
		};
		D7B3C5C02A43B71E001DA4D8 /* Create convex hull around geometries */ = {
			isa = PBXGroup;
			children = (
				D7634FAE2A43B7AC00F8AEFB /* CreateConvexHullAroundGeometriesView.swift */,
			);
			path = "Create convex hull around geometries";
			sourceTree = "<group>";
		};
		D7CC33FB2A31475C00198EDF /* Show line of sight between points */ = {
			isa = PBXGroup;
			children = (
				D7CC33FD2A31475C00198EDF /* ShowLineOfSightBetweenPointsView.swift */,
			);
			path = "Show line of sight between points";
			sourceTree = "<group>";
		};
		D7E440D12A1ECBC2005D74DE /* Create buffers around points */ = {
			isa = PBXGroup;
			children = (
				D7E440D62A1ECE7D005D74DE /* CreateBuffersAroundPointsView.swift */,
			);
			path = "Create buffers around points";
			sourceTree = "<group>";
		};
		D7E557602A1D743100B9FB09 /* Add WMS layer */ = {
			isa = PBXGroup;
			children = (
				D7E557672A1D768800B9FB09 /* AddWMSLayerView.swift */,
			);
			path = "Add WMS layer";
			sourceTree = "<group>";
		};
		D7EAF34F2A1C011000D822C4 /* Set min and max scale */ = {
			isa = PBXGroup;
			children = (
				D7EAF3592A1C023800D822C4 /* SetMinAndMaxScaleView.swift */,
			);
			path = "Set min and max scale";
			sourceTree = "<group>";
		};
		D7EF5D712A269E2D00FEBDE5 /* Show coordinates in multiple formats */ = {
			isa = PBXGroup;
			children = (
				D7EF5D742A26A03A00FEBDE5 /* ShowCoordinatesInMultipleFormatsView.swift */,
			);
			path = "Show coordinates in multiple formats";
			sourceTree = "<group>";
		};
		E000E75E2869E325005D87C5 /* Clip geometry */ = {
			isa = PBXGroup;
			children = (
				E000E75F2869E33D005D87C5 /* ClipGeometryView.swift */,
			);
			path = "Clip geometry";
			sourceTree = "<group>";
		};
		E000E761286A0B07005D87C5 /* Cut geometry */ = {
			isa = PBXGroup;
			children = (
				E000E762286A0B18005D87C5 /* CutGeometryView.swift */,
			);
			path = "Cut geometry";
			sourceTree = "<group>";
		};
		E004A6B928414332002A1FE6 /* Set viewpoint rotation */ = {
			isa = PBXGroup;
			children = (
				E004A6BD28414332002A1FE6 /* SetViewpointRotationView.swift */,
			);
			path = "Set viewpoint rotation";
			sourceTree = "<group>";
		};
		E004A6D528465C70002A1FE6 /* Display scene */ = {
			isa = PBXGroup;
			children = (
				E004A6D828465C70002A1FE6 /* DisplaySceneView.swift */,
			);
			path = "Display scene";
			sourceTree = "<group>";
		};
		E004A6DE2846626A002A1FE6 /* Show callout */ = {
			isa = PBXGroup;
			children = (
				E004A6DF28466279002A1FE6 /* ShowCalloutView.swift */,
			);
			path = "Show callout";
			sourceTree = "<group>";
		};
		E004A6E42846A609002A1FE6 /* Style graphics with symbols */ = {
			isa = PBXGroup;
			children = (
				E004A6E52846A61F002A1FE6 /* StyleGraphicsWithSymbolsView.swift */,
			);
			path = "Style graphics with symbols";
			sourceTree = "<group>";
		};
		E004A6E728493BBB002A1FE6 /* Show device location */ = {
			isa = PBXGroup;
			children = (
				E004A6E828493BCE002A1FE6 /* ShowDeviceLocationView.swift */,
			);
			path = "Show device location";
			sourceTree = "<group>";
		};
		E004A6EB28495538002A1FE6 /* Create planar and geodetic buffers */ = {
			isa = PBXGroup;
			children = (
				E004A6EC2849556E002A1FE6 /* CreatePlanarAndGeodeticBuffersView.swift */,
			);
			path = "Create planar and geodetic buffers";
			sourceTree = "<group>";
		};
		E004A6EE284E4B7A002A1FE6 /* Download vector tiles to local cache */ = {
			isa = PBXGroup;
			children = (
				E004A6EF284E4B9B002A1FE6 /* DownloadVectorTilesToLocalCacheView.swift */,
			);
			path = "Download vector tiles to local cache";
			sourceTree = "<group>";
		};
		E004A6F1284E4F80002A1FE6 /* Show result of spatial operations */ = {
			isa = PBXGroup;
			children = (
				E004A6F2284E4FEB002A1FE6 /* ShowResultOfSpatialOperationsView.swift */,
			);
			path = "Show result of spatial operations";
			sourceTree = "<group>";
		};
		E004A6F4284FA3C5002A1FE6 /* Select features in feature layer */ = {
			isa = PBXGroup;
			children = (
				E004A6F5284FA42A002A1FE6 /* SelectFeaturesInFeatureLayerView.swift */,
			);
			path = "Select features in feature layer";
			sourceTree = "<group>";
		};
		E041ABC3287CAFEB0056009B /* Web */ = {
			isa = PBXGroup;
			children = (
				E041AC15287F54580056009B /* highlight.min.js */,
				E041AC1D288076A60056009B /* info.css */,
				E041AC1F288077B90056009B /* xcode.css */,
			);
			path = Web;
			sourceTree = "<group>";
		};
		E066DD33285CF3A0004D3D5B /* Find route */ = {
			isa = PBXGroup;
			children = (
				E066DD34285CF3B3004D3D5B /* FindRouteView.swift */,
			);
			path = "Find route";
			sourceTree = "<group>";
		};
		E066DD362860AB0B004D3D5B /* Style graphics with renderer */ = {
			isa = PBXGroup;
			children = (
				E066DD372860AB28004D3D5B /* StyleGraphicsWithRendererView.swift */,
			);
			path = "Style graphics with renderer";
			sourceTree = "<group>";
		};
		E066DD392860C9EE004D3D5B /* Show result of spatial relationships */ = {
			isa = PBXGroup;
			children = (
				E066DD3A2860CA08004D3D5B /* ShowResultOfSpatialRelationshipsView.swift */,
			);
			path = "Show result of spatial relationships";
			sourceTree = "<group>";
		};
		E066DD3E28610F3F004D3D5B /* Add scene layer from service */ = {
			isa = PBXGroup;
			children = (
				E066DD3F28610F55004D3D5B /* AddSceneLayerFromServiceView.swift */,
			);
			path = "Add scene layer from service";
			sourceTree = "<group>";
		};
		E070A0A1286F3B3400F2B606 /* Download preplanned map area */ = {
			isa = PBXGroup;
			children = (
				883C121429C9136600062FF9 /* DownloadPreplannedMapAreaView.MapPicker.swift */,
				E0D04FF128A5390000747989 /* DownloadPreplannedMapAreaView.Model.swift */,
				E070A0A2286F3B6000F2B606 /* DownloadPreplannedMapAreaView.swift */,
			);
			path = "Download preplanned map area";
			sourceTree = "<group>";
		};
		E088E1552862578800413100 /* Set surface placement mode */ = {
			isa = PBXGroup;
			children = (
				E088E1562862579D00413100 /* SetSurfacePlacementModeView.swift */,
			);
			path = "Set surface placement mode";
			sourceTree = "<group>";
		};
		E088E1722863B5E600413100 /* Generate offline map */ = {
			isa = PBXGroup;
			children = (
				E088E1732863B5F800413100 /* GenerateOfflineMapView.swift */,
			);
			path = "Generate offline map";
			sourceTree = "<group>";
		};
		E0EA0B75286638FD00C9621D /* Project geometry */ = {
			isa = PBXGroup;
			children = (
				E0EA0B762866390E00C9621D /* ProjectGeometryView.swift */,
			);
			path = "Project geometry";
			sourceTree = "<group>";
		};
		E0FE32E528747762002C6ACA /* Browse building floors */ = {
			isa = PBXGroup;
			children = (
				E0FE32E628747778002C6ACA /* BrowseBuildingFloorsView.swift */,
			);
			path = "Browse building floors";
			sourceTree = "<group>";
		};
		F111CCBD288B548400205358 /* Display map from mobile map package */ = {
			isa = PBXGroup;
			children = (
				F111CCC0288B5D5600205358 /* DisplayMapFromMobileMapPackageView.swift */,
			);
			path = "Display map from mobile map package";
			sourceTree = "<group>";
		};
		F111CCC2288B63DB00205358 /* e1f3a7254cb845b09450f54937c16061 */ = {
			isa = PBXGroup;
			children = (
				F111CCC3288B641900205358 /* Yellowstone.mmpk */,
			);
			path = e1f3a7254cb845b09450f54937c16061;
			sourceTree = "<group>";
		};
		F19A316128906F0D003B7EF9 /* Add raster from file */ = {
			isa = PBXGroup;
			children = (
				F1E71BF0289473760064C33F /* AddRasterFromFileView.swift */,
			);
			path = "Add raster from file";
			sourceTree = "<group>";
		};
/* End PBXGroup section */

/* Begin PBXNativeTarget section */
		00E5401227F3CCA200CF66D5 /* Samples */ = {
			isa = PBXNativeTarget;
			buildConfigurationList = 00E5402427F3CCA200CF66D5 /* Build configuration list for PBXNativeTarget "Samples" */;
			buildPhases = (
				001C6DDC27FE5CE800D472C2 /* Create .secrets File If It Does Not Exist */,
				00CCB8A3285BA2FD00BBAB70 /* Download Portal Item Data */,
				00E5402B27F77A5A00CF66D5 /* Lint Sources */,
				00E5400F27F3CCA200CF66D5 /* Sources */,
				00144B5E280634840090DD5D /* Embed Frameworks */,
				00E5401027F3CCA200CF66D5 /* Frameworks */,
				00E5401127F3CCA200CF66D5 /* Resources */,
				0039A4E82885C4E300592C86 /* Copy Source Code Files */,
				0039A4E72885C45200592C86 /* Copy README.md Files For Source Code View */,
			);
			buildRules = (
				0083586F27FE3BCF00192A15 /* PBXBuildRule */,
				0074ABCC2817B8E60037244A /* PBXBuildRule */,
			);
			dependencies = (
			);
			name = Samples;
			packageProductDependencies = (
				00C43AEC2947DC350099AE34 /* ArcGISToolkit */,
			);
			productName = "arcgis-swift-sdk-samples (iOS)";
			productReference = 00E5401327F3CCA200CF66D5 /* Samples.app */;
			productType = "com.apple.product-type.application";
		};
/* End PBXNativeTarget section */

/* Begin PBXProject section */
		00E5400727F3CCA100CF66D5 /* Project object */ = {
			isa = PBXProject;
			attributes = {
				BuildIndependentTargetsInParallel = 1;
				KnownAssetTags = (
					AddFeatureLayers,
					AddRasterFromFile,
					AnimateImagesWithImageOverlay,
					ChangeCameraController,
					DisplayMapFromMobileMapPackage,
					ShowViewshedFromGeoelementInScene,
				);
				LastSwiftUpdateCheck = 1330;
				LastUpgradeCheck = 1330;
				ORGANIZATIONNAME = Esri;
				TargetAttributes = {
					00E5401227F3CCA200CF66D5 = {
						CreatedOnToolsVersion = 13.3;
					};
				};
			};
			buildConfigurationList = 00E5400A27F3CCA100CF66D5 /* Build configuration list for PBXProject "Samples" */;
			compatibilityVersion = "Xcode 13.0";
			developmentRegion = en;
			hasScannedForEncodings = 0;
			knownRegions = (
				en,
				Base,
			);
			mainGroup = 00E5400627F3CCA100CF66D5;
			packageReferences = (
				00C43AEB2947DC350099AE34 /* XCRemoteSwiftPackageReference "arcgis-maps-sdk-swift-toolkit" */,
			);
			productRefGroup = 00E5401427F3CCA200CF66D5 /* Products */;
			projectDirPath = "";
			projectRoot = "";
			targets = (
				00E5401227F3CCA200CF66D5 /* Samples */,
			);
		};
/* End PBXProject section */

/* Begin PBXResourcesBuildPhase section */
		00E5401127F3CCA200CF66D5 /* Resources */ = {
			isa = PBXResourcesBuildPhase;
			buildActionMask = 2147483647;
			files = (
				E041AC1E288076A60056009B /* info.css in Resources */,
				E041AC1A287F54580056009B /* highlight.min.js in Resources */,
				00E5402027F3CCA200CF66D5 /* Assets.xcassets in Resources */,
				00C94A0D28B53DE1004E42D9 /* raster-file in Resources */,
				004FE87129DF5D8700075217 /* Bristol in Resources */,
				E041AC20288077B90056009B /* xcode.css in Resources */,
				00D4EF9028638BF100B9CC30 /* LA_Trails.geodatabase in Resources */,
				D701D72C2A37C7F7006FF0C8 /* bradley_low_3ds in Resources */,
				00D4EF9A28638BF100B9CC30 /* AuroraCO.gpkg in Resources */,
				F111CCC4288B641900205358 /* Yellowstone.mmpk in Resources */,
				D77572AE2A295DDE00F490CD /* PacificSouthWest2 in Resources */,
				00D4EFB12863CE6300B9CC30 /* ScottishWildlifeTrust_reserves in Resources */,
			);
			runOnlyForDeploymentPostprocessing = 0;
		};
/* End PBXResourcesBuildPhase section */

/* Begin PBXShellScriptBuildPhase section */
		001C6DDC27FE5CE800D472C2 /* Create .secrets File If It Does Not Exist */ = {
			isa = PBXShellScriptBuildPhase;
			alwaysOutOfDate = 1;
			buildActionMask = 2147483647;
			files = (
			);
			inputFileListPaths = (
			);
			inputPaths = (
			);
			name = "Create .secrets File If It Does Not Exist";
			outputFileListPaths = (
			);
			outputPaths = (
				"$(SRCROOT)/.secrets",
			);
			runOnlyForDeploymentPostprocessing = 0;
			shellPath = /bin/sh;
			shellScript = "if [ ! -e \"$SRCROOT/.secrets\" ]\nthen\n    touch \"$SRCROOT/.secrets\"\nfi\n";
		};
		0039A4E72885C45200592C86 /* Copy README.md Files For Source Code View */ = {
			isa = PBXShellScriptBuildPhase;
			alwaysOutOfDate = 1;
			buildActionMask = 2147483647;
			files = (
			);
			inputFileListPaths = (
			);
			inputPaths = (
			);
			name = "Copy README.md Files For Source Code View";
			outputFileListPaths = (
			);
			outputPaths = (
			);
			runOnlyForDeploymentPostprocessing = 0;
			shellPath = /bin/sh;
			shellScript = "echo $BUILT_PRODUCTS_DIR\n\n# Directory to which the readmes will be copied.\nREADMES_DIR=${BUILT_PRODUCTS_DIR}/${UNLOCALIZED_RESOURCES_FOLDER_PATH}/READMEs\nmkdir -p \"${READMES_DIR}\"\n\n# Root readme for the project to skip.\nDEFAULT_README=$SRCROOT/README.md\n\n# Find all README.md files in the project.\nfind ${SRCROOT} -name \"README.md\" | while read file\ndo\n    # Skip the root readme for project.\n    if [ \"$file\" = \"$DEFAULT_README\" ]\n    then\n        echo $BUILT_PRODUCTS_DIR\n        continue\n    fi\n    \n    # Extract the folder name from the path.\n    FILE_PATH=$(dirname \"$file\")\n    FOLDER_NAME=$(basename \"$FILE_PATH\")\n    \n    cp \"${file}\" \"${READMES_DIR}/${FOLDER_NAME}.md\"\ndone\n";
		};
		00CCB8A3285BA2FD00BBAB70 /* Download Portal Item Data */ = {
			isa = PBXShellScriptBuildPhase;
			alwaysOutOfDate = 1;
			buildActionMask = 2147483647;
			files = (
			);
			inputFileListPaths = (
			);
			inputPaths = (
			);
			name = "Download Portal Item Data";
			outputFileListPaths = (
			);
			outputPaths = (
			);
			runOnlyForDeploymentPostprocessing = 0;
			shellPath = /bin/sh;
			shellScript = "SAMPLES_DIRECTORY=\"${SRCROOT}/Shared/Samples\"\nDOWNLOAD_DIRECTORY=\"${SRCROOT}/Portal Data\"\nxcrun --sdk macosx swift \"${SRCROOT}/Scripts/DowloadPortalItemData.swift\" \"$SAMPLES_DIRECTORY\" \"$DOWNLOAD_DIRECTORY\"\n";
		};
		00E5402B27F77A5A00CF66D5 /* Lint Sources */ = {
			isa = PBXShellScriptBuildPhase;
			alwaysOutOfDate = 1;
			buildActionMask = 2147483647;
			files = (
			);
			inputFileListPaths = (
			);
			inputPaths = (
			);
			name = "Lint Sources";
			outputFileListPaths = (
			);
			outputPaths = (
			);
			runOnlyForDeploymentPostprocessing = 0;
			shellPath = /bin/sh;
			shellScript = "if [[ \"$(uname -m)\" == arm64 ]]; then\n    export PATH=\"/opt/homebrew/bin:$PATH\"\nfi\n\nif which swiftlint > /dev/null; then\n  swiftlint\nelse\n  echo \"warning: SwiftLint not installed, download from https://github.com/realm/SwiftLint\"\nfi\n";
		};
/* End PBXShellScriptBuildPhase section */

/* Begin PBXSourcesBuildPhase section */
		00E5400F27F3CCA200CF66D5 /* Sources */ = {
			isa = PBXSourcesBuildPhase;
			buildActionMask = 2147483647;
			files = (
				E000E7602869E33D005D87C5 /* ClipGeometryView.swift in Sources */,
				4D2ADC6729C50BD6003B367F /* AddDynamicEntityLayerView.Model.swift in Sources */,
				E004A6E928493BCE002A1FE6 /* ShowDeviceLocationView.swift in Sources */,
				F111CCC1288B5D5600205358 /* DisplayMapFromMobileMapPackageView.swift in Sources */,
				1C43BC842A43781200509BF8 /* SetVisibilityOfSubtypeSublayerView.swift in Sources */,
				00A7A1462A2FC58300F035F7 /* DisplayContentOfUtilityNetworkContainerView.swift in Sources */,
				218F35B829C28F4A00502022 /* AuthenticateWithOAuthView.swift in Sources */,
				79B7B80A2A1BF8EC00F57C27 /* CreateAndSaveKMLView.swift in Sources */,
				7573E81C29D6134C00BEED9C /* TraceUtilityNetworkView.Enums.swift in Sources */,
				7573E81A29D6134C00BEED9C /* TraceUtilityNetworkView.Model.swift in Sources */,
				D752D9402A39154C003EB25E /* ManageOperationalLayersView.swift in Sources */,
				D7ABA2F92A32579C0021822B /* MeasureDistanceInSceneView.swift in Sources */,
				E004A6E028466279002A1FE6 /* ShowCalloutView.swift in Sources */,
				E000E763286A0B18005D87C5 /* CutGeometryView.swift in Sources */,
				001C6DE127FE8A9400D472C2 /* AppSecrets.swift.masque in Sources */,
				E0D04FF228A5390000747989 /* DownloadPreplannedMapAreaView.Model.swift in Sources */,
				00CCB8A5285BAF8700BBAB70 /* OnDemandResource.swift in Sources */,
				1C19B4F32A578E46001D2506 /* CreateLoadReportView.swift in Sources */,
				D71099702A2802FA0065A1C1 /* DensifyAndGeneralizeGeometryView.SettingsView.swift in Sources */,
				E004A6ED2849556E002A1FE6 /* CreatePlanarAndGeodeticBuffersView.swift in Sources */,
				E041ABD7287DB04D0056009B /* SampleInfoView.swift in Sources */,
				1C43BC822A43781200509BF8 /* SetVisibilityOfSubtypeSublayerView.Model.swift in Sources */,
				D752D9462A3A6F80003EB25E /* MonitorChangesToMapLoadStatusView.swift in Sources */,
				E0082217287755AC002AD138 /* View+Sheet.swift in Sources */,
				00181B462846AD7100654571 /* View+Alert.swift in Sources */,
				D7ABA2FF2A32881C0021822B /* ShowViewshedFromGeoelementInSceneView.swift in Sources */,
				E0FE32E728747778002C6ACA /* BrowseBuildingFloorsView.swift in Sources */,
				D70BE5882A5787530022CA02 /* CategoryView+Search.swift in Sources */,
				D752D95F2A3BCE06003EB25E /* DisplayMapFromPortalItemView.swift in Sources */,
				D70BE5832A5766CA0022CA02 /* CategoryView.swift in Sources */,
				E070A0A3286F3B6000F2B606 /* DownloadPreplannedMapAreaView.swift in Sources */,
				D77570C02A2942F800F490CD /* AnimateImagesWithImageOverlayView.swift in Sources */,
				E0EA0B772866390E00C9621D /* ProjectGeometryView.swift in Sources */,
				0042E24328E4BF8F001F33D6 /* ShowViewshedFromPointInSceneView.Model.swift in Sources */,
				D7E557682A1D768800B9FB09 /* AddWMSLayerView.swift in Sources */,
				0005580A2817C51E00224BC6 /* SampleDetailView.swift in Sources */,
				4D2ADC6229C5071C003B367F /* ChangeMapViewBackgroundView.Model.swift in Sources */,
				0074ABCD2817BCC30037244A /* SamplesApp+Samples.swift.tache in Sources */,
				D79EE76E2A4CEA5D005A52AE /* SetUpLocationDrivenGeotriggersView.Model.swift in Sources */,
				E004A6F3284E4FEB002A1FE6 /* ShowResultOfSpatialOperationsView.swift in Sources */,
				D751018E2A2E962D00B8FA48 /* IdentifyLayerFeaturesView.swift in Sources */,
				F1E71BF1289473760064C33F /* AddRasterFromFileView.swift in Sources */,
				00B04273282EC59E0072E1B4 /* AboutView.swift in Sources */,
				7573E81F29D6134C00BEED9C /* TraceUtilityNetworkView.swift in Sources */,
				4D2ADC6929C50C4C003B367F /* AddDynamicEntityLayerView.SettingsView.swift in Sources */,
				1C42E04729D2396B004FC4BE /* ShowPopupView.swift in Sources */,
				79302F872A1ED71B0002336A /* CreateAndSaveKMLView.Views.swift in Sources */,
				1C19B4F12A578E46001D2506 /* CreateLoadReportView.Views.swift in Sources */,
				E066DD3B2860CA08004D3D5B /* ShowResultOfSpatialRelationshipsView.swift in Sources */,
				7573E81E29D6134C00BEED9C /* TraceUtilityNetworkView.Views.swift in Sources */,
				4D2ADC5A29C4F612003B367F /* ChangeMapViewBackgroundView.swift in Sources */,
				D769C2122A29019B00030F61 /* SetUpLocationDrivenGeotriggersView.swift in Sources */,
				79302F852A1ED4E30002336A /* CreateAndSaveKMLView.Model.swift in Sources */,
				0044CDDF2995C39E004618CE /* ShowDeviceLocationHistoryView.swift in Sources */,
				E041ABC0287CA9F00056009B /* WebView.swift in Sources */,
				E088E1572862579D00413100 /* SetSurfacePlacementModeView.swift in Sources */,
				1CAF831F2A20305F000E1E60 /* ShowUtilityAssociationsView.swift in Sources */,
				E004A6C128414332002A1FE6 /* SetViewpointRotationView.swift in Sources */,
				883C121529C9136600062FF9 /* DownloadPreplannedMapAreaView.MapPicker.swift in Sources */,
				1C9B74C929DB43580038B06F /* ShowRealisticLightAndShadowsView.swift in Sources */,
				00E5401E27F3CCA200CF66D5 /* ContentView.swift in Sources */,
				D7634FAF2A43B7AC00F8AEFB /* CreateConvexHullAroundGeometriesView.swift in Sources */,
				E066DD382860AB28004D3D5B /* StyleGraphicsWithRendererView.swift in Sources */,
				108EC04129D25B2C000F35D0 /* QueryFeatureTableView.swift in Sources */,
				00B04FB5283EEBA80026C882 /* DisplayOverviewMapView.swift in Sources */,
				D7CC33FF2A31475C00198EDF /* ShowLineOfSightBetweenPointsView.swift in Sources */,
				D70BE5792A5624A80022CA02 /* CategoryGridView.swift in Sources */,
				4D2ADC5D29C4F612003B367F /* ChangeMapViewBackgroundView.SettingsView.swift in Sources */,
				75DD739529D38B1B0010229D /* NavigateRouteView.swift in Sources */,
				D75362D22A1E886700D83028 /* ApplyUniqueValueRendererView.swift in Sources */,
				0074ABBF28174BCF0037244A /* DisplayMapView.swift in Sources */,
				D7EF5D752A26A03A00FEBDE5 /* ShowCoordinatesInMultipleFormatsView.swift in Sources */,
				0086F40128E3770A00974721 /* ShowViewshedFromPointInSceneView.swift in Sources */,
				0044289229C90C0B00160767 /* GetElevationAtPointOnSurfaceView.swift in Sources */,
				D7E440D72A1ECE7D005D74DE /* CreateBuffersAroundPointsView.swift in Sources */,
				00D4EF802863842100B9CC30 /* AddFeatureLayersView.swift in Sources */,
				D710996D2A27D9210065A1C1 /* DensifyAndGeneralizeGeometryView.swift in Sources */,
				88F93CC129C3D59D0006B28E /* SketchOnMapView.swift in Sources */,
				1C0C1C3929D34DAE005C8B24 /* ChangeViewpointView.swift in Sources */,
				D734FA0C2A183A5B00246D7E /* SetMaxExtentView.swift in Sources */,
				E004A6DC28465C70002A1FE6 /* DisplaySceneView.swift in Sources */,
				E066DD35285CF3B3004D3D5B /* FindRouteView.swift in Sources */,
				D722BD222A420DAD002C2087 /* ShowExtrudedFeaturesView.swift in Sources */,
				E004A6F6284FA42A002A1FE6 /* SelectFeaturesInFeatureLayerView.swift in Sources */,
				D75101812A2E493600B8FA48 /* ShowLabelsOnLayerView.swift in Sources */,
				E08953F12891899600E077CF /* EnvironmentValues+SampleInfoVisibility.swift in Sources */,
				00B042E8282EDC690072E1B4 /* SetBasemapView.swift in Sources */,
				E004A6E62846A61F002A1FE6 /* StyleGraphicsWithSymbolsView.swift in Sources */,
				E088E1742863B5F800413100 /* GenerateOfflineMapView.swift in Sources */,
				D70BE57F2A5753B70022CA02 /* SampleListView.swift in Sources */,
				0074ABC428174F430037244A /* Sample.swift in Sources */,
				00A7A14A2A2FC5B700F035F7 /* DisplayContentOfUtilityNetworkContainerView.Model.swift in Sources */,
				E004A6F0284E4B9B002A1FE6 /* DownloadVectorTilesToLocalCacheView.swift in Sources */,
				4D2ADC4329C26D05003B367F /* AddDynamicEntityLayerView.swift in Sources */,
				D7EAF35A2A1C023800D822C4 /* SetMinAndMaxScaleView.swift in Sources */,
				1C19B4F52A578E46001D2506 /* CreateLoadReportView.Model.swift in Sources */,
				0042E24528E4F82C001F33D6 /* ShowViewshedFromPointInSceneView.ViewshedSettingsView.swift in Sources */,
				1C9B74D929DB54560038B06F /* ChangeCameraControllerView.swift in Sources */,
				D78666AD2A2161F100C60110 /* FindNearestVertexView.swift in Sources */,
				D744FD172A2112D90084A66C /* CreateConvexHullAroundPointsView.swift in Sources */,
				00CB9138284814A4005C2C5D /* SearchWithGeocodeView.swift in Sources */,
				1C43BC7F2A43781200509BF8 /* SetVisibilityOfSubtypeSublayerView.Views.swift in Sources */,
				D754E3232A1D66820006C5F1 /* StylePointWithPictureMarkerSymbolsView.swift in Sources */,
				00E5401C27F3CCA200CF66D5 /* SamplesApp.swift in Sources */,
				E066DD4028610F55004D3D5B /* AddSceneLayerFromServiceView.swift in Sources */,
			);
			runOnlyForDeploymentPostprocessing = 0;
		};
/* End PBXSourcesBuildPhase section */

/* Begin XCBuildConfiguration section */
		00E5402227F3CCA200CF66D5 /* Debug */ = {
			isa = XCBuildConfiguration;
			buildSettings = {
				ALWAYS_SEARCH_USER_PATHS = NO;
				CLANG_ANALYZER_NONNULL = YES;
				CLANG_ANALYZER_NUMBER_OBJECT_CONVERSION = YES_AGGRESSIVE;
				CLANG_CXX_LANGUAGE_STANDARD = "gnu++17";
				CLANG_ENABLE_MODULES = YES;
				CLANG_ENABLE_OBJC_ARC = YES;
				CLANG_ENABLE_OBJC_WEAK = YES;
				CLANG_WARN_BLOCK_CAPTURE_AUTORELEASING = YES;
				CLANG_WARN_BOOL_CONVERSION = YES;
				CLANG_WARN_COMMA = YES;
				CLANG_WARN_CONSTANT_CONVERSION = YES;
				CLANG_WARN_DEPRECATED_OBJC_IMPLEMENTATIONS = YES;
				CLANG_WARN_DIRECT_OBJC_ISA_USAGE = YES_ERROR;
				CLANG_WARN_DOCUMENTATION_COMMENTS = YES;
				CLANG_WARN_EMPTY_BODY = YES;
				CLANG_WARN_ENUM_CONVERSION = YES;
				CLANG_WARN_INFINITE_RECURSION = YES;
				CLANG_WARN_INT_CONVERSION = YES;
				CLANG_WARN_NON_LITERAL_NULL_CONVERSION = YES;
				CLANG_WARN_OBJC_IMPLICIT_RETAIN_SELF = YES;
				CLANG_WARN_OBJC_LITERAL_CONVERSION = YES;
				CLANG_WARN_OBJC_ROOT_CLASS = YES_ERROR;
				CLANG_WARN_QUOTED_INCLUDE_IN_FRAMEWORK_HEADER = YES;
				CLANG_WARN_RANGE_LOOP_ANALYSIS = YES;
				CLANG_WARN_STRICT_PROTOTYPES = YES;
				CLANG_WARN_SUSPICIOUS_MOVE = YES;
				CLANG_WARN_UNGUARDED_AVAILABILITY = YES_AGGRESSIVE;
				CLANG_WARN_UNREACHABLE_CODE = YES;
				CLANG_WARN__DUPLICATE_METHOD_MATCH = YES;
				COPY_PHASE_STRIP = NO;
				DEAD_CODE_STRIPPING = YES;
				DEBUG_INFORMATION_FORMAT = dwarf;
				ENABLE_STRICT_OBJC_MSGSEND = YES;
				ENABLE_TESTABILITY = YES;
				GCC_C_LANGUAGE_STANDARD = gnu11;
				GCC_DYNAMIC_NO_PIC = NO;
				GCC_NO_COMMON_BLOCKS = YES;
				GCC_OPTIMIZATION_LEVEL = 0;
				GCC_PREPROCESSOR_DEFINITIONS = (
					"DEBUG=1",
					"$(inherited)",
				);
				GCC_WARN_64_TO_32_BIT_CONVERSION = YES;
				GCC_WARN_ABOUT_RETURN_TYPE = YES_ERROR;
				GCC_WARN_UNDECLARED_SELECTOR = YES;
				GCC_WARN_UNINITIALIZED_AUTOS = YES_AGGRESSIVE;
				GCC_WARN_UNUSED_FUNCTION = YES;
				GCC_WARN_UNUSED_VARIABLE = YES;
				MTL_ENABLE_DEBUG_INFO = INCLUDE_SOURCE;
				MTL_FAST_MATH = YES;
				ONLY_ACTIVE_ARCH = YES;
				SWIFT_ACTIVE_COMPILATION_CONDITIONS = DEBUG;
				SWIFT_OPTIMIZATION_LEVEL = "-Onone";
			};
			name = Debug;
		};
		00E5402327F3CCA200CF66D5 /* Release */ = {
			isa = XCBuildConfiguration;
			buildSettings = {
				ALWAYS_SEARCH_USER_PATHS = NO;
				CLANG_ANALYZER_NONNULL = YES;
				CLANG_ANALYZER_NUMBER_OBJECT_CONVERSION = YES_AGGRESSIVE;
				CLANG_CXX_LANGUAGE_STANDARD = "gnu++17";
				CLANG_ENABLE_MODULES = YES;
				CLANG_ENABLE_OBJC_ARC = YES;
				CLANG_ENABLE_OBJC_WEAK = YES;
				CLANG_WARN_BLOCK_CAPTURE_AUTORELEASING = YES;
				CLANG_WARN_BOOL_CONVERSION = YES;
				CLANG_WARN_COMMA = YES;
				CLANG_WARN_CONSTANT_CONVERSION = YES;
				CLANG_WARN_DEPRECATED_OBJC_IMPLEMENTATIONS = YES;
				CLANG_WARN_DIRECT_OBJC_ISA_USAGE = YES_ERROR;
				CLANG_WARN_DOCUMENTATION_COMMENTS = YES;
				CLANG_WARN_EMPTY_BODY = YES;
				CLANG_WARN_ENUM_CONVERSION = YES;
				CLANG_WARN_INFINITE_RECURSION = YES;
				CLANG_WARN_INT_CONVERSION = YES;
				CLANG_WARN_NON_LITERAL_NULL_CONVERSION = YES;
				CLANG_WARN_OBJC_IMPLICIT_RETAIN_SELF = YES;
				CLANG_WARN_OBJC_LITERAL_CONVERSION = YES;
				CLANG_WARN_OBJC_ROOT_CLASS = YES_ERROR;
				CLANG_WARN_QUOTED_INCLUDE_IN_FRAMEWORK_HEADER = YES;
				CLANG_WARN_RANGE_LOOP_ANALYSIS = YES;
				CLANG_WARN_STRICT_PROTOTYPES = YES;
				CLANG_WARN_SUSPICIOUS_MOVE = YES;
				CLANG_WARN_UNGUARDED_AVAILABILITY = YES_AGGRESSIVE;
				CLANG_WARN_UNREACHABLE_CODE = YES;
				CLANG_WARN__DUPLICATE_METHOD_MATCH = YES;
				COPY_PHASE_STRIP = NO;
				DEAD_CODE_STRIPPING = YES;
				DEBUG_INFORMATION_FORMAT = "dwarf-with-dsym";
				ENABLE_NS_ASSERTIONS = NO;
				ENABLE_STRICT_OBJC_MSGSEND = YES;
				GCC_C_LANGUAGE_STANDARD = gnu11;
				GCC_NO_COMMON_BLOCKS = YES;
				GCC_WARN_64_TO_32_BIT_CONVERSION = YES;
				GCC_WARN_ABOUT_RETURN_TYPE = YES_ERROR;
				GCC_WARN_UNDECLARED_SELECTOR = YES;
				GCC_WARN_UNINITIALIZED_AUTOS = YES_AGGRESSIVE;
				GCC_WARN_UNUSED_FUNCTION = YES;
				GCC_WARN_UNUSED_VARIABLE = YES;
				MTL_ENABLE_DEBUG_INFO = NO;
				MTL_FAST_MATH = YES;
				SWIFT_COMPILATION_MODE = wholemodule;
				SWIFT_OPTIMIZATION_LEVEL = "-O";
			};
			name = Release;
		};
		00E5402527F3CCA200CF66D5 /* Debug */ = {
			isa = XCBuildConfiguration;
			buildSettings = {
				ASSETCATALOG_COMPILER_APPICON_NAME = AppIcon;
				ASSETCATALOG_COMPILER_GLOBAL_ACCENT_COLOR_NAME = AccentColor;
				CODE_SIGN_ENTITLEMENTS = macOS/Samples.entitlements;
				"CODE_SIGN_IDENTITY[sdk=macosx*]" = "Apple Development";
				CODE_SIGN_STYLE = Automatic;
				CURRENT_PROJECT_VERSION = 1;
				DEVELOPMENT_TEAM = "";
				EMBED_ASSET_PACKS_IN_PRODUCT_BUNDLE = YES;
				INFOPLIST_FILE = "$(SRCROOT)/iOS/Info.plist";
				IPHONEOS_DEPLOYMENT_TARGET = 15.0;
				"IPHONEOS_DEPLOYMENT_TARGET[sdk=macosx*]" = 15.0;
				LD_RUNPATH_SEARCH_PATHS = (
					"$(inherited)",
					"@executable_path/Frameworks",
				);
				MARKETING_VERSION = 200.1.0;
				PRODUCT_BUNDLE_IDENTIFIER = "com.esri.arcgis-swift-sdk-samples";
				PRODUCT_NAME = Samples;
				SDKROOT = iphoneos;
				SUPPORTED_PLATFORMS = "iphoneos iphonesimulator";
				SUPPORTS_MACCATALYST = YES;
				SUPPORTS_MAC_DESIGNED_FOR_IPHONE_IPAD = NO;
				SWIFT_EMIT_LOC_STRINGS = YES;
				SWIFT_VERSION = 5.0;
				TARGETED_DEVICE_FAMILY = "1,2,6";
			};
			name = Debug;
		};
		00E5402627F3CCA200CF66D5 /* Release */ = {
			isa = XCBuildConfiguration;
			buildSettings = {
				ASSETCATALOG_COMPILER_APPICON_NAME = AppIcon;
				ASSETCATALOG_COMPILER_GLOBAL_ACCENT_COLOR_NAME = AccentColor;
				CODE_SIGN_ENTITLEMENTS = macOS/Samples.entitlements;
				"CODE_SIGN_IDENTITY[sdk=macosx*]" = "Apple Development";
				CODE_SIGN_STYLE = Automatic;
				CURRENT_PROJECT_VERSION = 1;
				DEVELOPMENT_TEAM = X2BNZ76CH2;
				EMBED_ASSET_PACKS_IN_PRODUCT_BUNDLE = YES;
				INFOPLIST_FILE = "$(SRCROOT)/iOS/Info.plist";
				IPHONEOS_DEPLOYMENT_TARGET = 15.0;
				"IPHONEOS_DEPLOYMENT_TARGET[sdk=macosx*]" = 15.0;
				LD_RUNPATH_SEARCH_PATHS = (
					"$(inherited)",
					"@executable_path/Frameworks",
				);
				MARKETING_VERSION = 200.1.0;
				PRODUCT_BUNDLE_IDENTIFIER = "com.esri.arcgis-swift-sdk-samples";
				PRODUCT_NAME = Samples;
				SDKROOT = iphoneos;
				SUPPORTED_PLATFORMS = "iphoneos iphonesimulator";
				SUPPORTS_MACCATALYST = YES;
				SUPPORTS_MAC_DESIGNED_FOR_IPHONE_IPAD = NO;
				SWIFT_EMIT_LOC_STRINGS = YES;
				SWIFT_VERSION = 5.0;
				TARGETED_DEVICE_FAMILY = "1,2,6";
				VALIDATE_PRODUCT = YES;
			};
			name = Release;
		};
/* End XCBuildConfiguration section */

/* Begin XCConfigurationList section */
		00E5400A27F3CCA100CF66D5 /* Build configuration list for PBXProject "Samples" */ = {
			isa = XCConfigurationList;
			buildConfigurations = (
				00E5402227F3CCA200CF66D5 /* Debug */,
				00E5402327F3CCA200CF66D5 /* Release */,
			);
			defaultConfigurationIsVisible = 0;
			defaultConfigurationName = Release;
		};
		00E5402427F3CCA200CF66D5 /* Build configuration list for PBXNativeTarget "Samples" */ = {
			isa = XCConfigurationList;
			buildConfigurations = (
				00E5402527F3CCA200CF66D5 /* Debug */,
				00E5402627F3CCA200CF66D5 /* Release */,
			);
			defaultConfigurationIsVisible = 0;
			defaultConfigurationName = Release;
		};
/* End XCConfigurationList section */

/* Begin XCRemoteSwiftPackageReference section */
		00C43AEB2947DC350099AE34 /* XCRemoteSwiftPackageReference "arcgis-maps-sdk-swift-toolkit" */ = {
			isa = XCRemoteSwiftPackageReference;
			repositoryURL = "https://github.com/Esri/arcgis-maps-sdk-swift-toolkit/";
			requirement = {
				kind = upToNextMinorVersion;
				minimumVersion = 200.1.0;
			};
		};
/* End XCRemoteSwiftPackageReference section */

/* Begin XCSwiftPackageProductDependency section */
		00C43AEC2947DC350099AE34 /* ArcGISToolkit */ = {
			isa = XCSwiftPackageProductDependency;
			package = 00C43AEB2947DC350099AE34 /* XCRemoteSwiftPackageReference "arcgis-maps-sdk-swift-toolkit" */;
			productName = ArcGISToolkit;
		};
/* End XCSwiftPackageProductDependency section */
	};
	rootObject = 00E5400727F3CCA100CF66D5 /* Project object */;
}<|MERGE_RESOLUTION|>--- conflicted
+++ resolved
@@ -123,14 +123,11 @@
 		883C121929C914E100062FF9 /* DownloadPreplannedMapAreaView.swift in Copy Source Code Files */ = {isa = PBXBuildFile; fileRef = E070A0A2286F3B6000F2B606 /* DownloadPreplannedMapAreaView.swift */; };
 		88F93CC129C3D59D0006B28E /* SketchOnMapView.swift in Sources */ = {isa = PBXBuildFile; fileRef = 88F93CC029C3D59C0006B28E /* SketchOnMapView.swift */; };
 		88F93CC229C4D3480006B28E /* SketchOnMapView.swift in Copy Source Code Files */ = {isa = PBXBuildFile; fileRef = 88F93CC029C3D59C0006B28E /* SketchOnMapView.swift */; };
-<<<<<<< HEAD
 		D70BE5792A5624A80022CA02 /* CategoryGridView.swift in Sources */ = {isa = PBXBuildFile; fileRef = D70BE5782A5624A80022CA02 /* CategoryGridView.swift */; };
 		D70BE57F2A5753B70022CA02 /* SampleListView.swift in Sources */ = {isa = PBXBuildFile; fileRef = D70BE57E2A5753B70022CA02 /* SampleListView.swift */; };
 		D70BE5832A5766CA0022CA02 /* CategoryView.swift in Sources */ = {isa = PBXBuildFile; fileRef = D70BE5822A5766C90022CA02 /* CategoryView.swift */; };
 		D70BE5882A5787530022CA02 /* CategoryView+Search.swift in Sources */ = {isa = PBXBuildFile; fileRef = D70BE5872A5787530022CA02 /* CategoryView+Search.swift */; };
-=======
 		D701D72C2A37C7F7006FF0C8 /* bradley_low_3ds in Resources */ = {isa = PBXBuildFile; fileRef = D701D72B2A37C7F7006FF0C8 /* bradley_low_3ds */; settings = {ASSET_TAGS = (ShowViewshedFromGeoelementInScene, ); }; };
->>>>>>> e56ea7f9
 		D710996D2A27D9210065A1C1 /* DensifyAndGeneralizeGeometryView.swift in Sources */ = {isa = PBXBuildFile; fileRef = D710996C2A27D9210065A1C1 /* DensifyAndGeneralizeGeometryView.swift */; };
 		D710996E2A27D9B30065A1C1 /* DensifyAndGeneralizeGeometryView.swift in Copy Source Code Files */ = {isa = PBXBuildFile; fileRef = D710996C2A27D9210065A1C1 /* DensifyAndGeneralizeGeometryView.swift */; };
 		D71099702A2802FA0065A1C1 /* DensifyAndGeneralizeGeometryView.SettingsView.swift in Sources */ = {isa = PBXBuildFile; fileRef = D710996F2A2802FA0065A1C1 /* DensifyAndGeneralizeGeometryView.SettingsView.swift */; };
@@ -427,14 +424,11 @@
 		79B7B8092A1BF8EC00F57C27 /* CreateAndSaveKMLView.swift */ = {isa = PBXFileReference; lastKnownFileType = sourcecode.swift; path = CreateAndSaveKMLView.swift; sourceTree = "<group>"; };
 		883C121429C9136600062FF9 /* DownloadPreplannedMapAreaView.MapPicker.swift */ = {isa = PBXFileReference; fileEncoding = 4; lastKnownFileType = sourcecode.swift; path = DownloadPreplannedMapAreaView.MapPicker.swift; sourceTree = "<group>"; };
 		88F93CC029C3D59C0006B28E /* SketchOnMapView.swift */ = {isa = PBXFileReference; lastKnownFileType = sourcecode.swift; path = SketchOnMapView.swift; sourceTree = "<group>"; };
-<<<<<<< HEAD
 		D70BE5782A5624A80022CA02 /* CategoryGridView.swift */ = {isa = PBXFileReference; lastKnownFileType = sourcecode.swift; path = CategoryGridView.swift; sourceTree = "<group>"; };
 		D70BE57E2A5753B70022CA02 /* SampleListView.swift */ = {isa = PBXFileReference; lastKnownFileType = sourcecode.swift; path = SampleListView.swift; sourceTree = "<group>"; };
 		D70BE5822A5766C90022CA02 /* CategoryView.swift */ = {isa = PBXFileReference; lastKnownFileType = sourcecode.swift; path = CategoryView.swift; sourceTree = "<group>"; };
 		D70BE5872A5787530022CA02 /* CategoryView+Search.swift */ = {isa = PBXFileReference; lastKnownFileType = sourcecode.swift; path = "CategoryView+Search.swift"; sourceTree = "<group>"; };
-=======
 		D701D72B2A37C7F7006FF0C8 /* bradley_low_3ds */ = {isa = PBXFileReference; lastKnownFileType = folder; path = bradley_low_3ds; sourceTree = "<group>"; };
->>>>>>> e56ea7f9
 		D710996C2A27D9210065A1C1 /* DensifyAndGeneralizeGeometryView.swift */ = {isa = PBXFileReference; fileEncoding = 4; lastKnownFileType = sourcecode.swift; path = DensifyAndGeneralizeGeometryView.swift; sourceTree = "<group>"; };
 		D710996F2A2802FA0065A1C1 /* DensifyAndGeneralizeGeometryView.SettingsView.swift */ = {isa = PBXFileReference; lastKnownFileType = sourcecode.swift; path = DensifyAndGeneralizeGeometryView.SettingsView.swift; sourceTree = "<group>"; };
 		D722BD212A420DAD002C2087 /* ShowExtrudedFeaturesView.swift */ = {isa = PBXFileReference; fileEncoding = 4; lastKnownFileType = sourcecode.swift; path = ShowExtrudedFeaturesView.swift; sourceTree = "<group>"; };
