// !$*UTF8*$!
{
	archiveVersion = 1;
	classes = {
	};
	objectVersion = 55;
	objects = {

/* Begin PBXBuildFile section */
		0000FB6E2BBDB17600845921 /* Add3DTilesLayerView.swift in Sources */ = {isa = PBXBuildFile; fileRef = 0000FB6B2BBDB17600845921 /* Add3DTilesLayerView.swift */; };
		0000FB712BBDC01400845921 /* Add3DTilesLayerView.swift in Copy Source Code Files */ = {isa = PBXBuildFile; fileRef = 0000FB6B2BBDB17600845921 /* Add3DTilesLayerView.swift */; };
		0005580A2817C51E00224BC6 /* SampleDetailView.swift in Sources */ = {isa = PBXBuildFile; fileRef = 000558092817C51E00224BC6 /* SampleDetailView.swift */; };
		000D43162B9918420003D3C2 /* ConfigureBasemapStyleParametersView.swift in Sources */ = {isa = PBXBuildFile; fileRef = 000D43132B9918420003D3C2 /* ConfigureBasemapStyleParametersView.swift */; };
		000D43182B993A030003D3C2 /* ConfigureBasemapStyleParametersView.swift in Copy Source Code Files */ = {isa = PBXBuildFile; fileRef = 000D43132B9918420003D3C2 /* ConfigureBasemapStyleParametersView.swift */; };
		00181B462846AD7100654571 /* View+ErrorAlert.swift in Sources */ = {isa = PBXBuildFile; fileRef = 00181B452846AD7100654571 /* View+ErrorAlert.swift */; };
		001C6DE127FE8A9400D472C2 /* AppSecrets.swift.masque in Sources */ = {isa = PBXBuildFile; fileRef = 001C6DD827FE585A00D472C2 /* AppSecrets.swift.masque */; };
		00273CF42A82AB5900A7A77D /* SamplesSearchView.swift in Sources */ = {isa = PBXBuildFile; fileRef = 00273CF32A82AB5900A7A77D /* SamplesSearchView.swift */; };
		00273CF62A82AB8700A7A77D /* SampleLink.swift in Sources */ = {isa = PBXBuildFile; fileRef = 00273CF52A82AB8700A7A77D /* SampleLink.swift */; };
		0039A4E92885C50300592C86 /* AddSceneLayerFromServiceView.swift in Copy Source Code Files */ = {isa = PBXBuildFile; fileRef = E066DD3F28610F55004D3D5B /* AddSceneLayerFromServiceView.swift */; };
		0039A4EA2885C50300592C86 /* ClipGeometryView.swift in Copy Source Code Files */ = {isa = PBXBuildFile; fileRef = E000E75F2869E33D005D87C5 /* ClipGeometryView.swift */; };
		0039A4EB2885C50300592C86 /* CreatePlanarAndGeodeticBuffersView.swift in Copy Source Code Files */ = {isa = PBXBuildFile; fileRef = E004A6EC2849556E002A1FE6 /* CreatePlanarAndGeodeticBuffersView.swift */; };
		0039A4EC2885C50300592C86 /* CutGeometryView.swift in Copy Source Code Files */ = {isa = PBXBuildFile; fileRef = E000E762286A0B18005D87C5 /* CutGeometryView.swift */; };
		0039A4ED2885C50300592C86 /* DisplayMapView.swift in Copy Source Code Files */ = {isa = PBXBuildFile; fileRef = 0074ABBE28174BCF0037244A /* DisplayMapView.swift */; };
		0039A4EE2885C50300592C86 /* DisplayOverviewMapView.swift in Copy Source Code Files */ = {isa = PBXBuildFile; fileRef = 00B04FB4283EEBA80026C882 /* DisplayOverviewMapView.swift */; };
		0039A4EF2885C50300592C86 /* DisplaySceneView.swift in Copy Source Code Files */ = {isa = PBXBuildFile; fileRef = E004A6D828465C70002A1FE6 /* DisplaySceneView.swift */; };
		0039A4F02885C50300592C86 /* ProjectGeometryView.swift in Copy Source Code Files */ = {isa = PBXBuildFile; fileRef = E0EA0B762866390E00C9621D /* ProjectGeometryView.swift */; };
		0039A4F12885C50300592C86 /* SearchWithGeocodeView.swift in Copy Source Code Files */ = {isa = PBXBuildFile; fileRef = 00CB9137284814A4005C2C5D /* SearchWithGeocodeView.swift */; };
		0039A4F22885C50300592C86 /* SelectFeaturesInFeatureLayerView.swift in Copy Source Code Files */ = {isa = PBXBuildFile; fileRef = E004A6F5284FA42A002A1FE6 /* SelectFeaturesInFeatureLayerView.swift */; };
		0039A4F32885C50300592C86 /* SetBasemapView.swift in Copy Source Code Files */ = {isa = PBXBuildFile; fileRef = 00B042E5282EDC690072E1B4 /* SetBasemapView.swift */; };
		0039A4F42885C50300592C86 /* SetSurfacePlacementModeView.swift in Copy Source Code Files */ = {isa = PBXBuildFile; fileRef = E088E1562862579D00413100 /* SetSurfacePlacementModeView.swift */; };
		0039A4F52885C50300592C86 /* SetViewpointRotationView.swift in Copy Source Code Files */ = {isa = PBXBuildFile; fileRef = E004A6BD28414332002A1FE6 /* SetViewpointRotationView.swift */; };
		0039A4F62885C50300592C86 /* ShowCalloutView.swift in Copy Source Code Files */ = {isa = PBXBuildFile; fileRef = E004A6DF28466279002A1FE6 /* ShowCalloutView.swift */; };
		0039A4F72885C50300592C86 /* ShowDeviceLocationView.swift in Copy Source Code Files */ = {isa = PBXBuildFile; fileRef = E004A6E828493BCE002A1FE6 /* ShowDeviceLocationView.swift */; };
		0039A4F82885C50300592C86 /* ShowResultOfSpatialRelationshipsView.swift in Copy Source Code Files */ = {isa = PBXBuildFile; fileRef = E066DD3A2860CA08004D3D5B /* ShowResultOfSpatialRelationshipsView.swift */; };
		0039A4F92885C50300592C86 /* ShowResultOfSpatialOperationsView.swift in Copy Source Code Files */ = {isa = PBXBuildFile; fileRef = E004A6F2284E4FEB002A1FE6 /* ShowResultOfSpatialOperationsView.swift */; };
		0039A4FA2885C50300592C86 /* StyleGraphicsWithRendererView.swift in Copy Source Code Files */ = {isa = PBXBuildFile; fileRef = E066DD372860AB28004D3D5B /* StyleGraphicsWithRendererView.swift */; };
		0039A4FB2885C50300592C86 /* StyleGraphicsWithSymbolsView.swift in Copy Source Code Files */ = {isa = PBXBuildFile; fileRef = E004A6E52846A61F002A1FE6 /* StyleGraphicsWithSymbolsView.swift */; };
		0042E24328E4BF8F001F33D6 /* ShowViewshedFromPointInSceneView.Model.swift in Sources */ = {isa = PBXBuildFile; fileRef = 0042E24228E4BF8F001F33D6 /* ShowViewshedFromPointInSceneView.Model.swift */; };
		0042E24528E4F82C001F33D6 /* ShowViewshedFromPointInSceneView.ViewshedSettingsView.swift in Sources */ = {isa = PBXBuildFile; fileRef = 0042E24428E4F82B001F33D6 /* ShowViewshedFromPointInSceneView.ViewshedSettingsView.swift */; };
		0042E24628E50EE4001F33D6 /* ShowViewshedFromPointInSceneView.swift in Copy Source Code Files */ = {isa = PBXBuildFile; fileRef = 0086F3FD28E3770900974721 /* ShowViewshedFromPointInSceneView.swift */; };
		0042E24728E50EE4001F33D6 /* ShowViewshedFromPointInSceneView.Model.swift in Copy Source Code Files */ = {isa = PBXBuildFile; fileRef = 0042E24228E4BF8F001F33D6 /* ShowViewshedFromPointInSceneView.Model.swift */; };
		0042E24828E50EE4001F33D6 /* ShowViewshedFromPointInSceneView.ViewshedSettingsView.swift in Copy Source Code Files */ = {isa = PBXBuildFile; fileRef = 0042E24428E4F82B001F33D6 /* ShowViewshedFromPointInSceneView.ViewshedSettingsView.swift */; };
		0044289229C90C0B00160767 /* GetElevationAtPointOnSurfaceView.swift in Sources */ = {isa = PBXBuildFile; fileRef = 0044289129C90C0B00160767 /* GetElevationAtPointOnSurfaceView.swift */; };
		0044289329C9234300160767 /* GetElevationAtPointOnSurfaceView.swift in Copy Source Code Files */ = {isa = PBXBuildFile; fileRef = 0044289129C90C0B00160767 /* GetElevationAtPointOnSurfaceView.swift */; };
		0044CDDF2995C39E004618CE /* ShowDeviceLocationHistoryView.swift in Sources */ = {isa = PBXBuildFile; fileRef = 0044CDDE2995C39E004618CE /* ShowDeviceLocationHistoryView.swift */; };
		0044CDE02995D4DD004618CE /* ShowDeviceLocationHistoryView.swift in Copy Source Code Files */ = {isa = PBXBuildFile; fileRef = 0044CDDE2995C39E004618CE /* ShowDeviceLocationHistoryView.swift */; };
		004A2B9D2BED455B00C297CE /* canyonlands in Resources */ = {isa = PBXBuildFile; fileRef = 004A2B9C2BED455B00C297CE /* canyonlands */; settings = {ASSET_TAGS = (ApplyScheduledUpdatesToPreplannedMapArea, ); }; };
		004A2BA22BED456500C297CE /* ApplyScheduledUpdatesToPreplannedMapAreaView.swift in Sources */ = {isa = PBXBuildFile; fileRef = 004A2B9E2BED456500C297CE /* ApplyScheduledUpdatesToPreplannedMapAreaView.swift */; };
		004A2BA52BED458C00C297CE /* ApplyScheduledUpdatesToPreplannedMapAreaView.swift in Copy Source Code Files */ = {isa = PBXBuildFile; fileRef = 004A2B9E2BED456500C297CE /* ApplyScheduledUpdatesToPreplannedMapAreaView.swift */; };
		004FE87129DF5D8700075217 /* Bristol in Resources */ = {isa = PBXBuildFile; fileRef = 004FE87029DF5D8700075217 /* Bristol */; settings = {ASSET_TAGS = (Animate3DGraphic, ChangeCameraController, OrbitCameraAroundObject, StylePointWithDistanceCompositeSceneSymbol, ); }; };
		006C835528B40682004AEB7F /* BrowseBuildingFloorsView.swift in Copy Source Code Files */ = {isa = PBXBuildFile; fileRef = E0FE32E628747778002C6ACA /* BrowseBuildingFloorsView.swift */; };
		006C835628B40682004AEB7F /* DisplayMapFromMobileMapPackageView.swift in Copy Source Code Files */ = {isa = PBXBuildFile; fileRef = F111CCC0288B5D5600205358 /* DisplayMapFromMobileMapPackageView.swift */; };
		0074ABBF28174BCF0037244A /* DisplayMapView.swift in Sources */ = {isa = PBXBuildFile; fileRef = 0074ABBE28174BCF0037244A /* DisplayMapView.swift */; };
		0074ABC428174F430037244A /* Sample.swift in Sources */ = {isa = PBXBuildFile; fileRef = 0074ABC128174F430037244A /* Sample.swift */; };
		0074ABCD2817BCC30037244A /* SamplesApp+Samples.swift.tache in Sources */ = {isa = PBXBuildFile; fileRef = 0074ABCA2817B8DB0037244A /* SamplesApp+Samples.swift.tache */; };
		0086F40128E3770A00974721 /* ShowViewshedFromPointInSceneView.swift in Sources */ = {isa = PBXBuildFile; fileRef = 0086F3FD28E3770900974721 /* ShowViewshedFromPointInSceneView.swift */; };
		00A7A1462A2FC58300F035F7 /* DisplayContentOfUtilityNetworkContainerView.swift in Sources */ = {isa = PBXBuildFile; fileRef = 00A7A1432A2FC58300F035F7 /* DisplayContentOfUtilityNetworkContainerView.swift */; };
		00A7A14A2A2FC5B700F035F7 /* DisplayContentOfUtilityNetworkContainerView.Model.swift in Sources */ = {isa = PBXBuildFile; fileRef = 00A7A1492A2FC5B700F035F7 /* DisplayContentOfUtilityNetworkContainerView.Model.swift */; };
		00B04273282EC59E0072E1B4 /* AboutView.swift in Sources */ = {isa = PBXBuildFile; fileRef = 00B04272282EC59E0072E1B4 /* AboutView.swift */; };
		00B042E8282EDC690072E1B4 /* SetBasemapView.swift in Sources */ = {isa = PBXBuildFile; fileRef = 00B042E5282EDC690072E1B4 /* SetBasemapView.swift */; };
		00B04FB5283EEBA80026C882 /* DisplayOverviewMapView.swift in Sources */ = {isa = PBXBuildFile; fileRef = 00B04FB4283EEBA80026C882 /* DisplayOverviewMapView.swift */; };
		00C43AED2947DC350099AE34 /* ArcGISToolkit in Frameworks */ = {isa = PBXBuildFile; productRef = 00C43AEC2947DC350099AE34 /* ArcGISToolkit */; };
		00C94A0D28B53DE1004E42D9 /* raster-file in Resources */ = {isa = PBXBuildFile; fileRef = 00C94A0C28B53DE1004E42D9 /* raster-file */; settings = {ASSET_TAGS = (AddRasterFromFile, ); }; };
		00CB9138284814A4005C2C5D /* SearchWithGeocodeView.swift in Sources */ = {isa = PBXBuildFile; fileRef = 00CB9137284814A4005C2C5D /* SearchWithGeocodeView.swift */; };
		00CCB8A5285BAF8700BBAB70 /* OnDemandResource.swift in Sources */ = {isa = PBXBuildFile; fileRef = 00CCB8A4285BAF8700BBAB70 /* OnDemandResource.swift */; };
		00D4EF802863842100B9CC30 /* AddFeatureLayersView.swift in Sources */ = {isa = PBXBuildFile; fileRef = 00D4EF7F2863842100B9CC30 /* AddFeatureLayersView.swift */; };
		00D4EF9028638BF100B9CC30 /* LA_Trails.geodatabase in Resources */ = {isa = PBXBuildFile; fileRef = 00D4EF8228638BF100B9CC30 /* LA_Trails.geodatabase */; settings = {ASSET_TAGS = (AddFeatureLayers, ); }; };
		00D4EF9A28638BF100B9CC30 /* AuroraCO.gpkg in Resources */ = {isa = PBXBuildFile; fileRef = 00D4EF8F28638BF100B9CC30 /* AuroraCO.gpkg */; settings = {ASSET_TAGS = (AddFeatureLayers, ); }; };
		00D4EFB12863CE6300B9CC30 /* ScottishWildlifeTrust_reserves in Resources */ = {isa = PBXBuildFile; fileRef = 00D4EFB02863CE6300B9CC30 /* ScottishWildlifeTrust_reserves */; settings = {ASSET_TAGS = (AddFeatureLayers, ); }; };
		00E1D90B2BC0AF97001AEB6A /* SnapGeometryEditsView.SnapSettingsView.swift in Sources */ = {isa = PBXBuildFile; fileRef = 00E1D90A2BC0AF97001AEB6A /* SnapGeometryEditsView.SnapSettingsView.swift */; };
		00E1D90D2BC0B125001AEB6A /* SnapGeometryEditsView.GeometryEditorModel.swift in Sources */ = {isa = PBXBuildFile; fileRef = 00E1D90C2BC0B125001AEB6A /* SnapGeometryEditsView.GeometryEditorModel.swift */; };
		00E1D90F2BC0B1E8001AEB6A /* SnapGeometryEditsView.GeometryEditorMenu.swift in Sources */ = {isa = PBXBuildFile; fileRef = 00E1D90E2BC0B1E8001AEB6A /* SnapGeometryEditsView.GeometryEditorMenu.swift */; };
		00E1D9102BC0B4D8001AEB6A /* SnapGeometryEditsView.SnapSettingsView.swift in Copy Source Code Files */ = {isa = PBXBuildFile; fileRef = 00E1D90A2BC0AF97001AEB6A /* SnapGeometryEditsView.SnapSettingsView.swift */; };
		00E1D9112BC0B4D8001AEB6A /* SnapGeometryEditsView.GeometryEditorModel.swift in Copy Source Code Files */ = {isa = PBXBuildFile; fileRef = 00E1D90C2BC0B125001AEB6A /* SnapGeometryEditsView.GeometryEditorModel.swift */; };
		00E1D9122BC0B4D8001AEB6A /* SnapGeometryEditsView.GeometryEditorMenu.swift in Copy Source Code Files */ = {isa = PBXBuildFile; fileRef = 00E1D90E2BC0B1E8001AEB6A /* SnapGeometryEditsView.GeometryEditorMenu.swift */; };
		00E5401C27F3CCA200CF66D5 /* SamplesApp.swift in Sources */ = {isa = PBXBuildFile; fileRef = 00E5400C27F3CCA100CF66D5 /* SamplesApp.swift */; };
		00E5401E27F3CCA200CF66D5 /* ContentView.swift in Sources */ = {isa = PBXBuildFile; fileRef = 00E5400D27F3CCA100CF66D5 /* ContentView.swift */; };
		00E5402027F3CCA200CF66D5 /* Assets.xcassets in Resources */ = {isa = PBXBuildFile; fileRef = 00E5400E27F3CCA200CF66D5 /* Assets.xcassets */; };
		00E7C15C2BBE1BF000B85D69 /* SnapGeometryEditsView.swift in Sources */ = {isa = PBXBuildFile; fileRef = 00E7C1592BBE1BF000B85D69 /* SnapGeometryEditsView.swift */; };
		00E7C15D2BBF74D800B85D69 /* SnapGeometryEditsView.swift in Copy Source Code Files */ = {isa = PBXBuildFile; fileRef = 00E7C1592BBE1BF000B85D69 /* SnapGeometryEditsView.swift */; };
		00EB803A2A31506F00AC2B07 /* DisplayContentOfUtilityNetworkContainerView.swift in Copy Source Code Files */ = {isa = PBXBuildFile; fileRef = 00A7A1432A2FC58300F035F7 /* DisplayContentOfUtilityNetworkContainerView.swift */; };
		00EB803B2A31506F00AC2B07 /* DisplayContentOfUtilityNetworkContainerView.Model.swift in Copy Source Code Files */ = {isa = PBXBuildFile; fileRef = 00A7A1492A2FC5B700F035F7 /* DisplayContentOfUtilityNetworkContainerView.Model.swift */; };
		00F279D62AF418DC00CECAF8 /* AddDynamicEntityLayerView.VehicleCallout.swift in Sources */ = {isa = PBXBuildFile; fileRef = 00F279D52AF418DC00CECAF8 /* AddDynamicEntityLayerView.VehicleCallout.swift */; };
		00F279D72AF4364700CECAF8 /* AddDynamicEntityLayerView.VehicleCallout.swift in Copy Source Code Files */ = {isa = PBXBuildFile; fileRef = 00F279D52AF418DC00CECAF8 /* AddDynamicEntityLayerView.VehicleCallout.swift */; };
		108EC04129D25B2C000F35D0 /* QueryFeatureTableView.swift in Sources */ = {isa = PBXBuildFile; fileRef = 108EC04029D25B2C000F35D0 /* QueryFeatureTableView.swift */; };
		108EC04229D25B55000F35D0 /* QueryFeatureTableView.swift in Copy Source Code Files */ = {isa = PBXBuildFile; fileRef = 108EC04029D25B2C000F35D0 /* QueryFeatureTableView.swift */; };
		10D321932BDB187400B39B1B /* naperville_imagery.tpkx in Resources */ = {isa = PBXBuildFile; fileRef = 10D321922BDB187400B39B1B /* naperville_imagery.tpkx */; settings = {ASSET_TAGS = (GenerateOfflineMapWithLocalBasemap, ); }; };
		10D321962BDB1CB500B39B1B /* GenerateOfflineMapWithLocalBasemapView.swift in Sources */ = {isa = PBXBuildFile; fileRef = 10D321952BDB1CB500B39B1B /* GenerateOfflineMapWithLocalBasemapView.swift */; };
		10D321972BDC3B4900B39B1B /* GenerateOfflineMapWithLocalBasemapView.swift in Copy Source Code Files */ = {isa = PBXBuildFile; fileRef = 10D321952BDB1CB500B39B1B /* GenerateOfflineMapWithLocalBasemapView.swift */; };
		1C0C1C3929D34DAE005C8B24 /* ChangeViewpointView.swift in Sources */ = {isa = PBXBuildFile; fileRef = 1C0C1C3429D34DAE005C8B24 /* ChangeViewpointView.swift */; };
		1C0C1C3D29D34DDD005C8B24 /* ChangeViewpointView.swift in Copy Source Code Files */ = {isa = PBXBuildFile; fileRef = 1C0C1C3429D34DAE005C8B24 /* ChangeViewpointView.swift */; };
		1C19B4F12A578E46001D2506 /* CreateLoadReportView.Views.swift in Sources */ = {isa = PBXBuildFile; fileRef = 1C19B4EB2A578E46001D2506 /* CreateLoadReportView.Views.swift */; };
		1C19B4F32A578E46001D2506 /* CreateLoadReportView.swift in Sources */ = {isa = PBXBuildFile; fileRef = 1C19B4ED2A578E46001D2506 /* CreateLoadReportView.swift */; };
		1C19B4F52A578E46001D2506 /* CreateLoadReportView.Model.swift in Sources */ = {isa = PBXBuildFile; fileRef = 1C19B4EF2A578E46001D2506 /* CreateLoadReportView.Model.swift */; };
		1C19B4F72A578E69001D2506 /* CreateLoadReportView.Model.swift in Copy Source Code Files */ = {isa = PBXBuildFile; fileRef = 1C19B4EF2A578E46001D2506 /* CreateLoadReportView.Model.swift */; };
		1C19B4F82A578E69001D2506 /* CreateLoadReportView.swift in Copy Source Code Files */ = {isa = PBXBuildFile; fileRef = 1C19B4ED2A578E46001D2506 /* CreateLoadReportView.swift */; };
		1C19B4F92A578E69001D2506 /* CreateLoadReportView.Views.swift in Copy Source Code Files */ = {isa = PBXBuildFile; fileRef = 1C19B4EB2A578E46001D2506 /* CreateLoadReportView.Views.swift */; };
		1C2538542BABACB100337307 /* AugmentRealityToNavigateRouteView.RoutePlannerView.swift in Copy Source Code Files */ = {isa = PBXBuildFile; fileRef = 1C2538522BABACB100337307 /* AugmentRealityToNavigateRouteView.RoutePlannerView.swift */; };
		1C2538552BABACB100337307 /* AugmentRealityToNavigateRouteView.swift in Copy Source Code Files */ = {isa = PBXBuildFile; fileRef = 1C2538532BABACB100337307 /* AugmentRealityToNavigateRouteView.swift */; };
		1C2538562BABACFD00337307 /* AugmentRealityToNavigateRouteView.swift in Sources */ = {isa = PBXBuildFile; fileRef = 1C2538532BABACB100337307 /* AugmentRealityToNavigateRouteView.swift */; };
		1C2538572BABACFD00337307 /* AugmentRealityToNavigateRouteView.RoutePlannerView.swift in Sources */ = {isa = PBXBuildFile; fileRef = 1C2538522BABACB100337307 /* AugmentRealityToNavigateRouteView.RoutePlannerView.swift */; };
		1C26ED192A859525009B7721 /* FilterFeaturesInSceneView.swift in Sources */ = {isa = PBXBuildFile; fileRef = 1C26ED152A859525009B7721 /* FilterFeaturesInSceneView.swift */; };
		1C26ED202A8BEC63009B7721 /* FilterFeaturesInSceneView.swift in Copy Source Code Files */ = {isa = PBXBuildFile; fileRef = 1C26ED152A859525009B7721 /* FilterFeaturesInSceneView.swift */; };
		1C3B7DC82A5F64FC00907443 /* AnalyzeNetworkWithSubnetworkTraceView.Model.swift in Sources */ = {isa = PBXBuildFile; fileRef = 1C3B7DC32A5F64FC00907443 /* AnalyzeNetworkWithSubnetworkTraceView.Model.swift */; };
		1C3B7DCB2A5F64FC00907443 /* AnalyzeNetworkWithSubnetworkTraceView.swift in Sources */ = {isa = PBXBuildFile; fileRef = 1C3B7DC62A5F64FC00907443 /* AnalyzeNetworkWithSubnetworkTraceView.swift */; };
		1C3B7DCD2A5F652500907443 /* AnalyzeNetworkWithSubnetworkTraceView.Model.swift in Copy Source Code Files */ = {isa = PBXBuildFile; fileRef = 1C3B7DC32A5F64FC00907443 /* AnalyzeNetworkWithSubnetworkTraceView.Model.swift */; };
		1C3B7DCE2A5F652500907443 /* AnalyzeNetworkWithSubnetworkTraceView.swift in Copy Source Code Files */ = {isa = PBXBuildFile; fileRef = 1C3B7DC62A5F64FC00907443 /* AnalyzeNetworkWithSubnetworkTraceView.swift */; };
		1C42E04729D2396B004FC4BE /* ShowPopupView.swift in Sources */ = {isa = PBXBuildFile; fileRef = 1C42E04329D2396B004FC4BE /* ShowPopupView.swift */; };
		1C42E04A29D239D2004FC4BE /* ShowPopupView.swift in Copy Source Code Files */ = {isa = PBXBuildFile; fileRef = 1C42E04329D2396B004FC4BE /* ShowPopupView.swift */; };
		1C43BC7F2A43781200509BF8 /* SetVisibilityOfSubtypeSublayerView.Views.swift in Sources */ = {isa = PBXBuildFile; fileRef = 1C43BC792A43781100509BF8 /* SetVisibilityOfSubtypeSublayerView.Views.swift */; };
		1C43BC822A43781200509BF8 /* SetVisibilityOfSubtypeSublayerView.Model.swift in Sources */ = {isa = PBXBuildFile; fileRef = 1C43BC7C2A43781100509BF8 /* SetVisibilityOfSubtypeSublayerView.Model.swift */; };
		1C43BC842A43781200509BF8 /* SetVisibilityOfSubtypeSublayerView.swift in Sources */ = {isa = PBXBuildFile; fileRef = 1C43BC7E2A43781100509BF8 /* SetVisibilityOfSubtypeSublayerView.swift */; };
		1C43BC852A43783900509BF8 /* SetVisibilityOfSubtypeSublayerView.Model.swift in Copy Source Code Files */ = {isa = PBXBuildFile; fileRef = 1C43BC7C2A43781100509BF8 /* SetVisibilityOfSubtypeSublayerView.Model.swift */; };
		1C43BC862A43783900509BF8 /* SetVisibilityOfSubtypeSublayerView.swift in Copy Source Code Files */ = {isa = PBXBuildFile; fileRef = 1C43BC7E2A43781100509BF8 /* SetVisibilityOfSubtypeSublayerView.swift */; };
		1C43BC872A43783900509BF8 /* SetVisibilityOfSubtypeSublayerView.Views.swift in Copy Source Code Files */ = {isa = PBXBuildFile; fileRef = 1C43BC792A43781100509BF8 /* SetVisibilityOfSubtypeSublayerView.Views.swift */; };
		1C8EC7472BAE2891001A6929 /* AugmentRealityToCollectDataView.swift in Sources */ = {isa = PBXBuildFile; fileRef = 1C8EC7432BAE2891001A6929 /* AugmentRealityToCollectDataView.swift */; };
		1C8EC74B2BAE28A9001A6929 /* AugmentRealityToCollectDataView.swift in Copy Source Code Files */ = {isa = PBXBuildFile; fileRef = 1C8EC7432BAE2891001A6929 /* AugmentRealityToCollectDataView.swift */; };
		1C929F092A27B86800134252 /* ShowUtilityAssociationsView.swift in Copy Source Code Files */ = {isa = PBXBuildFile; fileRef = 1CAF831B2A20305F000E1E60 /* ShowUtilityAssociationsView.swift */; };
		1C965C3929DB9176002F8536 /* ShowRealisticLightAndShadowsView.swift in Copy Source Code Files */ = {isa = PBXBuildFile; fileRef = 1C9B74C529DB43580038B06F /* ShowRealisticLightAndShadowsView.swift */; };
		1C9B74C929DB43580038B06F /* ShowRealisticLightAndShadowsView.swift in Sources */ = {isa = PBXBuildFile; fileRef = 1C9B74C529DB43580038B06F /* ShowRealisticLightAndShadowsView.swift */; };
		1C9B74D929DB54560038B06F /* ChangeCameraControllerView.swift in Sources */ = {isa = PBXBuildFile; fileRef = 1C9B74D529DB54560038B06F /* ChangeCameraControllerView.swift */; };
		1C9B74DE29DB56860038B06F /* ChangeCameraControllerView.swift in Copy Source Code Files */ = {isa = PBXBuildFile; fileRef = 1C9B74D529DB54560038B06F /* ChangeCameraControllerView.swift */; };
		1CAB8D4B2A3CEAB0002AA649 /* RunValveIsolationTraceView.Model.swift in Sources */ = {isa = PBXBuildFile; fileRef = 1CAB8D442A3CEAB0002AA649 /* RunValveIsolationTraceView.Model.swift */; };
		1CAB8D4E2A3CEAB0002AA649 /* RunValveIsolationTraceView.swift in Sources */ = {isa = PBXBuildFile; fileRef = 1CAB8D472A3CEAB0002AA649 /* RunValveIsolationTraceView.swift */; };
		1CAB8D502A3CEB43002AA649 /* RunValveIsolationTraceView.Model.swift in Copy Source Code Files */ = {isa = PBXBuildFile; fileRef = 1CAB8D442A3CEAB0002AA649 /* RunValveIsolationTraceView.Model.swift */; };
		1CAB8D512A3CEB43002AA649 /* RunValveIsolationTraceView.swift in Copy Source Code Files */ = {isa = PBXBuildFile; fileRef = 1CAB8D472A3CEAB0002AA649 /* RunValveIsolationTraceView.swift */; };
		1CAF831F2A20305F000E1E60 /* ShowUtilityAssociationsView.swift in Sources */ = {isa = PBXBuildFile; fileRef = 1CAF831B2A20305F000E1E60 /* ShowUtilityAssociationsView.swift */; };
		218F35B829C28F4A00502022 /* AuthenticateWithOAuthView.swift in Sources */ = {isa = PBXBuildFile; fileRef = 218F35B329C28F4A00502022 /* AuthenticateWithOAuthView.swift */; };
		218F35C229C290BF00502022 /* AuthenticateWithOAuthView.swift in Copy Source Code Files */ = {isa = PBXBuildFile; fileRef = 218F35B329C28F4A00502022 /* AuthenticateWithOAuthView.swift */; };
		4D126D6D29CA1B6000CFB7A7 /* ShowDeviceLocationWithNMEADataSourcesView.swift in Sources */ = {isa = PBXBuildFile; fileRef = 4D126D6929CA1B6000CFB7A7 /* ShowDeviceLocationWithNMEADataSourcesView.swift */; };
		4D126D7229CA1E1800CFB7A7 /* FileNMEASentenceReader.swift in Sources */ = {isa = PBXBuildFile; fileRef = 4D126D7129CA1E1800CFB7A7 /* FileNMEASentenceReader.swift */; };
		4D126D7329CA1EFD00CFB7A7 /* ShowDeviceLocationWithNMEADataSourcesView.swift in Copy Source Code Files */ = {isa = PBXBuildFile; fileRef = 4D126D6929CA1B6000CFB7A7 /* ShowDeviceLocationWithNMEADataSourcesView.swift */; };
		4D126D7429CA1EFD00CFB7A7 /* FileNMEASentenceReader.swift in Copy Source Code Files */ = {isa = PBXBuildFile; fileRef = 4D126D7129CA1E1800CFB7A7 /* FileNMEASentenceReader.swift */; };
		4D126D7C29CA3E6000CFB7A7 /* Redlands.nmea in Resources */ = {isa = PBXBuildFile; fileRef = 4D126D7B29CA3E6000CFB7A7 /* Redlands.nmea */; settings = {ASSET_TAGS = (ShowDeviceLocationWithNmeaDataSources, ); }; };
		4D126D7E29CA43D200CFB7A7 /* ShowDeviceLocationWithNMEADataSourcesView.Model.swift in Sources */ = {isa = PBXBuildFile; fileRef = 4D126D7D29CA43D200CFB7A7 /* ShowDeviceLocationWithNMEADataSourcesView.Model.swift */; };
		4D2ADC4329C26D05003B367F /* AddDynamicEntityLayerView.swift in Sources */ = {isa = PBXBuildFile; fileRef = 4D2ADC3F29C26D05003B367F /* AddDynamicEntityLayerView.swift */; };
		4D2ADC4729C26D2C003B367F /* AddDynamicEntityLayerView.swift in Copy Source Code Files */ = {isa = PBXBuildFile; fileRef = 4D2ADC3F29C26D05003B367F /* AddDynamicEntityLayerView.swift */; };
		4D2ADC5A29C4F612003B367F /* ChangeMapViewBackgroundView.swift in Sources */ = {isa = PBXBuildFile; fileRef = 4D2ADC5529C4F612003B367F /* ChangeMapViewBackgroundView.swift */; };
		4D2ADC5D29C4F612003B367F /* ChangeMapViewBackgroundView.SettingsView.swift in Sources */ = {isa = PBXBuildFile; fileRef = 4D2ADC5829C4F612003B367F /* ChangeMapViewBackgroundView.SettingsView.swift */; };
		4D2ADC6229C5071C003B367F /* ChangeMapViewBackgroundView.Model.swift in Sources */ = {isa = PBXBuildFile; fileRef = 4D2ADC6129C5071C003B367F /* ChangeMapViewBackgroundView.Model.swift */; };
		4D2ADC6729C50BD6003B367F /* AddDynamicEntityLayerView.Model.swift in Sources */ = {isa = PBXBuildFile; fileRef = 4D2ADC6629C50BD6003B367F /* AddDynamicEntityLayerView.Model.swift */; };
		4D2ADC6929C50C4C003B367F /* AddDynamicEntityLayerView.SettingsView.swift in Sources */ = {isa = PBXBuildFile; fileRef = 4D2ADC6829C50C4C003B367F /* AddDynamicEntityLayerView.SettingsView.swift */; };
		4D2ADC6A29C50D91003B367F /* AddDynamicEntityLayerView.Model.swift in Copy Source Code Files */ = {isa = PBXBuildFile; fileRef = 4D2ADC6629C50BD6003B367F /* AddDynamicEntityLayerView.Model.swift */; };
		4D2ADC6B29C50D91003B367F /* AddDynamicEntityLayerView.SettingsView.swift in Copy Source Code Files */ = {isa = PBXBuildFile; fileRef = 4D2ADC6829C50C4C003B367F /* AddDynamicEntityLayerView.SettingsView.swift */; };
		4DD058102A0D3F6B00A59B34 /* ShowDeviceLocationWithNMEADataSourcesView.Model.swift in Copy Source Code Files */ = {isa = PBXBuildFile; fileRef = 4D126D7D29CA43D200CFB7A7 /* ShowDeviceLocationWithNMEADataSourcesView.Model.swift */; };
		7573E81A29D6134C00BEED9C /* TraceUtilityNetworkView.Model.swift in Sources */ = {isa = PBXBuildFile; fileRef = 7573E81329D6134C00BEED9C /* TraceUtilityNetworkView.Model.swift */; };
		7573E81C29D6134C00BEED9C /* TraceUtilityNetworkView.Enums.swift in Sources */ = {isa = PBXBuildFile; fileRef = 7573E81529D6134C00BEED9C /* TraceUtilityNetworkView.Enums.swift */; };
		7573E81E29D6134C00BEED9C /* TraceUtilityNetworkView.Views.swift in Sources */ = {isa = PBXBuildFile; fileRef = 7573E81729D6134C00BEED9C /* TraceUtilityNetworkView.Views.swift */; };
		7573E81F29D6134C00BEED9C /* TraceUtilityNetworkView.swift in Sources */ = {isa = PBXBuildFile; fileRef = 7573E81829D6134C00BEED9C /* TraceUtilityNetworkView.swift */; };
		7573E82129D6136C00BEED9C /* TraceUtilityNetworkView.Model.swift in Copy Source Code Files */ = {isa = PBXBuildFile; fileRef = 7573E81329D6134C00BEED9C /* TraceUtilityNetworkView.Model.swift */; };
		7573E82229D6136C00BEED9C /* TraceUtilityNetworkView.Enums.swift in Copy Source Code Files */ = {isa = PBXBuildFile; fileRef = 7573E81529D6134C00BEED9C /* TraceUtilityNetworkView.Enums.swift */; };
		7573E82329D6136C00BEED9C /* TraceUtilityNetworkView.Views.swift in Copy Source Code Files */ = {isa = PBXBuildFile; fileRef = 7573E81729D6134C00BEED9C /* TraceUtilityNetworkView.Views.swift */; };
		7573E82429D6136C00BEED9C /* TraceUtilityNetworkView.swift in Copy Source Code Files */ = {isa = PBXBuildFile; fileRef = 7573E81829D6134C00BEED9C /* TraceUtilityNetworkView.swift */; };
		75DD736729D35FF40010229D /* ChangeMapViewBackgroundView.swift in Copy Source Code Files */ = {isa = PBXBuildFile; fileRef = 4D2ADC5529C4F612003B367F /* ChangeMapViewBackgroundView.swift */; };
		75DD736829D35FF40010229D /* ChangeMapViewBackgroundView.SettingsView.swift in Copy Source Code Files */ = {isa = PBXBuildFile; fileRef = 4D2ADC5829C4F612003B367F /* ChangeMapViewBackgroundView.SettingsView.swift */; };
		75DD736929D35FF40010229D /* ChangeMapViewBackgroundView.Model.swift in Copy Source Code Files */ = {isa = PBXBuildFile; fileRef = 4D2ADC6129C5071C003B367F /* ChangeMapViewBackgroundView.Model.swift */; };
		75DD739529D38B1B0010229D /* NavigateRouteView.swift in Sources */ = {isa = PBXBuildFile; fileRef = 75DD739129D38B1B0010229D /* NavigateRouteView.swift */; };
		75DD739929D38B420010229D /* NavigateRouteView.swift in Copy Source Code Files */ = {isa = PBXBuildFile; fileRef = 75DD739129D38B1B0010229D /* NavigateRouteView.swift */; };
		7900C5F62A83FC3F002D430F /* AddCustomDynamicEntityDataSourceView.Vessel.swift in Sources */ = {isa = PBXBuildFile; fileRef = 7900C5F52A83FC3F002D430F /* AddCustomDynamicEntityDataSourceView.Vessel.swift */; };
		792222DD2A81AA5D00619FFE /* AIS_MarineCadastre_SelectedVessels_CustomDataSource.jsonl in Resources */ = {isa = PBXBuildFile; fileRef = 792222DC2A81AA5D00619FFE /* AIS_MarineCadastre_SelectedVessels_CustomDataSource.jsonl */; settings = {ASSET_TAGS = (AddCustomDynamicEntityDataSource, ); }; };
		79302F852A1ED4E30002336A /* CreateAndSaveKMLView.Model.swift in Sources */ = {isa = PBXBuildFile; fileRef = 79302F842A1ED4E30002336A /* CreateAndSaveKMLView.Model.swift */; };
		79302F872A1ED71B0002336A /* CreateAndSaveKMLView.Views.swift in Sources */ = {isa = PBXBuildFile; fileRef = 79302F862A1ED71B0002336A /* CreateAndSaveKMLView.Views.swift */; };
		798C2DA72AFC505600EE7E97 /* PrivacyInfo.xcprivacy in Resources */ = {isa = PBXBuildFile; fileRef = 798C2DA62AFC505600EE7E97 /* PrivacyInfo.xcprivacy */; };
		79A47DFB2A20286800D7C5B9 /* CreateAndSaveKMLView.Model.swift in Copy Source Code Files */ = {isa = PBXBuildFile; fileRef = 79302F842A1ED4E30002336A /* CreateAndSaveKMLView.Model.swift */; };
		79A47DFC2A20286800D7C5B9 /* CreateAndSaveKMLView.Views.swift in Copy Source Code Files */ = {isa = PBXBuildFile; fileRef = 79302F862A1ED71B0002336A /* CreateAndSaveKMLView.Views.swift */; };
		79B7B80A2A1BF8EC00F57C27 /* CreateAndSaveKMLView.swift in Sources */ = {isa = PBXBuildFile; fileRef = 79B7B8092A1BF8EC00F57C27 /* CreateAndSaveKMLView.swift */; };
		79B7B80B2A1BFDE700F57C27 /* CreateAndSaveKMLView.swift in Copy Source Code Files */ = {isa = PBXBuildFile; fileRef = 79B7B8092A1BF8EC00F57C27 /* CreateAndSaveKMLView.swift */; };
		79D84D132A81711A00F45262 /* AddCustomDynamicEntityDataSourceView.swift in Sources */ = {isa = PBXBuildFile; fileRef = 79D84D0D2A815C5B00F45262 /* AddCustomDynamicEntityDataSourceView.swift */; };
		79D84D152A81718F00F45262 /* AddCustomDynamicEntityDataSourceView.swift in Copy Source Code Files */ = {isa = PBXBuildFile; fileRef = 79D84D0D2A815C5B00F45262 /* AddCustomDynamicEntityDataSourceView.swift */; };
		883C121529C9136600062FF9 /* DownloadPreplannedMapAreaView.MapPicker.swift in Sources */ = {isa = PBXBuildFile; fileRef = 883C121429C9136600062FF9 /* DownloadPreplannedMapAreaView.MapPicker.swift */; };
		883C121729C914E100062FF9 /* DownloadPreplannedMapAreaView.MapPicker.swift in Copy Source Code Files */ = {isa = PBXBuildFile; fileRef = 883C121429C9136600062FF9 /* DownloadPreplannedMapAreaView.MapPicker.swift */; };
		883C121829C914E100062FF9 /* DownloadPreplannedMapAreaView.Model.swift in Copy Source Code Files */ = {isa = PBXBuildFile; fileRef = E0D04FF128A5390000747989 /* DownloadPreplannedMapAreaView.Model.swift */; };
		883C121929C914E100062FF9 /* DownloadPreplannedMapAreaView.swift in Copy Source Code Files */ = {isa = PBXBuildFile; fileRef = E070A0A2286F3B6000F2B606 /* DownloadPreplannedMapAreaView.swift */; };
		88F93CC129C3D59D0006B28E /* CreateAndEditGeometriesView.swift in Sources */ = {isa = PBXBuildFile; fileRef = 88F93CC029C3D59C0006B28E /* CreateAndEditGeometriesView.swift */; };
		88F93CC229C4D3480006B28E /* CreateAndEditGeometriesView.swift in Copy Source Code Files */ = {isa = PBXBuildFile; fileRef = 88F93CC029C3D59C0006B28E /* CreateAndEditGeometriesView.swift */; };
		D70082EB2ACF900100E0C3C2 /* IdentifyKMLFeaturesView.swift in Sources */ = {isa = PBXBuildFile; fileRef = D70082EA2ACF900100E0C3C2 /* IdentifyKMLFeaturesView.swift */; };
		D70082EC2ACF901600E0C3C2 /* IdentifyKMLFeaturesView.swift in Copy Source Code Files */ = {isa = PBXBuildFile; fileRef = D70082EA2ACF900100E0C3C2 /* IdentifyKMLFeaturesView.swift */; };
		D7010EBF2B05616900D43F55 /* DisplaySceneFromMobileScenePackageView.swift in Sources */ = {isa = PBXBuildFile; fileRef = D7010EBC2B05616900D43F55 /* DisplaySceneFromMobileScenePackageView.swift */; };
		D7010EC12B05618400D43F55 /* DisplaySceneFromMobileScenePackageView.swift in Copy Source Code Files */ = {isa = PBXBuildFile; fileRef = D7010EBC2B05616900D43F55 /* DisplaySceneFromMobileScenePackageView.swift */; };
		D701D72C2A37C7F7006FF0C8 /* bradley_low_3ds in Resources */ = {isa = PBXBuildFile; fileRef = D701D72B2A37C7F7006FF0C8 /* bradley_low_3ds */; settings = {ASSET_TAGS = (ShowViewshedFromGeoelementInScene, ); }; };
		D7044B962BE18D73000F2C43 /* EditWithBranchVersioningView.Views.swift in Sources */ = {isa = PBXBuildFile; fileRef = D7044B952BE18D73000F2C43 /* EditWithBranchVersioningView.Views.swift */; };
		D7044B972BE18D8D000F2C43 /* EditWithBranchVersioningView.Views.swift in Copy Source Code Files */ = {isa = PBXBuildFile; fileRef = D7044B952BE18D73000F2C43 /* EditWithBranchVersioningView.Views.swift */; };
		D704AA5A2AB22C1A00A3BB63 /* GroupLayersTogetherView.swift in Sources */ = {isa = PBXBuildFile; fileRef = D704AA592AB22C1A00A3BB63 /* GroupLayersTogetherView.swift */; };
		D704AA5B2AB22D8400A3BB63 /* GroupLayersTogetherView.swift in Copy Source Code Files */ = {isa = PBXBuildFile; fileRef = D704AA592AB22C1A00A3BB63 /* GroupLayersTogetherView.swift */; };
		D7054AE92ACCCB6C007235BA /* Animate3DGraphicView.SettingsView.swift in Sources */ = {isa = PBXBuildFile; fileRef = D7054AE82ACCCB6C007235BA /* Animate3DGraphicView.SettingsView.swift */; };
		D7054AEA2ACCCC34007235BA /* Animate3DGraphicView.SettingsView.swift in Copy Source Code Files */ = {isa = PBXBuildFile; fileRef = D7054AE82ACCCB6C007235BA /* Animate3DGraphicView.SettingsView.swift */; };
		D7058B102B59E44B000A888A /* StylePointWithSceneSymbolView.swift in Sources */ = {isa = PBXBuildFile; fileRef = D7058B0D2B59E44B000A888A /* StylePointWithSceneSymbolView.swift */; };
		D7058B122B59E468000A888A /* StylePointWithSceneSymbolView.swift in Copy Source Code Files */ = {isa = PBXBuildFile; fileRef = D7058B0D2B59E44B000A888A /* StylePointWithSceneSymbolView.swift */; };
		D7058FB12ACB423C00A40F14 /* Animate3DGraphicView.Model.swift in Sources */ = {isa = PBXBuildFile; fileRef = D7058FB02ACB423C00A40F14 /* Animate3DGraphicView.Model.swift */; };
		D7058FB22ACB424E00A40F14 /* Animate3DGraphicView.Model.swift in Copy Source Code Files */ = {isa = PBXBuildFile; fileRef = D7058FB02ACB423C00A40F14 /* Animate3DGraphicView.Model.swift */; };
		D7084FA92AD771AA00EC7F4F /* AugmentRealityToFlyOverSceneView.swift in Sources */ = {isa = PBXBuildFile; fileRef = D7084FA62AD771AA00EC7F4F /* AugmentRealityToFlyOverSceneView.swift */; };
		D7084FAB2AD771F600EC7F4F /* AugmentRealityToFlyOverSceneView.swift in Copy Source Code Files */ = {isa = PBXBuildFile; fileRef = D7084FA62AD771AA00EC7F4F /* AugmentRealityToFlyOverSceneView.swift */; };
		D70BE5792A5624A80022CA02 /* CategoriesView.swift in Sources */ = {isa = PBXBuildFile; fileRef = D70BE5782A5624A80022CA02 /* CategoriesView.swift */; };
		D710996D2A27D9210065A1C1 /* DensifyAndGeneralizeGeometryView.swift in Sources */ = {isa = PBXBuildFile; fileRef = D710996C2A27D9210065A1C1 /* DensifyAndGeneralizeGeometryView.swift */; };
		D710996E2A27D9B30065A1C1 /* DensifyAndGeneralizeGeometryView.swift in Copy Source Code Files */ = {isa = PBXBuildFile; fileRef = D710996C2A27D9210065A1C1 /* DensifyAndGeneralizeGeometryView.swift */; };
		D71099702A2802FA0065A1C1 /* DensifyAndGeneralizeGeometryView.SettingsView.swift in Sources */ = {isa = PBXBuildFile; fileRef = D710996F2A2802FA0065A1C1 /* DensifyAndGeneralizeGeometryView.SettingsView.swift */; };
		D71099712A280D830065A1C1 /* DensifyAndGeneralizeGeometryView.SettingsView.swift in Copy Source Code Files */ = {isa = PBXBuildFile; fileRef = D710996F2A2802FA0065A1C1 /* DensifyAndGeneralizeGeometryView.SettingsView.swift */; };
		D7114A0D2BDC6A3300FA68CA /* EditWithBranchVersioningView.Model.swift in Sources */ = {isa = PBXBuildFile; fileRef = D7114A0C2BDC6A3300FA68CA /* EditWithBranchVersioningView.Model.swift */; };
		D7114A0F2BDC6AED00FA68CA /* EditWithBranchVersioningView.Model.swift in Copy Source Code Files */ = {isa = PBXBuildFile; fileRef = D7114A0C2BDC6A3300FA68CA /* EditWithBranchVersioningView.Model.swift */; };
		D71371792BD88ECC00EB2F86 /* MonitorChangesToLayerViewStateView.swift in Sources */ = {isa = PBXBuildFile; fileRef = D71371752BD88ECC00EB2F86 /* MonitorChangesToLayerViewStateView.swift */; };
		D713717C2BD88EF800EB2F86 /* MonitorChangesToLayerViewStateView.swift in Copy Source Code Files */ = {isa = PBXBuildFile; fileRef = D71371752BD88ECC00EB2F86 /* MonitorChangesToLayerViewStateView.swift */; };
		D718A1E72B570F7500447087 /* OrbitCameraAroundObjectView.Model.swift in Sources */ = {isa = PBXBuildFile; fileRef = D718A1E62B570F7500447087 /* OrbitCameraAroundObjectView.Model.swift */; };
		D718A1E82B571C9100447087 /* OrbitCameraAroundObjectView.Model.swift in Copy Source Code Files */ = {isa = PBXBuildFile; fileRef = D718A1E62B570F7500447087 /* OrbitCameraAroundObjectView.Model.swift */; };
		D718A1ED2B575FD900447087 /* ManageBookmarksView.swift in Sources */ = {isa = PBXBuildFile; fileRef = D718A1EA2B575FD900447087 /* ManageBookmarksView.swift */; };
		D718A1F02B57602000447087 /* ManageBookmarksView.swift in Copy Source Code Files */ = {isa = PBXBuildFile; fileRef = D718A1EA2B575FD900447087 /* ManageBookmarksView.swift */; };
		D71C5F642AAA7A88006599FD /* CreateSymbolStylesFromWebStylesView.swift in Sources */ = {isa = PBXBuildFile; fileRef = D71C5F632AAA7A88006599FD /* CreateSymbolStylesFromWebStylesView.swift */; };
		D71C5F652AAA83D2006599FD /* CreateSymbolStylesFromWebStylesView.swift in Copy Source Code Files */ = {isa = PBXBuildFile; fileRef = D71C5F632AAA7A88006599FD /* CreateSymbolStylesFromWebStylesView.swift */; };
		D71D516E2B51D7B600B2A2BE /* SearchForWebMapView.Views.swift in Sources */ = {isa = PBXBuildFile; fileRef = D71D516D2B51D7B600B2A2BE /* SearchForWebMapView.Views.swift */; };
		D71D516F2B51D87700B2A2BE /* SearchForWebMapView.Views.swift in Copy Source Code Files */ = {isa = PBXBuildFile; fileRef = D71D516D2B51D7B600B2A2BE /* SearchForWebMapView.Views.swift */; };
		D71FCB8A2AD6277F000E517C /* CreateMobileGeodatabaseView.Model.swift in Sources */ = {isa = PBXBuildFile; fileRef = D71FCB892AD6277E000E517C /* CreateMobileGeodatabaseView.Model.swift */; };
		D71FCB8B2AD628B9000E517C /* CreateMobileGeodatabaseView.Model.swift in Copy Source Code Files */ = {isa = PBXBuildFile; fileRef = D71FCB892AD6277E000E517C /* CreateMobileGeodatabaseView.Model.swift */; };
		D721EEA82ABDFF550040BE46 /* LothianRiversAnno.mmpk in Resources */ = {isa = PBXBuildFile; fileRef = D721EEA72ABDFF550040BE46 /* LothianRiversAnno.mmpk */; settings = {ASSET_TAGS = (ShowMobileMapPackageExpirationDate, ); }; };
		D722BD222A420DAD002C2087 /* ShowExtrudedFeaturesView.swift in Sources */ = {isa = PBXBuildFile; fileRef = D722BD212A420DAD002C2087 /* ShowExtrudedFeaturesView.swift */; };
		D722BD232A420DEC002C2087 /* ShowExtrudedFeaturesView.swift in Copy Source Code Files */ = {isa = PBXBuildFile; fileRef = D722BD212A420DAD002C2087 /* ShowExtrudedFeaturesView.swift */; };
		D7232EE12AC1E5AA0079ABFF /* PlayKMLTourView.swift in Sources */ = {isa = PBXBuildFile; fileRef = D7232EE02AC1E5AA0079ABFF /* PlayKMLTourView.swift */; };
		D7232EE22AC1E6DC0079ABFF /* PlayKMLTourView.swift in Copy Source Code Files */ = {isa = PBXBuildFile; fileRef = D7232EE02AC1E5AA0079ABFF /* PlayKMLTourView.swift */; };
		D72C43F32AEB066D00B6157B /* GeocodeOfflineView.Model.swift in Sources */ = {isa = PBXBuildFile; fileRef = D72C43F22AEB066D00B6157B /* GeocodeOfflineView.Model.swift */; };
		D72F272E2ADA1E4400F906DA /* AugmentRealityToShowTabletopSceneView.swift in Sources */ = {isa = PBXBuildFile; fileRef = D72F272B2ADA1E4400F906DA /* AugmentRealityToShowTabletopSceneView.swift */; };
		D72F27302ADA1E9900F906DA /* AugmentRealityToShowTabletopSceneView.swift in Copy Source Code Files */ = {isa = PBXBuildFile; fileRef = D72F272B2ADA1E4400F906DA /* AugmentRealityToShowTabletopSceneView.swift */; };
		D731F3C12AD0D2AC00A8431E /* IdentifyGraphicsView.swift in Sources */ = {isa = PBXBuildFile; fileRef = D731F3C02AD0D2AC00A8431E /* IdentifyGraphicsView.swift */; };
		D731F3C22AD0D2BB00A8431E /* IdentifyGraphicsView.swift in Copy Source Code Files */ = {isa = PBXBuildFile; fileRef = D731F3C02AD0D2AC00A8431E /* IdentifyGraphicsView.swift */; };
		D7337C5A2ABCFDB100A5D865 /* StyleSymbolsFromMobileStyleFileView.SymbolOptionsListView.swift in Sources */ = {isa = PBXBuildFile; fileRef = D7337C592ABCFDB100A5D865 /* StyleSymbolsFromMobileStyleFileView.SymbolOptionsListView.swift */; };
		D7337C5B2ABCFDE400A5D865 /* StyleSymbolsFromMobileStyleFileView.SymbolOptionsListView.swift in Copy Source Code Files */ = {isa = PBXBuildFile; fileRef = D7337C592ABCFDB100A5D865 /* StyleSymbolsFromMobileStyleFileView.SymbolOptionsListView.swift */; };
		D7337C602ABD142D00A5D865 /* ShowMobileMapPackageExpirationDateView.swift in Sources */ = {isa = PBXBuildFile; fileRef = D7337C5F2ABD142D00A5D865 /* ShowMobileMapPackageExpirationDateView.swift */; };
		D7337C612ABD166A00A5D865 /* ShowMobileMapPackageExpirationDateView.swift in Copy Source Code Files */ = {isa = PBXBuildFile; fileRef = D7337C5F2ABD142D00A5D865 /* ShowMobileMapPackageExpirationDateView.swift */; };
		D734FA0C2A183A5B00246D7E /* SetMaxExtentView.swift in Sources */ = {isa = PBXBuildFile; fileRef = D734FA092A183A5B00246D7E /* SetMaxExtentView.swift */; };
		D7352F8E2BD992C40013FFEF /* MonitorChangesToDrawStatusView.swift in Sources */ = {isa = PBXBuildFile; fileRef = D7352F8A2BD992C40013FFEF /* MonitorChangesToDrawStatusView.swift */; };
		D7352F912BD992E40013FFEF /* MonitorChangesToDrawStatusView.swift in Copy Source Code Files */ = {isa = PBXBuildFile; fileRef = D7352F8A2BD992C40013FFEF /* MonitorChangesToDrawStatusView.swift */; };
		D73723762AF5877500846884 /* FindRouteInMobileMapPackageView.Models.swift in Sources */ = {isa = PBXBuildFile; fileRef = D73723742AF5877500846884 /* FindRouteInMobileMapPackageView.Models.swift */; };
		D73723792AF5ADD800846884 /* FindRouteInMobileMapPackageView.MobileMapView.swift in Sources */ = {isa = PBXBuildFile; fileRef = D73723782AF5ADD700846884 /* FindRouteInMobileMapPackageView.MobileMapView.swift */; };
		D737237A2AF5AE1600846884 /* FindRouteInMobileMapPackageView.MobileMapView.swift in Copy Source Code Files */ = {isa = PBXBuildFile; fileRef = D73723782AF5ADD700846884 /* FindRouteInMobileMapPackageView.MobileMapView.swift */; };
		D737237B2AF5AE1A00846884 /* FindRouteInMobileMapPackageView.Models.swift in Copy Source Code Files */ = {isa = PBXBuildFile; fileRef = D73723742AF5877500846884 /* FindRouteInMobileMapPackageView.Models.swift */; };
		D73E61962BDAEE6600457932 /* MatchViewpointOfGeoViewsView.swift in Sources */ = {isa = PBXBuildFile; fileRef = D73E61922BDAEE6600457932 /* MatchViewpointOfGeoViewsView.swift */; };
		D73E61992BDAEEDD00457932 /* MatchViewpointOfGeoViewsView.swift in Copy Source Code Files */ = {isa = PBXBuildFile; fileRef = D73E61922BDAEE6600457932 /* MatchViewpointOfGeoViewsView.swift */; };
		D73E619E2BDB21F400457932 /* EditWithBranchVersioningView.swift in Sources */ = {isa = PBXBuildFile; fileRef = D73E619A2BDB21F400457932 /* EditWithBranchVersioningView.swift */; };
		D73E61A12BDB221B00457932 /* EditWithBranchVersioningView.swift in Copy Source Code Files */ = {isa = PBXBuildFile; fileRef = D73E619A2BDB21F400457932 /* EditWithBranchVersioningView.swift */; };
		D73F06692B5EE73D000B574F /* QueryFeaturesWithArcadeExpressionView.swift in Sources */ = {isa = PBXBuildFile; fileRef = D73F06662B5EE73D000B574F /* QueryFeaturesWithArcadeExpressionView.swift */; };
		D73F066C2B5EE760000B574F /* QueryFeaturesWithArcadeExpressionView.swift in Copy Source Code Files */ = {isa = PBXBuildFile; fileRef = D73F06662B5EE73D000B574F /* QueryFeaturesWithArcadeExpressionView.swift */; };
		D73F8CF42AB1089900CD39DA /* Restaurant.stylx in Resources */ = {isa = PBXBuildFile; fileRef = D73F8CF32AB1089900CD39DA /* Restaurant.stylx */; settings = {ASSET_TAGS = (StyleFeaturesWithCustomDictionary, ); }; };
		D73FC0FD2AD4A18D0067A19B /* CreateMobileGeodatabaseView.swift in Sources */ = {isa = PBXBuildFile; fileRef = D73FC0FC2AD4A18D0067A19B /* CreateMobileGeodatabaseView.swift */; };
		D73FC0FE2AD4A19A0067A19B /* CreateMobileGeodatabaseView.swift in Copy Source Code Files */ = {isa = PBXBuildFile; fileRef = D73FC0FC2AD4A18D0067A19B /* CreateMobileGeodatabaseView.swift */; };
		D73FC90B2B6312A0001AC486 /* AddFeaturesWithContingentValuesView.Model.swift in Copy Source Code Files */ = {isa = PBXBuildFile; fileRef = D74F03EF2B609A7D00E83688 /* AddFeaturesWithContingentValuesView.Model.swift */; };
		D73FC90C2B6312A5001AC486 /* AddFeaturesWithContingentValuesView.AddFeatureView.swift in Copy Source Code Files */ = {isa = PBXBuildFile; fileRef = D7F8C0422B608F120072BFA7 /* AddFeaturesWithContingentValuesView.AddFeatureView.swift */; };
		D73FCFF72B02A3AA0006360D /* FindAddressWithReverseGeocodeView.swift in Sources */ = {isa = PBXBuildFile; fileRef = D73FCFF42B02A3AA0006360D /* FindAddressWithReverseGeocodeView.swift */; };
		D73FCFFA2B02A3C50006360D /* FindAddressWithReverseGeocodeView.swift in Copy Source Code Files */ = {isa = PBXBuildFile; fileRef = D73FCFF42B02A3AA0006360D /* FindAddressWithReverseGeocodeView.swift */; };
		D73FCFFF2B02C7630006360D /* FindRouteAroundBarriersView.Views.swift in Sources */ = {isa = PBXBuildFile; fileRef = D73FCFFE2B02C7630006360D /* FindRouteAroundBarriersView.Views.swift */; };
		D73FD0002B02C9610006360D /* FindRouteAroundBarriersView.Views.swift in Copy Source Code Files */ = {isa = PBXBuildFile; fileRef = D73FCFFE2B02C7630006360D /* FindRouteAroundBarriersView.Views.swift */; };
		D742E4922B04132B00690098 /* DisplayWebSceneFromPortalItemView.swift in Sources */ = {isa = PBXBuildFile; fileRef = D742E48F2B04132B00690098 /* DisplayWebSceneFromPortalItemView.swift */; };
		D742E4952B04134C00690098 /* DisplayWebSceneFromPortalItemView.swift in Copy Source Code Files */ = {isa = PBXBuildFile; fileRef = D742E48F2B04132B00690098 /* DisplayWebSceneFromPortalItemView.swift */; };
		D744FD172A2112D90084A66C /* CreateConvexHullAroundPointsView.swift in Sources */ = {isa = PBXBuildFile; fileRef = D744FD162A2112D90084A66C /* CreateConvexHullAroundPointsView.swift */; };
		D744FD182A2113C70084A66C /* CreateConvexHullAroundPointsView.swift in Copy Source Code Files */ = {isa = PBXBuildFile; fileRef = D744FD162A2112D90084A66C /* CreateConvexHullAroundPointsView.swift */; };
		D7464F1E2ACE04B3007FEE88 /* IdentifyRasterCellView.swift in Sources */ = {isa = PBXBuildFile; fileRef = D7464F1D2ACE04B3007FEE88 /* IdentifyRasterCellView.swift */; };
		D7464F1F2ACE04C2007FEE88 /* IdentifyRasterCellView.swift in Copy Source Code Files */ = {isa = PBXBuildFile; fileRef = D7464F1D2ACE04B3007FEE88 /* IdentifyRasterCellView.swift */; };
		D7464F2B2ACE0965007FEE88 /* SA_EVI_8Day_03May20 in Resources */ = {isa = PBXBuildFile; fileRef = D7464F2A2ACE0964007FEE88 /* SA_EVI_8Day_03May20 */; settings = {ASSET_TAGS = (IdentifyRasterCell, ); }; };
		D7497F3C2AC4B4C100167AD2 /* DisplayDimensionsView.swift in Sources */ = {isa = PBXBuildFile; fileRef = D7497F3B2AC4B4C100167AD2 /* DisplayDimensionsView.swift */; };
		D7497F3D2AC4B4CF00167AD2 /* DisplayDimensionsView.swift in Copy Source Code Files */ = {isa = PBXBuildFile; fileRef = D7497F3B2AC4B4C100167AD2 /* DisplayDimensionsView.swift */; };
		D7497F402AC4BA4100167AD2 /* Edinburgh_Pylon_Dimensions.mmpk in Resources */ = {isa = PBXBuildFile; fileRef = D7497F3F2AC4BA4100167AD2 /* Edinburgh_Pylon_Dimensions.mmpk */; settings = {ASSET_TAGS = (DisplayDimensions, ); }; };
		D74C8BFE2ABA5605007C76B8 /* StyleSymbolsFromMobileStyleFileView.swift in Sources */ = {isa = PBXBuildFile; fileRef = D74C8BFD2ABA5605007C76B8 /* StyleSymbolsFromMobileStyleFileView.swift */; };
		D74C8BFF2ABA56C0007C76B8 /* StyleSymbolsFromMobileStyleFileView.swift in Copy Source Code Files */ = {isa = PBXBuildFile; fileRef = D74C8BFD2ABA5605007C76B8 /* StyleSymbolsFromMobileStyleFileView.swift */; };
		D74C8C022ABA6202007C76B8 /* emoji-mobile.stylx in Resources */ = {isa = PBXBuildFile; fileRef = D74C8C012ABA6202007C76B8 /* emoji-mobile.stylx */; settings = {ASSET_TAGS = (StyleSymbolsFromMobileStyleFile, ); }; };
		D74EA7842B6DADA5008F6C7C /* ValidateUtilityNetworkTopologyView.swift in Sources */ = {isa = PBXBuildFile; fileRef = D74EA7812B6DADA5008F6C7C /* ValidateUtilityNetworkTopologyView.swift */; };
		D74EA7872B6DADCC008F6C7C /* ValidateUtilityNetworkTopologyView.swift in Copy Source Code Files */ = {isa = PBXBuildFile; fileRef = D74EA7812B6DADA5008F6C7C /* ValidateUtilityNetworkTopologyView.swift */; };
		D74F03F02B609A7D00E83688 /* AddFeaturesWithContingentValuesView.Model.swift in Sources */ = {isa = PBXBuildFile; fileRef = D74F03EF2B609A7D00E83688 /* AddFeaturesWithContingentValuesView.Model.swift */; };
		D75101812A2E493600B8FA48 /* ShowLabelsOnLayerView.swift in Sources */ = {isa = PBXBuildFile; fileRef = D75101802A2E493600B8FA48 /* ShowLabelsOnLayerView.swift */; };
		D75101822A2E497F00B8FA48 /* ShowLabelsOnLayerView.swift in Copy Source Code Files */ = {isa = PBXBuildFile; fileRef = D75101802A2E493600B8FA48 /* ShowLabelsOnLayerView.swift */; };
		D751018E2A2E962D00B8FA48 /* IdentifyLayerFeaturesView.swift in Sources */ = {isa = PBXBuildFile; fileRef = D751018D2A2E962D00B8FA48 /* IdentifyLayerFeaturesView.swift */; };
		D751018F2A2E966C00B8FA48 /* IdentifyLayerFeaturesView.swift in Copy Source Code Files */ = {isa = PBXBuildFile; fileRef = D751018D2A2E962D00B8FA48 /* IdentifyLayerFeaturesView.swift */; };
		D752D9402A39154C003EB25E /* ManageOperationalLayersView.swift in Sources */ = {isa = PBXBuildFile; fileRef = D752D93F2A39154C003EB25E /* ManageOperationalLayersView.swift */; };
		D752D9412A39162F003EB25E /* ManageOperationalLayersView.swift in Copy Source Code Files */ = {isa = PBXBuildFile; fileRef = D752D93F2A39154C003EB25E /* ManageOperationalLayersView.swift */; };
		D752D9462A3A6F80003EB25E /* MonitorChangesToMapLoadStatusView.swift in Sources */ = {isa = PBXBuildFile; fileRef = D752D9452A3A6F7F003EB25E /* MonitorChangesToMapLoadStatusView.swift */; };
		D752D9472A3A6FC0003EB25E /* MonitorChangesToMapLoadStatusView.swift in Copy Source Code Files */ = {isa = PBXBuildFile; fileRef = D752D9452A3A6F7F003EB25E /* MonitorChangesToMapLoadStatusView.swift */; };
		D752D95F2A3BCE06003EB25E /* DisplayMapFromPortalItemView.swift in Sources */ = {isa = PBXBuildFile; fileRef = D752D95E2A3BCE06003EB25E /* DisplayMapFromPortalItemView.swift */; };
		D752D9602A3BCE63003EB25E /* DisplayMapFromPortalItemView.swift in Copy Source Code Files */ = {isa = PBXBuildFile; fileRef = D752D95E2A3BCE06003EB25E /* DisplayMapFromPortalItemView.swift */; };
		D75362D22A1E886700D83028 /* ApplyUniqueValueRendererView.swift in Sources */ = {isa = PBXBuildFile; fileRef = D75362D12A1E886700D83028 /* ApplyUniqueValueRendererView.swift */; };
		D75362D32A1E8C8800D83028 /* ApplyUniqueValueRendererView.swift in Copy Source Code Files */ = {isa = PBXBuildFile; fileRef = D75362D12A1E886700D83028 /* ApplyUniqueValueRendererView.swift */; };
		D754E3232A1D66820006C5F1 /* StylePointWithPictureMarkerSymbolsView.swift in Sources */ = {isa = PBXBuildFile; fileRef = D754E3222A1D66820006C5F1 /* StylePointWithPictureMarkerSymbolsView.swift */; };
		D754E3242A1D66C20006C5F1 /* StylePointWithPictureMarkerSymbolsView.swift in Copy Source Code Files */ = {isa = PBXBuildFile; fileRef = D754E3222A1D66820006C5F1 /* StylePointWithPictureMarkerSymbolsView.swift */; };
		D7553CDB2AE2DFEC00DC2A70 /* GeocodeOfflineView.swift in Sources */ = {isa = PBXBuildFile; fileRef = D7553CD82AE2DFEC00DC2A70 /* GeocodeOfflineView.swift */; };
		D7553CDD2AE2E00E00DC2A70 /* GeocodeOfflineView.swift in Copy Source Code Files */ = {isa = PBXBuildFile; fileRef = D7553CD82AE2DFEC00DC2A70 /* GeocodeOfflineView.swift */; };
		D757D14B2B6C46E50065F78F /* ListSpatialReferenceTransformationsView.Model.swift in Sources */ = {isa = PBXBuildFile; fileRef = D757D14A2B6C46E50065F78F /* ListSpatialReferenceTransformationsView.Model.swift */; };
		D757D14C2B6C60170065F78F /* ListSpatialReferenceTransformationsView.Model.swift in Copy Source Code Files */ = {isa = PBXBuildFile; fileRef = D757D14A2B6C46E50065F78F /* ListSpatialReferenceTransformationsView.Model.swift */; };
		D7588F5F2B7D8DAA008B75E2 /* NavigateRouteWithReroutingView.swift in Sources */ = {isa = PBXBuildFile; fileRef = D7588F5C2B7D8DAA008B75E2 /* NavigateRouteWithReroutingView.swift */; };
		D7588F622B7D8DED008B75E2 /* NavigateRouteWithReroutingView.swift in Copy Source Code Files */ = {isa = PBXBuildFile; fileRef = D7588F5C2B7D8DAA008B75E2 /* NavigateRouteWithReroutingView.swift */; };
		D75B58512AAFB3030038B3B4 /* StyleFeaturesWithCustomDictionaryView.swift in Sources */ = {isa = PBXBuildFile; fileRef = D75B58502AAFB3030038B3B4 /* StyleFeaturesWithCustomDictionaryView.swift */; };
		D75B58522AAFB37C0038B3B4 /* StyleFeaturesWithCustomDictionaryView.swift in Copy Source Code Files */ = {isa = PBXBuildFile; fileRef = D75B58502AAFB3030038B3B4 /* StyleFeaturesWithCustomDictionaryView.swift */; };
		D75C35672AB50338003CD55F /* GroupLayersTogetherView.GroupLayerListView.swift in Sources */ = {isa = PBXBuildFile; fileRef = D75C35662AB50338003CD55F /* GroupLayersTogetherView.GroupLayerListView.swift */; };
		D75F66362B48EABC00434974 /* SearchForWebMapView.swift in Sources */ = {isa = PBXBuildFile; fileRef = D75F66332B48EABC00434974 /* SearchForWebMapView.swift */; };
		D75F66392B48EB1800434974 /* SearchForWebMapView.swift in Copy Source Code Files */ = {isa = PBXBuildFile; fileRef = D75F66332B48EABC00434974 /* SearchForWebMapView.swift */; };
		D76000A22AF18BAB00B3084D /* FindRouteInTransportNetworkView.Model.swift in Copy Source Code Files */ = {isa = PBXBuildFile; fileRef = D7749AD52AF08BF50086632F /* FindRouteInTransportNetworkView.Model.swift */; };
		D76000AE2AF19C2300B3084D /* FindRouteInMobileMapPackageView.swift in Sources */ = {isa = PBXBuildFile; fileRef = D76000AB2AF19C2300B3084D /* FindRouteInMobileMapPackageView.swift */; };
		D76000B12AF19C4600B3084D /* FindRouteInMobileMapPackageView.swift in Copy Source Code Files */ = {isa = PBXBuildFile; fileRef = D76000AB2AF19C2300B3084D /* FindRouteInMobileMapPackageView.swift */; };
		D76000B72AF19FCA00B3084D /* SanFrancisco.mmpk in Resources */ = {isa = PBXBuildFile; fileRef = D76000B62AF19FCA00B3084D /* SanFrancisco.mmpk */; settings = {ASSET_TAGS = (FindRouteInMobileMapPackage, ); }; };
		D7634FAF2A43B7AC00F8AEFB /* CreateConvexHullAroundGeometriesView.swift in Sources */ = {isa = PBXBuildFile; fileRef = D7634FAE2A43B7AC00F8AEFB /* CreateConvexHullAroundGeometriesView.swift */; };
		D7634FB02A43B8B000F8AEFB /* CreateConvexHullAroundGeometriesView.swift in Copy Source Code Files */ = {isa = PBXBuildFile; fileRef = D7634FAE2A43B7AC00F8AEFB /* CreateConvexHullAroundGeometriesView.swift */; };
		D7635FF12B9272CB0044AB97 /* DisplayClustersView.swift in Sources */ = {isa = PBXBuildFile; fileRef = D7635FED2B9272CB0044AB97 /* DisplayClustersView.swift */; };
		D7635FFB2B9277DC0044AB97 /* ConfigureClustersView.Model.swift in Sources */ = {isa = PBXBuildFile; fileRef = D7635FF52B9277DC0044AB97 /* ConfigureClustersView.Model.swift */; };
		D7635FFD2B9277DC0044AB97 /* ConfigureClustersView.SettingsView.swift in Sources */ = {isa = PBXBuildFile; fileRef = D7635FF72B9277DC0044AB97 /* ConfigureClustersView.SettingsView.swift */; };
		D7635FFE2B9277DC0044AB97 /* ConfigureClustersView.swift in Sources */ = {isa = PBXBuildFile; fileRef = D7635FF82B9277DC0044AB97 /* ConfigureClustersView.swift */; };
		D76360002B9296420044AB97 /* ConfigureClustersView.swift in Copy Source Code Files */ = {isa = PBXBuildFile; fileRef = D7635FF82B9277DC0044AB97 /* ConfigureClustersView.swift */; };
		D76360012B92964A0044AB97 /* ConfigureClustersView.Model.swift in Copy Source Code Files */ = {isa = PBXBuildFile; fileRef = D7635FF52B9277DC0044AB97 /* ConfigureClustersView.Model.swift */; };
		D76360022B9296520044AB97 /* ConfigureClustersView.SettingsView.swift in Copy Source Code Files */ = {isa = PBXBuildFile; fileRef = D7635FF72B9277DC0044AB97 /* ConfigureClustersView.SettingsView.swift */; };
		D76360032B9296580044AB97 /* DisplayClustersView.swift in Copy Source Code Files */ = {isa = PBXBuildFile; fileRef = D7635FED2B9272CB0044AB97 /* DisplayClustersView.swift */; };
		D76495212B74687E0042699E /* ValidateUtilityNetworkTopologyView.Model.swift in Sources */ = {isa = PBXBuildFile; fileRef = D76495202B74687E0042699E /* ValidateUtilityNetworkTopologyView.Model.swift */; };
		D76495222B7468940042699E /* ValidateUtilityNetworkTopologyView.Model.swift in Copy Source Code Files */ = {isa = PBXBuildFile; fileRef = D76495202B74687E0042699E /* ValidateUtilityNetworkTopologyView.Model.swift */; };
		D76929FA2B4F79540047205E /* OrbitCameraAroundObjectView.swift in Sources */ = {isa = PBXBuildFile; fileRef = D76929F52B4F78340047205E /* OrbitCameraAroundObjectView.swift */; };
		D76929FB2B4F795C0047205E /* OrbitCameraAroundObjectView.swift in Copy Source Code Files */ = {isa = PBXBuildFile; fileRef = D76929F52B4F78340047205E /* OrbitCameraAroundObjectView.swift */; };
		D769C2122A29019B00030F61 /* SetUpLocationDrivenGeotriggersView.swift in Sources */ = {isa = PBXBuildFile; fileRef = D769C2112A29019B00030F61 /* SetUpLocationDrivenGeotriggersView.swift */; };
		D769C2132A29057200030F61 /* SetUpLocationDrivenGeotriggersView.swift in Copy Source Code Files */ = {isa = PBXBuildFile; fileRef = D769C2112A29019B00030F61 /* SetUpLocationDrivenGeotriggersView.swift */; };
		D76EE6072AF9AFE100DA0325 /* FindRouteAroundBarriersView.Model.swift in Sources */ = {isa = PBXBuildFile; fileRef = D76EE6062AF9AFE100DA0325 /* FindRouteAroundBarriersView.Model.swift */; };
		D76EE6082AF9AFEC00DA0325 /* FindRouteAroundBarriersView.Model.swift in Copy Source Code Files */ = {isa = PBXBuildFile; fileRef = D76EE6062AF9AFE100DA0325 /* FindRouteAroundBarriersView.Model.swift */; };
		D7705D582AFC244E00CC0335 /* FindClosestFacilityToMultiplePointsView.swift in Sources */ = {isa = PBXBuildFile; fileRef = D7705D552AFC244E00CC0335 /* FindClosestFacilityToMultiplePointsView.swift */; };
		D7705D5B2AFC246A00CC0335 /* FindClosestFacilityToMultiplePointsView.swift in Copy Source Code Files */ = {isa = PBXBuildFile; fileRef = D7705D552AFC244E00CC0335 /* FindClosestFacilityToMultiplePointsView.swift */; };
		D7705D642AFC570700CC0335 /* FindClosestFacilityFromPointView.swift in Sources */ = {isa = PBXBuildFile; fileRef = D7705D612AFC570700CC0335 /* FindClosestFacilityFromPointView.swift */; };
		D7705D662AFC575000CC0335 /* FindClosestFacilityFromPointView.swift in Copy Source Code Files */ = {isa = PBXBuildFile; fileRef = D7705D612AFC570700CC0335 /* FindClosestFacilityFromPointView.swift */; };
		D7749AD62AF08BF50086632F /* FindRouteInTransportNetworkView.Model.swift in Sources */ = {isa = PBXBuildFile; fileRef = D7749AD52AF08BF50086632F /* FindRouteInTransportNetworkView.Model.swift */; };
		D77570C02A2942F800F490CD /* AnimateImagesWithImageOverlayView.swift in Sources */ = {isa = PBXBuildFile; fileRef = D77570BF2A2942F800F490CD /* AnimateImagesWithImageOverlayView.swift */; };
		D77570C12A2943D900F490CD /* AnimateImagesWithImageOverlayView.swift in Copy Source Code Files */ = {isa = PBXBuildFile; fileRef = D77570BF2A2942F800F490CD /* AnimateImagesWithImageOverlayView.swift */; };
		D77572AE2A295DDE00F490CD /* PacificSouthWest2 in Resources */ = {isa = PBXBuildFile; fileRef = D77572AD2A295DDD00F490CD /* PacificSouthWest2 */; settings = {ASSET_TAGS = (AnimateImagesWithImageOverlay, ); }; };
		D77688132B69826B007C3860 /* ListSpatialReferenceTransformationsView.swift in Sources */ = {isa = PBXBuildFile; fileRef = D77688102B69826B007C3860 /* ListSpatialReferenceTransformationsView.swift */; };
		D77688152B69828E007C3860 /* ListSpatialReferenceTransformationsView.swift in Copy Source Code Files */ = {isa = PBXBuildFile; fileRef = D77688102B69826B007C3860 /* ListSpatialReferenceTransformationsView.swift */; };
		D7781D492B7EB03400E53C51 /* SanDiegoTourPath.json in Resources */ = {isa = PBXBuildFile; fileRef = D7781D482B7EB03400E53C51 /* SanDiegoTourPath.json */; settings = {ASSET_TAGS = (NavigateRouteWithRerouting, ); }; };
		D7781D4B2B7ECCB700E53C51 /* NavigateRouteWithReroutingView.Model.swift in Sources */ = {isa = PBXBuildFile; fileRef = D7781D4A2B7ECCB700E53C51 /* NavigateRouteWithReroutingView.Model.swift */; };
		D7781D4C2B7ECCC800E53C51 /* NavigateRouteWithReroutingView.Model.swift in Copy Source Code Files */ = {isa = PBXBuildFile; fileRef = D7781D4A2B7ECCB700E53C51 /* NavigateRouteWithReroutingView.Model.swift */; };
		D77BC5392B59A2D3007B49B6 /* StylePointWithDistanceCompositeSceneSymbolView.swift in Sources */ = {isa = PBXBuildFile; fileRef = D77BC5362B59A2D3007B49B6 /* StylePointWithDistanceCompositeSceneSymbolView.swift */; };
		D77BC53C2B59A309007B49B6 /* StylePointWithDistanceCompositeSceneSymbolView.swift in Copy Source Code Files */ = {isa = PBXBuildFile; fileRef = D77BC5362B59A2D3007B49B6 /* StylePointWithDistanceCompositeSceneSymbolView.swift */; };
		D77D9C002BB2438200B38A6C /* AugmentRealityToShowHiddenInfrastructureView.ARSceneView.swift in Sources */ = {isa = PBXBuildFile; fileRef = D77D9BFF2BB2438200B38A6C /* AugmentRealityToShowHiddenInfrastructureView.ARSceneView.swift */; };
		D77D9C012BB2439400B38A6C /* AugmentRealityToShowHiddenInfrastructureView.ARSceneView.swift in Copy Source Code Files */ = {isa = PBXBuildFile; fileRef = D77D9BFF2BB2438200B38A6C /* AugmentRealityToShowHiddenInfrastructureView.ARSceneView.swift */; };
		D78666AD2A2161F100C60110 /* FindNearestVertexView.swift in Sources */ = {isa = PBXBuildFile; fileRef = D78666AC2A2161F100C60110 /* FindNearestVertexView.swift */; };
		D78666AE2A21629200C60110 /* FindNearestVertexView.swift in Copy Source Code Files */ = {isa = PBXBuildFile; fileRef = D78666AC2A2161F100C60110 /* FindNearestVertexView.swift */; };
		D79EE76E2A4CEA5D005A52AE /* SetUpLocationDrivenGeotriggersView.Model.swift in Sources */ = {isa = PBXBuildFile; fileRef = D79EE76D2A4CEA5D005A52AE /* SetUpLocationDrivenGeotriggersView.Model.swift */; };
		D79EE76F2A4CEA7F005A52AE /* SetUpLocationDrivenGeotriggersView.Model.swift in Copy Source Code Files */ = {isa = PBXBuildFile; fileRef = D79EE76D2A4CEA5D005A52AE /* SetUpLocationDrivenGeotriggersView.Model.swift */; };
		D7A737E02BABB9FE00B7C7FC /* AugmentRealityToShowHiddenInfrastructureView.swift in Sources */ = {isa = PBXBuildFile; fileRef = D7A737DC2BABB9FE00B7C7FC /* AugmentRealityToShowHiddenInfrastructureView.swift */; };
		D7A737E32BABBA2200B7C7FC /* AugmentRealityToShowHiddenInfrastructureView.swift in Copy Source Code Files */ = {isa = PBXBuildFile; fileRef = D7A737DC2BABB9FE00B7C7FC /* AugmentRealityToShowHiddenInfrastructureView.swift */; };
		D7ABA2F92A32579C0021822B /* MeasureDistanceInSceneView.swift in Sources */ = {isa = PBXBuildFile; fileRef = D7ABA2F82A32579C0021822B /* MeasureDistanceInSceneView.swift */; };
		D7ABA2FA2A32760D0021822B /* MeasureDistanceInSceneView.swift in Copy Source Code Files */ = {isa = PBXBuildFile; fileRef = D7ABA2F82A32579C0021822B /* MeasureDistanceInSceneView.swift */; };
		D7ABA2FF2A32881C0021822B /* ShowViewshedFromGeoelementInSceneView.swift in Sources */ = {isa = PBXBuildFile; fileRef = D7ABA2FE2A32881C0021822B /* ShowViewshedFromGeoelementInSceneView.swift */; };
		D7ABA3002A3288970021822B /* ShowViewshedFromGeoelementInSceneView.swift in Copy Source Code Files */ = {isa = PBXBuildFile; fileRef = D7ABA2FE2A32881C0021822B /* ShowViewshedFromGeoelementInSceneView.swift */; };
		D7AE861E2AC39DC50049B626 /* DisplayAnnotationView.swift in Sources */ = {isa = PBXBuildFile; fileRef = D7AE861D2AC39DC50049B626 /* DisplayAnnotationView.swift */; };
		D7AE861F2AC39E7F0049B626 /* DisplayAnnotationView.swift in Copy Source Code Files */ = {isa = PBXBuildFile; fileRef = D7AE861D2AC39DC50049B626 /* DisplayAnnotationView.swift */; };
		D7AE86202AC3A1050049B626 /* AddCustomDynamicEntityDataSourceView.Vessel.swift in Copy Source Code Files */ = {isa = PBXBuildFile; fileRef = 7900C5F52A83FC3F002D430F /* AddCustomDynamicEntityDataSourceView.Vessel.swift */; };
		D7AE86212AC3A10A0049B626 /* GroupLayersTogetherView.GroupLayerListView.swift in Copy Source Code Files */ = {isa = PBXBuildFile; fileRef = D75C35662AB50338003CD55F /* GroupLayersTogetherView.GroupLayerListView.swift */; };
		D7B759B32B1FFBE300017FDD /* FavoritesView.swift in Sources */ = {isa = PBXBuildFile; fileRef = D7B759B22B1FFBE300017FDD /* FavoritesView.swift */; };
		D7BA8C442B2A4DAA00018633 /* Array+RawRepresentable.swift in Sources */ = {isa = PBXBuildFile; fileRef = D7BA8C432B2A4DAA00018633 /* Array+RawRepresentable.swift */; };
		D7BA8C462B2A8ACA00018633 /* String.swift in Sources */ = {isa = PBXBuildFile; fileRef = D7BA8C452B2A8ACA00018633 /* String.swift */; };
		D7C16D1B2AC5F95300689E89 /* Animate3DGraphicView.swift in Sources */ = {isa = PBXBuildFile; fileRef = D7C16D1A2AC5F95300689E89 /* Animate3DGraphicView.swift */; };
		D7C16D1C2AC5F96900689E89 /* Animate3DGraphicView.swift in Copy Source Code Files */ = {isa = PBXBuildFile; fileRef = D7C16D1A2AC5F95300689E89 /* Animate3DGraphicView.swift */; };
		D7C16D1F2AC5FE8200689E89 /* Pyrenees.csv in Resources */ = {isa = PBXBuildFile; fileRef = D7C16D1E2AC5FE8200689E89 /* Pyrenees.csv */; settings = {ASSET_TAGS = (Animate3DGraphic, ); }; };
		D7C16D222AC5FE9800689E89 /* GrandCanyon.csv in Resources */ = {isa = PBXBuildFile; fileRef = D7C16D212AC5FE9800689E89 /* GrandCanyon.csv */; settings = {ASSET_TAGS = (Animate3DGraphic, ); }; };
		D7C16D252AC5FEA600689E89 /* Snowdon.csv in Resources */ = {isa = PBXBuildFile; fileRef = D7C16D242AC5FEA600689E89 /* Snowdon.csv */; settings = {ASSET_TAGS = (Animate3DGraphic, ); }; };
		D7C16D282AC5FEB700689E89 /* Hawaii.csv in Resources */ = {isa = PBXBuildFile; fileRef = D7C16D272AC5FEB600689E89 /* Hawaii.csv */; settings = {ASSET_TAGS = (Animate3DGraphic, ); }; };
		D7C3AB4A2B683291008909B9 /* SetFeatureRequestModeView.swift in Sources */ = {isa = PBXBuildFile; fileRef = D7C3AB472B683291008909B9 /* SetFeatureRequestModeView.swift */; };
		D7C3AB4D2B6832B7008909B9 /* SetFeatureRequestModeView.swift in Copy Source Code Files */ = {isa = PBXBuildFile; fileRef = D7C3AB472B683291008909B9 /* SetFeatureRequestModeView.swift */; };
		D7C6420C2B4F47E10042B8F7 /* SearchForWebMapView.Model.swift in Sources */ = {isa = PBXBuildFile; fileRef = D7C6420B2B4F47E10042B8F7 /* SearchForWebMapView.Model.swift */; };
		D7C6420D2B4F5DDB0042B8F7 /* SearchForWebMapView.Model.swift in Copy Source Code Files */ = {isa = PBXBuildFile; fileRef = D7C6420B2B4F47E10042B8F7 /* SearchForWebMapView.Model.swift */; };
		D7C97B562B75C10C0097CDA1 /* ValidateUtilityNetworkTopologyView.Views.swift in Sources */ = {isa = PBXBuildFile; fileRef = D7C97B552B75C10C0097CDA1 /* ValidateUtilityNetworkTopologyView.Views.swift */; };
		D7CC33FF2A31475C00198EDF /* ShowLineOfSightBetweenPointsView.swift in Sources */ = {isa = PBXBuildFile; fileRef = D7CC33FD2A31475C00198EDF /* ShowLineOfSightBetweenPointsView.swift */; };
		D7CC34002A3147FF00198EDF /* ShowLineOfSightBetweenPointsView.swift in Copy Source Code Files */ = {isa = PBXBuildFile; fileRef = D7CC33FD2A31475C00198EDF /* ShowLineOfSightBetweenPointsView.swift */; };
		D7CE9F9B2AE2F575008F7A5F /* streetmap_SD.tpkx in Resources */ = {isa = PBXBuildFile; fileRef = D7CE9F9A2AE2F575008F7A5F /* streetmap_SD.tpkx */; settings = {ASSET_TAGS = (GeocodeOffline, ); }; };
		D7CE9FA32AE2F595008F7A5F /* san-diego-eagle-locator in Resources */ = {isa = PBXBuildFile; fileRef = D7CE9FA22AE2F595008F7A5F /* san-diego-eagle-locator */; settings = {ASSET_TAGS = (GeocodeOffline, ); }; };
		D7D1F3532ADDBE5D009CE2DA /* philadelphia.mspk in Resources */ = {isa = PBXBuildFile; fileRef = D7D1F3522ADDBE5D009CE2DA /* philadelphia.mspk */; settings = {ASSET_TAGS = (AugmentRealityToShowTabletopScene, DisplaySceneFromMobileScenePackage, ); }; };
		D7DDF84E2AF43AA2004352D9 /* GeocodeOfflineView.Model.swift in Copy Source Code Files */ = {isa = PBXBuildFile; fileRef = D72C43F22AEB066D00B6157B /* GeocodeOfflineView.Model.swift */; };
		D7DDF8532AF47C6C004352D9 /* FindRouteAroundBarriersView.swift in Sources */ = {isa = PBXBuildFile; fileRef = D7DDF8502AF47C6C004352D9 /* FindRouteAroundBarriersView.swift */; };
		D7DDF8562AF47C86004352D9 /* FindRouteAroundBarriersView.swift in Copy Source Code Files */ = {isa = PBXBuildFile; fileRef = D7DDF8502AF47C6C004352D9 /* FindRouteAroundBarriersView.swift */; };
		D7E440D72A1ECE7D005D74DE /* CreateBuffersAroundPointsView.swift in Sources */ = {isa = PBXBuildFile; fileRef = D7E440D62A1ECE7D005D74DE /* CreateBuffersAroundPointsView.swift */; };
		D7E440D82A1ECEB3005D74DE /* CreateBuffersAroundPointsView.swift in Copy Source Code Files */ = {isa = PBXBuildFile; fileRef = D7E440D62A1ECE7D005D74DE /* CreateBuffersAroundPointsView.swift */; };
		D7E557682A1D768800B9FB09 /* AddWMSLayerView.swift in Sources */ = {isa = PBXBuildFile; fileRef = D7E557672A1D768800B9FB09 /* AddWMSLayerView.swift */; };
		D7E7D0812AEB39D5003AAD02 /* FindRouteInTransportNetworkView.swift in Sources */ = {isa = PBXBuildFile; fileRef = D7E7D0802AEB39D5003AAD02 /* FindRouteInTransportNetworkView.swift */; };
		D7E7D0822AEB3A1D003AAD02 /* FindRouteInTransportNetworkView.swift in Copy Source Code Files */ = {isa = PBXBuildFile; fileRef = D7E7D0802AEB39D5003AAD02 /* FindRouteInTransportNetworkView.swift */; };
		D7E7D09A2AEB3C47003AAD02 /* san_diego_offline_routing in Resources */ = {isa = PBXBuildFile; fileRef = D7E7D0992AEB3C47003AAD02 /* san_diego_offline_routing */; settings = {ASSET_TAGS = (FindRouteInTransportNetwork, NavigateRouteWithRerouting, ); }; };
		D7E9EF292A1D2219000C4865 /* SetMinAndMaxScaleView.swift in Copy Source Code Files */ = {isa = PBXBuildFile; fileRef = D7EAF3592A1C023800D822C4 /* SetMinAndMaxScaleView.swift */; };
		D7E9EF2A2A1D29F2000C4865 /* SetMaxExtentView.swift in Copy Source Code Files */ = {isa = PBXBuildFile; fileRef = D734FA092A183A5B00246D7E /* SetMaxExtentView.swift */; };
		D7EAF35A2A1C023800D822C4 /* SetMinAndMaxScaleView.swift in Sources */ = {isa = PBXBuildFile; fileRef = D7EAF3592A1C023800D822C4 /* SetMinAndMaxScaleView.swift */; };
		D7ECF5982AB8BE63003FB2BE /* RenderMultilayerSymbolsView.swift in Sources */ = {isa = PBXBuildFile; fileRef = D7ECF5972AB8BE63003FB2BE /* RenderMultilayerSymbolsView.swift */; };
		D7ECF5992AB8BF5A003FB2BE /* RenderMultilayerSymbolsView.swift in Copy Source Code Files */ = {isa = PBXBuildFile; fileRef = D7ECF5972AB8BE63003FB2BE /* RenderMultilayerSymbolsView.swift */; };
		D7EF5D752A26A03A00FEBDE5 /* ShowCoordinatesInMultipleFormatsView.swift in Sources */ = {isa = PBXBuildFile; fileRef = D7EF5D742A26A03A00FEBDE5 /* ShowCoordinatesInMultipleFormatsView.swift */; };
		D7EF5D762A26A1EE00FEBDE5 /* ShowCoordinatesInMultipleFormatsView.swift in Copy Source Code Files */ = {isa = PBXBuildFile; fileRef = D7EF5D742A26A03A00FEBDE5 /* ShowCoordinatesInMultipleFormatsView.swift */; };
		D7F2784C2A1D76F5002E4567 /* AddWMSLayerView.swift in Copy Source Code Files */ = {isa = PBXBuildFile; fileRef = D7E557672A1D768800B9FB09 /* AddWMSLayerView.swift */; };
		D7F850042B7C427A00680D7C /* ValidateUtilityNetworkTopologyView.Views.swift in Copy Source Code Files */ = {isa = PBXBuildFile; fileRef = D7C97B552B75C10C0097CDA1 /* ValidateUtilityNetworkTopologyView.Views.swift */; };
		D7F8C0392B60564D0072BFA7 /* AddFeaturesWithContingentValuesView.swift in Sources */ = {isa = PBXBuildFile; fileRef = D7F8C0362B60564D0072BFA7 /* AddFeaturesWithContingentValuesView.swift */; };
		D7F8C03B2B6056790072BFA7 /* AddFeaturesWithContingentValuesView.swift in Copy Source Code Files */ = {isa = PBXBuildFile; fileRef = D7F8C0362B60564D0072BFA7 /* AddFeaturesWithContingentValuesView.swift */; };
		D7F8C03E2B605AF60072BFA7 /* ContingentValuesBirdNests.geodatabase in Resources */ = {isa = PBXBuildFile; fileRef = D7F8C03D2B605AF60072BFA7 /* ContingentValuesBirdNests.geodatabase */; settings = {ASSET_TAGS = (AddFeaturesWithContingentValues, ); }; };
		D7F8C0412B605E720072BFA7 /* FillmoreTopographicMap.vtpk in Resources */ = {isa = PBXBuildFile; fileRef = D7F8C0402B605E720072BFA7 /* FillmoreTopographicMap.vtpk */; settings = {ASSET_TAGS = (AddFeaturesWithContingentValues, ); }; };
		D7F8C0432B608F120072BFA7 /* AddFeaturesWithContingentValuesView.AddFeatureView.swift in Sources */ = {isa = PBXBuildFile; fileRef = D7F8C0422B608F120072BFA7 /* AddFeaturesWithContingentValuesView.AddFeatureView.swift */; };
		E000E7602869E33D005D87C5 /* ClipGeometryView.swift in Sources */ = {isa = PBXBuildFile; fileRef = E000E75F2869E33D005D87C5 /* ClipGeometryView.swift */; };
		E000E763286A0B18005D87C5 /* CutGeometryView.swift in Sources */ = {isa = PBXBuildFile; fileRef = E000E762286A0B18005D87C5 /* CutGeometryView.swift */; };
		E004A6C128414332002A1FE6 /* SetViewpointRotationView.swift in Sources */ = {isa = PBXBuildFile; fileRef = E004A6BD28414332002A1FE6 /* SetViewpointRotationView.swift */; };
		E004A6DC28465C70002A1FE6 /* DisplaySceneView.swift in Sources */ = {isa = PBXBuildFile; fileRef = E004A6D828465C70002A1FE6 /* DisplaySceneView.swift */; };
		E004A6E028466279002A1FE6 /* ShowCalloutView.swift in Sources */ = {isa = PBXBuildFile; fileRef = E004A6DF28466279002A1FE6 /* ShowCalloutView.swift */; };
		E004A6E62846A61F002A1FE6 /* StyleGraphicsWithSymbolsView.swift in Sources */ = {isa = PBXBuildFile; fileRef = E004A6E52846A61F002A1FE6 /* StyleGraphicsWithSymbolsView.swift */; };
		E004A6E928493BCE002A1FE6 /* ShowDeviceLocationView.swift in Sources */ = {isa = PBXBuildFile; fileRef = E004A6E828493BCE002A1FE6 /* ShowDeviceLocationView.swift */; };
		E004A6ED2849556E002A1FE6 /* CreatePlanarAndGeodeticBuffersView.swift in Sources */ = {isa = PBXBuildFile; fileRef = E004A6EC2849556E002A1FE6 /* CreatePlanarAndGeodeticBuffersView.swift */; };
		E004A6F0284E4B9B002A1FE6 /* DownloadVectorTilesToLocalCacheView.swift in Sources */ = {isa = PBXBuildFile; fileRef = E004A6EF284E4B9B002A1FE6 /* DownloadVectorTilesToLocalCacheView.swift */; };
		E004A6F3284E4FEB002A1FE6 /* ShowResultOfSpatialOperationsView.swift in Sources */ = {isa = PBXBuildFile; fileRef = E004A6F2284E4FEB002A1FE6 /* ShowResultOfSpatialOperationsView.swift */; };
		E004A6F6284FA42A002A1FE6 /* SelectFeaturesInFeatureLayerView.swift in Sources */ = {isa = PBXBuildFile; fileRef = E004A6F5284FA42A002A1FE6 /* SelectFeaturesInFeatureLayerView.swift */; };
		E03CB0692888944D002B27D9 /* GenerateOfflineMapView.swift in Copy Source Code Files */ = {isa = PBXBuildFile; fileRef = E088E1732863B5F800413100 /* GenerateOfflineMapView.swift */; };
		E03CB06A288894C4002B27D9 /* FindRouteView.swift in Copy Source Code Files */ = {isa = PBXBuildFile; fileRef = E066DD34285CF3B3004D3D5B /* FindRouteView.swift */; };
		E03CB06B2889879D002B27D9 /* DownloadVectorTilesToLocalCacheView.swift in Copy Source Code Files */ = {isa = PBXBuildFile; fileRef = E004A6EF284E4B9B002A1FE6 /* DownloadVectorTilesToLocalCacheView.swift */; };
		E041ABC0287CA9F00056009B /* WebView.swift in Sources */ = {isa = PBXBuildFile; fileRef = E041ABBF287CA9F00056009B /* WebView.swift */; };
		E041ABD7287DB04D0056009B /* SampleInfoView.swift in Sources */ = {isa = PBXBuildFile; fileRef = E041ABD6287DB04D0056009B /* SampleInfoView.swift */; };
		E041AC1A287F54580056009B /* highlight.min.js in Resources */ = {isa = PBXBuildFile; fileRef = E041AC15287F54580056009B /* highlight.min.js */; };
		E041AC1E288076A60056009B /* info.css in Resources */ = {isa = PBXBuildFile; fileRef = E041AC1D288076A60056009B /* info.css */; };
		E041AC20288077B90056009B /* xcode.css in Resources */ = {isa = PBXBuildFile; fileRef = E041AC1F288077B90056009B /* xcode.css */; };
		E066DD35285CF3B3004D3D5B /* FindRouteView.swift in Sources */ = {isa = PBXBuildFile; fileRef = E066DD34285CF3B3004D3D5B /* FindRouteView.swift */; };
		E066DD382860AB28004D3D5B /* StyleGraphicsWithRendererView.swift in Sources */ = {isa = PBXBuildFile; fileRef = E066DD372860AB28004D3D5B /* StyleGraphicsWithRendererView.swift */; };
		E066DD3B2860CA08004D3D5B /* ShowResultOfSpatialRelationshipsView.swift in Sources */ = {isa = PBXBuildFile; fileRef = E066DD3A2860CA08004D3D5B /* ShowResultOfSpatialRelationshipsView.swift */; };
		E066DD4028610F55004D3D5B /* AddSceneLayerFromServiceView.swift in Sources */ = {isa = PBXBuildFile; fileRef = E066DD3F28610F55004D3D5B /* AddSceneLayerFromServiceView.swift */; };
		E070A0A3286F3B6000F2B606 /* DownloadPreplannedMapAreaView.swift in Sources */ = {isa = PBXBuildFile; fileRef = E070A0A2286F3B6000F2B606 /* DownloadPreplannedMapAreaView.swift */; };
		E088E1572862579D00413100 /* SetSurfacePlacementModeView.swift in Sources */ = {isa = PBXBuildFile; fileRef = E088E1562862579D00413100 /* SetSurfacePlacementModeView.swift */; };
		E088E1742863B5F800413100 /* GenerateOfflineMapView.swift in Sources */ = {isa = PBXBuildFile; fileRef = E088E1732863B5F800413100 /* GenerateOfflineMapView.swift */; };
		E0A1AEE328874590003C797D /* AddFeatureLayersView.swift in Copy Source Code Files */ = {isa = PBXBuildFile; fileRef = 00D4EF7F2863842100B9CC30 /* AddFeatureLayersView.swift */; };
		E0D04FF228A5390000747989 /* DownloadPreplannedMapAreaView.Model.swift in Sources */ = {isa = PBXBuildFile; fileRef = E0D04FF128A5390000747989 /* DownloadPreplannedMapAreaView.Model.swift */; };
		E0EA0B772866390E00C9621D /* ProjectGeometryView.swift in Sources */ = {isa = PBXBuildFile; fileRef = E0EA0B762866390E00C9621D /* ProjectGeometryView.swift */; };
		E0FE32E728747778002C6ACA /* BrowseBuildingFloorsView.swift in Sources */ = {isa = PBXBuildFile; fileRef = E0FE32E628747778002C6ACA /* BrowseBuildingFloorsView.swift */; };
		F111CCC1288B5D5600205358 /* DisplayMapFromMobileMapPackageView.swift in Sources */ = {isa = PBXBuildFile; fileRef = F111CCC0288B5D5600205358 /* DisplayMapFromMobileMapPackageView.swift */; };
		F111CCC4288B641900205358 /* Yellowstone.mmpk in Resources */ = {isa = PBXBuildFile; fileRef = F111CCC3288B641900205358 /* Yellowstone.mmpk */; settings = {ASSET_TAGS = (DisplayMapFromMobileMapPackage, ); }; };
		F1E71BF1289473760064C33F /* AddRasterFromFileView.swift in Sources */ = {isa = PBXBuildFile; fileRef = F1E71BF0289473760064C33F /* AddRasterFromFileView.swift */; };
		F1E71BFA28A479C70064C33F /* AddRasterFromFileView.swift in Copy Source Code Files */ = {isa = PBXBuildFile; fileRef = F1E71BF0289473760064C33F /* AddRasterFromFileView.swift */; };
/* End PBXBuildFile section */

/* Begin PBXBuildRule section */
		0074ABCC2817B8E60037244A /* PBXBuildRule */ = {
			isa = PBXBuildRule;
			compilerSpec = com.apple.compilers.proxy.script;
			filePatterns = "*.tache";
			fileType = pattern.proxy;
			inputFiles = (
				"$(SRCROOT)/Shared/Samples/",
			);
			isEditable = 1;
			name = "Generate Sample Initializers from Source Code Files";
			outputFiles = (
				"$(DERIVED_FILE_DIR)/$(INPUT_FILE_BASE)",
			);
			runOncePerArchitecture = 0;
			script = "xcrun --sdk macosx swift \"${SRCROOT}/Scripts/GenerateSampleViewSourceCode.swift\" \"${SCRIPT_INPUT_FILE_0}\" \"${INPUT_FILE_PATH}\" \"${SCRIPT_OUTPUT_FILE_0}\" \n";
		};
		0083586F27FE3BCF00192A15 /* PBXBuildRule */ = {
			isa = PBXBuildRule;
			compilerSpec = com.apple.compilers.proxy.script;
			filePatterns = "*.masque";
			fileType = pattern.proxy;
			inputFiles = (
				"$(SRCROOT)/.secrets",
			);
			isEditable = 1;
			name = "Generate Swift Code from Secrets";
			outputFiles = (
				"$(DERIVED_FILE_DIR)/$(INPUT_FILE_BASE)",
			);
			runOncePerArchitecture = 0;
			script = "\"${SRCROOT}/Scripts/masquerade\" -i \"${INPUT_FILE_PATH}\" -o \"${SCRIPT_OUTPUT_FILE_0}\" -s \"${SCRIPT_INPUT_FILE_0}\" -f\n";
		};
/* End PBXBuildRule section */

/* Begin PBXCopyFilesBuildPhase section */
		00144B5E280634840090DD5D /* Embed Frameworks */ = {
			isa = PBXCopyFilesBuildPhase;
			buildActionMask = 2147483647;
			dstPath = "";
			dstSubfolderSpec = 10;
			files = (
			);
			name = "Embed Frameworks";
			runOnlyForDeploymentPostprocessing = 0;
		};
		0039A4E82885C4E300592C86 /* Copy Source Code Files */ = {
			isa = PBXCopyFilesBuildPhase;
			buildActionMask = 2147483647;
			dstPath = "";
			dstSubfolderSpec = 7;
			files = (
<<<<<<< HEAD
				D7044B972BE18D8D000F2C43 /* EditWithBranchVersioningView.Views.swift in Copy Source Code Files */,
				D7114A0F2BDC6AED00FA68CA /* EditWithBranchVersioningView.Model.swift in Copy Source Code Files */,
				D73E61A12BDB221B00457932 /* EditWithBranchVersioningView.swift in Copy Source Code Files */,
=======
				004A2BA52BED458C00C297CE /* ApplyScheduledUpdatesToPreplannedMapAreaView.swift in Copy Source Code Files */,
>>>>>>> 76045b92
				D73E61992BDAEEDD00457932 /* MatchViewpointOfGeoViewsView.swift in Copy Source Code Files */,
				D7352F912BD992E40013FFEF /* MonitorChangesToDrawStatusView.swift in Copy Source Code Files */,
				D713717C2BD88EF800EB2F86 /* MonitorChangesToLayerViewStateView.swift in Copy Source Code Files */,
				10D321972BDC3B4900B39B1B /* GenerateOfflineMapWithLocalBasemapView.swift in Copy Source Code Files */,
				00E1D9102BC0B4D8001AEB6A /* SnapGeometryEditsView.SnapSettingsView.swift in Copy Source Code Files */,
				00E1D9112BC0B4D8001AEB6A /* SnapGeometryEditsView.GeometryEditorModel.swift in Copy Source Code Files */,
				00E1D9122BC0B4D8001AEB6A /* SnapGeometryEditsView.GeometryEditorMenu.swift in Copy Source Code Files */,
				00E7C15D2BBF74D800B85D69 /* SnapGeometryEditsView.swift in Copy Source Code Files */,
				0000FB712BBDC01400845921 /* Add3DTilesLayerView.swift in Copy Source Code Files */,
				D77D9C012BB2439400B38A6C /* AugmentRealityToShowHiddenInfrastructureView.ARSceneView.swift in Copy Source Code Files */,
				D7A737E32BABBA2200B7C7FC /* AugmentRealityToShowHiddenInfrastructureView.swift in Copy Source Code Files */,
				1C2538542BABACB100337307 /* AugmentRealityToNavigateRouteView.RoutePlannerView.swift in Copy Source Code Files */,
				1C2538552BABACB100337307 /* AugmentRealityToNavigateRouteView.swift in Copy Source Code Files */,
				1C8EC74B2BAE28A9001A6929 /* AugmentRealityToCollectDataView.swift in Copy Source Code Files */,
				000D43182B993A030003D3C2 /* ConfigureBasemapStyleParametersView.swift in Copy Source Code Files */,
				D76360032B9296580044AB97 /* DisplayClustersView.swift in Copy Source Code Files */,
				D76360022B9296520044AB97 /* ConfigureClustersView.SettingsView.swift in Copy Source Code Files */,
				D76360012B92964A0044AB97 /* ConfigureClustersView.Model.swift in Copy Source Code Files */,
				D76360002B9296420044AB97 /* ConfigureClustersView.swift in Copy Source Code Files */,
				D7781D4C2B7ECCC800E53C51 /* NavigateRouteWithReroutingView.Model.swift in Copy Source Code Files */,
				D7588F622B7D8DED008B75E2 /* NavigateRouteWithReroutingView.swift in Copy Source Code Files */,
				D7F850042B7C427A00680D7C /* ValidateUtilityNetworkTopologyView.Views.swift in Copy Source Code Files */,
				D76495222B7468940042699E /* ValidateUtilityNetworkTopologyView.Model.swift in Copy Source Code Files */,
				D74EA7872B6DADCC008F6C7C /* ValidateUtilityNetworkTopologyView.swift in Copy Source Code Files */,
				D757D14C2B6C60170065F78F /* ListSpatialReferenceTransformationsView.Model.swift in Copy Source Code Files */,
				D77688152B69828E007C3860 /* ListSpatialReferenceTransformationsView.swift in Copy Source Code Files */,
				D7C3AB4D2B6832B7008909B9 /* SetFeatureRequestModeView.swift in Copy Source Code Files */,
				D73FC90C2B6312A5001AC486 /* AddFeaturesWithContingentValuesView.AddFeatureView.swift in Copy Source Code Files */,
				D73FC90B2B6312A0001AC486 /* AddFeaturesWithContingentValuesView.Model.swift in Copy Source Code Files */,
				D7F8C03B2B6056790072BFA7 /* AddFeaturesWithContingentValuesView.swift in Copy Source Code Files */,
				D73F066C2B5EE760000B574F /* QueryFeaturesWithArcadeExpressionView.swift in Copy Source Code Files */,
				D718A1F02B57602000447087 /* ManageBookmarksView.swift in Copy Source Code Files */,
				D77BC53C2B59A309007B49B6 /* StylePointWithDistanceCompositeSceneSymbolView.swift in Copy Source Code Files */,
				D718A1E82B571C9100447087 /* OrbitCameraAroundObjectView.Model.swift in Copy Source Code Files */,
				D76929FB2B4F795C0047205E /* OrbitCameraAroundObjectView.swift in Copy Source Code Files */,
				D7058B122B59E468000A888A /* StylePointWithSceneSymbolView.swift in Copy Source Code Files */,
				D71D516F2B51D87700B2A2BE /* SearchForWebMapView.Views.swift in Copy Source Code Files */,
				D7C6420D2B4F5DDB0042B8F7 /* SearchForWebMapView.Model.swift in Copy Source Code Files */,
				D75F66392B48EB1800434974 /* SearchForWebMapView.swift in Copy Source Code Files */,
				D73FCFFA2B02A3C50006360D /* FindAddressWithReverseGeocodeView.swift in Copy Source Code Files */,
				D742E4952B04134C00690098 /* DisplayWebSceneFromPortalItemView.swift in Copy Source Code Files */,
				D7010EC12B05618400D43F55 /* DisplaySceneFromMobileScenePackageView.swift in Copy Source Code Files */,
				D737237B2AF5AE1A00846884 /* FindRouteInMobileMapPackageView.Models.swift in Copy Source Code Files */,
				D737237A2AF5AE1600846884 /* FindRouteInMobileMapPackageView.MobileMapView.swift in Copy Source Code Files */,
				D76000B12AF19C4600B3084D /* FindRouteInMobileMapPackageView.swift in Copy Source Code Files */,
				D7705D662AFC575000CC0335 /* FindClosestFacilityFromPointView.swift in Copy Source Code Files */,
				D73FD0002B02C9610006360D /* FindRouteAroundBarriersView.Views.swift in Copy Source Code Files */,
				D76EE6082AF9AFEC00DA0325 /* FindRouteAroundBarriersView.Model.swift in Copy Source Code Files */,
				D7DDF8562AF47C86004352D9 /* FindRouteAroundBarriersView.swift in Copy Source Code Files */,
				D7DDF84E2AF43AA2004352D9 /* GeocodeOfflineView.Model.swift in Copy Source Code Files */,
				D7705D5B2AFC246A00CC0335 /* FindClosestFacilityToMultiplePointsView.swift in Copy Source Code Files */,
				00F279D72AF4364700CECAF8 /* AddDynamicEntityLayerView.VehicleCallout.swift in Copy Source Code Files */,
				D76000A22AF18BAB00B3084D /* FindRouteInTransportNetworkView.Model.swift in Copy Source Code Files */,
				D7E7D0822AEB3A1D003AAD02 /* FindRouteInTransportNetworkView.swift in Copy Source Code Files */,
				D7553CDD2AE2E00E00DC2A70 /* GeocodeOfflineView.swift in Copy Source Code Files */,
				4DD058102A0D3F6B00A59B34 /* ShowDeviceLocationWithNMEADataSourcesView.Model.swift in Copy Source Code Files */,
				4D126D7329CA1EFD00CFB7A7 /* ShowDeviceLocationWithNMEADataSourcesView.swift in Copy Source Code Files */,
				4D126D7429CA1EFD00CFB7A7 /* FileNMEASentenceReader.swift in Copy Source Code Files */,
				D7084FAB2AD771F600EC7F4F /* AugmentRealityToFlyOverSceneView.swift in Copy Source Code Files */,
				D72F27302ADA1E9900F906DA /* AugmentRealityToShowTabletopSceneView.swift in Copy Source Code Files */,
				D71FCB8B2AD628B9000E517C /* CreateMobileGeodatabaseView.Model.swift in Copy Source Code Files */,
				D73FC0FE2AD4A19A0067A19B /* CreateMobileGeodatabaseView.swift in Copy Source Code Files */,
				D7464F1F2ACE04C2007FEE88 /* IdentifyRasterCellView.swift in Copy Source Code Files */,
				D731F3C22AD0D2BB00A8431E /* IdentifyGraphicsView.swift in Copy Source Code Files */,
				D70082EC2ACF901600E0C3C2 /* IdentifyKMLFeaturesView.swift in Copy Source Code Files */,
				D7054AEA2ACCCC34007235BA /* Animate3DGraphicView.SettingsView.swift in Copy Source Code Files */,
				D7058FB22ACB424E00A40F14 /* Animate3DGraphicView.Model.swift in Copy Source Code Files */,
				D7C16D1C2AC5F96900689E89 /* Animate3DGraphicView.swift in Copy Source Code Files */,
				D7497F3D2AC4B4CF00167AD2 /* DisplayDimensionsView.swift in Copy Source Code Files */,
				D7232EE22AC1E6DC0079ABFF /* PlayKMLTourView.swift in Copy Source Code Files */,
				D7AE861F2AC39E7F0049B626 /* DisplayAnnotationView.swift in Copy Source Code Files */,
				D7337C5B2ABCFDE400A5D865 /* StyleSymbolsFromMobileStyleFileView.SymbolOptionsListView.swift in Copy Source Code Files */,
				D74C8BFF2ABA56C0007C76B8 /* StyleSymbolsFromMobileStyleFileView.swift in Copy Source Code Files */,
				D7AE86212AC3A10A0049B626 /* GroupLayersTogetherView.GroupLayerListView.swift in Copy Source Code Files */,
				D7AE86202AC3A1050049B626 /* AddCustomDynamicEntityDataSourceView.Vessel.swift in Copy Source Code Files */,
				D7ECF5992AB8BF5A003FB2BE /* RenderMultilayerSymbolsView.swift in Copy Source Code Files */,
				D7337C612ABD166A00A5D865 /* ShowMobileMapPackageExpirationDateView.swift in Copy Source Code Files */,
				D704AA5B2AB22D8400A3BB63 /* GroupLayersTogetherView.swift in Copy Source Code Files */,
				D75B58522AAFB37C0038B3B4 /* StyleFeaturesWithCustomDictionaryView.swift in Copy Source Code Files */,
				D71C5F652AAA83D2006599FD /* CreateSymbolStylesFromWebStylesView.swift in Copy Source Code Files */,
				79D84D152A81718F00F45262 /* AddCustomDynamicEntityDataSourceView.swift in Copy Source Code Files */,
				1C26ED202A8BEC63009B7721 /* FilterFeaturesInSceneView.swift in Copy Source Code Files */,
				D7ABA3002A3288970021822B /* ShowViewshedFromGeoelementInSceneView.swift in Copy Source Code Files */,
				1C3B7DCD2A5F652500907443 /* AnalyzeNetworkWithSubnetworkTraceView.Model.swift in Copy Source Code Files */,
				1C3B7DCE2A5F652500907443 /* AnalyzeNetworkWithSubnetworkTraceView.swift in Copy Source Code Files */,
				D79EE76F2A4CEA7F005A52AE /* SetUpLocationDrivenGeotriggersView.Model.swift in Copy Source Code Files */,
				D769C2132A29057200030F61 /* SetUpLocationDrivenGeotriggersView.swift in Copy Source Code Files */,
				1C19B4F72A578E69001D2506 /* CreateLoadReportView.Model.swift in Copy Source Code Files */,
				1C19B4F82A578E69001D2506 /* CreateLoadReportView.swift in Copy Source Code Files */,
				1C19B4F92A578E69001D2506 /* CreateLoadReportView.Views.swift in Copy Source Code Files */,
				D752D9412A39162F003EB25E /* ManageOperationalLayersView.swift in Copy Source Code Files */,
				D77570C12A2943D900F490CD /* AnimateImagesWithImageOverlayView.swift in Copy Source Code Files */,
				D7634FB02A43B8B000F8AEFB /* CreateConvexHullAroundGeometriesView.swift in Copy Source Code Files */,
				D7ABA2FA2A32760D0021822B /* MeasureDistanceInSceneView.swift in Copy Source Code Files */,
				D722BD232A420DEC002C2087 /* ShowExtrudedFeaturesView.swift in Copy Source Code Files */,
				D752D9602A3BCE63003EB25E /* DisplayMapFromPortalItemView.swift in Copy Source Code Files */,
				1C43BC852A43783900509BF8 /* SetVisibilityOfSubtypeSublayerView.Model.swift in Copy Source Code Files */,
				1C43BC862A43783900509BF8 /* SetVisibilityOfSubtypeSublayerView.swift in Copy Source Code Files */,
				1C43BC872A43783900509BF8 /* SetVisibilityOfSubtypeSublayerView.Views.swift in Copy Source Code Files */,
				00EB803A2A31506F00AC2B07 /* DisplayContentOfUtilityNetworkContainerView.swift in Copy Source Code Files */,
				00EB803B2A31506F00AC2B07 /* DisplayContentOfUtilityNetworkContainerView.Model.swift in Copy Source Code Files */,
				D751018F2A2E966C00B8FA48 /* IdentifyLayerFeaturesView.swift in Copy Source Code Files */,
				D752D9472A3A6FC0003EB25E /* MonitorChangesToMapLoadStatusView.swift in Copy Source Code Files */,
				D7CC34002A3147FF00198EDF /* ShowLineOfSightBetweenPointsView.swift in Copy Source Code Files */,
				1CAB8D502A3CEB43002AA649 /* RunValveIsolationTraceView.Model.swift in Copy Source Code Files */,
				1CAB8D512A3CEB43002AA649 /* RunValveIsolationTraceView.swift in Copy Source Code Files */,
				D71099712A280D830065A1C1 /* DensifyAndGeneralizeGeometryView.SettingsView.swift in Copy Source Code Files */,
				D710996E2A27D9B30065A1C1 /* DensifyAndGeneralizeGeometryView.swift in Copy Source Code Files */,
				D75101822A2E497F00B8FA48 /* ShowLabelsOnLayerView.swift in Copy Source Code Files */,
				D7EF5D762A26A1EE00FEBDE5 /* ShowCoordinatesInMultipleFormatsView.swift in Copy Source Code Files */,
				79A47DFB2A20286800D7C5B9 /* CreateAndSaveKMLView.Model.swift in Copy Source Code Files */,
				79A47DFC2A20286800D7C5B9 /* CreateAndSaveKMLView.Views.swift in Copy Source Code Files */,
				79B7B80B2A1BFDE700F57C27 /* CreateAndSaveKMLView.swift in Copy Source Code Files */,
				D78666AE2A21629200C60110 /* FindNearestVertexView.swift in Copy Source Code Files */,
				D7E440D82A1ECEB3005D74DE /* CreateBuffersAroundPointsView.swift in Copy Source Code Files */,
				D744FD182A2113C70084A66C /* CreateConvexHullAroundPointsView.swift in Copy Source Code Files */,
				D754E3242A1D66C20006C5F1 /* StylePointWithPictureMarkerSymbolsView.swift in Copy Source Code Files */,
				D7F2784C2A1D76F5002E4567 /* AddWMSLayerView.swift in Copy Source Code Files */,
				D75362D32A1E8C8800D83028 /* ApplyUniqueValueRendererView.swift in Copy Source Code Files */,
				1C929F092A27B86800134252 /* ShowUtilityAssociationsView.swift in Copy Source Code Files */,
				D7E9EF2A2A1D29F2000C4865 /* SetMaxExtentView.swift in Copy Source Code Files */,
				D7E9EF292A1D2219000C4865 /* SetMinAndMaxScaleView.swift in Copy Source Code Files */,
				1C9B74DE29DB56860038B06F /* ChangeCameraControllerView.swift in Copy Source Code Files */,
				1C965C3929DB9176002F8536 /* ShowRealisticLightAndShadowsView.swift in Copy Source Code Files */,
				883C121729C914E100062FF9 /* DownloadPreplannedMapAreaView.MapPicker.swift in Copy Source Code Files */,
				883C121829C914E100062FF9 /* DownloadPreplannedMapAreaView.Model.swift in Copy Source Code Files */,
				883C121929C914E100062FF9 /* DownloadPreplannedMapAreaView.swift in Copy Source Code Files */,
				1C0C1C3D29D34DDD005C8B24 /* ChangeViewpointView.swift in Copy Source Code Files */,
				1C42E04A29D239D2004FC4BE /* ShowPopupView.swift in Copy Source Code Files */,
				108EC04229D25B55000F35D0 /* QueryFeatureTableView.swift in Copy Source Code Files */,
				88F93CC229C4D3480006B28E /* CreateAndEditGeometriesView.swift in Copy Source Code Files */,
				0044289329C9234300160767 /* GetElevationAtPointOnSurfaceView.swift in Copy Source Code Files */,
				4D2ADC6A29C50D91003B367F /* AddDynamicEntityLayerView.Model.swift in Copy Source Code Files */,
				4D2ADC6B29C50D91003B367F /* AddDynamicEntityLayerView.SettingsView.swift in Copy Source Code Files */,
				4D2ADC4729C26D2C003B367F /* AddDynamicEntityLayerView.swift in Copy Source Code Files */,
				218F35C229C290BF00502022 /* AuthenticateWithOAuthView.swift in Copy Source Code Files */,
				0044CDE02995D4DD004618CE /* ShowDeviceLocationHistoryView.swift in Copy Source Code Files */,
				0042E24628E50EE4001F33D6 /* ShowViewshedFromPointInSceneView.swift in Copy Source Code Files */,
				0042E24728E50EE4001F33D6 /* ShowViewshedFromPointInSceneView.Model.swift in Copy Source Code Files */,
				0042E24828E50EE4001F33D6 /* ShowViewshedFromPointInSceneView.ViewshedSettingsView.swift in Copy Source Code Files */,
				006C835528B40682004AEB7F /* BrowseBuildingFloorsView.swift in Copy Source Code Files */,
				006C835628B40682004AEB7F /* DisplayMapFromMobileMapPackageView.swift in Copy Source Code Files */,
				F1E71BFA28A479C70064C33F /* AddRasterFromFileView.swift in Copy Source Code Files */,
				0039A4E92885C50300592C86 /* AddSceneLayerFromServiceView.swift in Copy Source Code Files */,
				75DD736729D35FF40010229D /* ChangeMapViewBackgroundView.swift in Copy Source Code Files */,
				75DD736829D35FF40010229D /* ChangeMapViewBackgroundView.SettingsView.swift in Copy Source Code Files */,
				75DD736929D35FF40010229D /* ChangeMapViewBackgroundView.Model.swift in Copy Source Code Files */,
				0039A4EA2885C50300592C86 /* ClipGeometryView.swift in Copy Source Code Files */,
				0039A4EB2885C50300592C86 /* CreatePlanarAndGeodeticBuffersView.swift in Copy Source Code Files */,
				0039A4EC2885C50300592C86 /* CutGeometryView.swift in Copy Source Code Files */,
				E0A1AEE328874590003C797D /* AddFeatureLayersView.swift in Copy Source Code Files */,
				0039A4ED2885C50300592C86 /* DisplayMapView.swift in Copy Source Code Files */,
				0039A4EE2885C50300592C86 /* DisplayOverviewMapView.swift in Copy Source Code Files */,
				0039A4EF2885C50300592C86 /* DisplaySceneView.swift in Copy Source Code Files */,
				E03CB06B2889879D002B27D9 /* DownloadVectorTilesToLocalCacheView.swift in Copy Source Code Files */,
				E03CB06A288894C4002B27D9 /* FindRouteView.swift in Copy Source Code Files */,
				E03CB0692888944D002B27D9 /* GenerateOfflineMapView.swift in Copy Source Code Files */,
				75DD739929D38B420010229D /* NavigateRouteView.swift in Copy Source Code Files */,
				0039A4F02885C50300592C86 /* ProjectGeometryView.swift in Copy Source Code Files */,
				0039A4F12885C50300592C86 /* SearchWithGeocodeView.swift in Copy Source Code Files */,
				0039A4F22885C50300592C86 /* SelectFeaturesInFeatureLayerView.swift in Copy Source Code Files */,
				0039A4F32885C50300592C86 /* SetBasemapView.swift in Copy Source Code Files */,
				0039A4F42885C50300592C86 /* SetSurfacePlacementModeView.swift in Copy Source Code Files */,
				0039A4F52885C50300592C86 /* SetViewpointRotationView.swift in Copy Source Code Files */,
				0039A4F62885C50300592C86 /* ShowCalloutView.swift in Copy Source Code Files */,
				0039A4F72885C50300592C86 /* ShowDeviceLocationView.swift in Copy Source Code Files */,
				0039A4F82885C50300592C86 /* ShowResultOfSpatialRelationshipsView.swift in Copy Source Code Files */,
				0039A4F92885C50300592C86 /* ShowResultOfSpatialOperationsView.swift in Copy Source Code Files */,
				0039A4FA2885C50300592C86 /* StyleGraphicsWithRendererView.swift in Copy Source Code Files */,
				0039A4FB2885C50300592C86 /* StyleGraphicsWithSymbolsView.swift in Copy Source Code Files */,
				7573E82129D6136C00BEED9C /* TraceUtilityNetworkView.Model.swift in Copy Source Code Files */,
				7573E82229D6136C00BEED9C /* TraceUtilityNetworkView.Enums.swift in Copy Source Code Files */,
				7573E82329D6136C00BEED9C /* TraceUtilityNetworkView.Views.swift in Copy Source Code Files */,
				7573E82429D6136C00BEED9C /* TraceUtilityNetworkView.swift in Copy Source Code Files */,
			);
			name = "Copy Source Code Files";
			runOnlyForDeploymentPostprocessing = 0;
		};
/* End PBXCopyFilesBuildPhase section */

/* Begin PBXFileReference section */
		0000FB6B2BBDB17600845921 /* Add3DTilesLayerView.swift */ = {isa = PBXFileReference; fileEncoding = 4; lastKnownFileType = sourcecode.swift; path = Add3DTilesLayerView.swift; sourceTree = "<group>"; };
		000558092817C51E00224BC6 /* SampleDetailView.swift */ = {isa = PBXFileReference; lastKnownFileType = sourcecode.swift; path = SampleDetailView.swift; sourceTree = "<group>"; };
		000D43132B9918420003D3C2 /* ConfigureBasemapStyleParametersView.swift */ = {isa = PBXFileReference; fileEncoding = 4; lastKnownFileType = sourcecode.swift; path = ConfigureBasemapStyleParametersView.swift; sourceTree = "<group>"; };
		00181B452846AD7100654571 /* View+ErrorAlert.swift */ = {isa = PBXFileReference; lastKnownFileType = sourcecode.swift; path = "View+ErrorAlert.swift"; sourceTree = "<group>"; };
		001C6DD827FE585A00D472C2 /* AppSecrets.swift.masque */ = {isa = PBXFileReference; fileEncoding = 4; lastKnownFileType = text; path = AppSecrets.swift.masque; sourceTree = "<group>"; };
		00273CF32A82AB5900A7A77D /* SamplesSearchView.swift */ = {isa = PBXFileReference; lastKnownFileType = sourcecode.swift; path = SamplesSearchView.swift; sourceTree = "<group>"; };
		00273CF52A82AB8700A7A77D /* SampleLink.swift */ = {isa = PBXFileReference; lastKnownFileType = sourcecode.swift; path = SampleLink.swift; sourceTree = "<group>"; };
		003D7C342821EBCC009DDFD2 /* masquerade */ = {isa = PBXFileReference; lastKnownFileType = text; path = masquerade; sourceTree = "<group>"; };
		003D7C352821EBCC009DDFD2 /* GenerateSampleViewSourceCode.swift */ = {isa = PBXFileReference; lastKnownFileType = sourcecode.swift; path = GenerateSampleViewSourceCode.swift; sourceTree = "<group>"; };
		0042E24228E4BF8F001F33D6 /* ShowViewshedFromPointInSceneView.Model.swift */ = {isa = PBXFileReference; lastKnownFileType = sourcecode.swift; path = ShowViewshedFromPointInSceneView.Model.swift; sourceTree = "<group>"; };
		0042E24428E4F82B001F33D6 /* ShowViewshedFromPointInSceneView.ViewshedSettingsView.swift */ = {isa = PBXFileReference; lastKnownFileType = sourcecode.swift; path = ShowViewshedFromPointInSceneView.ViewshedSettingsView.swift; sourceTree = "<group>"; };
		0044289129C90C0B00160767 /* GetElevationAtPointOnSurfaceView.swift */ = {isa = PBXFileReference; lastKnownFileType = sourcecode.swift; path = GetElevationAtPointOnSurfaceView.swift; sourceTree = "<group>"; };
		0044CDDE2995C39E004618CE /* ShowDeviceLocationHistoryView.swift */ = {isa = PBXFileReference; lastKnownFileType = sourcecode.swift; path = ShowDeviceLocationHistoryView.swift; sourceTree = "<group>"; };
		004A2B9C2BED455B00C297CE /* canyonlands */ = {isa = PBXFileReference; lastKnownFileType = folder; path = canyonlands; sourceTree = "<group>"; };
		004A2B9E2BED456500C297CE /* ApplyScheduledUpdatesToPreplannedMapAreaView.swift */ = {isa = PBXFileReference; fileEncoding = 4; lastKnownFileType = sourcecode.swift; path = ApplyScheduledUpdatesToPreplannedMapAreaView.swift; sourceTree = "<group>"; };
		004FE87029DF5D8700075217 /* Bristol */ = {isa = PBXFileReference; lastKnownFileType = folder; path = Bristol; sourceTree = "<group>"; };
		0074ABBE28174BCF0037244A /* DisplayMapView.swift */ = {isa = PBXFileReference; lastKnownFileType = sourcecode.swift; path = DisplayMapView.swift; sourceTree = "<group>"; };
		0074ABC128174F430037244A /* Sample.swift */ = {isa = PBXFileReference; fileEncoding = 4; lastKnownFileType = sourcecode.swift; path = Sample.swift; sourceTree = "<group>"; };
		0074ABCA2817B8DB0037244A /* SamplesApp+Samples.swift.tache */ = {isa = PBXFileReference; fileEncoding = 4; lastKnownFileType = text; path = "SamplesApp+Samples.swift.tache"; sourceTree = "<group>"; };
		0086F3FD28E3770900974721 /* ShowViewshedFromPointInSceneView.swift */ = {isa = PBXFileReference; fileEncoding = 4; lastKnownFileType = sourcecode.swift; path = ShowViewshedFromPointInSceneView.swift; sourceTree = "<group>"; };
		00A7A1432A2FC58300F035F7 /* DisplayContentOfUtilityNetworkContainerView.swift */ = {isa = PBXFileReference; fileEncoding = 4; lastKnownFileType = sourcecode.swift; path = DisplayContentOfUtilityNetworkContainerView.swift; sourceTree = "<group>"; };
		00A7A1492A2FC5B700F035F7 /* DisplayContentOfUtilityNetworkContainerView.Model.swift */ = {isa = PBXFileReference; lastKnownFileType = sourcecode.swift; path = DisplayContentOfUtilityNetworkContainerView.Model.swift; sourceTree = "<group>"; };
		00ACF554293E6C6A0059B2A9 /* Samples.entitlements */ = {isa = PBXFileReference; lastKnownFileType = text.plist.entitlements; path = Samples.entitlements; sourceTree = "<group>"; };
		00B04272282EC59E0072E1B4 /* AboutView.swift */ = {isa = PBXFileReference; fileEncoding = 4; lastKnownFileType = sourcecode.swift; path = AboutView.swift; sourceTree = "<group>"; };
		00B042E5282EDC690072E1B4 /* SetBasemapView.swift */ = {isa = PBXFileReference; fileEncoding = 4; lastKnownFileType = sourcecode.swift; path = SetBasemapView.swift; sourceTree = "<group>"; };
		00B04FB4283EEBA80026C882 /* DisplayOverviewMapView.swift */ = {isa = PBXFileReference; lastKnownFileType = sourcecode.swift; path = DisplayOverviewMapView.swift; sourceTree = "<group>"; };
		00C94A0C28B53DE1004E42D9 /* raster-file */ = {isa = PBXFileReference; lastKnownFileType = folder; path = "raster-file"; sourceTree = "<group>"; };
		00CB9137284814A4005C2C5D /* SearchWithGeocodeView.swift */ = {isa = PBXFileReference; lastKnownFileType = sourcecode.swift; path = SearchWithGeocodeView.swift; sourceTree = "<group>"; };
		00CCB8A2285AAD7D00BBAB70 /* DowloadPortalItemData.swift */ = {isa = PBXFileReference; lastKnownFileType = sourcecode.swift; path = DowloadPortalItemData.swift; sourceTree = "<group>"; };
		00CCB8A4285BAF8700BBAB70 /* OnDemandResource.swift */ = {isa = PBXFileReference; lastKnownFileType = sourcecode.swift; path = OnDemandResource.swift; sourceTree = "<group>"; };
		00D4EF7F2863842100B9CC30 /* AddFeatureLayersView.swift */ = {isa = PBXFileReference; lastKnownFileType = sourcecode.swift; path = AddFeatureLayersView.swift; sourceTree = "<group>"; };
		00D4EF8228638BF100B9CC30 /* LA_Trails.geodatabase */ = {isa = PBXFileReference; lastKnownFileType = file; path = LA_Trails.geodatabase; sourceTree = "<group>"; };
		00D4EF8F28638BF100B9CC30 /* AuroraCO.gpkg */ = {isa = PBXFileReference; lastKnownFileType = file; path = AuroraCO.gpkg; sourceTree = "<group>"; };
		00D4EFB02863CE6300B9CC30 /* ScottishWildlifeTrust_reserves */ = {isa = PBXFileReference; lastKnownFileType = folder; path = ScottishWildlifeTrust_reserves; sourceTree = "<group>"; };
		00E1D90A2BC0AF97001AEB6A /* SnapGeometryEditsView.SnapSettingsView.swift */ = {isa = PBXFileReference; lastKnownFileType = sourcecode.swift; path = SnapGeometryEditsView.SnapSettingsView.swift; sourceTree = "<group>"; };
		00E1D90C2BC0B125001AEB6A /* SnapGeometryEditsView.GeometryEditorModel.swift */ = {isa = PBXFileReference; lastKnownFileType = sourcecode.swift; path = SnapGeometryEditsView.GeometryEditorModel.swift; sourceTree = "<group>"; };
		00E1D90E2BC0B1E8001AEB6A /* SnapGeometryEditsView.GeometryEditorMenu.swift */ = {isa = PBXFileReference; lastKnownFileType = sourcecode.swift; path = SnapGeometryEditsView.GeometryEditorMenu.swift; sourceTree = "<group>"; };
		00E5400C27F3CCA100CF66D5 /* SamplesApp.swift */ = {isa = PBXFileReference; lastKnownFileType = sourcecode.swift; path = SamplesApp.swift; sourceTree = "<group>"; };
		00E5400D27F3CCA100CF66D5 /* ContentView.swift */ = {isa = PBXFileReference; lastKnownFileType = sourcecode.swift; path = ContentView.swift; sourceTree = "<group>"; };
		00E5400E27F3CCA200CF66D5 /* Assets.xcassets */ = {isa = PBXFileReference; lastKnownFileType = folder.assetcatalog; path = Assets.xcassets; sourceTree = "<group>"; };
		00E5401327F3CCA200CF66D5 /* Samples.app */ = {isa = PBXFileReference; explicitFileType = wrapper.application; includeInIndex = 0; path = Samples.app; sourceTree = BUILT_PRODUCTS_DIR; };
		00E5402A27F775EA00CF66D5 /* Info.plist */ = {isa = PBXFileReference; lastKnownFileType = text.plist.xml; path = Info.plist; sourceTree = "<group>"; };
		00E7C1592BBE1BF000B85D69 /* SnapGeometryEditsView.swift */ = {isa = PBXFileReference; fileEncoding = 4; lastKnownFileType = sourcecode.swift; path = SnapGeometryEditsView.swift; sourceTree = "<group>"; };
		00F279D52AF418DC00CECAF8 /* AddDynamicEntityLayerView.VehicleCallout.swift */ = {isa = PBXFileReference; lastKnownFileType = sourcecode.swift; path = AddDynamicEntityLayerView.VehicleCallout.swift; sourceTree = "<group>"; };
		108EC04029D25B2C000F35D0 /* QueryFeatureTableView.swift */ = {isa = PBXFileReference; fileEncoding = 4; lastKnownFileType = sourcecode.swift; path = QueryFeatureTableView.swift; sourceTree = "<group>"; };
		10D321922BDB187400B39B1B /* naperville_imagery.tpkx */ = {isa = PBXFileReference; lastKnownFileType = file; path = naperville_imagery.tpkx; sourceTree = "<group>"; };
		10D321952BDB1CB500B39B1B /* GenerateOfflineMapWithLocalBasemapView.swift */ = {isa = PBXFileReference; lastKnownFileType = sourcecode.swift; path = GenerateOfflineMapWithLocalBasemapView.swift; sourceTree = "<group>"; };
		1C0C1C3429D34DAE005C8B24 /* ChangeViewpointView.swift */ = {isa = PBXFileReference; fileEncoding = 4; lastKnownFileType = sourcecode.swift; path = ChangeViewpointView.swift; sourceTree = "<group>"; };
		1C19B4EB2A578E46001D2506 /* CreateLoadReportView.Views.swift */ = {isa = PBXFileReference; fileEncoding = 4; lastKnownFileType = sourcecode.swift; path = CreateLoadReportView.Views.swift; sourceTree = "<group>"; };
		1C19B4ED2A578E46001D2506 /* CreateLoadReportView.swift */ = {isa = PBXFileReference; fileEncoding = 4; lastKnownFileType = sourcecode.swift; path = CreateLoadReportView.swift; sourceTree = "<group>"; };
		1C19B4EF2A578E46001D2506 /* CreateLoadReportView.Model.swift */ = {isa = PBXFileReference; fileEncoding = 4; lastKnownFileType = sourcecode.swift; path = CreateLoadReportView.Model.swift; sourceTree = "<group>"; };
		1C2538522BABACB100337307 /* AugmentRealityToNavigateRouteView.RoutePlannerView.swift */ = {isa = PBXFileReference; lastKnownFileType = sourcecode.swift; path = AugmentRealityToNavigateRouteView.RoutePlannerView.swift; sourceTree = "<group>"; };
		1C2538532BABACB100337307 /* AugmentRealityToNavigateRouteView.swift */ = {isa = PBXFileReference; lastKnownFileType = sourcecode.swift; path = AugmentRealityToNavigateRouteView.swift; sourceTree = "<group>"; };
		1C26ED152A859525009B7721 /* FilterFeaturesInSceneView.swift */ = {isa = PBXFileReference; fileEncoding = 4; lastKnownFileType = sourcecode.swift; path = FilterFeaturesInSceneView.swift; sourceTree = "<group>"; };
		1C3B7DC32A5F64FC00907443 /* AnalyzeNetworkWithSubnetworkTraceView.Model.swift */ = {isa = PBXFileReference; fileEncoding = 4; lastKnownFileType = sourcecode.swift; path = AnalyzeNetworkWithSubnetworkTraceView.Model.swift; sourceTree = "<group>"; };
		1C3B7DC62A5F64FC00907443 /* AnalyzeNetworkWithSubnetworkTraceView.swift */ = {isa = PBXFileReference; fileEncoding = 4; lastKnownFileType = sourcecode.swift; path = AnalyzeNetworkWithSubnetworkTraceView.swift; sourceTree = "<group>"; };
		1C42E04329D2396B004FC4BE /* ShowPopupView.swift */ = {isa = PBXFileReference; fileEncoding = 4; lastKnownFileType = sourcecode.swift; path = ShowPopupView.swift; sourceTree = "<group>"; };
		1C43BC792A43781100509BF8 /* SetVisibilityOfSubtypeSublayerView.Views.swift */ = {isa = PBXFileReference; fileEncoding = 4; lastKnownFileType = sourcecode.swift; path = SetVisibilityOfSubtypeSublayerView.Views.swift; sourceTree = "<group>"; };
		1C43BC7C2A43781100509BF8 /* SetVisibilityOfSubtypeSublayerView.Model.swift */ = {isa = PBXFileReference; fileEncoding = 4; lastKnownFileType = sourcecode.swift; path = SetVisibilityOfSubtypeSublayerView.Model.swift; sourceTree = "<group>"; };
		1C43BC7E2A43781100509BF8 /* SetVisibilityOfSubtypeSublayerView.swift */ = {isa = PBXFileReference; fileEncoding = 4; lastKnownFileType = sourcecode.swift; path = SetVisibilityOfSubtypeSublayerView.swift; sourceTree = "<group>"; };
		1C8EC7432BAE2891001A6929 /* AugmentRealityToCollectDataView.swift */ = {isa = PBXFileReference; fileEncoding = 4; lastKnownFileType = sourcecode.swift; path = AugmentRealityToCollectDataView.swift; sourceTree = "<group>"; };
		1C9B74C529DB43580038B06F /* ShowRealisticLightAndShadowsView.swift */ = {isa = PBXFileReference; fileEncoding = 4; lastKnownFileType = sourcecode.swift; path = ShowRealisticLightAndShadowsView.swift; sourceTree = "<group>"; };
		1C9B74D529DB54560038B06F /* ChangeCameraControllerView.swift */ = {isa = PBXFileReference; fileEncoding = 4; lastKnownFileType = sourcecode.swift; path = ChangeCameraControllerView.swift; sourceTree = "<group>"; };
		1CAB8D442A3CEAB0002AA649 /* RunValveIsolationTraceView.Model.swift */ = {isa = PBXFileReference; fileEncoding = 4; lastKnownFileType = sourcecode.swift; path = RunValveIsolationTraceView.Model.swift; sourceTree = "<group>"; };
		1CAB8D472A3CEAB0002AA649 /* RunValveIsolationTraceView.swift */ = {isa = PBXFileReference; fileEncoding = 4; lastKnownFileType = sourcecode.swift; path = RunValveIsolationTraceView.swift; sourceTree = "<group>"; };
		1CAF831B2A20305F000E1E60 /* ShowUtilityAssociationsView.swift */ = {isa = PBXFileReference; fileEncoding = 4; lastKnownFileType = sourcecode.swift; path = ShowUtilityAssociationsView.swift; sourceTree = "<group>"; };
		218F35B329C28F4A00502022 /* AuthenticateWithOAuthView.swift */ = {isa = PBXFileReference; fileEncoding = 4; lastKnownFileType = sourcecode.swift; path = AuthenticateWithOAuthView.swift; sourceTree = "<group>"; };
		4D126D6929CA1B6000CFB7A7 /* ShowDeviceLocationWithNMEADataSourcesView.swift */ = {isa = PBXFileReference; fileEncoding = 4; lastKnownFileType = sourcecode.swift; path = ShowDeviceLocationWithNMEADataSourcesView.swift; sourceTree = "<group>"; };
		4D126D7129CA1E1800CFB7A7 /* FileNMEASentenceReader.swift */ = {isa = PBXFileReference; lastKnownFileType = sourcecode.swift; path = FileNMEASentenceReader.swift; sourceTree = "<group>"; };
		4D126D7B29CA3E6000CFB7A7 /* Redlands.nmea */ = {isa = PBXFileReference; fileEncoding = 4; lastKnownFileType = text; path = Redlands.nmea; sourceTree = "<group>"; };
		4D126D7D29CA43D200CFB7A7 /* ShowDeviceLocationWithNMEADataSourcesView.Model.swift */ = {isa = PBXFileReference; lastKnownFileType = sourcecode.swift; path = ShowDeviceLocationWithNMEADataSourcesView.Model.swift; sourceTree = "<group>"; };
		4D2ADC3F29C26D05003B367F /* AddDynamicEntityLayerView.swift */ = {isa = PBXFileReference; fileEncoding = 4; lastKnownFileType = sourcecode.swift; path = AddDynamicEntityLayerView.swift; sourceTree = "<group>"; };
		4D2ADC5529C4F612003B367F /* ChangeMapViewBackgroundView.swift */ = {isa = PBXFileReference; fileEncoding = 4; lastKnownFileType = sourcecode.swift; path = ChangeMapViewBackgroundView.swift; sourceTree = "<group>"; };
		4D2ADC5829C4F612003B367F /* ChangeMapViewBackgroundView.SettingsView.swift */ = {isa = PBXFileReference; fileEncoding = 4; lastKnownFileType = sourcecode.swift; path = ChangeMapViewBackgroundView.SettingsView.swift; sourceTree = "<group>"; };
		4D2ADC6129C5071C003B367F /* ChangeMapViewBackgroundView.Model.swift */ = {isa = PBXFileReference; lastKnownFileType = sourcecode.swift; path = ChangeMapViewBackgroundView.Model.swift; sourceTree = "<group>"; };
		4D2ADC6629C50BD6003B367F /* AddDynamicEntityLayerView.Model.swift */ = {isa = PBXFileReference; lastKnownFileType = sourcecode.swift; path = AddDynamicEntityLayerView.Model.swift; sourceTree = "<group>"; };
		4D2ADC6829C50C4C003B367F /* AddDynamicEntityLayerView.SettingsView.swift */ = {isa = PBXFileReference; lastKnownFileType = sourcecode.swift; path = AddDynamicEntityLayerView.SettingsView.swift; sourceTree = "<group>"; };
		7573E81329D6134C00BEED9C /* TraceUtilityNetworkView.Model.swift */ = {isa = PBXFileReference; fileEncoding = 4; lastKnownFileType = sourcecode.swift; path = TraceUtilityNetworkView.Model.swift; sourceTree = "<group>"; };
		7573E81529D6134C00BEED9C /* TraceUtilityNetworkView.Enums.swift */ = {isa = PBXFileReference; fileEncoding = 4; lastKnownFileType = sourcecode.swift; path = TraceUtilityNetworkView.Enums.swift; sourceTree = "<group>"; };
		7573E81729D6134C00BEED9C /* TraceUtilityNetworkView.Views.swift */ = {isa = PBXFileReference; fileEncoding = 4; lastKnownFileType = sourcecode.swift; path = TraceUtilityNetworkView.Views.swift; sourceTree = "<group>"; };
		7573E81829D6134C00BEED9C /* TraceUtilityNetworkView.swift */ = {isa = PBXFileReference; fileEncoding = 4; lastKnownFileType = sourcecode.swift; path = TraceUtilityNetworkView.swift; sourceTree = "<group>"; };
		75DD739129D38B1B0010229D /* NavigateRouteView.swift */ = {isa = PBXFileReference; fileEncoding = 4; lastKnownFileType = sourcecode.swift; path = NavigateRouteView.swift; sourceTree = "<group>"; };
		7900C5F52A83FC3F002D430F /* AddCustomDynamicEntityDataSourceView.Vessel.swift */ = {isa = PBXFileReference; lastKnownFileType = sourcecode.swift; path = AddCustomDynamicEntityDataSourceView.Vessel.swift; sourceTree = "<group>"; };
		792222DC2A81AA5D00619FFE /* AIS_MarineCadastre_SelectedVessels_CustomDataSource.jsonl */ = {isa = PBXFileReference; fileEncoding = 4; lastKnownFileType = text; path = AIS_MarineCadastre_SelectedVessels_CustomDataSource.jsonl; sourceTree = "<group>"; };
		79302F842A1ED4E30002336A /* CreateAndSaveKMLView.Model.swift */ = {isa = PBXFileReference; lastKnownFileType = sourcecode.swift; path = CreateAndSaveKMLView.Model.swift; sourceTree = "<group>"; };
		79302F862A1ED71B0002336A /* CreateAndSaveKMLView.Views.swift */ = {isa = PBXFileReference; lastKnownFileType = sourcecode.swift; path = CreateAndSaveKMLView.Views.swift; sourceTree = "<group>"; };
		798C2DA62AFC505600EE7E97 /* PrivacyInfo.xcprivacy */ = {isa = PBXFileReference; lastKnownFileType = text.xml; path = PrivacyInfo.xcprivacy; sourceTree = "<group>"; };
		79B7B8092A1BF8EC00F57C27 /* CreateAndSaveKMLView.swift */ = {isa = PBXFileReference; lastKnownFileType = sourcecode.swift; path = CreateAndSaveKMLView.swift; sourceTree = "<group>"; };
		79D84D0D2A815C5B00F45262 /* AddCustomDynamicEntityDataSourceView.swift */ = {isa = PBXFileReference; lastKnownFileType = sourcecode.swift; path = AddCustomDynamicEntityDataSourceView.swift; sourceTree = "<group>"; };
		883C121429C9136600062FF9 /* DownloadPreplannedMapAreaView.MapPicker.swift */ = {isa = PBXFileReference; fileEncoding = 4; lastKnownFileType = sourcecode.swift; path = DownloadPreplannedMapAreaView.MapPicker.swift; sourceTree = "<group>"; };
		88F93CC029C3D59C0006B28E /* CreateAndEditGeometriesView.swift */ = {isa = PBXFileReference; lastKnownFileType = sourcecode.swift; path = CreateAndEditGeometriesView.swift; sourceTree = "<group>"; };
		D70082EA2ACF900100E0C3C2 /* IdentifyKMLFeaturesView.swift */ = {isa = PBXFileReference; fileEncoding = 4; lastKnownFileType = sourcecode.swift; path = IdentifyKMLFeaturesView.swift; sourceTree = "<group>"; };
		D7010EBC2B05616900D43F55 /* DisplaySceneFromMobileScenePackageView.swift */ = {isa = PBXFileReference; fileEncoding = 4; lastKnownFileType = sourcecode.swift; path = DisplaySceneFromMobileScenePackageView.swift; sourceTree = "<group>"; };
		D701D72B2A37C7F7006FF0C8 /* bradley_low_3ds */ = {isa = PBXFileReference; lastKnownFileType = folder; path = bradley_low_3ds; sourceTree = "<group>"; };
		D7044B952BE18D73000F2C43 /* EditWithBranchVersioningView.Views.swift */ = {isa = PBXFileReference; fileEncoding = 4; lastKnownFileType = sourcecode.swift; path = EditWithBranchVersioningView.Views.swift; sourceTree = "<group>"; };
		D704AA592AB22C1A00A3BB63 /* GroupLayersTogetherView.swift */ = {isa = PBXFileReference; fileEncoding = 4; lastKnownFileType = sourcecode.swift; path = GroupLayersTogetherView.swift; sourceTree = "<group>"; };
		D7054AE82ACCCB6C007235BA /* Animate3DGraphicView.SettingsView.swift */ = {isa = PBXFileReference; fileEncoding = 4; lastKnownFileType = sourcecode.swift; path = Animate3DGraphicView.SettingsView.swift; sourceTree = "<group>"; };
		D7058B0D2B59E44B000A888A /* StylePointWithSceneSymbolView.swift */ = {isa = PBXFileReference; fileEncoding = 4; lastKnownFileType = sourcecode.swift; path = StylePointWithSceneSymbolView.swift; sourceTree = "<group>"; };
		D7058FB02ACB423C00A40F14 /* Animate3DGraphicView.Model.swift */ = {isa = PBXFileReference; fileEncoding = 4; lastKnownFileType = sourcecode.swift; path = Animate3DGraphicView.Model.swift; sourceTree = "<group>"; };
		D7084FA62AD771AA00EC7F4F /* AugmentRealityToFlyOverSceneView.swift */ = {isa = PBXFileReference; fileEncoding = 4; lastKnownFileType = sourcecode.swift; path = AugmentRealityToFlyOverSceneView.swift; sourceTree = "<group>"; };
		D70BE5782A5624A80022CA02 /* CategoriesView.swift */ = {isa = PBXFileReference; lastKnownFileType = sourcecode.swift; path = CategoriesView.swift; sourceTree = "<group>"; };
		D710996C2A27D9210065A1C1 /* DensifyAndGeneralizeGeometryView.swift */ = {isa = PBXFileReference; fileEncoding = 4; lastKnownFileType = sourcecode.swift; path = DensifyAndGeneralizeGeometryView.swift; sourceTree = "<group>"; };
		D710996F2A2802FA0065A1C1 /* DensifyAndGeneralizeGeometryView.SettingsView.swift */ = {isa = PBXFileReference; lastKnownFileType = sourcecode.swift; path = DensifyAndGeneralizeGeometryView.SettingsView.swift; sourceTree = "<group>"; };
		D7114A0C2BDC6A3300FA68CA /* EditWithBranchVersioningView.Model.swift */ = {isa = PBXFileReference; fileEncoding = 4; lastKnownFileType = sourcecode.swift; path = EditWithBranchVersioningView.Model.swift; sourceTree = "<group>"; };
		D71371752BD88ECC00EB2F86 /* MonitorChangesToLayerViewStateView.swift */ = {isa = PBXFileReference; fileEncoding = 4; lastKnownFileType = sourcecode.swift; path = MonitorChangesToLayerViewStateView.swift; sourceTree = "<group>"; };
		D718A1E62B570F7500447087 /* OrbitCameraAroundObjectView.Model.swift */ = {isa = PBXFileReference; fileEncoding = 4; lastKnownFileType = sourcecode.swift; path = OrbitCameraAroundObjectView.Model.swift; sourceTree = "<group>"; };
		D718A1EA2B575FD900447087 /* ManageBookmarksView.swift */ = {isa = PBXFileReference; fileEncoding = 4; lastKnownFileType = sourcecode.swift; path = ManageBookmarksView.swift; sourceTree = "<group>"; };
		D71C5F632AAA7A88006599FD /* CreateSymbolStylesFromWebStylesView.swift */ = {isa = PBXFileReference; fileEncoding = 4; lastKnownFileType = sourcecode.swift; path = CreateSymbolStylesFromWebStylesView.swift; sourceTree = "<group>"; };
		D71D516D2B51D7B600B2A2BE /* SearchForWebMapView.Views.swift */ = {isa = PBXFileReference; fileEncoding = 4; lastKnownFileType = sourcecode.swift; path = SearchForWebMapView.Views.swift; sourceTree = "<group>"; };
		D71FCB892AD6277E000E517C /* CreateMobileGeodatabaseView.Model.swift */ = {isa = PBXFileReference; fileEncoding = 4; lastKnownFileType = sourcecode.swift; path = CreateMobileGeodatabaseView.Model.swift; sourceTree = "<group>"; };
		D721EEA72ABDFF550040BE46 /* LothianRiversAnno.mmpk */ = {isa = PBXFileReference; lastKnownFileType = file; path = LothianRiversAnno.mmpk; sourceTree = "<group>"; };
		D722BD212A420DAD002C2087 /* ShowExtrudedFeaturesView.swift */ = {isa = PBXFileReference; fileEncoding = 4; lastKnownFileType = sourcecode.swift; path = ShowExtrudedFeaturesView.swift; sourceTree = "<group>"; };
		D7232EE02AC1E5AA0079ABFF /* PlayKMLTourView.swift */ = {isa = PBXFileReference; fileEncoding = 4; lastKnownFileType = sourcecode.swift; path = PlayKMLTourView.swift; sourceTree = "<group>"; };
		D72C43F22AEB066D00B6157B /* GeocodeOfflineView.Model.swift */ = {isa = PBXFileReference; fileEncoding = 4; lastKnownFileType = sourcecode.swift; path = GeocodeOfflineView.Model.swift; sourceTree = "<group>"; };
		D72F272B2ADA1E4400F906DA /* AugmentRealityToShowTabletopSceneView.swift */ = {isa = PBXFileReference; fileEncoding = 4; lastKnownFileType = sourcecode.swift; path = AugmentRealityToShowTabletopSceneView.swift; sourceTree = "<group>"; };
		D731F3C02AD0D2AC00A8431E /* IdentifyGraphicsView.swift */ = {isa = PBXFileReference; fileEncoding = 4; lastKnownFileType = sourcecode.swift; path = IdentifyGraphicsView.swift; sourceTree = "<group>"; };
		D7337C592ABCFDB100A5D865 /* StyleSymbolsFromMobileStyleFileView.SymbolOptionsListView.swift */ = {isa = PBXFileReference; fileEncoding = 4; lastKnownFileType = sourcecode.swift; path = StyleSymbolsFromMobileStyleFileView.SymbolOptionsListView.swift; sourceTree = "<group>"; };
		D7337C5F2ABD142D00A5D865 /* ShowMobileMapPackageExpirationDateView.swift */ = {isa = PBXFileReference; fileEncoding = 4; lastKnownFileType = sourcecode.swift; path = ShowMobileMapPackageExpirationDateView.swift; sourceTree = "<group>"; };
		D734FA092A183A5B00246D7E /* SetMaxExtentView.swift */ = {isa = PBXFileReference; fileEncoding = 4; lastKnownFileType = sourcecode.swift; path = SetMaxExtentView.swift; sourceTree = "<group>"; };
		D7352F8A2BD992C40013FFEF /* MonitorChangesToDrawStatusView.swift */ = {isa = PBXFileReference; fileEncoding = 4; lastKnownFileType = sourcecode.swift; path = MonitorChangesToDrawStatusView.swift; sourceTree = "<group>"; };
		D73723742AF5877500846884 /* FindRouteInMobileMapPackageView.Models.swift */ = {isa = PBXFileReference; fileEncoding = 4; lastKnownFileType = sourcecode.swift; path = FindRouteInMobileMapPackageView.Models.swift; sourceTree = "<group>"; };
		D73723782AF5ADD700846884 /* FindRouteInMobileMapPackageView.MobileMapView.swift */ = {isa = PBXFileReference; fileEncoding = 4; lastKnownFileType = sourcecode.swift; path = FindRouteInMobileMapPackageView.MobileMapView.swift; sourceTree = "<group>"; };
		D73E61922BDAEE6600457932 /* MatchViewpointOfGeoViewsView.swift */ = {isa = PBXFileReference; fileEncoding = 4; lastKnownFileType = sourcecode.swift; path = MatchViewpointOfGeoViewsView.swift; sourceTree = "<group>"; };
		D73E619A2BDB21F400457932 /* EditWithBranchVersioningView.swift */ = {isa = PBXFileReference; fileEncoding = 4; lastKnownFileType = sourcecode.swift; path = EditWithBranchVersioningView.swift; sourceTree = "<group>"; };
		D73F06662B5EE73D000B574F /* QueryFeaturesWithArcadeExpressionView.swift */ = {isa = PBXFileReference; fileEncoding = 4; lastKnownFileType = sourcecode.swift; path = QueryFeaturesWithArcadeExpressionView.swift; sourceTree = "<group>"; };
		D73F8CF32AB1089900CD39DA /* Restaurant.stylx */ = {isa = PBXFileReference; lastKnownFileType = file; path = Restaurant.stylx; sourceTree = "<group>"; };
		D73FC0FC2AD4A18D0067A19B /* CreateMobileGeodatabaseView.swift */ = {isa = PBXFileReference; fileEncoding = 4; lastKnownFileType = sourcecode.swift; path = CreateMobileGeodatabaseView.swift; sourceTree = "<group>"; };
		D73FCFF42B02A3AA0006360D /* FindAddressWithReverseGeocodeView.swift */ = {isa = PBXFileReference; fileEncoding = 4; lastKnownFileType = sourcecode.swift; path = FindAddressWithReverseGeocodeView.swift; sourceTree = "<group>"; };
		D73FCFFE2B02C7630006360D /* FindRouteAroundBarriersView.Views.swift */ = {isa = PBXFileReference; fileEncoding = 4; lastKnownFileType = sourcecode.swift; path = FindRouteAroundBarriersView.Views.swift; sourceTree = "<group>"; };
		D742E48F2B04132B00690098 /* DisplayWebSceneFromPortalItemView.swift */ = {isa = PBXFileReference; fileEncoding = 4; lastKnownFileType = sourcecode.swift; path = DisplayWebSceneFromPortalItemView.swift; sourceTree = "<group>"; };
		D744FD162A2112D90084A66C /* CreateConvexHullAroundPointsView.swift */ = {isa = PBXFileReference; fileEncoding = 4; lastKnownFileType = sourcecode.swift; path = CreateConvexHullAroundPointsView.swift; sourceTree = "<group>"; };
		D7464F1D2ACE04B3007FEE88 /* IdentifyRasterCellView.swift */ = {isa = PBXFileReference; fileEncoding = 4; lastKnownFileType = sourcecode.swift; path = IdentifyRasterCellView.swift; sourceTree = "<group>"; };
		D7464F2A2ACE0964007FEE88 /* SA_EVI_8Day_03May20 */ = {isa = PBXFileReference; lastKnownFileType = folder; path = SA_EVI_8Day_03May20; sourceTree = "<group>"; };
		D7497F3B2AC4B4C100167AD2 /* DisplayDimensionsView.swift */ = {isa = PBXFileReference; fileEncoding = 4; lastKnownFileType = sourcecode.swift; path = DisplayDimensionsView.swift; sourceTree = "<group>"; };
		D7497F3F2AC4BA4100167AD2 /* Edinburgh_Pylon_Dimensions.mmpk */ = {isa = PBXFileReference; lastKnownFileType = file; path = Edinburgh_Pylon_Dimensions.mmpk; sourceTree = "<group>"; };
		D74C8BFD2ABA5605007C76B8 /* StyleSymbolsFromMobileStyleFileView.swift */ = {isa = PBXFileReference; fileEncoding = 4; lastKnownFileType = sourcecode.swift; path = StyleSymbolsFromMobileStyleFileView.swift; sourceTree = "<group>"; };
		D74C8C012ABA6202007C76B8 /* emoji-mobile.stylx */ = {isa = PBXFileReference; lastKnownFileType = file; path = "emoji-mobile.stylx"; sourceTree = "<group>"; };
		D74EA7812B6DADA5008F6C7C /* ValidateUtilityNetworkTopologyView.swift */ = {isa = PBXFileReference; fileEncoding = 4; lastKnownFileType = sourcecode.swift; path = ValidateUtilityNetworkTopologyView.swift; sourceTree = "<group>"; };
		D74F03EF2B609A7D00E83688 /* AddFeaturesWithContingentValuesView.Model.swift */ = {isa = PBXFileReference; fileEncoding = 4; lastKnownFileType = sourcecode.swift; path = AddFeaturesWithContingentValuesView.Model.swift; sourceTree = "<group>"; };
		D75101802A2E493600B8FA48 /* ShowLabelsOnLayerView.swift */ = {isa = PBXFileReference; fileEncoding = 4; lastKnownFileType = sourcecode.swift; path = ShowLabelsOnLayerView.swift; sourceTree = "<group>"; };
		D751018D2A2E962D00B8FA48 /* IdentifyLayerFeaturesView.swift */ = {isa = PBXFileReference; fileEncoding = 4; lastKnownFileType = sourcecode.swift; path = IdentifyLayerFeaturesView.swift; sourceTree = "<group>"; };
		D752D93F2A39154C003EB25E /* ManageOperationalLayersView.swift */ = {isa = PBXFileReference; fileEncoding = 4; lastKnownFileType = sourcecode.swift; path = ManageOperationalLayersView.swift; sourceTree = "<group>"; };
		D752D9452A3A6F7F003EB25E /* MonitorChangesToMapLoadStatusView.swift */ = {isa = PBXFileReference; fileEncoding = 4; lastKnownFileType = sourcecode.swift; path = MonitorChangesToMapLoadStatusView.swift; sourceTree = "<group>"; };
		D752D95E2A3BCE06003EB25E /* DisplayMapFromPortalItemView.swift */ = {isa = PBXFileReference; fileEncoding = 4; lastKnownFileType = sourcecode.swift; path = DisplayMapFromPortalItemView.swift; sourceTree = "<group>"; };
		D75362D12A1E886700D83028 /* ApplyUniqueValueRendererView.swift */ = {isa = PBXFileReference; fileEncoding = 4; lastKnownFileType = sourcecode.swift; path = ApplyUniqueValueRendererView.swift; sourceTree = "<group>"; };
		D754E3222A1D66820006C5F1 /* StylePointWithPictureMarkerSymbolsView.swift */ = {isa = PBXFileReference; fileEncoding = 4; lastKnownFileType = sourcecode.swift; path = StylePointWithPictureMarkerSymbolsView.swift; sourceTree = "<group>"; };
		D7553CD82AE2DFEC00DC2A70 /* GeocodeOfflineView.swift */ = {isa = PBXFileReference; fileEncoding = 4; lastKnownFileType = sourcecode.swift; path = GeocodeOfflineView.swift; sourceTree = "<group>"; };
		D757D14A2B6C46E50065F78F /* ListSpatialReferenceTransformationsView.Model.swift */ = {isa = PBXFileReference; fileEncoding = 4; lastKnownFileType = sourcecode.swift; path = ListSpatialReferenceTransformationsView.Model.swift; sourceTree = "<group>"; };
		D7588F5C2B7D8DAA008B75E2 /* NavigateRouteWithReroutingView.swift */ = {isa = PBXFileReference; fileEncoding = 4; lastKnownFileType = sourcecode.swift; path = NavigateRouteWithReroutingView.swift; sourceTree = "<group>"; };
		D75B58502AAFB3030038B3B4 /* StyleFeaturesWithCustomDictionaryView.swift */ = {isa = PBXFileReference; fileEncoding = 4; lastKnownFileType = sourcecode.swift; path = StyleFeaturesWithCustomDictionaryView.swift; sourceTree = "<group>"; };
		D75C35662AB50338003CD55F /* GroupLayersTogetherView.GroupLayerListView.swift */ = {isa = PBXFileReference; fileEncoding = 4; lastKnownFileType = sourcecode.swift; path = GroupLayersTogetherView.GroupLayerListView.swift; sourceTree = "<group>"; };
		D75F66332B48EABC00434974 /* SearchForWebMapView.swift */ = {isa = PBXFileReference; fileEncoding = 4; lastKnownFileType = sourcecode.swift; path = SearchForWebMapView.swift; sourceTree = "<group>"; };
		D76000AB2AF19C2300B3084D /* FindRouteInMobileMapPackageView.swift */ = {isa = PBXFileReference; fileEncoding = 4; lastKnownFileType = sourcecode.swift; path = FindRouteInMobileMapPackageView.swift; sourceTree = "<group>"; };
		D76000B62AF19FCA00B3084D /* SanFrancisco.mmpk */ = {isa = PBXFileReference; lastKnownFileType = file; path = SanFrancisco.mmpk; sourceTree = "<group>"; };
		D7634FAE2A43B7AC00F8AEFB /* CreateConvexHullAroundGeometriesView.swift */ = {isa = PBXFileReference; fileEncoding = 4; lastKnownFileType = sourcecode.swift; path = CreateConvexHullAroundGeometriesView.swift; sourceTree = "<group>"; };
		D7635FED2B9272CB0044AB97 /* DisplayClustersView.swift */ = {isa = PBXFileReference; fileEncoding = 4; lastKnownFileType = sourcecode.swift; path = DisplayClustersView.swift; sourceTree = "<group>"; };
		D7635FF52B9277DC0044AB97 /* ConfigureClustersView.Model.swift */ = {isa = PBXFileReference; fileEncoding = 4; lastKnownFileType = sourcecode.swift; path = ConfigureClustersView.Model.swift; sourceTree = "<group>"; };
		D7635FF72B9277DC0044AB97 /* ConfigureClustersView.SettingsView.swift */ = {isa = PBXFileReference; fileEncoding = 4; lastKnownFileType = sourcecode.swift; path = ConfigureClustersView.SettingsView.swift; sourceTree = "<group>"; };
		D7635FF82B9277DC0044AB97 /* ConfigureClustersView.swift */ = {isa = PBXFileReference; fileEncoding = 4; lastKnownFileType = sourcecode.swift; path = ConfigureClustersView.swift; sourceTree = "<group>"; };
		D76495202B74687E0042699E /* ValidateUtilityNetworkTopologyView.Model.swift */ = {isa = PBXFileReference; fileEncoding = 4; lastKnownFileType = sourcecode.swift; path = ValidateUtilityNetworkTopologyView.Model.swift; sourceTree = "<group>"; };
		D76929F52B4F78340047205E /* OrbitCameraAroundObjectView.swift */ = {isa = PBXFileReference; fileEncoding = 4; lastKnownFileType = sourcecode.swift; path = OrbitCameraAroundObjectView.swift; sourceTree = "<group>"; };
		D769C2112A29019B00030F61 /* SetUpLocationDrivenGeotriggersView.swift */ = {isa = PBXFileReference; fileEncoding = 4; lastKnownFileType = sourcecode.swift; path = SetUpLocationDrivenGeotriggersView.swift; sourceTree = "<group>"; };
		D76EE6062AF9AFE100DA0325 /* FindRouteAroundBarriersView.Model.swift */ = {isa = PBXFileReference; fileEncoding = 4; lastKnownFileType = sourcecode.swift; path = FindRouteAroundBarriersView.Model.swift; sourceTree = "<group>"; };
		D7705D552AFC244E00CC0335 /* FindClosestFacilityToMultiplePointsView.swift */ = {isa = PBXFileReference; fileEncoding = 4; lastKnownFileType = sourcecode.swift; path = FindClosestFacilityToMultiplePointsView.swift; sourceTree = "<group>"; };
		D7705D612AFC570700CC0335 /* FindClosestFacilityFromPointView.swift */ = {isa = PBXFileReference; fileEncoding = 4; lastKnownFileType = sourcecode.swift; path = FindClosestFacilityFromPointView.swift; sourceTree = "<group>"; };
		D7749AD52AF08BF50086632F /* FindRouteInTransportNetworkView.Model.swift */ = {isa = PBXFileReference; fileEncoding = 4; lastKnownFileType = sourcecode.swift; path = FindRouteInTransportNetworkView.Model.swift; sourceTree = "<group>"; };
		D77570BF2A2942F800F490CD /* AnimateImagesWithImageOverlayView.swift */ = {isa = PBXFileReference; fileEncoding = 4; lastKnownFileType = sourcecode.swift; path = AnimateImagesWithImageOverlayView.swift; sourceTree = "<group>"; };
		D77572AD2A295DDD00F490CD /* PacificSouthWest2 */ = {isa = PBXFileReference; lastKnownFileType = folder; path = PacificSouthWest2; sourceTree = "<group>"; };
		D77688102B69826B007C3860 /* ListSpatialReferenceTransformationsView.swift */ = {isa = PBXFileReference; fileEncoding = 4; lastKnownFileType = sourcecode.swift; path = ListSpatialReferenceTransformationsView.swift; sourceTree = "<group>"; };
		D7781D482B7EB03400E53C51 /* SanDiegoTourPath.json */ = {isa = PBXFileReference; fileEncoding = 4; lastKnownFileType = text.json; path = SanDiegoTourPath.json; sourceTree = "<group>"; };
		D7781D4A2B7ECCB700E53C51 /* NavigateRouteWithReroutingView.Model.swift */ = {isa = PBXFileReference; fileEncoding = 4; lastKnownFileType = sourcecode.swift; path = NavigateRouteWithReroutingView.Model.swift; sourceTree = "<group>"; };
		D77BC5362B59A2D3007B49B6 /* StylePointWithDistanceCompositeSceneSymbolView.swift */ = {isa = PBXFileReference; fileEncoding = 4; lastKnownFileType = sourcecode.swift; path = StylePointWithDistanceCompositeSceneSymbolView.swift; sourceTree = "<group>"; };
		D77D9BFF2BB2438200B38A6C /* AugmentRealityToShowHiddenInfrastructureView.ARSceneView.swift */ = {isa = PBXFileReference; fileEncoding = 4; lastKnownFileType = sourcecode.swift; path = AugmentRealityToShowHiddenInfrastructureView.ARSceneView.swift; sourceTree = "<group>"; };
		D78666AC2A2161F100C60110 /* FindNearestVertexView.swift */ = {isa = PBXFileReference; fileEncoding = 4; lastKnownFileType = sourcecode.swift; path = FindNearestVertexView.swift; sourceTree = "<group>"; };
		D79EE76D2A4CEA5D005A52AE /* SetUpLocationDrivenGeotriggersView.Model.swift */ = {isa = PBXFileReference; fileEncoding = 4; lastKnownFileType = sourcecode.swift; path = SetUpLocationDrivenGeotriggersView.Model.swift; sourceTree = "<group>"; };
		D7A737DC2BABB9FE00B7C7FC /* AugmentRealityToShowHiddenInfrastructureView.swift */ = {isa = PBXFileReference; fileEncoding = 4; lastKnownFileType = sourcecode.swift; path = AugmentRealityToShowHiddenInfrastructureView.swift; sourceTree = "<group>"; };
		D7ABA2F82A32579C0021822B /* MeasureDistanceInSceneView.swift */ = {isa = PBXFileReference; fileEncoding = 4; lastKnownFileType = sourcecode.swift; path = MeasureDistanceInSceneView.swift; sourceTree = "<group>"; };
		D7ABA2FE2A32881C0021822B /* ShowViewshedFromGeoelementInSceneView.swift */ = {isa = PBXFileReference; fileEncoding = 4; lastKnownFileType = sourcecode.swift; path = ShowViewshedFromGeoelementInSceneView.swift; sourceTree = "<group>"; };
		D7AE861D2AC39DC50049B626 /* DisplayAnnotationView.swift */ = {isa = PBXFileReference; fileEncoding = 4; lastKnownFileType = sourcecode.swift; path = DisplayAnnotationView.swift; sourceTree = "<group>"; };
		D7B759B22B1FFBE300017FDD /* FavoritesView.swift */ = {isa = PBXFileReference; lastKnownFileType = sourcecode.swift; path = FavoritesView.swift; sourceTree = "<group>"; };
		D7BA8C432B2A4DAA00018633 /* Array+RawRepresentable.swift */ = {isa = PBXFileReference; lastKnownFileType = sourcecode.swift; path = "Array+RawRepresentable.swift"; sourceTree = "<group>"; };
		D7BA8C452B2A8ACA00018633 /* String.swift */ = {isa = PBXFileReference; lastKnownFileType = sourcecode.swift; path = String.swift; sourceTree = "<group>"; };
		D7C16D1A2AC5F95300689E89 /* Animate3DGraphicView.swift */ = {isa = PBXFileReference; fileEncoding = 4; lastKnownFileType = sourcecode.swift; path = Animate3DGraphicView.swift; sourceTree = "<group>"; };
		D7C16D1E2AC5FE8200689E89 /* Pyrenees.csv */ = {isa = PBXFileReference; fileEncoding = 4; lastKnownFileType = text; path = Pyrenees.csv; sourceTree = "<group>"; };
		D7C16D212AC5FE9800689E89 /* GrandCanyon.csv */ = {isa = PBXFileReference; fileEncoding = 4; lastKnownFileType = text; path = GrandCanyon.csv; sourceTree = "<group>"; };
		D7C16D242AC5FEA600689E89 /* Snowdon.csv */ = {isa = PBXFileReference; fileEncoding = 4; lastKnownFileType = text; path = Snowdon.csv; sourceTree = "<group>"; };
		D7C16D272AC5FEB600689E89 /* Hawaii.csv */ = {isa = PBXFileReference; fileEncoding = 4; lastKnownFileType = text; path = Hawaii.csv; sourceTree = "<group>"; };
		D7C3AB472B683291008909B9 /* SetFeatureRequestModeView.swift */ = {isa = PBXFileReference; fileEncoding = 4; lastKnownFileType = sourcecode.swift; path = SetFeatureRequestModeView.swift; sourceTree = "<group>"; };
		D7C6420B2B4F47E10042B8F7 /* SearchForWebMapView.Model.swift */ = {isa = PBXFileReference; fileEncoding = 4; lastKnownFileType = sourcecode.swift; path = SearchForWebMapView.Model.swift; sourceTree = "<group>"; };
		D7C97B552B75C10C0097CDA1 /* ValidateUtilityNetworkTopologyView.Views.swift */ = {isa = PBXFileReference; fileEncoding = 4; lastKnownFileType = sourcecode.swift; path = ValidateUtilityNetworkTopologyView.Views.swift; sourceTree = "<group>"; };
		D7CC33FD2A31475C00198EDF /* ShowLineOfSightBetweenPointsView.swift */ = {isa = PBXFileReference; fileEncoding = 4; lastKnownFileType = sourcecode.swift; path = ShowLineOfSightBetweenPointsView.swift; sourceTree = "<group>"; };
		D7CE9F9A2AE2F575008F7A5F /* streetmap_SD.tpkx */ = {isa = PBXFileReference; lastKnownFileType = file; path = streetmap_SD.tpkx; sourceTree = "<group>"; };
		D7CE9FA22AE2F595008F7A5F /* san-diego-eagle-locator */ = {isa = PBXFileReference; lastKnownFileType = folder; path = "san-diego-eagle-locator"; sourceTree = "<group>"; };
		D7D1F3522ADDBE5D009CE2DA /* philadelphia.mspk */ = {isa = PBXFileReference; lastKnownFileType = file; path = philadelphia.mspk; sourceTree = "<group>"; };
		D7DDF8502AF47C6C004352D9 /* FindRouteAroundBarriersView.swift */ = {isa = PBXFileReference; fileEncoding = 4; lastKnownFileType = sourcecode.swift; path = FindRouteAroundBarriersView.swift; sourceTree = "<group>"; };
		D7E440D62A1ECE7D005D74DE /* CreateBuffersAroundPointsView.swift */ = {isa = PBXFileReference; fileEncoding = 4; lastKnownFileType = sourcecode.swift; path = CreateBuffersAroundPointsView.swift; sourceTree = "<group>"; };
		D7E557672A1D768800B9FB09 /* AddWMSLayerView.swift */ = {isa = PBXFileReference; fileEncoding = 4; lastKnownFileType = sourcecode.swift; path = AddWMSLayerView.swift; sourceTree = "<group>"; };
		D7E7D0802AEB39D5003AAD02 /* FindRouteInTransportNetworkView.swift */ = {isa = PBXFileReference; fileEncoding = 4; lastKnownFileType = sourcecode.swift; path = FindRouteInTransportNetworkView.swift; sourceTree = "<group>"; };
		D7E7D0992AEB3C47003AAD02 /* san_diego_offline_routing */ = {isa = PBXFileReference; lastKnownFileType = folder; path = san_diego_offline_routing; sourceTree = "<group>"; };
		D7EAF3592A1C023800D822C4 /* SetMinAndMaxScaleView.swift */ = {isa = PBXFileReference; fileEncoding = 4; lastKnownFileType = sourcecode.swift; path = SetMinAndMaxScaleView.swift; sourceTree = "<group>"; };
		D7ECF5972AB8BE63003FB2BE /* RenderMultilayerSymbolsView.swift */ = {isa = PBXFileReference; fileEncoding = 4; lastKnownFileType = sourcecode.swift; path = RenderMultilayerSymbolsView.swift; sourceTree = "<group>"; };
		D7EF5D742A26A03A00FEBDE5 /* ShowCoordinatesInMultipleFormatsView.swift */ = {isa = PBXFileReference; fileEncoding = 4; lastKnownFileType = sourcecode.swift; path = ShowCoordinatesInMultipleFormatsView.swift; sourceTree = "<group>"; };
		D7F8C0362B60564D0072BFA7 /* AddFeaturesWithContingentValuesView.swift */ = {isa = PBXFileReference; fileEncoding = 4; lastKnownFileType = sourcecode.swift; path = AddFeaturesWithContingentValuesView.swift; sourceTree = "<group>"; };
		D7F8C03D2B605AF60072BFA7 /* ContingentValuesBirdNests.geodatabase */ = {isa = PBXFileReference; lastKnownFileType = file; path = ContingentValuesBirdNests.geodatabase; sourceTree = "<group>"; };
		D7F8C0402B605E720072BFA7 /* FillmoreTopographicMap.vtpk */ = {isa = PBXFileReference; lastKnownFileType = file; path = FillmoreTopographicMap.vtpk; sourceTree = "<group>"; };
		D7F8C0422B608F120072BFA7 /* AddFeaturesWithContingentValuesView.AddFeatureView.swift */ = {isa = PBXFileReference; fileEncoding = 4; lastKnownFileType = sourcecode.swift; path = AddFeaturesWithContingentValuesView.AddFeatureView.swift; sourceTree = "<group>"; };
		E000E75F2869E33D005D87C5 /* ClipGeometryView.swift */ = {isa = PBXFileReference; lastKnownFileType = sourcecode.swift; path = ClipGeometryView.swift; sourceTree = "<group>"; };
		E000E762286A0B18005D87C5 /* CutGeometryView.swift */ = {isa = PBXFileReference; lastKnownFileType = sourcecode.swift; path = CutGeometryView.swift; sourceTree = "<group>"; };
		E004A6BD28414332002A1FE6 /* SetViewpointRotationView.swift */ = {isa = PBXFileReference; fileEncoding = 4; lastKnownFileType = sourcecode.swift; path = SetViewpointRotationView.swift; sourceTree = "<group>"; };
		E004A6D828465C70002A1FE6 /* DisplaySceneView.swift */ = {isa = PBXFileReference; fileEncoding = 4; lastKnownFileType = sourcecode.swift; path = DisplaySceneView.swift; sourceTree = "<group>"; };
		E004A6DF28466279002A1FE6 /* ShowCalloutView.swift */ = {isa = PBXFileReference; lastKnownFileType = sourcecode.swift; path = ShowCalloutView.swift; sourceTree = "<group>"; };
		E004A6E52846A61F002A1FE6 /* StyleGraphicsWithSymbolsView.swift */ = {isa = PBXFileReference; lastKnownFileType = sourcecode.swift; path = StyleGraphicsWithSymbolsView.swift; sourceTree = "<group>"; };
		E004A6E828493BCE002A1FE6 /* ShowDeviceLocationView.swift */ = {isa = PBXFileReference; lastKnownFileType = sourcecode.swift; path = ShowDeviceLocationView.swift; sourceTree = "<group>"; };
		E004A6EC2849556E002A1FE6 /* CreatePlanarAndGeodeticBuffersView.swift */ = {isa = PBXFileReference; lastKnownFileType = sourcecode.swift; path = CreatePlanarAndGeodeticBuffersView.swift; sourceTree = "<group>"; };
		E004A6EF284E4B9B002A1FE6 /* DownloadVectorTilesToLocalCacheView.swift */ = {isa = PBXFileReference; lastKnownFileType = sourcecode.swift; path = DownloadVectorTilesToLocalCacheView.swift; sourceTree = "<group>"; };
		E004A6F2284E4FEB002A1FE6 /* ShowResultOfSpatialOperationsView.swift */ = {isa = PBXFileReference; lastKnownFileType = sourcecode.swift; path = ShowResultOfSpatialOperationsView.swift; sourceTree = "<group>"; };
		E004A6F5284FA42A002A1FE6 /* SelectFeaturesInFeatureLayerView.swift */ = {isa = PBXFileReference; lastKnownFileType = sourcecode.swift; path = SelectFeaturesInFeatureLayerView.swift; sourceTree = "<group>"; };
		E041ABBF287CA9F00056009B /* WebView.swift */ = {isa = PBXFileReference; lastKnownFileType = sourcecode.swift; path = WebView.swift; sourceTree = "<group>"; };
		E041ABD6287DB04D0056009B /* SampleInfoView.swift */ = {isa = PBXFileReference; lastKnownFileType = sourcecode.swift; path = SampleInfoView.swift; sourceTree = "<group>"; };
		E041AC15287F54580056009B /* highlight.min.js */ = {isa = PBXFileReference; fileEncoding = 4; lastKnownFileType = sourcecode.javascript; path = highlight.min.js; sourceTree = "<group>"; };
		E041AC1D288076A60056009B /* info.css */ = {isa = PBXFileReference; fileEncoding = 4; lastKnownFileType = text.css; path = info.css; sourceTree = "<group>"; };
		E041AC1F288077B90056009B /* xcode.css */ = {isa = PBXFileReference; fileEncoding = 4; lastKnownFileType = text.css; path = xcode.css; sourceTree = "<group>"; };
		E066DD34285CF3B3004D3D5B /* FindRouteView.swift */ = {isa = PBXFileReference; lastKnownFileType = sourcecode.swift; path = FindRouteView.swift; sourceTree = "<group>"; };
		E066DD372860AB28004D3D5B /* StyleGraphicsWithRendererView.swift */ = {isa = PBXFileReference; lastKnownFileType = sourcecode.swift; path = StyleGraphicsWithRendererView.swift; sourceTree = "<group>"; };
		E066DD3A2860CA08004D3D5B /* ShowResultOfSpatialRelationshipsView.swift */ = {isa = PBXFileReference; lastKnownFileType = sourcecode.swift; path = ShowResultOfSpatialRelationshipsView.swift; sourceTree = "<group>"; };
		E066DD3F28610F55004D3D5B /* AddSceneLayerFromServiceView.swift */ = {isa = PBXFileReference; lastKnownFileType = sourcecode.swift; path = AddSceneLayerFromServiceView.swift; sourceTree = "<group>"; };
		E070A0A2286F3B6000F2B606 /* DownloadPreplannedMapAreaView.swift */ = {isa = PBXFileReference; lastKnownFileType = sourcecode.swift; path = DownloadPreplannedMapAreaView.swift; sourceTree = "<group>"; };
		E088E1562862579D00413100 /* SetSurfacePlacementModeView.swift */ = {isa = PBXFileReference; lastKnownFileType = sourcecode.swift; path = SetSurfacePlacementModeView.swift; sourceTree = "<group>"; };
		E088E1732863B5F800413100 /* GenerateOfflineMapView.swift */ = {isa = PBXFileReference; lastKnownFileType = sourcecode.swift; path = GenerateOfflineMapView.swift; sourceTree = "<group>"; };
		E0D04FF128A5390000747989 /* DownloadPreplannedMapAreaView.Model.swift */ = {isa = PBXFileReference; lastKnownFileType = sourcecode.swift; path = DownloadPreplannedMapAreaView.Model.swift; sourceTree = "<group>"; };
		E0EA0B762866390E00C9621D /* ProjectGeometryView.swift */ = {isa = PBXFileReference; lastKnownFileType = sourcecode.swift; path = ProjectGeometryView.swift; sourceTree = "<group>"; };
		E0FE32E628747778002C6ACA /* BrowseBuildingFloorsView.swift */ = {isa = PBXFileReference; lastKnownFileType = sourcecode.swift; path = BrowseBuildingFloorsView.swift; sourceTree = "<group>"; };
		F111CCC0288B5D5600205358 /* DisplayMapFromMobileMapPackageView.swift */ = {isa = PBXFileReference; lastKnownFileType = sourcecode.swift; path = DisplayMapFromMobileMapPackageView.swift; sourceTree = "<group>"; };
		F111CCC3288B641900205358 /* Yellowstone.mmpk */ = {isa = PBXFileReference; lastKnownFileType = file; path = Yellowstone.mmpk; sourceTree = "<group>"; };
		F1E71BF0289473760064C33F /* AddRasterFromFileView.swift */ = {isa = PBXFileReference; lastKnownFileType = sourcecode.swift; path = AddRasterFromFileView.swift; sourceTree = "<group>"; };
/* End PBXFileReference section */

/* Begin PBXFrameworksBuildPhase section */
		00E5401027F3CCA200CF66D5 /* Frameworks */ = {
			isa = PBXFrameworksBuildPhase;
			buildActionMask = 2147483647;
			files = (
				00C43AED2947DC350099AE34 /* ArcGISToolkit in Frameworks */,
			);
			runOnlyForDeploymentPostprocessing = 0;
		};
/* End PBXFrameworksBuildPhase section */

/* Begin PBXGroup section */
		0000FB6D2BBDB17600845921 /* Add 3D tiles layer */ = {
			isa = PBXGroup;
			children = (
				0000FB6B2BBDB17600845921 /* Add3DTilesLayerView.swift */,
			);
			path = "Add 3D tiles layer";
			sourceTree = "<group>";
		};
		0005580D281872BE00224BC6 /* Views */ = {
			isa = PBXGroup;
			children = (
				00B04272282EC59E0072E1B4 /* AboutView.swift */,
				D70BE5782A5624A80022CA02 /* CategoriesView.swift */,
				00E5400D27F3CCA100CF66D5 /* ContentView.swift */,
				D7B759B22B1FFBE300017FDD /* FavoritesView.swift */,
				000558092817C51E00224BC6 /* SampleDetailView.swift */,
				E041ABD6287DB04D0056009B /* SampleInfoView.swift */,
				00273CF52A82AB8700A7A77D /* SampleLink.swift */,
				00273CF32A82AB5900A7A77D /* SamplesSearchView.swift */,
				E041ABBF287CA9F00056009B /* WebView.swift */,
			);
			path = Views;
			sourceTree = "<group>";
		};
		000D43152B9918420003D3C2 /* Configure basemap style parameters */ = {
			isa = PBXGroup;
			children = (
				000D43132B9918420003D3C2 /* ConfigureBasemapStyleParametersView.swift */,
			);
			path = "Configure basemap style parameters";
			sourceTree = "<group>";
		};
		00181B442846AD3900654571 /* Extensions */ = {
			isa = PBXGroup;
			children = (
				D7BA8C432B2A4DAA00018633 /* Array+RawRepresentable.swift */,
				D7BA8C452B2A8ACA00018633 /* String.swift */,
				00181B452846AD7100654571 /* View+ErrorAlert.swift */,
			);
			path = Extensions;
			sourceTree = "<group>";
		};
		0023DE5029D648FA0098243A /* macOS */ = {
			isa = PBXGroup;
			children = (
				00ACF554293E6C6A0059B2A9 /* Samples.entitlements */,
			);
			path = macOS;
			sourceTree = "<group>";
		};
		003D7C332821EBCC009DDFD2 /* Scripts */ = {
			isa = PBXGroup;
			children = (
				00CCB8A2285AAD7D00BBAB70 /* DowloadPortalItemData.swift */,
				003D7C352821EBCC009DDFD2 /* GenerateSampleViewSourceCode.swift */,
				003D7C342821EBCC009DDFD2 /* masquerade */,
			);
			path = Scripts;
			sourceTree = "<group>";
		};
		0044288C29C90BD500160767 /* Get elevation at point on surface */ = {
			isa = PBXGroup;
			children = (
				0044289129C90C0B00160767 /* GetElevationAtPointOnSurfaceView.swift */,
			);
			path = "Get elevation at point on surface";
			sourceTree = "<group>";
		};
		0044CDD72995C352004618CE /* Show device location history */ = {
			isa = PBXGroup;
			children = (
				0044CDDE2995C39E004618CE /* ShowDeviceLocationHistoryView.swift */,
			);
			path = "Show device location history";
			sourceTree = "<group>";
		};
		004A2B962BED454300C297CE /* 740b663bff5e4198b9b6674af93f638a */ = {
			isa = PBXGroup;
			children = (
				004A2B9C2BED455B00C297CE /* canyonlands */,
			);
			path = 740b663bff5e4198b9b6674af93f638a;
			sourceTree = "<group>";
		};
		004A2BA12BED456500C297CE /* Apply scheduled updates to preplanned map area */ = {
			isa = PBXGroup;
			children = (
				004A2B9E2BED456500C297CE /* ApplyScheduledUpdatesToPreplannedMapAreaView.swift */,
			);
			path = "Apply scheduled updates to preplanned map area";
			sourceTree = "<group>";
		};
		0074ABAF281742420037244A /* Supporting Files */ = {
			isa = PBXGroup;
			children = (
				00181B442846AD3900654571 /* Extensions */,
				0074ABC028174F430037244A /* Models */,
				0005580D281872BE00224BC6 /* Views */,
				E041ABC3287CAFEB0056009B /* Web */,
			);
			path = "Supporting Files";
			sourceTree = "<group>";
		};
		0074ABB228174B830037244A /* Samples */ = {
			isa = PBXGroup;
			children = (
				004A2BA12BED456500C297CE /* Apply scheduled updates to preplanned map area */,
				0000FB6D2BBDB17600845921 /* Add 3D tiles layer */,
				79D84D0C2A815BED00F45262 /* Add custom dynamic entity data source */,
				4D2ADC3E29C26D05003B367F /* Add dynamic entity layer */,
				00D4EF7E2863840D00B9CC30 /* Add feature layers */,
				D7F8C0342B60564D0072BFA7 /* Add features with contingent values */,
				F19A316128906F0D003B7EF9 /* Add raster from file */,
				E066DD3E28610F3F004D3D5B /* Add scene layer from service */,
				D7E557602A1D743100B9FB09 /* Add WMS layer */,
				1C3B7DC22A5F64FC00907443 /* Analyze network with subnetwork trace */,
				D7C16D172AC5F6C100689E89 /* Animate 3D graphic */,
				D77570BC2A29427200F490CD /* Animate images with image overlay */,
				D75362CC2A1E862B00D83028 /* Apply unique value renderer */,
				1C8EC7422BAE2891001A6929 /* Augment reality to collect data */,
				D7084FA42AD771AA00EC7F4F /* Augment reality to fly over scene */,
				1C2538472BABAC7B00337307 /* Augment reality to navigate route */,
				D7A737DF2BABB9FE00B7C7FC /* Augment reality to show hidden infrastructure */,
				D72F27292ADA1E4400F906DA /* Augment reality to show tabletop scene */,
				218F35B229C28F4A00502022 /* Authenticate with OAuth */,
				E0FE32E528747762002C6ACA /* Browse building floors */,
				1C9B74D229DB54560038B06F /* Change camera controller */,
				4D2ADC5329C4F612003B367F /* Change map view background */,
				1C0C1C3229D34DAE005C8B24 /* Change viewpoint */,
				E000E75E2869E325005D87C5 /* Clip geometry */,
				000D43152B9918420003D3C2 /* Configure basemap style parameters */,
				D7635FF32B9277DC0044AB97 /* Configure clusters */,
				88F93CBE29C3D4E30006B28E /* Create and edit geometries */,
				79B7B8082A1BF8B300F57C27 /* Create and save KML file */,
				D7E440D12A1ECBC2005D74DE /* Create buffers around points */,
				D7B3C5C02A43B71E001DA4D8 /* Create convex hull around geometries */,
				D744FD132A2112360084A66C /* Create convex hull around points */,
				1C19B4EA2A578E46001D2506 /* Create load report */,
				D73FABE82AD4A0370048EC70 /* Create mobile geodatabase */,
				E004A6EB28495538002A1FE6 /* Create planar and geodetic buffers */,
				D71C5F602AAA7854006599FD /* Create symbol styles from web styles */,
				E000E761286A0B07005D87C5 /* Cut geometry */,
				D71099692A27D8880065A1C1 /* Densify and generalize geometry */,
				D7AE861A2AC39D750049B626 /* Display annotation */,
				D7635FEA2B9272CB0044AB97 /* Display clusters */,
				00A7A1422A2FC58300F035F7 /* Display content of utility network container */,
				D7497F382AC4B45300167AD2 /* Display dimensions */,
				0074ABB328174B830037244A /* Display map */,
				F111CCBD288B548400205358 /* Display map from mobile map package */,
				D752D95B2A3BCDD4003EB25E /* Display map from portal item */,
				00B04FB3283EEB830026C882 /* Display overview map */,
				E004A6D528465C70002A1FE6 /* Display scene */,
				D7010EBA2B05616900D43F55 /* Display scene from mobile scene package */,
				D742E48E2B04132B00690098 /* Display web scene from portal item */,
				E070A0A1286F3B3400F2B606 /* Download preplanned map area */,
				E004A6EE284E4B7A002A1FE6 /* Download vector tiles to local cache */,
				D73E619D2BDB21F400457932 /* Edit with branch versioning */,
				1C26ED122A859525009B7721 /* Filter features in scene */,
				D73FCFF32B02A3AA0006360D /* Find address with reverse geocode */,
				D7705D5F2AFC570700CC0335 /* Find closest facility from point */,
				D7705D542AFC244E00CC0335 /* Find closest facility to multiple points */,
				D78666A92A21616D00C60110 /* Find nearest vertex */,
				E066DD33285CF3A0004D3D5B /* Find route */,
				D7DDF84F2AF47C6C004352D9 /* Find route around barriers */,
				D76000AA2AF19C2300B3084D /* Find route in mobile map package */,
				D7E7D0792AEB39BF003AAD02 /* Find route in transport network */,
				E088E1722863B5E600413100 /* Generate offline map */,
				10D321942BDB1C2E00B39B1B /* Generate offline map with local basemap */,
				D7553CD62AE2DFEC00DC2A70 /* Geocode offline */,
				0044288C29C90BD500160767 /* Get elevation at point on surface */,
				D704AA562AB22B7A00A3BB63 /* Group layers together */,
				D731F3BD2AD0D22500A8431E /* Identify graphics */,
				D70082E72ACF8F6C00E0C3C2 /* Identify KML features */,
				D751018A2A2E960300B8FA48 /* Identify layer features */,
				D7464F182ACE0445007FEE88 /* Identify raster cell */,
				D776880E2B69826B007C3860 /* List spatial reference transformations */,
				D718A1E92B575FD900447087 /* Manage bookmarks */,
				D752D93C2A3914E5003EB25E /* Manage operational layers */,
				D73E61952BDAEE6600457932 /* Match viewpoint of geo views */,
				D7ABA2F52A3256610021822B /* Measure distance in scene */,
				D7352F8D2BD992C40013FFEF /* Monitor changes to draw status */,
				D71371782BD88ECC00EB2F86 /* Monitor changes to layer view state */,
				D752D9422A3A6EB8003EB25E /* Monitor changes to map load status */,
				75DD739029D38B1B0010229D /* Navigate route */,
				D7588F5B2B7D8DAA008B75E2 /* Navigate route with rerouting */,
				D76929F32B4F78340047205E /* Orbit camera around object */,
				D7232EDD2AC1E5410079ABFF /* Play KML tour */,
				E0EA0B75286638FD00C9621D /* Project geometry */,
				108EC03F29D25AE1000F35D0 /* Query feature table */,
				D73F06652B5EE73D000B574F /* Query features with Arcade expression */,
				D7ECF5942AB8BDCA003FB2BE /* Render multilayer symbols */,
				1CAB8D402A3CEAB0002AA649 /* Run valve isolation trace */,
				D75F66322B48EABC00434974 /* Search for web map */,
				00CB913628481475005C2C5D /* Search with geocode */,
				E004A6F4284FA3C5002A1FE6 /* Select features in feature layer */,
				00B042E3282EDC690072E1B4 /* Set basemap */,
				D7C3AB462B683291008909B9 /* Set feature request mode */,
				D734FA072A183A5A00246D7E /* Set max extent */,
				D7EAF34F2A1C011000D822C4 /* Set min and max scale */,
				E088E1552862578800413100 /* Set surface placement mode */,
				D769C20D2A28FF8600030F61 /* Set up location-driven geotriggers */,
				E004A6B928414332002A1FE6 /* Set viewpoint rotation */,
				1C43BC782A43781100509BF8 /* Set visibility of subtype sublayer */,
				E004A6DE2846626A002A1FE6 /* Show callout */,
				D7EF5D712A269E2D00FEBDE5 /* Show coordinates in multiple formats */,
				E004A6E728493BBB002A1FE6 /* Show device location */,
				0044CDD72995C352004618CE /* Show device location history */,
				4D126D6829CA1B6000CFB7A7 /* Show device location with NMEA data sources */,
				D722BD1E2A420D7E002C2087 /* Show extruded features */,
				D751017D2A2E490800B8FA48 /* Show labels on layer */,
				D7CC33FB2A31475C00198EDF /* Show line of sight between points */,
				D7337C5C2ABD137400A5D865 /* Show mobile map package expiration date */,
				1C42E04129D2396B004FC4BE /* Show popup */,
				1C9B74C429DB43580038B06F /* Show realistic light and shadows */,
				E004A6F1284E4F80002A1FE6 /* Show result of spatial operations */,
				E066DD392860C9EE004D3D5B /* Show result of spatial relationships */,
				1CAF831A2A20305F000E1E60 /* Show utility associations */,
				D7ABA2FB2A3287C10021822B /* Show viewshed from geoelement in scene */,
				0086F3FC28E3770900974721 /* Show viewshed from point in scene */,
				00E7C15A2BBE1BF000B85D69 /* Snap geometry edits */,
				D75B584D2AAFB2C20038B3B4 /* Style features with custom dictionary */,
				E066DD362860AB0B004D3D5B /* Style graphics with renderer */,
				E004A6E42846A609002A1FE6 /* Style graphics with symbols */,
				D77BC5352B59A2D3007B49B6 /* Style point with distance composite scene symbol */,
				D754E31D2A1D661D0006C5F1 /* Style point with picture marker symbols */,
				D7058B0B2B59E44B000A888A /* Style point with scene symbol */,
				D74C8BFA2ABA5572007C76B8 /* Style symbols from mobile style file */,
				7573E81229D6134C00BEED9C /* Trace utility network */,
				D74EA7802B6DADA5008F6C7C /* Validate utility network topology */,
			);
			path = Samples;
			sourceTree = "<group>";
		};
		0074ABB328174B830037244A /* Display map */ = {
			isa = PBXGroup;
			children = (
				0074ABBE28174BCF0037244A /* DisplayMapView.swift */,
			);
			path = "Display map";
			sourceTree = "<group>";
		};
		0074ABC028174F430037244A /* Models */ = {
			isa = PBXGroup;
			children = (
				00CCB8A4285BAF8700BBAB70 /* OnDemandResource.swift */,
				0074ABC128174F430037244A /* Sample.swift */,
			);
			path = Models;
			sourceTree = "<group>";
		};
		0086F3FC28E3770900974721 /* Show viewshed from point in scene */ = {
			isa = PBXGroup;
			children = (
				0042E24228E4BF8F001F33D6 /* ShowViewshedFromPointInSceneView.Model.swift */,
				0086F3FD28E3770900974721 /* ShowViewshedFromPointInSceneView.swift */,
				0042E24428E4F82B001F33D6 /* ShowViewshedFromPointInSceneView.ViewshedSettingsView.swift */,
			);
			path = "Show viewshed from point in scene";
			sourceTree = "<group>";
		};
		00966EE62811F64D009D3DD7 /* iOS */ = {
			isa = PBXGroup;
			children = (
				00E5402A27F775EA00CF66D5 /* Info.plist */,
			);
			path = iOS;
			sourceTree = "<group>";
		};
		00A7A1422A2FC58300F035F7 /* Display content of utility network container */ = {
			isa = PBXGroup;
			children = (
				00A7A1432A2FC58300F035F7 /* DisplayContentOfUtilityNetworkContainerView.swift */,
				00A7A1492A2FC5B700F035F7 /* DisplayContentOfUtilityNetworkContainerView.Model.swift */,
			);
			path = "Display content of utility network container";
			sourceTree = "<group>";
		};
		00B042E3282EDC690072E1B4 /* Set basemap */ = {
			isa = PBXGroup;
			children = (
				00B042E5282EDC690072E1B4 /* SetBasemapView.swift */,
			);
			path = "Set basemap";
			sourceTree = "<group>";
		};
		00B04FB3283EEB830026C882 /* Display overview map */ = {
			isa = PBXGroup;
			children = (
				00B04FB4283EEBA80026C882 /* DisplayOverviewMapView.swift */,
			);
			path = "Display overview map";
			sourceTree = "<group>";
		};
		00C94A0228B53DCC004E42D9 /* 7c4c679ab06a4df19dc497f577f111bd */ = {
			isa = PBXGroup;
			children = (
				00C94A0C28B53DE1004E42D9 /* raster-file */,
			);
			path = 7c4c679ab06a4df19dc497f577f111bd;
			sourceTree = "<group>";
		};
		00CB913628481475005C2C5D /* Search with geocode */ = {
			isa = PBXGroup;
			children = (
				00CB9137284814A4005C2C5D /* SearchWithGeocodeView.swift */,
			);
			path = "Search with geocode";
			sourceTree = "<group>";
		};
		00CCB8A6285D059300BBAB70 /* Portal Data */ = {
			isa = PBXGroup;
			children = (
				004A2B962BED454300C297CE /* 740b663bff5e4198b9b6674af93f638a */,
				D701D7242A37C7E4006FF0C8 /* 07d62a792ab6496d9b772a24efea45d0 */,
				D7C16D232AC5FEA600689E89 /* 12509ffdc684437f8f2656b0129d2c13 */,
				00D4EF8328638BF100B9CC30 /* 15a7cbd3af1e47cfa5d2c6b93dc44fc2 */,
				D721EEA62ABDFF550040BE46 /* 174150279af74a2ba6f8b87a567f480b */,
				D74C8C002ABA6202007C76B8 /* 1bd036f221f54a99abc9e46ff3511cbf */,
				D7CE9F992AE2F575008F7A5F /* 22c3083d4fa74e3e9b25adfc9f8c0496 */,
				D76000B52AF19FC900B3084D /* 260eb6535c824209964cf281766ebe43 */,
				D7C16D202AC5FE9800689E89 /* 290f0c571c394461a8b58b6775d0bd63 */,
				D7CE9F9C2AE2F585008F7A5F /* 3424d442ebe54f3cbf34462382d3aebe */,
				D7781D472B7EB03400E53C51 /* 4caec8c55ea2463982f1af7d9611b8d5 */,
				D7C16D1D2AC5FE8200689E89 /* 5a9b60cee9ba41e79640a06bcdf8084d */,
				1C965C4629DBA879002F8536 /* 681d6f7694644709a7c830ec57a2d72b */,
				00D4EF8E28638BF100B9CC30 /* 68ec42517cdd439e81b036210483e8e7 */,
				D73F8CF22AB1089900CD39DA /* 751138a2e0844e06853522d54103222a */,
				00C94A0228B53DCC004E42D9 /* 7c4c679ab06a4df19dc497f577f111bd */,
				D7D1F3512ADDBE5D009CE2DA /* 7dd2f97bb007466ea939160d0de96a9d */,
				10D321912BDB187400B39B1B /* 85282f2aaa2844d8935cdb8722e22a93 */,
				792222DB2A81AA5D00619FFE /* a8a942c228af4fac96baa78ad60f511f */,
				D7F8C03F2B605E720072BFA7 /* b5106355f1634b8996e634c04b6a930a */,
				D7464F202ACE0910007FEE88 /* b5f977c78ec74b3a8857ca86d1d9b318 */,
				00D4EF8128638BF100B9CC30 /* cb1b20748a9f4d128dad8a87244e3e37 */,
				D77572AC2A295DC100F490CD /* d1453556d91e46dea191c20c398b82cd */,
				4D126D7629CA3B3F00CFB7A7 /* d5bad9f4fee9483791e405880fb466da */,
				D7E7D0862AEB3C36003AAD02 /* df193653ed39449195af0c9725701dca */,
				D7F8C03C2B605AF60072BFA7 /* e12b54ea799f4606a2712157cf9f6e41 */,
				F111CCC2288B63DB00205358 /* e1f3a7254cb845b09450f54937c16061 */,
				D7C16D262AC5FEB600689E89 /* e87c154fb9c2487f999143df5b08e9b1 */,
				D7497F3E2AC4BA4100167AD2 /* f5ff6f5556a945bca87ca513b8729a1e */,
			);
			path = "Portal Data";
			sourceTree = SOURCE_ROOT;
		};
		00D4EF7E2863840D00B9CC30 /* Add feature layers */ = {
			isa = PBXGroup;
			children = (
				00D4EF7F2863842100B9CC30 /* AddFeatureLayersView.swift */,
			);
			path = "Add feature layers";
			sourceTree = "<group>";
		};
		00D4EF8128638BF100B9CC30 /* cb1b20748a9f4d128dad8a87244e3e37 */ = {
			isa = PBXGroup;
			children = (
				00D4EF8228638BF100B9CC30 /* LA_Trails.geodatabase */,
			);
			path = cb1b20748a9f4d128dad8a87244e3e37;
			sourceTree = "<group>";
		};
		00D4EF8328638BF100B9CC30 /* 15a7cbd3af1e47cfa5d2c6b93dc44fc2 */ = {
			isa = PBXGroup;
			children = (
				00D4EFB02863CE6300B9CC30 /* ScottishWildlifeTrust_reserves */,
			);
			path = 15a7cbd3af1e47cfa5d2c6b93dc44fc2;
			sourceTree = "<group>";
		};
		00D4EF8E28638BF100B9CC30 /* 68ec42517cdd439e81b036210483e8e7 */ = {
			isa = PBXGroup;
			children = (
				00D4EF8F28638BF100B9CC30 /* AuroraCO.gpkg */,
			);
			path = 68ec42517cdd439e81b036210483e8e7;
			sourceTree = "<group>";
		};
		00E5400627F3CCA100CF66D5 = {
			isa = PBXGroup;
			children = (
				00966EE62811F64D009D3DD7 /* iOS */,
				0023DE5029D648FA0098243A /* macOS */,
				00CCB8A6285D059300BBAB70 /* Portal Data */,
				00E5401427F3CCA200CF66D5 /* Products */,
				003D7C332821EBCC009DDFD2 /* Scripts */,
				00E5400B27F3CCA100CF66D5 /* Shared */,
			);
			sourceTree = "<group>";
		};
		00E5400B27F3CCA100CF66D5 /* Shared */ = {
			isa = PBXGroup;
			children = (
				0074ABAF281742420037244A /* Supporting Files */,
				0074ABB228174B830037244A /* Samples */,
				00E5400C27F3CCA100CF66D5 /* SamplesApp.swift */,
				00E5400E27F3CCA200CF66D5 /* Assets.xcassets */,
				798C2DA62AFC505600EE7E97 /* PrivacyInfo.xcprivacy */,
				001C6DD827FE585A00D472C2 /* AppSecrets.swift.masque */,
				0074ABCA2817B8DB0037244A /* SamplesApp+Samples.swift.tache */,
			);
			path = Shared;
			sourceTree = "<group>";
		};
		00E5401427F3CCA200CF66D5 /* Products */ = {
			isa = PBXGroup;
			children = (
				00E5401327F3CCA200CF66D5 /* Samples.app */,
			);
			name = Products;
			sourceTree = "<group>";
		};
		00E7C15A2BBE1BF000B85D69 /* Snap geometry edits */ = {
			isa = PBXGroup;
			children = (
				00E7C1592BBE1BF000B85D69 /* SnapGeometryEditsView.swift */,
				00E1D90A2BC0AF97001AEB6A /* SnapGeometryEditsView.SnapSettingsView.swift */,
				00E1D90C2BC0B125001AEB6A /* SnapGeometryEditsView.GeometryEditorModel.swift */,
				00E1D90E2BC0B1E8001AEB6A /* SnapGeometryEditsView.GeometryEditorMenu.swift */,
			);
			path = "Snap geometry edits";
			sourceTree = "<group>";
		};
		108EC03F29D25AE1000F35D0 /* Query feature table */ = {
			isa = PBXGroup;
			children = (
				108EC04029D25B2C000F35D0 /* QueryFeatureTableView.swift */,
			);
			path = "Query feature table";
			sourceTree = "<group>";
		};
		10D321912BDB187400B39B1B /* 85282f2aaa2844d8935cdb8722e22a93 */ = {
			isa = PBXGroup;
			children = (
				10D321922BDB187400B39B1B /* naperville_imagery.tpkx */,
			);
			path = 85282f2aaa2844d8935cdb8722e22a93;
			sourceTree = "<group>";
		};
		10D321942BDB1C2E00B39B1B /* Generate offline map with local basemap */ = {
			isa = PBXGroup;
			children = (
				10D321952BDB1CB500B39B1B /* GenerateOfflineMapWithLocalBasemapView.swift */,
			);
			path = "Generate offline map with local basemap";
			sourceTree = "<group>";
		};
		1C0C1C3229D34DAE005C8B24 /* Change viewpoint */ = {
			isa = PBXGroup;
			children = (
				1C0C1C3429D34DAE005C8B24 /* ChangeViewpointView.swift */,
			);
			path = "Change viewpoint";
			sourceTree = "<group>";
		};
		1C19B4EA2A578E46001D2506 /* Create load report */ = {
			isa = PBXGroup;
			children = (
				1C19B4EF2A578E46001D2506 /* CreateLoadReportView.Model.swift */,
				1C19B4ED2A578E46001D2506 /* CreateLoadReportView.swift */,
				1C19B4EB2A578E46001D2506 /* CreateLoadReportView.Views.swift */,
			);
			path = "Create load report";
			sourceTree = "<group>";
		};
		1C2538472BABAC7B00337307 /* Augment reality to navigate route */ = {
			isa = PBXGroup;
			children = (
				1C2538532BABACB100337307 /* AugmentRealityToNavigateRouteView.swift */,
				1C2538522BABACB100337307 /* AugmentRealityToNavigateRouteView.RoutePlannerView.swift */,
			);
			path = "Augment reality to navigate route";
			sourceTree = "<group>";
		};
		1C26ED122A859525009B7721 /* Filter features in scene */ = {
			isa = PBXGroup;
			children = (
				1C26ED152A859525009B7721 /* FilterFeaturesInSceneView.swift */,
			);
			path = "Filter features in scene";
			sourceTree = "<group>";
		};
		1C3B7DC22A5F64FC00907443 /* Analyze network with subnetwork trace */ = {
			isa = PBXGroup;
			children = (
				1C3B7DC32A5F64FC00907443 /* AnalyzeNetworkWithSubnetworkTraceView.Model.swift */,
				1C3B7DC62A5F64FC00907443 /* AnalyzeNetworkWithSubnetworkTraceView.swift */,
			);
			path = "Analyze network with subnetwork trace";
			sourceTree = "<group>";
		};
		1C42E04129D2396B004FC4BE /* Show popup */ = {
			isa = PBXGroup;
			children = (
				1C42E04329D2396B004FC4BE /* ShowPopupView.swift */,
			);
			path = "Show popup";
			sourceTree = "<group>";
		};
		1C43BC782A43781100509BF8 /* Set visibility of subtype sublayer */ = {
			isa = PBXGroup;
			children = (
				1C43BC7C2A43781100509BF8 /* SetVisibilityOfSubtypeSublayerView.Model.swift */,
				1C43BC7E2A43781100509BF8 /* SetVisibilityOfSubtypeSublayerView.swift */,
				1C43BC792A43781100509BF8 /* SetVisibilityOfSubtypeSublayerView.Views.swift */,
			);
			path = "Set visibility of subtype sublayer";
			sourceTree = "<group>";
		};
		1C8EC7422BAE2891001A6929 /* Augment reality to collect data */ = {
			isa = PBXGroup;
			children = (
				1C8EC7432BAE2891001A6929 /* AugmentRealityToCollectDataView.swift */,
			);
			path = "Augment reality to collect data";
			sourceTree = "<group>";
		};
		1C965C4629DBA879002F8536 /* 681d6f7694644709a7c830ec57a2d72b */ = {
			isa = PBXGroup;
			children = (
				004FE87029DF5D8700075217 /* Bristol */,
			);
			path = 681d6f7694644709a7c830ec57a2d72b;
			sourceTree = "<group>";
		};
		1C9B74C429DB43580038B06F /* Show realistic light and shadows */ = {
			isa = PBXGroup;
			children = (
				1C9B74C529DB43580038B06F /* ShowRealisticLightAndShadowsView.swift */,
			);
			path = "Show realistic light and shadows";
			sourceTree = "<group>";
		};
		1C9B74D229DB54560038B06F /* Change camera controller */ = {
			isa = PBXGroup;
			children = (
				1C9B74D529DB54560038B06F /* ChangeCameraControllerView.swift */,
			);
			path = "Change camera controller";
			sourceTree = "<group>";
		};
		1CAB8D402A3CEAB0002AA649 /* Run valve isolation trace */ = {
			isa = PBXGroup;
			children = (
				1CAB8D442A3CEAB0002AA649 /* RunValveIsolationTraceView.Model.swift */,
				1CAB8D472A3CEAB0002AA649 /* RunValveIsolationTraceView.swift */,
			);
			path = "Run valve isolation trace";
			sourceTree = "<group>";
		};
		1CAF831A2A20305F000E1E60 /* Show utility associations */ = {
			isa = PBXGroup;
			children = (
				1CAF831B2A20305F000E1E60 /* ShowUtilityAssociationsView.swift */,
			);
			path = "Show utility associations";
			sourceTree = "<group>";
		};
		218F35B229C28F4A00502022 /* Authenticate with OAuth */ = {
			isa = PBXGroup;
			children = (
				218F35B329C28F4A00502022 /* AuthenticateWithOAuthView.swift */,
			);
			path = "Authenticate with OAuth";
			sourceTree = "<group>";
		};
		4D126D6829CA1B6000CFB7A7 /* Show device location with NMEA data sources */ = {
			isa = PBXGroup;
			children = (
				4D126D6929CA1B6000CFB7A7 /* ShowDeviceLocationWithNMEADataSourcesView.swift */,
				4D126D7D29CA43D200CFB7A7 /* ShowDeviceLocationWithNMEADataSourcesView.Model.swift */,
				4D126D7129CA1E1800CFB7A7 /* FileNMEASentenceReader.swift */,
			);
			path = "Show device location with NMEA data sources";
			sourceTree = "<group>";
		};
		4D126D7629CA3B3F00CFB7A7 /* d5bad9f4fee9483791e405880fb466da */ = {
			isa = PBXGroup;
			children = (
				4D126D7B29CA3E6000CFB7A7 /* Redlands.nmea */,
			);
			path = d5bad9f4fee9483791e405880fb466da;
			sourceTree = "<group>";
		};
		4D2ADC3E29C26D05003B367F /* Add dynamic entity layer */ = {
			isa = PBXGroup;
			children = (
				4D2ADC3F29C26D05003B367F /* AddDynamicEntityLayerView.swift */,
				4D2ADC6629C50BD6003B367F /* AddDynamicEntityLayerView.Model.swift */,
				4D2ADC6829C50C4C003B367F /* AddDynamicEntityLayerView.SettingsView.swift */,
				00F279D52AF418DC00CECAF8 /* AddDynamicEntityLayerView.VehicleCallout.swift */,
			);
			path = "Add dynamic entity layer";
			sourceTree = "<group>";
		};
		4D2ADC5329C4F612003B367F /* Change map view background */ = {
			isa = PBXGroup;
			children = (
				4D2ADC5529C4F612003B367F /* ChangeMapViewBackgroundView.swift */,
				4D2ADC5829C4F612003B367F /* ChangeMapViewBackgroundView.SettingsView.swift */,
				4D2ADC6129C5071C003B367F /* ChangeMapViewBackgroundView.Model.swift */,
			);
			path = "Change map view background";
			sourceTree = "<group>";
		};
		7573E81229D6134C00BEED9C /* Trace utility network */ = {
			isa = PBXGroup;
			children = (
				7573E81329D6134C00BEED9C /* TraceUtilityNetworkView.Model.swift */,
				7573E81529D6134C00BEED9C /* TraceUtilityNetworkView.Enums.swift */,
				7573E81729D6134C00BEED9C /* TraceUtilityNetworkView.Views.swift */,
				7573E81829D6134C00BEED9C /* TraceUtilityNetworkView.swift */,
			);
			path = "Trace utility network";
			sourceTree = "<group>";
		};
		75DD739029D38B1B0010229D /* Navigate route */ = {
			isa = PBXGroup;
			children = (
				75DD739129D38B1B0010229D /* NavigateRouteView.swift */,
			);
			path = "Navigate route";
			sourceTree = "<group>";
		};
		792222DB2A81AA5D00619FFE /* a8a942c228af4fac96baa78ad60f511f */ = {
			isa = PBXGroup;
			children = (
				792222DC2A81AA5D00619FFE /* AIS_MarineCadastre_SelectedVessels_CustomDataSource.jsonl */,
			);
			path = a8a942c228af4fac96baa78ad60f511f;
			sourceTree = "<group>";
		};
		79B7B8082A1BF8B300F57C27 /* Create and save KML file */ = {
			isa = PBXGroup;
			children = (
				79302F842A1ED4E30002336A /* CreateAndSaveKMLView.Model.swift */,
				79B7B8092A1BF8EC00F57C27 /* CreateAndSaveKMLView.swift */,
				79302F862A1ED71B0002336A /* CreateAndSaveKMLView.Views.swift */,
			);
			path = "Create and save KML file";
			sourceTree = "<group>";
		};
		79D84D0C2A815BED00F45262 /* Add custom dynamic entity data source */ = {
			isa = PBXGroup;
			children = (
				79D84D0D2A815C5B00F45262 /* AddCustomDynamicEntityDataSourceView.swift */,
				7900C5F52A83FC3F002D430F /* AddCustomDynamicEntityDataSourceView.Vessel.swift */,
			);
			path = "Add custom dynamic entity data source";
			sourceTree = "<group>";
		};
		88F93CBE29C3D4E30006B28E /* Create and edit geometries */ = {
			isa = PBXGroup;
			children = (
				88F93CC029C3D59C0006B28E /* CreateAndEditGeometriesView.swift */,
			);
			path = "Create and edit geometries";
			sourceTree = "<group>";
		};
		D70082E72ACF8F6C00E0C3C2 /* Identify KML features */ = {
			isa = PBXGroup;
			children = (
				D70082EA2ACF900100E0C3C2 /* IdentifyKMLFeaturesView.swift */,
			);
			path = "Identify KML features";
			sourceTree = "<group>";
		};
		D7010EBA2B05616900D43F55 /* Display scene from mobile scene package */ = {
			isa = PBXGroup;
			children = (
				D7010EBC2B05616900D43F55 /* DisplaySceneFromMobileScenePackageView.swift */,
			);
			path = "Display scene from mobile scene package";
			sourceTree = "<group>";
		};
		D701D7242A37C7E4006FF0C8 /* 07d62a792ab6496d9b772a24efea45d0 */ = {
			isa = PBXGroup;
			children = (
				D701D72B2A37C7F7006FF0C8 /* bradley_low_3ds */,
			);
			path = 07d62a792ab6496d9b772a24efea45d0;
			sourceTree = "<group>";
		};
		D704AA562AB22B7A00A3BB63 /* Group layers together */ = {
			isa = PBXGroup;
			children = (
				D704AA592AB22C1A00A3BB63 /* GroupLayersTogetherView.swift */,
				D75C35662AB50338003CD55F /* GroupLayersTogetherView.GroupLayerListView.swift */,
			);
			path = "Group layers together";
			sourceTree = "<group>";
		};
		D7058B0B2B59E44B000A888A /* Style point with scene symbol */ = {
			isa = PBXGroup;
			children = (
				D7058B0D2B59E44B000A888A /* StylePointWithSceneSymbolView.swift */,
			);
			path = "Style point with scene symbol";
			sourceTree = "<group>";
		};
		D7084FA42AD771AA00EC7F4F /* Augment reality to fly over scene */ = {
			isa = PBXGroup;
			children = (
				D7084FA62AD771AA00EC7F4F /* AugmentRealityToFlyOverSceneView.swift */,
			);
			path = "Augment reality to fly over scene";
			sourceTree = "<group>";
		};
		D71099692A27D8880065A1C1 /* Densify and generalize geometry */ = {
			isa = PBXGroup;
			children = (
				D710996C2A27D9210065A1C1 /* DensifyAndGeneralizeGeometryView.swift */,
				D710996F2A2802FA0065A1C1 /* DensifyAndGeneralizeGeometryView.SettingsView.swift */,
			);
			path = "Densify and generalize geometry";
			sourceTree = "<group>";
		};
		D71371782BD88ECC00EB2F86 /* Monitor changes to layer view state */ = {
			isa = PBXGroup;
			children = (
				D71371752BD88ECC00EB2F86 /* MonitorChangesToLayerViewStateView.swift */,
			);
			path = "Monitor changes to layer view state";
			sourceTree = "<group>";
		};
		D718A1E92B575FD900447087 /* Manage bookmarks */ = {
			isa = PBXGroup;
			children = (
				D718A1EA2B575FD900447087 /* ManageBookmarksView.swift */,
			);
			path = "Manage bookmarks";
			sourceTree = "<group>";
		};
		D71C5F602AAA7854006599FD /* Create symbol styles from web styles */ = {
			isa = PBXGroup;
			children = (
				D71C5F632AAA7A88006599FD /* CreateSymbolStylesFromWebStylesView.swift */,
			);
			path = "Create symbol styles from web styles";
			sourceTree = "<group>";
		};
		D721EEA62ABDFF550040BE46 /* 174150279af74a2ba6f8b87a567f480b */ = {
			isa = PBXGroup;
			children = (
				D721EEA72ABDFF550040BE46 /* LothianRiversAnno.mmpk */,
			);
			path = 174150279af74a2ba6f8b87a567f480b;
			sourceTree = "<group>";
		};
		D722BD1E2A420D7E002C2087 /* Show extruded features */ = {
			isa = PBXGroup;
			children = (
				D722BD212A420DAD002C2087 /* ShowExtrudedFeaturesView.swift */,
			);
			path = "Show extruded features";
			sourceTree = "<group>";
		};
		D7232EDD2AC1E5410079ABFF /* Play KML tour */ = {
			isa = PBXGroup;
			children = (
				D7232EE02AC1E5AA0079ABFF /* PlayKMLTourView.swift */,
			);
			path = "Play KML tour";
			sourceTree = "<group>";
		};
		D72F27292ADA1E4400F906DA /* Augment reality to show tabletop scene */ = {
			isa = PBXGroup;
			children = (
				D72F272B2ADA1E4400F906DA /* AugmentRealityToShowTabletopSceneView.swift */,
			);
			path = "Augment reality to show tabletop scene";
			sourceTree = "<group>";
		};
		D731F3BD2AD0D22500A8431E /* Identify graphics */ = {
			isa = PBXGroup;
			children = (
				D731F3C02AD0D2AC00A8431E /* IdentifyGraphicsView.swift */,
			);
			path = "Identify graphics";
			sourceTree = "<group>";
		};
		D7337C5C2ABD137400A5D865 /* Show mobile map package expiration date */ = {
			isa = PBXGroup;
			children = (
				D7337C5F2ABD142D00A5D865 /* ShowMobileMapPackageExpirationDateView.swift */,
			);
			path = "Show mobile map package expiration date";
			sourceTree = "<group>";
		};
		D734FA072A183A5A00246D7E /* Set max extent */ = {
			isa = PBXGroup;
			children = (
				D734FA092A183A5B00246D7E /* SetMaxExtentView.swift */,
			);
			path = "Set max extent";
			sourceTree = "<group>";
		};
		D7352F8D2BD992C40013FFEF /* Monitor changes to draw status */ = {
			isa = PBXGroup;
			children = (
				D7352F8A2BD992C40013FFEF /* MonitorChangesToDrawStatusView.swift */,
			);
			path = "Monitor changes to draw status";
			sourceTree = "<group>";
		};
		D73E61952BDAEE6600457932 /* Match viewpoint of geo views */ = {
			isa = PBXGroup;
			children = (
				D73E61922BDAEE6600457932 /* MatchViewpointOfGeoViewsView.swift */,
			);
			path = "Match viewpoint of geo views";
			sourceTree = "<group>";
		};
		D73E619D2BDB21F400457932 /* Edit with branch versioning */ = {
			isa = PBXGroup;
			children = (
				D73E619A2BDB21F400457932 /* EditWithBranchVersioningView.swift */,
				D7114A0C2BDC6A3300FA68CA /* EditWithBranchVersioningView.Model.swift */,
				D7044B952BE18D73000F2C43 /* EditWithBranchVersioningView.Views.swift */,
			);
			path = "Edit with branch versioning";
			sourceTree = "<group>";
		};
		D73F06652B5EE73D000B574F /* Query features with Arcade expression */ = {
			isa = PBXGroup;
			children = (
				D73F06662B5EE73D000B574F /* QueryFeaturesWithArcadeExpressionView.swift */,
			);
			path = "Query features with Arcade expression";
			sourceTree = "<group>";
		};
		D73F8CF22AB1089900CD39DA /* 751138a2e0844e06853522d54103222a */ = {
			isa = PBXGroup;
			children = (
				D73F8CF32AB1089900CD39DA /* Restaurant.stylx */,
			);
			path = 751138a2e0844e06853522d54103222a;
			sourceTree = "<group>";
		};
		D73FABE82AD4A0370048EC70 /* Create mobile geodatabase */ = {
			isa = PBXGroup;
			children = (
				D71FCB892AD6277E000E517C /* CreateMobileGeodatabaseView.Model.swift */,
				D73FC0FC2AD4A18D0067A19B /* CreateMobileGeodatabaseView.swift */,
			);
			path = "Create mobile geodatabase";
			sourceTree = "<group>";
		};
		D73FCFF32B02A3AA0006360D /* Find address with reverse geocode */ = {
			isa = PBXGroup;
			children = (
				D73FCFF42B02A3AA0006360D /* FindAddressWithReverseGeocodeView.swift */,
			);
			path = "Find address with reverse geocode";
			sourceTree = "<group>";
		};
		D742E48E2B04132B00690098 /* Display web scene from portal item */ = {
			isa = PBXGroup;
			children = (
				D742E48F2B04132B00690098 /* DisplayWebSceneFromPortalItemView.swift */,
			);
			path = "Display web scene from portal item";
			sourceTree = "<group>";
		};
		D744FD132A2112360084A66C /* Create convex hull around points */ = {
			isa = PBXGroup;
			children = (
				D744FD162A2112D90084A66C /* CreateConvexHullAroundPointsView.swift */,
			);
			path = "Create convex hull around points";
			sourceTree = "<group>";
		};
		D7464F182ACE0445007FEE88 /* Identify raster cell */ = {
			isa = PBXGroup;
			children = (
				D7464F1D2ACE04B3007FEE88 /* IdentifyRasterCellView.swift */,
			);
			path = "Identify raster cell";
			sourceTree = "<group>";
		};
		D7464F202ACE0910007FEE88 /* b5f977c78ec74b3a8857ca86d1d9b318 */ = {
			isa = PBXGroup;
			children = (
				D7464F2A2ACE0964007FEE88 /* SA_EVI_8Day_03May20 */,
			);
			path = b5f977c78ec74b3a8857ca86d1d9b318;
			sourceTree = "<group>";
		};
		D7497F382AC4B45300167AD2 /* Display dimensions */ = {
			isa = PBXGroup;
			children = (
				D7497F3B2AC4B4C100167AD2 /* DisplayDimensionsView.swift */,
			);
			path = "Display dimensions";
			sourceTree = "<group>";
		};
		D7497F3E2AC4BA4100167AD2 /* f5ff6f5556a945bca87ca513b8729a1e */ = {
			isa = PBXGroup;
			children = (
				D7497F3F2AC4BA4100167AD2 /* Edinburgh_Pylon_Dimensions.mmpk */,
			);
			path = f5ff6f5556a945bca87ca513b8729a1e;
			sourceTree = "<group>";
		};
		D74C8BFA2ABA5572007C76B8 /* Style symbols from mobile style file */ = {
			isa = PBXGroup;
			children = (
				D7337C592ABCFDB100A5D865 /* StyleSymbolsFromMobileStyleFileView.SymbolOptionsListView.swift */,
				D74C8BFD2ABA5605007C76B8 /* StyleSymbolsFromMobileStyleFileView.swift */,
			);
			path = "Style symbols from mobile style file";
			sourceTree = "<group>";
		};
		D74C8C002ABA6202007C76B8 /* 1bd036f221f54a99abc9e46ff3511cbf */ = {
			isa = PBXGroup;
			children = (
				D74C8C012ABA6202007C76B8 /* emoji-mobile.stylx */,
			);
			path = 1bd036f221f54a99abc9e46ff3511cbf;
			sourceTree = "<group>";
		};
		D74EA7802B6DADA5008F6C7C /* Validate utility network topology */ = {
			isa = PBXGroup;
			children = (
				D74EA7812B6DADA5008F6C7C /* ValidateUtilityNetworkTopologyView.swift */,
				D76495202B74687E0042699E /* ValidateUtilityNetworkTopologyView.Model.swift */,
				D7C97B552B75C10C0097CDA1 /* ValidateUtilityNetworkTopologyView.Views.swift */,
			);
			path = "Validate utility network topology";
			sourceTree = "<group>";
		};
		D751017D2A2E490800B8FA48 /* Show labels on layer */ = {
			isa = PBXGroup;
			children = (
				D75101802A2E493600B8FA48 /* ShowLabelsOnLayerView.swift */,
			);
			path = "Show labels on layer";
			sourceTree = "<group>";
		};
		D751018A2A2E960300B8FA48 /* Identify layer features */ = {
			isa = PBXGroup;
			children = (
				D751018D2A2E962D00B8FA48 /* IdentifyLayerFeaturesView.swift */,
			);
			path = "Identify layer features";
			sourceTree = "<group>";
		};
		D752D93C2A3914E5003EB25E /* Manage operational layers */ = {
			isa = PBXGroup;
			children = (
				D752D93F2A39154C003EB25E /* ManageOperationalLayersView.swift */,
			);
			path = "Manage operational layers";
			sourceTree = "<group>";
		};
		D752D9422A3A6EB8003EB25E /* Monitor changes to map load status */ = {
			isa = PBXGroup;
			children = (
				D752D9452A3A6F7F003EB25E /* MonitorChangesToMapLoadStatusView.swift */,
			);
			path = "Monitor changes to map load status";
			sourceTree = "<group>";
		};
		D752D95B2A3BCDD4003EB25E /* Display map from portal item */ = {
			isa = PBXGroup;
			children = (
				D752D95E2A3BCE06003EB25E /* DisplayMapFromPortalItemView.swift */,
			);
			path = "Display map from portal item";
			sourceTree = "<group>";
		};
		D75362CC2A1E862B00D83028 /* Apply unique value renderer */ = {
			isa = PBXGroup;
			children = (
				D75362D12A1E886700D83028 /* ApplyUniqueValueRendererView.swift */,
			);
			path = "Apply unique value renderer";
			sourceTree = "<group>";
		};
		D754E31D2A1D661D0006C5F1 /* Style point with picture marker symbols */ = {
			isa = PBXGroup;
			children = (
				D754E3222A1D66820006C5F1 /* StylePointWithPictureMarkerSymbolsView.swift */,
			);
			path = "Style point with picture marker symbols";
			sourceTree = "<group>";
		};
		D7553CD62AE2DFEC00DC2A70 /* Geocode offline */ = {
			isa = PBXGroup;
			children = (
				D72C43F22AEB066D00B6157B /* GeocodeOfflineView.Model.swift */,
				D7553CD82AE2DFEC00DC2A70 /* GeocodeOfflineView.swift */,
			);
			path = "Geocode offline";
			sourceTree = "<group>";
		};
		D7588F5B2B7D8DAA008B75E2 /* Navigate route with rerouting */ = {
			isa = PBXGroup;
			children = (
				D7588F5C2B7D8DAA008B75E2 /* NavigateRouteWithReroutingView.swift */,
				D7781D4A2B7ECCB700E53C51 /* NavigateRouteWithReroutingView.Model.swift */,
			);
			path = "Navigate route with rerouting";
			sourceTree = "<group>";
		};
		D75B584D2AAFB2C20038B3B4 /* Style features with custom dictionary */ = {
			isa = PBXGroup;
			children = (
				D75B58502AAFB3030038B3B4 /* StyleFeaturesWithCustomDictionaryView.swift */,
			);
			path = "Style features with custom dictionary";
			sourceTree = "<group>";
		};
		D75F66322B48EABC00434974 /* Search for web map */ = {
			isa = PBXGroup;
			children = (
				D75F66332B48EABC00434974 /* SearchForWebMapView.swift */,
				D7C6420B2B4F47E10042B8F7 /* SearchForWebMapView.Model.swift */,
				D71D516D2B51D7B600B2A2BE /* SearchForWebMapView.Views.swift */,
			);
			path = "Search for web map";
			sourceTree = "<group>";
		};
		D76000AA2AF19C2300B3084D /* Find route in mobile map package */ = {
			isa = PBXGroup;
			children = (
				D73723782AF5ADD700846884 /* FindRouteInMobileMapPackageView.MobileMapView.swift */,
				D73723742AF5877500846884 /* FindRouteInMobileMapPackageView.Models.swift */,
				D76000AB2AF19C2300B3084D /* FindRouteInMobileMapPackageView.swift */,
			);
			path = "Find route in mobile map package";
			sourceTree = "<group>";
		};
		D76000B52AF19FC900B3084D /* 260eb6535c824209964cf281766ebe43 */ = {
			isa = PBXGroup;
			children = (
				D76000B62AF19FCA00B3084D /* SanFrancisco.mmpk */,
			);
			path = 260eb6535c824209964cf281766ebe43;
			sourceTree = "<group>";
		};
		D7635FEA2B9272CB0044AB97 /* Display clusters */ = {
			isa = PBXGroup;
			children = (
				D7635FED2B9272CB0044AB97 /* DisplayClustersView.swift */,
			);
			path = "Display clusters";
			sourceTree = "<group>";
		};
		D7635FF32B9277DC0044AB97 /* Configure clusters */ = {
			isa = PBXGroup;
			children = (
				D7635FF82B9277DC0044AB97 /* ConfigureClustersView.swift */,
				D7635FF52B9277DC0044AB97 /* ConfigureClustersView.Model.swift */,
				D7635FF72B9277DC0044AB97 /* ConfigureClustersView.SettingsView.swift */,
			);
			path = "Configure clusters";
			sourceTree = "<group>";
		};
		D76929F32B4F78340047205E /* Orbit camera around object */ = {
			isa = PBXGroup;
			children = (
				D76929F52B4F78340047205E /* OrbitCameraAroundObjectView.swift */,
				D718A1E62B570F7500447087 /* OrbitCameraAroundObjectView.Model.swift */,
			);
			path = "Orbit camera around object";
			sourceTree = "<group>";
		};
		D769C20D2A28FF8600030F61 /* Set up location-driven geotriggers */ = {
			isa = PBXGroup;
			children = (
				D769C2112A29019B00030F61 /* SetUpLocationDrivenGeotriggersView.swift */,
				D79EE76D2A4CEA5D005A52AE /* SetUpLocationDrivenGeotriggersView.Model.swift */,
			);
			path = "Set up location-driven geotriggers";
			sourceTree = "<group>";
		};
		D7705D542AFC244E00CC0335 /* Find closest facility to multiple points */ = {
			isa = PBXGroup;
			children = (
				D7705D552AFC244E00CC0335 /* FindClosestFacilityToMultiplePointsView.swift */,
			);
			path = "Find closest facility to multiple points";
			sourceTree = "<group>";
		};
		D7705D5F2AFC570700CC0335 /* Find closest facility from point */ = {
			isa = PBXGroup;
			children = (
				D7705D612AFC570700CC0335 /* FindClosestFacilityFromPointView.swift */,
			);
			path = "Find closest facility from point";
			sourceTree = "<group>";
		};
		D77570BC2A29427200F490CD /* Animate images with image overlay */ = {
			isa = PBXGroup;
			children = (
				D77570BF2A2942F800F490CD /* AnimateImagesWithImageOverlayView.swift */,
			);
			path = "Animate images with image overlay";
			sourceTree = "<group>";
		};
		D77572AC2A295DC100F490CD /* d1453556d91e46dea191c20c398b82cd */ = {
			isa = PBXGroup;
			children = (
				D77572AD2A295DDD00F490CD /* PacificSouthWest2 */,
			);
			path = d1453556d91e46dea191c20c398b82cd;
			sourceTree = "<group>";
		};
		D776880E2B69826B007C3860 /* List spatial reference transformations */ = {
			isa = PBXGroup;
			children = (
				D77688102B69826B007C3860 /* ListSpatialReferenceTransformationsView.swift */,
				D757D14A2B6C46E50065F78F /* ListSpatialReferenceTransformationsView.Model.swift */,
			);
			path = "List spatial reference transformations";
			sourceTree = "<group>";
		};
		D7781D472B7EB03400E53C51 /* 4caec8c55ea2463982f1af7d9611b8d5 */ = {
			isa = PBXGroup;
			children = (
				D7781D482B7EB03400E53C51 /* SanDiegoTourPath.json */,
			);
			path = 4caec8c55ea2463982f1af7d9611b8d5;
			sourceTree = "<group>";
		};
		D77BC5352B59A2D3007B49B6 /* Style point with distance composite scene symbol */ = {
			isa = PBXGroup;
			children = (
				D77BC5362B59A2D3007B49B6 /* StylePointWithDistanceCompositeSceneSymbolView.swift */,
			);
			path = "Style point with distance composite scene symbol";
			sourceTree = "<group>";
		};
		D78666A92A21616D00C60110 /* Find nearest vertex */ = {
			isa = PBXGroup;
			children = (
				D78666AC2A2161F100C60110 /* FindNearestVertexView.swift */,
			);
			path = "Find nearest vertex";
			sourceTree = "<group>";
		};
		D7A737DF2BABB9FE00B7C7FC /* Augment reality to show hidden infrastructure */ = {
			isa = PBXGroup;
			children = (
				D7A737DC2BABB9FE00B7C7FC /* AugmentRealityToShowHiddenInfrastructureView.swift */,
				D77D9BFF2BB2438200B38A6C /* AugmentRealityToShowHiddenInfrastructureView.ARSceneView.swift */,
			);
			path = "Augment reality to show hidden infrastructure";
			sourceTree = "<group>";
		};
		D7ABA2F52A3256610021822B /* Measure distance in scene */ = {
			isa = PBXGroup;
			children = (
				D7ABA2F82A32579C0021822B /* MeasureDistanceInSceneView.swift */,
			);
			path = "Measure distance in scene";
			sourceTree = "<group>";
		};
		D7ABA2FB2A3287C10021822B /* Show viewshed from geoelement in scene */ = {
			isa = PBXGroup;
			children = (
				D7ABA2FE2A32881C0021822B /* ShowViewshedFromGeoelementInSceneView.swift */,
			);
			path = "Show viewshed from geoelement in scene";
			sourceTree = "<group>";
		};
		D7AE861A2AC39D750049B626 /* Display annotation */ = {
			isa = PBXGroup;
			children = (
				D7AE861D2AC39DC50049B626 /* DisplayAnnotationView.swift */,
			);
			path = "Display annotation";
			sourceTree = "<group>";
		};
		D7B3C5C02A43B71E001DA4D8 /* Create convex hull around geometries */ = {
			isa = PBXGroup;
			children = (
				D7634FAE2A43B7AC00F8AEFB /* CreateConvexHullAroundGeometriesView.swift */,
			);
			path = "Create convex hull around geometries";
			sourceTree = "<group>";
		};
		D7C16D172AC5F6C100689E89 /* Animate 3D graphic */ = {
			isa = PBXGroup;
			children = (
				D7058FB02ACB423C00A40F14 /* Animate3DGraphicView.Model.swift */,
				D7054AE82ACCCB6C007235BA /* Animate3DGraphicView.SettingsView.swift */,
				D7C16D1A2AC5F95300689E89 /* Animate3DGraphicView.swift */,
			);
			path = "Animate 3D graphic";
			sourceTree = "<group>";
		};
		D7C16D1D2AC5FE8200689E89 /* 5a9b60cee9ba41e79640a06bcdf8084d */ = {
			isa = PBXGroup;
			children = (
				D7C16D1E2AC5FE8200689E89 /* Pyrenees.csv */,
			);
			path = 5a9b60cee9ba41e79640a06bcdf8084d;
			sourceTree = "<group>";
		};
		D7C16D202AC5FE9800689E89 /* 290f0c571c394461a8b58b6775d0bd63 */ = {
			isa = PBXGroup;
			children = (
				D7C16D212AC5FE9800689E89 /* GrandCanyon.csv */,
			);
			path = 290f0c571c394461a8b58b6775d0bd63;
			sourceTree = "<group>";
		};
		D7C16D232AC5FEA600689E89 /* 12509ffdc684437f8f2656b0129d2c13 */ = {
			isa = PBXGroup;
			children = (
				D7C16D242AC5FEA600689E89 /* Snowdon.csv */,
			);
			path = 12509ffdc684437f8f2656b0129d2c13;
			sourceTree = "<group>";
		};
		D7C16D262AC5FEB600689E89 /* e87c154fb9c2487f999143df5b08e9b1 */ = {
			isa = PBXGroup;
			children = (
				D7C16D272AC5FEB600689E89 /* Hawaii.csv */,
			);
			path = e87c154fb9c2487f999143df5b08e9b1;
			sourceTree = "<group>";
		};
		D7C3AB462B683291008909B9 /* Set feature request mode */ = {
			isa = PBXGroup;
			children = (
				D7C3AB472B683291008909B9 /* SetFeatureRequestModeView.swift */,
			);
			path = "Set feature request mode";
			sourceTree = "<group>";
		};
		D7CC33FB2A31475C00198EDF /* Show line of sight between points */ = {
			isa = PBXGroup;
			children = (
				D7CC33FD2A31475C00198EDF /* ShowLineOfSightBetweenPointsView.swift */,
			);
			path = "Show line of sight between points";
			sourceTree = "<group>";
		};
		D7CE9F992AE2F575008F7A5F /* 22c3083d4fa74e3e9b25adfc9f8c0496 */ = {
			isa = PBXGroup;
			children = (
				D7CE9F9A2AE2F575008F7A5F /* streetmap_SD.tpkx */,
			);
			path = 22c3083d4fa74e3e9b25adfc9f8c0496;
			sourceTree = "<group>";
		};
		D7CE9F9C2AE2F585008F7A5F /* 3424d442ebe54f3cbf34462382d3aebe */ = {
			isa = PBXGroup;
			children = (
				D7CE9FA22AE2F595008F7A5F /* san-diego-eagle-locator */,
			);
			path = 3424d442ebe54f3cbf34462382d3aebe;
			sourceTree = "<group>";
		};
		D7D1F3512ADDBE5D009CE2DA /* 7dd2f97bb007466ea939160d0de96a9d */ = {
			isa = PBXGroup;
			children = (
				D7D1F3522ADDBE5D009CE2DA /* philadelphia.mspk */,
			);
			path = 7dd2f97bb007466ea939160d0de96a9d;
			sourceTree = "<group>";
		};
		D7DDF84F2AF47C6C004352D9 /* Find route around barriers */ = {
			isa = PBXGroup;
			children = (
				D76EE6062AF9AFE100DA0325 /* FindRouteAroundBarriersView.Model.swift */,
				D7DDF8502AF47C6C004352D9 /* FindRouteAroundBarriersView.swift */,
				D73FCFFE2B02C7630006360D /* FindRouteAroundBarriersView.Views.swift */,
			);
			path = "Find route around barriers";
			sourceTree = "<group>";
		};
		D7E440D12A1ECBC2005D74DE /* Create buffers around points */ = {
			isa = PBXGroup;
			children = (
				D7E440D62A1ECE7D005D74DE /* CreateBuffersAroundPointsView.swift */,
			);
			path = "Create buffers around points";
			sourceTree = "<group>";
		};
		D7E557602A1D743100B9FB09 /* Add WMS layer */ = {
			isa = PBXGroup;
			children = (
				D7E557672A1D768800B9FB09 /* AddWMSLayerView.swift */,
			);
			path = "Add WMS layer";
			sourceTree = "<group>";
		};
		D7E7D0792AEB39BF003AAD02 /* Find route in transport network */ = {
			isa = PBXGroup;
			children = (
				D7749AD52AF08BF50086632F /* FindRouteInTransportNetworkView.Model.swift */,
				D7E7D0802AEB39D5003AAD02 /* FindRouteInTransportNetworkView.swift */,
			);
			path = "Find route in transport network";
			sourceTree = "<group>";
		};
		D7E7D0862AEB3C36003AAD02 /* df193653ed39449195af0c9725701dca */ = {
			isa = PBXGroup;
			children = (
				D7E7D0992AEB3C47003AAD02 /* san_diego_offline_routing */,
			);
			path = df193653ed39449195af0c9725701dca;
			sourceTree = "<group>";
		};
		D7EAF34F2A1C011000D822C4 /* Set min and max scale */ = {
			isa = PBXGroup;
			children = (
				D7EAF3592A1C023800D822C4 /* SetMinAndMaxScaleView.swift */,
			);
			path = "Set min and max scale";
			sourceTree = "<group>";
		};
		D7ECF5942AB8BDCA003FB2BE /* Render multilayer symbols */ = {
			isa = PBXGroup;
			children = (
				D7ECF5972AB8BE63003FB2BE /* RenderMultilayerSymbolsView.swift */,
			);
			path = "Render multilayer symbols";
			sourceTree = "<group>";
		};
		D7EF5D712A269E2D00FEBDE5 /* Show coordinates in multiple formats */ = {
			isa = PBXGroup;
			children = (
				D7EF5D742A26A03A00FEBDE5 /* ShowCoordinatesInMultipleFormatsView.swift */,
			);
			path = "Show coordinates in multiple formats";
			sourceTree = "<group>";
		};
		D7F8C0342B60564D0072BFA7 /* Add features with contingent values */ = {
			isa = PBXGroup;
			children = (
				D7F8C0362B60564D0072BFA7 /* AddFeaturesWithContingentValuesView.swift */,
				D74F03EF2B609A7D00E83688 /* AddFeaturesWithContingentValuesView.Model.swift */,
				D7F8C0422B608F120072BFA7 /* AddFeaturesWithContingentValuesView.AddFeatureView.swift */,
			);
			path = "Add features with contingent values";
			sourceTree = "<group>";
		};
		D7F8C03C2B605AF60072BFA7 /* e12b54ea799f4606a2712157cf9f6e41 */ = {
			isa = PBXGroup;
			children = (
				D7F8C03D2B605AF60072BFA7 /* ContingentValuesBirdNests.geodatabase */,
			);
			path = e12b54ea799f4606a2712157cf9f6e41;
			sourceTree = "<group>";
		};
		D7F8C03F2B605E720072BFA7 /* b5106355f1634b8996e634c04b6a930a */ = {
			isa = PBXGroup;
			children = (
				D7F8C0402B605E720072BFA7 /* FillmoreTopographicMap.vtpk */,
			);
			path = b5106355f1634b8996e634c04b6a930a;
			sourceTree = "<group>";
		};
		E000E75E2869E325005D87C5 /* Clip geometry */ = {
			isa = PBXGroup;
			children = (
				E000E75F2869E33D005D87C5 /* ClipGeometryView.swift */,
			);
			path = "Clip geometry";
			sourceTree = "<group>";
		};
		E000E761286A0B07005D87C5 /* Cut geometry */ = {
			isa = PBXGroup;
			children = (
				E000E762286A0B18005D87C5 /* CutGeometryView.swift */,
			);
			path = "Cut geometry";
			sourceTree = "<group>";
		};
		E004A6B928414332002A1FE6 /* Set viewpoint rotation */ = {
			isa = PBXGroup;
			children = (
				E004A6BD28414332002A1FE6 /* SetViewpointRotationView.swift */,
			);
			path = "Set viewpoint rotation";
			sourceTree = "<group>";
		};
		E004A6D528465C70002A1FE6 /* Display scene */ = {
			isa = PBXGroup;
			children = (
				E004A6D828465C70002A1FE6 /* DisplaySceneView.swift */,
			);
			path = "Display scene";
			sourceTree = "<group>";
		};
		E004A6DE2846626A002A1FE6 /* Show callout */ = {
			isa = PBXGroup;
			children = (
				E004A6DF28466279002A1FE6 /* ShowCalloutView.swift */,
			);
			path = "Show callout";
			sourceTree = "<group>";
		};
		E004A6E42846A609002A1FE6 /* Style graphics with symbols */ = {
			isa = PBXGroup;
			children = (
				E004A6E52846A61F002A1FE6 /* StyleGraphicsWithSymbolsView.swift */,
			);
			path = "Style graphics with symbols";
			sourceTree = "<group>";
		};
		E004A6E728493BBB002A1FE6 /* Show device location */ = {
			isa = PBXGroup;
			children = (
				E004A6E828493BCE002A1FE6 /* ShowDeviceLocationView.swift */,
			);
			path = "Show device location";
			sourceTree = "<group>";
		};
		E004A6EB28495538002A1FE6 /* Create planar and geodetic buffers */ = {
			isa = PBXGroup;
			children = (
				E004A6EC2849556E002A1FE6 /* CreatePlanarAndGeodeticBuffersView.swift */,
			);
			path = "Create planar and geodetic buffers";
			sourceTree = "<group>";
		};
		E004A6EE284E4B7A002A1FE6 /* Download vector tiles to local cache */ = {
			isa = PBXGroup;
			children = (
				E004A6EF284E4B9B002A1FE6 /* DownloadVectorTilesToLocalCacheView.swift */,
			);
			path = "Download vector tiles to local cache";
			sourceTree = "<group>";
		};
		E004A6F1284E4F80002A1FE6 /* Show result of spatial operations */ = {
			isa = PBXGroup;
			children = (
				E004A6F2284E4FEB002A1FE6 /* ShowResultOfSpatialOperationsView.swift */,
			);
			path = "Show result of spatial operations";
			sourceTree = "<group>";
		};
		E004A6F4284FA3C5002A1FE6 /* Select features in feature layer */ = {
			isa = PBXGroup;
			children = (
				E004A6F5284FA42A002A1FE6 /* SelectFeaturesInFeatureLayerView.swift */,
			);
			path = "Select features in feature layer";
			sourceTree = "<group>";
		};
		E041ABC3287CAFEB0056009B /* Web */ = {
			isa = PBXGroup;
			children = (
				E041AC15287F54580056009B /* highlight.min.js */,
				E041AC1D288076A60056009B /* info.css */,
				E041AC1F288077B90056009B /* xcode.css */,
			);
			path = Web;
			sourceTree = "<group>";
		};
		E066DD33285CF3A0004D3D5B /* Find route */ = {
			isa = PBXGroup;
			children = (
				E066DD34285CF3B3004D3D5B /* FindRouteView.swift */,
			);
			path = "Find route";
			sourceTree = "<group>";
		};
		E066DD362860AB0B004D3D5B /* Style graphics with renderer */ = {
			isa = PBXGroup;
			children = (
				E066DD372860AB28004D3D5B /* StyleGraphicsWithRendererView.swift */,
			);
			path = "Style graphics with renderer";
			sourceTree = "<group>";
		};
		E066DD392860C9EE004D3D5B /* Show result of spatial relationships */ = {
			isa = PBXGroup;
			children = (
				E066DD3A2860CA08004D3D5B /* ShowResultOfSpatialRelationshipsView.swift */,
			);
			path = "Show result of spatial relationships";
			sourceTree = "<group>";
		};
		E066DD3E28610F3F004D3D5B /* Add scene layer from service */ = {
			isa = PBXGroup;
			children = (
				E066DD3F28610F55004D3D5B /* AddSceneLayerFromServiceView.swift */,
			);
			path = "Add scene layer from service";
			sourceTree = "<group>";
		};
		E070A0A1286F3B3400F2B606 /* Download preplanned map area */ = {
			isa = PBXGroup;
			children = (
				883C121429C9136600062FF9 /* DownloadPreplannedMapAreaView.MapPicker.swift */,
				E0D04FF128A5390000747989 /* DownloadPreplannedMapAreaView.Model.swift */,
				E070A0A2286F3B6000F2B606 /* DownloadPreplannedMapAreaView.swift */,
			);
			path = "Download preplanned map area";
			sourceTree = "<group>";
		};
		E088E1552862578800413100 /* Set surface placement mode */ = {
			isa = PBXGroup;
			children = (
				E088E1562862579D00413100 /* SetSurfacePlacementModeView.swift */,
			);
			path = "Set surface placement mode";
			sourceTree = "<group>";
		};
		E088E1722863B5E600413100 /* Generate offline map */ = {
			isa = PBXGroup;
			children = (
				E088E1732863B5F800413100 /* GenerateOfflineMapView.swift */,
			);
			path = "Generate offline map";
			sourceTree = "<group>";
		};
		E0EA0B75286638FD00C9621D /* Project geometry */ = {
			isa = PBXGroup;
			children = (
				E0EA0B762866390E00C9621D /* ProjectGeometryView.swift */,
			);
			path = "Project geometry";
			sourceTree = "<group>";
		};
		E0FE32E528747762002C6ACA /* Browse building floors */ = {
			isa = PBXGroup;
			children = (
				E0FE32E628747778002C6ACA /* BrowseBuildingFloorsView.swift */,
			);
			path = "Browse building floors";
			sourceTree = "<group>";
		};
		F111CCBD288B548400205358 /* Display map from mobile map package */ = {
			isa = PBXGroup;
			children = (
				F111CCC0288B5D5600205358 /* DisplayMapFromMobileMapPackageView.swift */,
			);
			path = "Display map from mobile map package";
			sourceTree = "<group>";
		};
		F111CCC2288B63DB00205358 /* e1f3a7254cb845b09450f54937c16061 */ = {
			isa = PBXGroup;
			children = (
				F111CCC3288B641900205358 /* Yellowstone.mmpk */,
			);
			path = e1f3a7254cb845b09450f54937c16061;
			sourceTree = "<group>";
		};
		F19A316128906F0D003B7EF9 /* Add raster from file */ = {
			isa = PBXGroup;
			children = (
				F1E71BF0289473760064C33F /* AddRasterFromFileView.swift */,
			);
			path = "Add raster from file";
			sourceTree = "<group>";
		};
/* End PBXGroup section */

/* Begin PBXNativeTarget section */
		00E5401227F3CCA200CF66D5 /* Samples */ = {
			isa = PBXNativeTarget;
			buildConfigurationList = 00E5402427F3CCA200CF66D5 /* Build configuration list for PBXNativeTarget "Samples" */;
			buildPhases = (
				001C6DDC27FE5CE800D472C2 /* Create .secrets File If It Does Not Exist */,
				00CCB8A3285BA2FD00BBAB70 /* Download Portal Item Data */,
				00E5402B27F77A5A00CF66D5 /* Lint Sources */,
				00E5400F27F3CCA200CF66D5 /* Sources */,
				00144B5E280634840090DD5D /* Embed Frameworks */,
				00E5401027F3CCA200CF66D5 /* Frameworks */,
				00E5401127F3CCA200CF66D5 /* Resources */,
				0039A4E82885C4E300592C86 /* Copy Source Code Files */,
				0039A4E72885C45200592C86 /* Copy README.md Files For Source Code View */,
			);
			buildRules = (
				0083586F27FE3BCF00192A15 /* PBXBuildRule */,
				0074ABCC2817B8E60037244A /* PBXBuildRule */,
			);
			dependencies = (
			);
			name = Samples;
			packageProductDependencies = (
				00C43AEC2947DC350099AE34 /* ArcGISToolkit */,
			);
			productName = "arcgis-swift-sdk-samples (iOS)";
			productReference = 00E5401327F3CCA200CF66D5 /* Samples.app */;
			productType = "com.apple.product-type.application";
		};
/* End PBXNativeTarget section */

/* Begin PBXProject section */
		00E5400727F3CCA100CF66D5 /* Project object */ = {
			isa = PBXProject;
			attributes = {
				BuildIndependentTargetsInParallel = 1;
				KnownAssetTags = (
					AddCustomDynamicEntityDataSource,
					AddFeatureLayers,
					AddFeaturesWithContingentValues,
					AddRasterFromFile,
					Animate3DGraphic,
					AnimateImagesWithImageOverlay,
					ApplyScheduledUpdatesToPreplannedMapArea,
					AugmentRealityToShowTabletopScene,
					ChangeCameraController,
					DisplayDimensions,
					DisplayMapFromMobileMapPackage,
					DisplaySceneFromMobileScenePackage,
					FindRouteInMobileMapPackage,
					FindRouteInTransportNetwork,
					GenerateOfflineMapWithLocalBasemap,
					GeocodeOffline,
					IdentifyRasterCell,
					NavigateRouteWithRerouting,
					OrbitCameraAroundObject,
					ShowDeviceLocationWithNmeaDataSources,
					ShowMobileMapPackageExpirationDate,
					ShowViewshedFromGeoelementInScene,
					StyleFeaturesWithCustomDictionary,
					StylePointWithDistanceCompositeSceneSymbol,
					StyleSymbolsFromMobileStyleFile,
				);
				LastSwiftUpdateCheck = 1330;
				LastUpgradeCheck = 1530;
				ORGANIZATIONNAME = Esri;
				TargetAttributes = {
					00E5401227F3CCA200CF66D5 = {
						CreatedOnToolsVersion = 13.3;
					};
				};
			};
			buildConfigurationList = 00E5400A27F3CCA100CF66D5 /* Build configuration list for PBXProject "Samples" */;
			compatibilityVersion = "Xcode 13.0";
			developmentRegion = en;
			hasScannedForEncodings = 0;
			knownRegions = (
				en,
				Base,
			);
			mainGroup = 00E5400627F3CCA100CF66D5;
			packageReferences = (
				00C43AEB2947DC350099AE34 /* XCRemoteSwiftPackageReference "arcgis-maps-sdk-swift-toolkit" */,
			);
			productRefGroup = 00E5401427F3CCA200CF66D5 /* Products */;
			projectDirPath = "";
			projectRoot = "";
			targets = (
				00E5401227F3CCA200CF66D5 /* Samples */,
			);
		};
/* End PBXProject section */

/* Begin PBXResourcesBuildPhase section */
		00E5401127F3CCA200CF66D5 /* Resources */ = {
			isa = PBXResourcesBuildPhase;
			buildActionMask = 2147483647;
			files = (
				D7F8C0412B605E720072BFA7 /* FillmoreTopographicMap.vtpk in Resources */,
				D7F8C03E2B605AF60072BFA7 /* ContingentValuesBirdNests.geodatabase in Resources */,
				E041AC1E288076A60056009B /* info.css in Resources */,
				D7CE9F9B2AE2F575008F7A5F /* streetmap_SD.tpkx in Resources */,
				D721EEA82ABDFF550040BE46 /* LothianRiversAnno.mmpk in Resources */,
				D7C16D1F2AC5FE8200689E89 /* Pyrenees.csv in Resources */,
				E041AC1A287F54580056009B /* highlight.min.js in Resources */,
				D7497F402AC4BA4100167AD2 /* Edinburgh_Pylon_Dimensions.mmpk in Resources */,
				00E5402027F3CCA200CF66D5 /* Assets.xcassets in Resources */,
				4D126D7C29CA3E6000CFB7A7 /* Redlands.nmea in Resources */,
				00C94A0D28B53DE1004E42D9 /* raster-file in Resources */,
				D7464F2B2ACE0965007FEE88 /* SA_EVI_8Day_03May20 in Resources */,
				004FE87129DF5D8700075217 /* Bristol in Resources */,
				D7C16D252AC5FEA600689E89 /* Snowdon.csv in Resources */,
				D73F8CF42AB1089900CD39DA /* Restaurant.stylx in Resources */,
				D74C8C022ABA6202007C76B8 /* emoji-mobile.stylx in Resources */,
				D7CE9FA32AE2F595008F7A5F /* san-diego-eagle-locator in Resources */,
				D76000B72AF19FCA00B3084D /* SanFrancisco.mmpk in Resources */,
				792222DD2A81AA5D00619FFE /* AIS_MarineCadastre_SelectedVessels_CustomDataSource.jsonl in Resources */,
				E041AC20288077B90056009B /* xcode.css in Resources */,
				00D4EF9028638BF100B9CC30 /* LA_Trails.geodatabase in Resources */,
				D701D72C2A37C7F7006FF0C8 /* bradley_low_3ds in Resources */,
				00D4EF9A28638BF100B9CC30 /* AuroraCO.gpkg in Resources */,
				D7C16D282AC5FEB700689E89 /* Hawaii.csv in Resources */,
				D7D1F3532ADDBE5D009CE2DA /* philadelphia.mspk in Resources */,
				004A2B9D2BED455B00C297CE /* canyonlands in Resources */,
				798C2DA72AFC505600EE7E97 /* PrivacyInfo.xcprivacy in Resources */,
				D7E7D09A2AEB3C47003AAD02 /* san_diego_offline_routing in Resources */,
				F111CCC4288B641900205358 /* Yellowstone.mmpk in Resources */,
				D77572AE2A295DDE00F490CD /* PacificSouthWest2 in Resources */,
				10D321932BDB187400B39B1B /* naperville_imagery.tpkx in Resources */,
				00D4EFB12863CE6300B9CC30 /* ScottishWildlifeTrust_reserves in Resources */,
				D7781D492B7EB03400E53C51 /* SanDiegoTourPath.json in Resources */,
				D7C16D222AC5FE9800689E89 /* GrandCanyon.csv in Resources */,
			);
			runOnlyForDeploymentPostprocessing = 0;
		};
/* End PBXResourcesBuildPhase section */

/* Begin PBXShellScriptBuildPhase section */
		001C6DDC27FE5CE800D472C2 /* Create .secrets File If It Does Not Exist */ = {
			isa = PBXShellScriptBuildPhase;
			alwaysOutOfDate = 1;
			buildActionMask = 2147483647;
			files = (
			);
			inputFileListPaths = (
			);
			inputPaths = (
			);
			name = "Create .secrets File If It Does Not Exist";
			outputFileListPaths = (
			);
			outputPaths = (
				"$(SRCROOT)/.secrets",
			);
			runOnlyForDeploymentPostprocessing = 0;
			shellPath = /bin/sh;
			shellScript = "if [ ! -e \"$SRCROOT/.secrets\" ]\nthen\n    touch \"$SRCROOT/.secrets\"\nfi\n";
		};
		0039A4E72885C45200592C86 /* Copy README.md Files For Source Code View */ = {
			isa = PBXShellScriptBuildPhase;
			alwaysOutOfDate = 1;
			buildActionMask = 2147483647;
			files = (
			);
			inputFileListPaths = (
			);
			inputPaths = (
			);
			name = "Copy README.md Files For Source Code View";
			outputFileListPaths = (
			);
			outputPaths = (
			);
			runOnlyForDeploymentPostprocessing = 0;
			shellPath = /bin/sh;
			shellScript = "echo $BUILT_PRODUCTS_DIR\n\n# Directory to which the readmes will be copied.\nREADMES_DIR=${BUILT_PRODUCTS_DIR}/${UNLOCALIZED_RESOURCES_FOLDER_PATH}/READMEs\nmkdir -p \"${READMES_DIR}\"\n\n# Root readme for the project to skip.\nDEFAULT_README=$SRCROOT/README.md\n\n# Find all README.md files in the project.\nfind ${SRCROOT} -name \"README.md\" | while read file\ndo\n    # Skip the root readme for project.\n    if [ \"$file\" = \"$DEFAULT_README\" ]\n    then\n        echo $BUILT_PRODUCTS_DIR\n        continue\n    fi\n    \n    # Extract the folder name from the path.\n    FILE_PATH=$(dirname \"$file\")\n    FOLDER_NAME=$(basename \"$FILE_PATH\")\n    \n    cp \"${file}\" \"${READMES_DIR}/${FOLDER_NAME}.md\"\ndone\n";
		};
		00CCB8A3285BA2FD00BBAB70 /* Download Portal Item Data */ = {
			isa = PBXShellScriptBuildPhase;
			alwaysOutOfDate = 1;
			buildActionMask = 2147483647;
			files = (
			);
			inputFileListPaths = (
			);
			inputPaths = (
			);
			name = "Download Portal Item Data";
			outputFileListPaths = (
			);
			outputPaths = (
			);
			runOnlyForDeploymentPostprocessing = 0;
			shellPath = /bin/sh;
			shellScript = "SAMPLES_DIRECTORY=\"${SRCROOT}/Shared/Samples\"\nDOWNLOAD_DIRECTORY=\"${SRCROOT}/Portal Data\"\nxcrun --sdk macosx swift \"${SRCROOT}/Scripts/DowloadPortalItemData.swift\" \"$SAMPLES_DIRECTORY\" \"$DOWNLOAD_DIRECTORY\"\n";
		};
		00E5402B27F77A5A00CF66D5 /* Lint Sources */ = {
			isa = PBXShellScriptBuildPhase;
			alwaysOutOfDate = 1;
			buildActionMask = 2147483647;
			files = (
			);
			inputFileListPaths = (
			);
			inputPaths = (
			);
			name = "Lint Sources";
			outputFileListPaths = (
			);
			outputPaths = (
			);
			runOnlyForDeploymentPostprocessing = 0;
			shellPath = /bin/sh;
			shellScript = "if [[ \"$(uname -m)\" == arm64 ]]; then\n    export PATH=\"/opt/homebrew/bin:$PATH\"\nfi\n\nif which swiftlint > /dev/null; then\n  swiftlint\nelse\n  echo \"warning: SwiftLint not installed, download from https://github.com/realm/SwiftLint\"\nfi\n";
		};
/* End PBXShellScriptBuildPhase section */

/* Begin PBXSourcesBuildPhase section */
		00E5400F27F3CCA200CF66D5 /* Sources */ = {
			isa = PBXSourcesBuildPhase;
			buildActionMask = 2147483647;
			files = (
				1C2538562BABACFD00337307 /* AugmentRealityToNavigateRouteView.swift in Sources */,
				1C2538572BABACFD00337307 /* AugmentRealityToNavigateRouteView.RoutePlannerView.swift in Sources */,
				D76929FA2B4F79540047205E /* OrbitCameraAroundObjectView.swift in Sources */,
				79D84D132A81711A00F45262 /* AddCustomDynamicEntityDataSourceView.swift in Sources */,
				E000E7602869E33D005D87C5 /* ClipGeometryView.swift in Sources */,
				4D2ADC6729C50BD6003B367F /* AddDynamicEntityLayerView.Model.swift in Sources */,
				E004A6E928493BCE002A1FE6 /* ShowDeviceLocationView.swift in Sources */,
				1C26ED192A859525009B7721 /* FilterFeaturesInSceneView.swift in Sources */,
				D7352F8E2BD992C40013FFEF /* MonitorChangesToDrawStatusView.swift in Sources */,
				F111CCC1288B5D5600205358 /* DisplayMapFromMobileMapPackageView.swift in Sources */,
				D7BA8C462B2A8ACA00018633 /* String.swift in Sources */,
				D76495212B74687E0042699E /* ValidateUtilityNetworkTopologyView.Model.swift in Sources */,
				D7337C5A2ABCFDB100A5D865 /* StyleSymbolsFromMobileStyleFileView.SymbolOptionsListView.swift in Sources */,
				00E1D90F2BC0B1E8001AEB6A /* SnapGeometryEditsView.GeometryEditorMenu.swift in Sources */,
				1C43BC842A43781200509BF8 /* SetVisibilityOfSubtypeSublayerView.swift in Sources */,
				00A7A1462A2FC58300F035F7 /* DisplayContentOfUtilityNetworkContainerView.swift in Sources */,
				D7553CDB2AE2DFEC00DC2A70 /* GeocodeOfflineView.swift in Sources */,
				D757D14B2B6C46E50065F78F /* ListSpatialReferenceTransformationsView.Model.swift in Sources */,
				218F35B829C28F4A00502022 /* AuthenticateWithOAuthView.swift in Sources */,
				79B7B80A2A1BF8EC00F57C27 /* CreateAndSaveKMLView.swift in Sources */,
				D7C6420C2B4F47E10042B8F7 /* SearchForWebMapView.Model.swift in Sources */,
				000D43162B9918420003D3C2 /* ConfigureBasemapStyleParametersView.swift in Sources */,
				7573E81C29D6134C00BEED9C /* TraceUtilityNetworkView.Enums.swift in Sources */,
				7573E81A29D6134C00BEED9C /* TraceUtilityNetworkView.Model.swift in Sources */,
				1C3B7DC82A5F64FC00907443 /* AnalyzeNetworkWithSubnetworkTraceView.Model.swift in Sources */,
				D752D9402A39154C003EB25E /* ManageOperationalLayersView.swift in Sources */,
				D7ABA2F92A32579C0021822B /* MeasureDistanceInSceneView.swift in Sources */,
				10D321962BDB1CB500B39B1B /* GenerateOfflineMapWithLocalBasemapView.swift in Sources */,
				D73723792AF5ADD800846884 /* FindRouteInMobileMapPackageView.MobileMapView.swift in Sources */,
				E004A6E028466279002A1FE6 /* ShowCalloutView.swift in Sources */,
				E000E763286A0B18005D87C5 /* CutGeometryView.swift in Sources */,
				D7705D582AFC244E00CC0335 /* FindClosestFacilityToMultiplePointsView.swift in Sources */,
				D73FCFFF2B02C7630006360D /* FindRouteAroundBarriersView.Views.swift in Sources */,
				4D126D7229CA1E1800CFB7A7 /* FileNMEASentenceReader.swift in Sources */,
				001C6DE127FE8A9400D472C2 /* AppSecrets.swift.masque in Sources */,
				D77BC5392B59A2D3007B49B6 /* StylePointWithDistanceCompositeSceneSymbolView.swift in Sources */,
				D7084FA92AD771AA00EC7F4F /* AugmentRealityToFlyOverSceneView.swift in Sources */,
				D75B58512AAFB3030038B3B4 /* StyleFeaturesWithCustomDictionaryView.swift in Sources */,
				E0D04FF228A5390000747989 /* DownloadPreplannedMapAreaView.Model.swift in Sources */,
				00CCB8A5285BAF8700BBAB70 /* OnDemandResource.swift in Sources */,
				D7635FFE2B9277DC0044AB97 /* ConfigureClustersView.swift in Sources */,
				1C19B4F32A578E46001D2506 /* CreateLoadReportView.swift in Sources */,
				7900C5F62A83FC3F002D430F /* AddCustomDynamicEntityDataSourceView.Vessel.swift in Sources */,
				D71099702A2802FA0065A1C1 /* DensifyAndGeneralizeGeometryView.SettingsView.swift in Sources */,
				E004A6ED2849556E002A1FE6 /* CreatePlanarAndGeodeticBuffersView.swift in Sources */,
				E041ABD7287DB04D0056009B /* SampleInfoView.swift in Sources */,
				D7635FFD2B9277DC0044AB97 /* ConfigureClustersView.SettingsView.swift in Sources */,
				1C43BC822A43781200509BF8 /* SetVisibilityOfSubtypeSublayerView.Model.swift in Sources */,
				D71FCB8A2AD6277F000E517C /* CreateMobileGeodatabaseView.Model.swift in Sources */,
				D752D9462A3A6F80003EB25E /* MonitorChangesToMapLoadStatusView.swift in Sources */,
				00181B462846AD7100654571 /* View+ErrorAlert.swift in Sources */,
				00273CF62A82AB8700A7A77D /* SampleLink.swift in Sources */,
				D7ABA2FF2A32881C0021822B /* ShowViewshedFromGeoelementInSceneView.swift in Sources */,
				E0FE32E728747778002C6ACA /* BrowseBuildingFloorsView.swift in Sources */,
				D7F8C0432B608F120072BFA7 /* AddFeaturesWithContingentValuesView.AddFeatureView.swift in Sources */,
				D752D95F2A3BCE06003EB25E /* DisplayMapFromPortalItemView.swift in Sources */,
				004A2BA22BED456500C297CE /* ApplyScheduledUpdatesToPreplannedMapAreaView.swift in Sources */,
				1CAB8D4B2A3CEAB0002AA649 /* RunValveIsolationTraceView.Model.swift in Sources */,
				E070A0A3286F3B6000F2B606 /* DownloadPreplannedMapAreaView.swift in Sources */,
				D77570C02A2942F800F490CD /* AnimateImagesWithImageOverlayView.swift in Sources */,
				D7054AE92ACCCB6C007235BA /* Animate3DGraphicView.SettingsView.swift in Sources */,
				D7BA8C442B2A4DAA00018633 /* Array+RawRepresentable.swift in Sources */,
				E0EA0B772866390E00C9621D /* ProjectGeometryView.swift in Sources */,
				D74C8BFE2ABA5605007C76B8 /* StyleSymbolsFromMobileStyleFileView.swift in Sources */,
				D7E7D0812AEB39D5003AAD02 /* FindRouteInTransportNetworkView.swift in Sources */,
				D742E4922B04132B00690098 /* DisplayWebSceneFromPortalItemView.swift in Sources */,
				0042E24328E4BF8F001F33D6 /* ShowViewshedFromPointInSceneView.Model.swift in Sources */,
				D7E557682A1D768800B9FB09 /* AddWMSLayerView.swift in Sources */,
				D7497F3C2AC4B4C100167AD2 /* DisplayDimensionsView.swift in Sources */,
				D7C97B562B75C10C0097CDA1 /* ValidateUtilityNetworkTopologyView.Views.swift in Sources */,
				D73FCFF72B02A3AA0006360D /* FindAddressWithReverseGeocodeView.swift in Sources */,
				0005580A2817C51E00224BC6 /* SampleDetailView.swift in Sources */,
				D75F66362B48EABC00434974 /* SearchForWebMapView.swift in Sources */,
				D7058B102B59E44B000A888A /* StylePointWithSceneSymbolView.swift in Sources */,
				1C8EC7472BAE2891001A6929 /* AugmentRealityToCollectDataView.swift in Sources */,
				D75C35672AB50338003CD55F /* GroupLayersTogetherView.GroupLayerListView.swift in Sources */,
				4D2ADC6229C5071C003B367F /* ChangeMapViewBackgroundView.Model.swift in Sources */,
				0074ABCD2817BCC30037244A /* SamplesApp+Samples.swift.tache in Sources */,
				D79EE76E2A4CEA5D005A52AE /* SetUpLocationDrivenGeotriggersView.Model.swift in Sources */,
				D74F03F02B609A7D00E83688 /* AddFeaturesWithContingentValuesView.Model.swift in Sources */,
				E004A6F3284E4FEB002A1FE6 /* ShowResultOfSpatialOperationsView.swift in Sources */,
				D751018E2A2E962D00B8FA48 /* IdentifyLayerFeaturesView.swift in Sources */,
				F1E71BF1289473760064C33F /* AddRasterFromFileView.swift in Sources */,
				00B04273282EC59E0072E1B4 /* AboutView.swift in Sources */,
				7573E81F29D6134C00BEED9C /* TraceUtilityNetworkView.swift in Sources */,
				D7781D4B2B7ECCB700E53C51 /* NavigateRouteWithReroutingView.Model.swift in Sources */,
				4D2ADC6929C50C4C003B367F /* AddDynamicEntityLayerView.SettingsView.swift in Sources */,
				1C42E04729D2396B004FC4BE /* ShowPopupView.swift in Sources */,
				79302F872A1ED71B0002336A /* CreateAndSaveKMLView.Views.swift in Sources */,
				D73FC0FD2AD4A18D0067A19B /* CreateMobileGeodatabaseView.swift in Sources */,
				1C19B4F12A578E46001D2506 /* CreateLoadReportView.Views.swift in Sources */,
				E066DD3B2860CA08004D3D5B /* ShowResultOfSpatialRelationshipsView.swift in Sources */,
				7573E81E29D6134C00BEED9C /* TraceUtilityNetworkView.Views.swift in Sources */,
				4D2ADC5A29C4F612003B367F /* ChangeMapViewBackgroundView.swift in Sources */,
				D7ECF5982AB8BE63003FB2BE /* RenderMultilayerSymbolsView.swift in Sources */,
				D769C2122A29019B00030F61 /* SetUpLocationDrivenGeotriggersView.swift in Sources */,
				79302F852A1ED4E30002336A /* CreateAndSaveKMLView.Model.swift in Sources */,
				D7C3AB4A2B683291008909B9 /* SetFeatureRequestModeView.swift in Sources */,
				D7058FB12ACB423C00A40F14 /* Animate3DGraphicView.Model.swift in Sources */,
				D77D9C002BB2438200B38A6C /* AugmentRealityToShowHiddenInfrastructureView.ARSceneView.swift in Sources */,
				0044CDDF2995C39E004618CE /* ShowDeviceLocationHistoryView.swift in Sources */,
				E041ABC0287CA9F00056009B /* WebView.swift in Sources */,
				D73E619E2BDB21F400457932 /* EditWithBranchVersioningView.swift in Sources */,
				D7705D642AFC570700CC0335 /* FindClosestFacilityFromPointView.swift in Sources */,
				E088E1572862579D00413100 /* SetSurfacePlacementModeView.swift in Sources */,
				1CAF831F2A20305F000E1E60 /* ShowUtilityAssociationsView.swift in Sources */,
				00E7C15C2BBE1BF000B85D69 /* SnapGeometryEditsView.swift in Sources */,
				E004A6C128414332002A1FE6 /* SetViewpointRotationView.swift in Sources */,
				883C121529C9136600062FF9 /* DownloadPreplannedMapAreaView.MapPicker.swift in Sources */,
				D72C43F32AEB066D00B6157B /* GeocodeOfflineView.Model.swift in Sources */,
				1C9B74C929DB43580038B06F /* ShowRealisticLightAndShadowsView.swift in Sources */,
				D7635FF12B9272CB0044AB97 /* DisplayClustersView.swift in Sources */,
				D7232EE12AC1E5AA0079ABFF /* PlayKMLTourView.swift in Sources */,
				D7010EBF2B05616900D43F55 /* DisplaySceneFromMobileScenePackageView.swift in Sources */,
				D7337C602ABD142D00A5D865 /* ShowMobileMapPackageExpirationDateView.swift in Sources */,
				00E5401E27F3CCA200CF66D5 /* ContentView.swift in Sources */,
				D7634FAF2A43B7AC00F8AEFB /* CreateConvexHullAroundGeometriesView.swift in Sources */,
				E066DD382860AB28004D3D5B /* StyleGraphicsWithRendererView.swift in Sources */,
				108EC04129D25B2C000F35D0 /* QueryFeatureTableView.swift in Sources */,
				D71D516E2B51D7B600B2A2BE /* SearchForWebMapView.Views.swift in Sources */,
				D7114A0D2BDC6A3300FA68CA /* EditWithBranchVersioningView.Model.swift in Sources */,
				00B04FB5283EEBA80026C882 /* DisplayOverviewMapView.swift in Sources */,
				D718A1E72B570F7500447087 /* OrbitCameraAroundObjectView.Model.swift in Sources */,
				D71C5F642AAA7A88006599FD /* CreateSymbolStylesFromWebStylesView.swift in Sources */,
				D7CC33FF2A31475C00198EDF /* ShowLineOfSightBetweenPointsView.swift in Sources */,
				D70BE5792A5624A80022CA02 /* CategoriesView.swift in Sources */,
				4D2ADC5D29C4F612003B367F /* ChangeMapViewBackgroundView.SettingsView.swift in Sources */,
				75DD739529D38B1B0010229D /* NavigateRouteView.swift in Sources */,
				D75362D22A1E886700D83028 /* ApplyUniqueValueRendererView.swift in Sources */,
				0074ABBF28174BCF0037244A /* DisplayMapView.swift in Sources */,
				D7EF5D752A26A03A00FEBDE5 /* ShowCoordinatesInMultipleFormatsView.swift in Sources */,
				D72F272E2ADA1E4400F906DA /* AugmentRealityToShowTabletopSceneView.swift in Sources */,
				D76EE6072AF9AFE100DA0325 /* FindRouteAroundBarriersView.Model.swift in Sources */,
				0086F40128E3770A00974721 /* ShowViewshedFromPointInSceneView.swift in Sources */,
				0044289229C90C0B00160767 /* GetElevationAtPointOnSurfaceView.swift in Sources */,
				00E1D90B2BC0AF97001AEB6A /* SnapGeometryEditsView.SnapSettingsView.swift in Sources */,
				D7E440D72A1ECE7D005D74DE /* CreateBuffersAroundPointsView.swift in Sources */,
				00D4EF802863842100B9CC30 /* AddFeatureLayersView.swift in Sources */,
				4D126D7E29CA43D200CFB7A7 /* ShowDeviceLocationWithNMEADataSourcesView.Model.swift in Sources */,
				4D126D6D29CA1B6000CFB7A7 /* ShowDeviceLocationWithNMEADataSourcesView.swift in Sources */,
				D710996D2A27D9210065A1C1 /* DensifyAndGeneralizeGeometryView.swift in Sources */,
				88F93CC129C3D59D0006B28E /* CreateAndEditGeometriesView.swift in Sources */,
				1C0C1C3929D34DAE005C8B24 /* ChangeViewpointView.swift in Sources */,
				D7AE861E2AC39DC50049B626 /* DisplayAnnotationView.swift in Sources */,
				D734FA0C2A183A5B00246D7E /* SetMaxExtentView.swift in Sources */,
				D704AA5A2AB22C1A00A3BB63 /* GroupLayersTogetherView.swift in Sources */,
				E004A6DC28465C70002A1FE6 /* DisplaySceneView.swift in Sources */,
				E066DD35285CF3B3004D3D5B /* FindRouteView.swift in Sources */,
				D71371792BD88ECC00EB2F86 /* MonitorChangesToLayerViewStateView.swift in Sources */,
				D7B759B32B1FFBE300017FDD /* FavoritesView.swift in Sources */,
				D722BD222A420DAD002C2087 /* ShowExtrudedFeaturesView.swift in Sources */,
				E004A6F6284FA42A002A1FE6 /* SelectFeaturesInFeatureLayerView.swift in Sources */,
				D77688132B69826B007C3860 /* ListSpatialReferenceTransformationsView.swift in Sources */,
				D75101812A2E493600B8FA48 /* ShowLabelsOnLayerView.swift in Sources */,
				1C3B7DCB2A5F64FC00907443 /* AnalyzeNetworkWithSubnetworkTraceView.swift in Sources */,
				00B042E8282EDC690072E1B4 /* SetBasemapView.swift in Sources */,
				E004A6E62846A61F002A1FE6 /* StyleGraphicsWithSymbolsView.swift in Sources */,
				0000FB6E2BBDB17600845921 /* Add3DTilesLayerView.swift in Sources */,
				D74EA7842B6DADA5008F6C7C /* ValidateUtilityNetworkTopologyView.swift in Sources */,
				00E1D90D2BC0B125001AEB6A /* SnapGeometryEditsView.GeometryEditorModel.swift in Sources */,
				E088E1742863B5F800413100 /* GenerateOfflineMapView.swift in Sources */,
				0074ABC428174F430037244A /* Sample.swift in Sources */,
				00A7A14A2A2FC5B700F035F7 /* DisplayContentOfUtilityNetworkContainerView.Model.swift in Sources */,
				E004A6F0284E4B9B002A1FE6 /* DownloadVectorTilesToLocalCacheView.swift in Sources */,
				1CAB8D4E2A3CEAB0002AA649 /* RunValveIsolationTraceView.swift in Sources */,
				D7A737E02BABB9FE00B7C7FC /* AugmentRealityToShowHiddenInfrastructureView.swift in Sources */,
				4D2ADC4329C26D05003B367F /* AddDynamicEntityLayerView.swift in Sources */,
				D70082EB2ACF900100E0C3C2 /* IdentifyKMLFeaturesView.swift in Sources */,
				D7635FFB2B9277DC0044AB97 /* ConfigureClustersView.Model.swift in Sources */,
				D7EAF35A2A1C023800D822C4 /* SetMinAndMaxScaleView.swift in Sources */,
				1C19B4F52A578E46001D2506 /* CreateLoadReportView.Model.swift in Sources */,
				0042E24528E4F82C001F33D6 /* ShowViewshedFromPointInSceneView.ViewshedSettingsView.swift in Sources */,
				D7DDF8532AF47C6C004352D9 /* FindRouteAroundBarriersView.swift in Sources */,
				1C9B74D929DB54560038B06F /* ChangeCameraControllerView.swift in Sources */,
				D76000AE2AF19C2300B3084D /* FindRouteInMobileMapPackageView.swift in Sources */,
				00273CF42A82AB5900A7A77D /* SamplesSearchView.swift in Sources */,
				D78666AD2A2161F100C60110 /* FindNearestVertexView.swift in Sources */,
				D7C16D1B2AC5F95300689E89 /* Animate3DGraphicView.swift in Sources */,
				D744FD172A2112D90084A66C /* CreateConvexHullAroundPointsView.swift in Sources */,
				D7044B962BE18D73000F2C43 /* EditWithBranchVersioningView.Views.swift in Sources */,
				D718A1ED2B575FD900447087 /* ManageBookmarksView.swift in Sources */,
				D73723762AF5877500846884 /* FindRouteInMobileMapPackageView.Models.swift in Sources */,
				00CB9138284814A4005C2C5D /* SearchWithGeocodeView.swift in Sources */,
				1C43BC7F2A43781200509BF8 /* SetVisibilityOfSubtypeSublayerView.Views.swift in Sources */,
				D754E3232A1D66820006C5F1 /* StylePointWithPictureMarkerSymbolsView.swift in Sources */,
				D731F3C12AD0D2AC00A8431E /* IdentifyGraphicsView.swift in Sources */,
				00E5401C27F3CCA200CF66D5 /* SamplesApp.swift in Sources */,
				D73E61962BDAEE6600457932 /* MatchViewpointOfGeoViewsView.swift in Sources */,
				E066DD4028610F55004D3D5B /* AddSceneLayerFromServiceView.swift in Sources */,
				D7F8C0392B60564D0072BFA7 /* AddFeaturesWithContingentValuesView.swift in Sources */,
				00F279D62AF418DC00CECAF8 /* AddDynamicEntityLayerView.VehicleCallout.swift in Sources */,
				D7749AD62AF08BF50086632F /* FindRouteInTransportNetworkView.Model.swift in Sources */,
				D73F06692B5EE73D000B574F /* QueryFeaturesWithArcadeExpressionView.swift in Sources */,
				D7464F1E2ACE04B3007FEE88 /* IdentifyRasterCellView.swift in Sources */,
				D7588F5F2B7D8DAA008B75E2 /* NavigateRouteWithReroutingView.swift in Sources */,
			);
			runOnlyForDeploymentPostprocessing = 0;
		};
/* End PBXSourcesBuildPhase section */

/* Begin XCBuildConfiguration section */
		00E5402227F3CCA200CF66D5 /* Debug */ = {
			isa = XCBuildConfiguration;
			buildSettings = {
				ALWAYS_SEARCH_USER_PATHS = NO;
				CLANG_ANALYZER_NONNULL = YES;
				CLANG_ANALYZER_NUMBER_OBJECT_CONVERSION = YES_AGGRESSIVE;
				CLANG_CXX_LANGUAGE_STANDARD = "gnu++17";
				CLANG_ENABLE_MODULES = YES;
				CLANG_ENABLE_OBJC_ARC = YES;
				CLANG_ENABLE_OBJC_WEAK = YES;
				CLANG_WARN_BLOCK_CAPTURE_AUTORELEASING = YES;
				CLANG_WARN_BOOL_CONVERSION = YES;
				CLANG_WARN_COMMA = YES;
				CLANG_WARN_CONSTANT_CONVERSION = YES;
				CLANG_WARN_DEPRECATED_OBJC_IMPLEMENTATIONS = YES;
				CLANG_WARN_DIRECT_OBJC_ISA_USAGE = YES_ERROR;
				CLANG_WARN_DOCUMENTATION_COMMENTS = YES;
				CLANG_WARN_EMPTY_BODY = YES;
				CLANG_WARN_ENUM_CONVERSION = YES;
				CLANG_WARN_INFINITE_RECURSION = YES;
				CLANG_WARN_INT_CONVERSION = YES;
				CLANG_WARN_NON_LITERAL_NULL_CONVERSION = YES;
				CLANG_WARN_OBJC_IMPLICIT_RETAIN_SELF = YES;
				CLANG_WARN_OBJC_LITERAL_CONVERSION = YES;
				CLANG_WARN_OBJC_ROOT_CLASS = YES_ERROR;
				CLANG_WARN_QUOTED_INCLUDE_IN_FRAMEWORK_HEADER = YES;
				CLANG_WARN_RANGE_LOOP_ANALYSIS = YES;
				CLANG_WARN_STRICT_PROTOTYPES = YES;
				CLANG_WARN_SUSPICIOUS_MOVE = YES;
				CLANG_WARN_UNGUARDED_AVAILABILITY = YES_AGGRESSIVE;
				CLANG_WARN_UNREACHABLE_CODE = YES;
				CLANG_WARN__DUPLICATE_METHOD_MATCH = YES;
				COPY_PHASE_STRIP = NO;
				DEAD_CODE_STRIPPING = YES;
				DEBUG_INFORMATION_FORMAT = dwarf;
				ENABLE_STRICT_OBJC_MSGSEND = YES;
				ENABLE_TESTABILITY = YES;
				GCC_C_LANGUAGE_STANDARD = gnu11;
				GCC_DYNAMIC_NO_PIC = NO;
				GCC_NO_COMMON_BLOCKS = YES;
				GCC_OPTIMIZATION_LEVEL = 0;
				GCC_PREPROCESSOR_DEFINITIONS = (
					"DEBUG=1",
					"$(inherited)",
				);
				GCC_WARN_64_TO_32_BIT_CONVERSION = YES;
				GCC_WARN_ABOUT_RETURN_TYPE = YES_ERROR;
				GCC_WARN_UNDECLARED_SELECTOR = YES;
				GCC_WARN_UNINITIALIZED_AUTOS = YES_AGGRESSIVE;
				GCC_WARN_UNUSED_FUNCTION = YES;
				GCC_WARN_UNUSED_VARIABLE = YES;
				MTL_ENABLE_DEBUG_INFO = INCLUDE_SOURCE;
				MTL_FAST_MATH = YES;
				ONLY_ACTIVE_ARCH = YES;
				SWIFT_ACTIVE_COMPILATION_CONDITIONS = DEBUG;
				SWIFT_OPTIMIZATION_LEVEL = "-Onone";
			};
			name = Debug;
		};
		00E5402327F3CCA200CF66D5 /* Release */ = {
			isa = XCBuildConfiguration;
			buildSettings = {
				ALWAYS_SEARCH_USER_PATHS = NO;
				CLANG_ANALYZER_NONNULL = YES;
				CLANG_ANALYZER_NUMBER_OBJECT_CONVERSION = YES_AGGRESSIVE;
				CLANG_CXX_LANGUAGE_STANDARD = "gnu++17";
				CLANG_ENABLE_MODULES = YES;
				CLANG_ENABLE_OBJC_ARC = YES;
				CLANG_ENABLE_OBJC_WEAK = YES;
				CLANG_WARN_BLOCK_CAPTURE_AUTORELEASING = YES;
				CLANG_WARN_BOOL_CONVERSION = YES;
				CLANG_WARN_COMMA = YES;
				CLANG_WARN_CONSTANT_CONVERSION = YES;
				CLANG_WARN_DEPRECATED_OBJC_IMPLEMENTATIONS = YES;
				CLANG_WARN_DIRECT_OBJC_ISA_USAGE = YES_ERROR;
				CLANG_WARN_DOCUMENTATION_COMMENTS = YES;
				CLANG_WARN_EMPTY_BODY = YES;
				CLANG_WARN_ENUM_CONVERSION = YES;
				CLANG_WARN_INFINITE_RECURSION = YES;
				CLANG_WARN_INT_CONVERSION = YES;
				CLANG_WARN_NON_LITERAL_NULL_CONVERSION = YES;
				CLANG_WARN_OBJC_IMPLICIT_RETAIN_SELF = YES;
				CLANG_WARN_OBJC_LITERAL_CONVERSION = YES;
				CLANG_WARN_OBJC_ROOT_CLASS = YES_ERROR;
				CLANG_WARN_QUOTED_INCLUDE_IN_FRAMEWORK_HEADER = YES;
				CLANG_WARN_RANGE_LOOP_ANALYSIS = YES;
				CLANG_WARN_STRICT_PROTOTYPES = YES;
				CLANG_WARN_SUSPICIOUS_MOVE = YES;
				CLANG_WARN_UNGUARDED_AVAILABILITY = YES_AGGRESSIVE;
				CLANG_WARN_UNREACHABLE_CODE = YES;
				CLANG_WARN__DUPLICATE_METHOD_MATCH = YES;
				COPY_PHASE_STRIP = NO;
				DEAD_CODE_STRIPPING = YES;
				DEBUG_INFORMATION_FORMAT = "dwarf-with-dsym";
				ENABLE_NS_ASSERTIONS = NO;
				ENABLE_STRICT_OBJC_MSGSEND = YES;
				GCC_C_LANGUAGE_STANDARD = gnu11;
				GCC_NO_COMMON_BLOCKS = YES;
				GCC_WARN_64_TO_32_BIT_CONVERSION = YES;
				GCC_WARN_ABOUT_RETURN_TYPE = YES_ERROR;
				GCC_WARN_UNDECLARED_SELECTOR = YES;
				GCC_WARN_UNINITIALIZED_AUTOS = YES_AGGRESSIVE;
				GCC_WARN_UNUSED_FUNCTION = YES;
				GCC_WARN_UNUSED_VARIABLE = YES;
				MTL_ENABLE_DEBUG_INFO = NO;
				MTL_FAST_MATH = YES;
				SWIFT_COMPILATION_MODE = wholemodule;
				SWIFT_OPTIMIZATION_LEVEL = "-O";
			};
			name = Release;
		};
		00E5402527F3CCA200CF66D5 /* Debug */ = {
			isa = XCBuildConfiguration;
			buildSettings = {
				ASSETCATALOG_COMPILER_APPICON_NAME = AppIcon;
				ASSETCATALOG_COMPILER_GLOBAL_ACCENT_COLOR_NAME = AccentColor;
				CODE_SIGN_ENTITLEMENTS = macOS/Samples.entitlements;
				"CODE_SIGN_IDENTITY[sdk=macosx*]" = "Apple Development";
				CODE_SIGN_STYLE = Automatic;
				CURRENT_PROJECT_VERSION = 1;
				EMBED_ASSET_PACKS_IN_PRODUCT_BUNDLE = YES;
				INFOPLIST_FILE = "$(SRCROOT)/iOS/Info.plist";
				IPHONEOS_DEPLOYMENT_TARGET = 16.0;
				"IPHONEOS_DEPLOYMENT_TARGET[sdk=macosx*]" = 16.0;
				LD_RUNPATH_SEARCH_PATHS = (
					"$(inherited)",
					"@executable_path/Frameworks",
				);
				MARKETING_VERSION = 200.4.0;
				PRODUCT_BUNDLE_IDENTIFIER = "com.esri.arcgis-swift-sdk-samples";
				PRODUCT_NAME = Samples;
				SDKROOT = iphoneos;
				SUPPORTED_PLATFORMS = "iphoneos iphonesimulator";
				SUPPORTS_MACCATALYST = YES;
				SUPPORTS_MAC_DESIGNED_FOR_IPHONE_IPAD = NO;
				SWIFT_EMIT_LOC_STRINGS = YES;
				SWIFT_VERSION = 5.0;
				TARGETED_DEVICE_FAMILY = "1,2,6";
			};
			name = Debug;
		};
		00E5402627F3CCA200CF66D5 /* Release */ = {
			isa = XCBuildConfiguration;
			buildSettings = {
				ASSETCATALOG_COMPILER_APPICON_NAME = AppIcon;
				ASSETCATALOG_COMPILER_GLOBAL_ACCENT_COLOR_NAME = AccentColor;
				CODE_SIGN_ENTITLEMENTS = macOS/Samples.entitlements;
				"CODE_SIGN_IDENTITY[sdk=macosx*]" = "Apple Development";
				CODE_SIGN_STYLE = Automatic;
				CURRENT_PROJECT_VERSION = 1;
				DEVELOPMENT_TEAM = "";
				EMBED_ASSET_PACKS_IN_PRODUCT_BUNDLE = YES;
				INFOPLIST_FILE = "$(SRCROOT)/iOS/Info.plist";
				IPHONEOS_DEPLOYMENT_TARGET = 16.0;
				"IPHONEOS_DEPLOYMENT_TARGET[sdk=macosx*]" = 16.0;
				LD_RUNPATH_SEARCH_PATHS = (
					"$(inherited)",
					"@executable_path/Frameworks",
				);
				MARKETING_VERSION = 200.4.0;
				PRODUCT_BUNDLE_IDENTIFIER = "com.esri.arcgis-swift-sdk-samples";
				PRODUCT_NAME = Samples;
				SDKROOT = iphoneos;
				SUPPORTED_PLATFORMS = "iphoneos iphonesimulator";
				SUPPORTS_MACCATALYST = YES;
				SUPPORTS_MAC_DESIGNED_FOR_IPHONE_IPAD = NO;
				SWIFT_EMIT_LOC_STRINGS = YES;
				SWIFT_VERSION = 5.0;
				TARGETED_DEVICE_FAMILY = "1,2,6";
				VALIDATE_PRODUCT = YES;
			};
			name = Release;
		};
/* End XCBuildConfiguration section */

/* Begin XCConfigurationList section */
		00E5400A27F3CCA100CF66D5 /* Build configuration list for PBXProject "Samples" */ = {
			isa = XCConfigurationList;
			buildConfigurations = (
				00E5402227F3CCA200CF66D5 /* Debug */,
				00E5402327F3CCA200CF66D5 /* Release */,
			);
			defaultConfigurationIsVisible = 0;
			defaultConfigurationName = Release;
		};
		00E5402427F3CCA200CF66D5 /* Build configuration list for PBXNativeTarget "Samples" */ = {
			isa = XCConfigurationList;
			buildConfigurations = (
				00E5402527F3CCA200CF66D5 /* Debug */,
				00E5402627F3CCA200CF66D5 /* Release */,
			);
			defaultConfigurationIsVisible = 0;
			defaultConfigurationName = Release;
		};
/* End XCConfigurationList section */

/* Begin XCRemoteSwiftPackageReference section */
		00C43AEB2947DC350099AE34 /* XCRemoteSwiftPackageReference "arcgis-maps-sdk-swift-toolkit" */ = {
			isa = XCRemoteSwiftPackageReference;
			repositoryURL = "https://github.com/Esri/arcgis-maps-sdk-swift-toolkit/";
			requirement = {
				kind = upToNextMinorVersion;
				minimumVersion = 200.4.0;
			};
		};
/* End XCRemoteSwiftPackageReference section */

/* Begin XCSwiftPackageProductDependency section */
		00C43AEC2947DC350099AE34 /* ArcGISToolkit */ = {
			isa = XCSwiftPackageProductDependency;
			package = 00C43AEB2947DC350099AE34 /* XCRemoteSwiftPackageReference "arcgis-maps-sdk-swift-toolkit" */;
			productName = ArcGISToolkit;
		};
/* End XCSwiftPackageProductDependency section */
	};
	rootObject = 00E5400727F3CCA100CF66D5 /* Project object */;
}<|MERGE_RESOLUTION|>--- conflicted
+++ resolved
@@ -469,13 +469,10 @@
 			dstPath = "";
 			dstSubfolderSpec = 7;
 			files = (
-<<<<<<< HEAD
 				D7044B972BE18D8D000F2C43 /* EditWithBranchVersioningView.Views.swift in Copy Source Code Files */,
 				D7114A0F2BDC6AED00FA68CA /* EditWithBranchVersioningView.Model.swift in Copy Source Code Files */,
 				D73E61A12BDB221B00457932 /* EditWithBranchVersioningView.swift in Copy Source Code Files */,
-=======
 				004A2BA52BED458C00C297CE /* ApplyScheduledUpdatesToPreplannedMapAreaView.swift in Copy Source Code Files */,
->>>>>>> 76045b92
 				D73E61992BDAEEDD00457932 /* MatchViewpointOfGeoViewsView.swift in Copy Source Code Files */,
 				D7352F912BD992E40013FFEF /* MonitorChangesToDrawStatusView.swift in Copy Source Code Files */,
 				D713717C2BD88EF800EB2F86 /* MonitorChangesToLayerViewStateView.swift in Copy Source Code Files */,
