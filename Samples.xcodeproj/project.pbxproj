--- conflicted
+++ resolved
@@ -278,11 +278,9 @@
 			dstPath = "";
 			dstSubfolderSpec = 7;
 			files = (
-<<<<<<< HEAD
 				4DD058102A0D3F6B00A59B34 /* DisplayDeviceLocationWithNMEADataSourcesView.Model.swift in Copy Source Code Files */,
 				4D126D7329CA1EFD00CFB7A7 /* DisplayDeviceLocationWithNMEADataSourcesView.swift in Copy Source Code Files */,
 				4D126D7429CA1EFD00CFB7A7 /* SimulatedNMEAData.swift in Copy Source Code Files */,
-=======
 				D7ABA3002A3288970021822B /* ShowViewshedFromGeoelementInSceneView.swift in Copy Source Code Files */,
 				D79EE76F2A4CEA7F005A52AE /* SetUpLocationDrivenGeotriggersView.Model.swift in Copy Source Code Files */,
 				D769C2132A29057200030F61 /* SetUpLocationDrivenGeotriggersView.swift in Copy Source Code Files */,
@@ -321,7 +319,6 @@
 				1C929F092A27B86800134252 /* ShowUtilityAssociationsView.swift in Copy Source Code Files */,
 				D7E9EF2A2A1D29F2000C4865 /* SetMaxExtentView.swift in Copy Source Code Files */,
 				D7E9EF292A1D2219000C4865 /* SetMinAndMaxScaleView.swift in Copy Source Code Files */,
->>>>>>> 9ac2e628
 				1C9B74DE29DB56860038B06F /* ChangeCameraControllerView.swift in Copy Source Code Files */,
 				1C965C3929DB9176002F8536 /* ShowRealisticLightAndShadowsView.swift in Copy Source Code Files */,
 				883C121729C914E100062FF9 /* DownloadPreplannedMapAreaView.MapPicker.swift in Copy Source Code Files */,
@@ -618,12 +615,9 @@
 				1C19B4EA2A578E46001D2506 /* Create load report */,
 				E004A6EB28495538002A1FE6 /* Create planar and geodetic buffers */,
 				E000E761286A0B07005D87C5 /* Cut geometry */,
-<<<<<<< HEAD
 				4D126D6829CA1B6000CFB7A7 /* Display device location with NMEA data sources */,
-=======
 				D71099692A27D8880065A1C1 /* Densify and generalize geometry */,
 				00A7A1422A2FC58300F035F7 /* Display content of utility network container */,
->>>>>>> 9ac2e628
 				0074ABB328174B830037244A /* Display map */,
 				F111CCBD288B548400205358 /* Display map from mobile map package */,
 				D752D95B2A3BCDD4003EB25E /* Display map from portal item */,
@@ -1653,12 +1647,9 @@
 				0044289229C90C0B00160767 /* GetElevationAtPointOnSurfaceView.swift in Sources */,
 				D7E440D72A1ECE7D005D74DE /* CreateBuffersAroundPointsView.swift in Sources */,
 				00D4EF802863842100B9CC30 /* AddFeatureLayersView.swift in Sources */,
-<<<<<<< HEAD
 				4D126D7E29CA43D200CFB7A7 /* DisplayDeviceLocationWithNMEADataSourcesView.Model.swift in Sources */,
 				4D126D6D29CA1B6000CFB7A7 /* DisplayDeviceLocationWithNMEADataSourcesView.swift in Sources */,
-=======
 				D710996D2A27D9210065A1C1 /* DensifyAndGeneralizeGeometryView.swift in Sources */,
->>>>>>> 9ac2e628
 				88F93CC129C3D59D0006B28E /* SketchOnMapView.swift in Sources */,
 				1C0C1C3929D34DAE005C8B24 /* ChangeViewpointView.swift in Sources */,
 				D734FA0C2A183A5B00246D7E /* SetMaxExtentView.swift in Sources */,
