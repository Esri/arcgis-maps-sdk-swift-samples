--- conflicted
+++ resolved
@@ -118,13 +118,10 @@
 		10BD9EB52BF51F9000ABDBD5 /* GenerateOfflineMapWithCustomParametersView.Model.swift in Copy Source Code Files */ = {isa = PBXBuildFile; fileRef = 10BD9EB32BF51B4B00ABDBD5 /* GenerateOfflineMapWithCustomParametersView.Model.swift */; };
 		10CFF4CA2DBAAFAC0027F144 /* AddFeatureLayerWithTimeOffsetView.swift in Sources */ = {isa = PBXBuildFile; fileRef = 10CFF4C92DBAAFAC0027F144 /* AddFeatureLayerWithTimeOffsetView.swift */; };
 		10CFF5082DC1A3850027F144 /* AddFeatureLayerWithTimeOffsetView.swift in Copy Source Code Files */ = {isa = PBXBuildFile; fileRef = 10CFF4C92DBAAFAC0027F144 /* AddFeatureLayerWithTimeOffsetView.swift */; };
-<<<<<<< HEAD
+		10CFF50B2DC2EC990027F144 /* ApplyClassBreaksRendererToSublayerView.swift in Sources */ = {isa = PBXBuildFile; fileRef = 10CFF50A2DC2EC990027F144 /* ApplyClassBreaksRendererToSublayerView.swift */; };
+		10CFF54C2DCD4DFA0027F144 /* ApplyClassBreaksRendererToSublayerView.swift in Copy Source Code Files */ = {isa = PBXBuildFile; fileRef = 10CFF50A2DC2EC990027F144 /* ApplyClassBreaksRendererToSublayerView.swift */; };
 		10CFF54F2DD2AC300027F144 /* AuthenticateWithPKICertificateView.swift in Sources */ = {isa = PBXBuildFile; fileRef = 10CFF54E2DD2AC300027F144 /* AuthenticateWithPKICertificateView.swift */; };
 		10CFF5502DD4F9C30027F144 /* AuthenticateWithPKICertificateView.swift in Copy Source Code Files */ = {isa = PBXBuildFile; fileRef = 10CFF54E2DD2AC300027F144 /* AuthenticateWithPKICertificateView.swift */; };
-=======
-		10CFF50B2DC2EC990027F144 /* ApplyClassBreaksRendererToSublayerView.swift in Sources */ = {isa = PBXBuildFile; fileRef = 10CFF50A2DC2EC990027F144 /* ApplyClassBreaksRendererToSublayerView.swift */; };
-		10CFF54C2DCD4DFA0027F144 /* ApplyClassBreaksRendererToSublayerView.swift in Copy Source Code Files */ = {isa = PBXBuildFile; fileRef = 10CFF50A2DC2EC990027F144 /* ApplyClassBreaksRendererToSublayerView.swift */; };
->>>>>>> da055867
 		10D321932BDB187400B39B1B /* naperville_imagery.tpkx in Resources */ = {isa = PBXBuildFile; fileRef = 10D321922BDB187400B39B1B /* naperville_imagery.tpkx */; settings = {ASSET_TAGS = (GenerateOfflineMapWithLocalBasemap, ); }; };
 		10D321962BDB1CB500B39B1B /* GenerateOfflineMapWithLocalBasemapView.swift in Sources */ = {isa = PBXBuildFile; fileRef = 10D321952BDB1CB500B39B1B /* GenerateOfflineMapWithLocalBasemapView.swift */; };
 		10D321972BDC3B4900B39B1B /* GenerateOfflineMapWithLocalBasemapView.swift in Copy Source Code Files */ = {isa = PBXBuildFile; fileRef = 10D321952BDB1CB500B39B1B /* GenerateOfflineMapWithLocalBasemapView.swift */; };
@@ -660,11 +657,8 @@
 			dstPath = "";
 			dstSubfolderSpec = 7;
 			files = (
-<<<<<<< HEAD
+				88FB70D52DD3C2E000EB76E3 /* AuthenticateWithIntegratedWindowsAuthenticationView.swift in Copy Source Code Files */,
 				10CFF5502DD4F9C30027F144 /* AuthenticateWithPKICertificateView.swift in Copy Source Code Files */,
-=======
-				88FB70D52DD3C2E000EB76E3 /* AuthenticateWithIntegratedWindowsAuthenticationView.swift in Copy Source Code Files */,
->>>>>>> da055867
 				88FB703C2DCC22E900EB76E3 /* ApplySymbologyToShapefileView.swift in Copy Source Code Files */,
 				88C5E0EC2DCBC3F30091D271 /* ApplyScenePropertyExpressionsView.swift in Copy Source Code Files */,
 				00FA4E8D2DCD7536008A34CF /* ApplySimpleRendererToGraphicsOverlayView.swift in Copy Source Code Files */,
@@ -992,11 +986,8 @@
 		10B782072BE5A058007EAE6C /* GenerateOfflineMapWithCustomParametersView.CustomParameters.swift */ = {isa = PBXFileReference; lastKnownFileType = sourcecode.swift; path = GenerateOfflineMapWithCustomParametersView.CustomParameters.swift; sourceTree = "<group>"; };
 		10BD9EB32BF51B4B00ABDBD5 /* GenerateOfflineMapWithCustomParametersView.Model.swift */ = {isa = PBXFileReference; lastKnownFileType = sourcecode.swift; path = GenerateOfflineMapWithCustomParametersView.Model.swift; sourceTree = "<group>"; };
 		10CFF4C92DBAAFAC0027F144 /* AddFeatureLayerWithTimeOffsetView.swift */ = {isa = PBXFileReference; lastKnownFileType = sourcecode.swift; path = AddFeatureLayerWithTimeOffsetView.swift; sourceTree = "<group>"; };
-<<<<<<< HEAD
+		10CFF50A2DC2EC990027F144 /* ApplyClassBreaksRendererToSublayerView.swift */ = {isa = PBXFileReference; lastKnownFileType = sourcecode.swift; path = ApplyClassBreaksRendererToSublayerView.swift; sourceTree = "<group>"; };
 		10CFF54E2DD2AC300027F144 /* AuthenticateWithPKICertificateView.swift */ = {isa = PBXFileReference; lastKnownFileType = sourcecode.swift; path = AuthenticateWithPKICertificateView.swift; sourceTree = "<group>"; };
-=======
-		10CFF50A2DC2EC990027F144 /* ApplyClassBreaksRendererToSublayerView.swift */ = {isa = PBXFileReference; lastKnownFileType = sourcecode.swift; path = ApplyClassBreaksRendererToSublayerView.swift; sourceTree = "<group>"; };
->>>>>>> da055867
 		10D321922BDB187400B39B1B /* naperville_imagery.tpkx */ = {isa = PBXFileReference; lastKnownFileType = file; path = naperville_imagery.tpkx; sourceTree = "<group>"; };
 		10D321952BDB1CB500B39B1B /* GenerateOfflineMapWithLocalBasemapView.swift */ = {isa = PBXFileReference; lastKnownFileType = sourcecode.swift; path = GenerateOfflineMapWithLocalBasemapView.swift; sourceTree = "<group>"; };
 		1C0C1C3429D34DAE005C8B24 /* ChangeViewpointView.swift */ = {isa = PBXFileReference; fileEncoding = 4; lastKnownFileType = sourcecode.swift; path = ChangeViewpointView.swift; sourceTree = "<group>"; };
@@ -1916,21 +1907,20 @@
 			path = "Add feature layer with time offset";
 			sourceTree = "<group>";
 		};
-<<<<<<< HEAD
+		10CFF5092DC2EC3E0027F144 /* Apply class breaks renderer to sublayer */ = {
+			isa = PBXGroup;
+			children = (
+				10CFF50A2DC2EC990027F144 /* ApplyClassBreaksRendererToSublayerView.swift */,
+			);
+			path = "Apply class breaks renderer to sublayer";
+			sourceTree = "<group>";
+		};
 		10CFF54D2DD2ABB20027F144 /* Authenticate with PKI certificate */ = {
 			isa = PBXGroup;
 			children = (
 				10CFF54E2DD2AC300027F144 /* AuthenticateWithPKICertificateView.swift */,
 			);
 			path = "Authenticate with PKI certificate";
-=======
-		10CFF5092DC2EC3E0027F144 /* Apply class breaks renderer to sublayer */ = {
-			isa = PBXGroup;
-			children = (
-				10CFF50A2DC2EC990027F144 /* ApplyClassBreaksRendererToSublayerView.swift */,
-			);
-			path = "Apply class breaks renderer to sublayer";
->>>>>>> da055867
 			sourceTree = "<group>";
 		};
 		10D321912BDB187400B39B1B /* 85282f2aaa2844d8935cdb8722e22a93 */ = {
