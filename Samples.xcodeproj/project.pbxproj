--- conflicted
+++ resolved
@@ -581,11 +581,8 @@
 			dstPath = "";
 			dstSubfolderSpec = 7;
 			files = (
-<<<<<<< HEAD
 				D751B4CB2CD3E598005CE750 /* AddKMLLayerWithNetworkLinksView.swift in Copy Source Code Files */,
-=======
 				D70789952CD1611E000DF215 /* ApplyDictionaryRendererToGraphicsOverlayView.swift in Copy Source Code Files */,
->>>>>>> 2da1dc87
 				D7F2A0302CD00F400008D981 /* ApplyDictionaryRendererToFeatureLayerView.swift in Copy Source Code Files */,
 				D75E5EF42CC04A0C00252595 /* EditFeaturesUsingFeatureFormsView.swift in Copy Source Code Files */,
 				D7201D072CC6D3D3004BDB7D /* AddVectorTiledLayerFromCustomStyleView.swift in Copy Source Code Files */,
