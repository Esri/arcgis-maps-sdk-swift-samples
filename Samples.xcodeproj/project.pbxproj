--- conflicted
+++ resolved
@@ -108,14 +108,11 @@
 		883C121929C914E100062FF9 /* DownloadPreplannedMapAreaView.swift in Copy Source Code Files */ = {isa = PBXBuildFile; fileRef = E070A0A2286F3B6000F2B606 /* DownloadPreplannedMapAreaView.swift */; };
 		88F93CC129C3D59D0006B28E /* SketchOnMapView.swift in Sources */ = {isa = PBXBuildFile; fileRef = 88F93CC029C3D59C0006B28E /* SketchOnMapView.swift */; };
 		88F93CC229C4D3480006B28E /* SketchOnMapView.swift in Copy Source Code Files */ = {isa = PBXBuildFile; fileRef = 88F93CC029C3D59C0006B28E /* SketchOnMapView.swift */; };
-<<<<<<< HEAD
 		D701D72C2A37C7F7006FF0C8 /* bradley_low_3ds in Resources */ = {isa = PBXBuildFile; fileRef = D701D72B2A37C7F7006FF0C8 /* bradley_low_3ds */; settings = {ASSET_TAGS = (ShowViewshedFromGeoelementInScene, ); }; };
-=======
 		D710996D2A27D9210065A1C1 /* DensifyAndGeneralizeGeometryView.swift in Sources */ = {isa = PBXBuildFile; fileRef = D710996C2A27D9210065A1C1 /* DensifyAndGeneralizeGeometryView.swift */; };
 		D710996E2A27D9B30065A1C1 /* DensifyAndGeneralizeGeometryView.swift in Copy Source Code Files */ = {isa = PBXBuildFile; fileRef = D710996C2A27D9210065A1C1 /* DensifyAndGeneralizeGeometryView.swift */; };
 		D71099702A2802FA0065A1C1 /* DensifyAndGeneralizeGeometryView.SettingsView.swift in Sources */ = {isa = PBXBuildFile; fileRef = D710996F2A2802FA0065A1C1 /* DensifyAndGeneralizeGeometryView.SettingsView.swift */; };
 		D71099712A280D830065A1C1 /* DensifyAndGeneralizeGeometryView.SettingsView.swift in Copy Source Code Files */ = {isa = PBXBuildFile; fileRef = D710996F2A2802FA0065A1C1 /* DensifyAndGeneralizeGeometryView.SettingsView.swift */; };
->>>>>>> a88ab8e8
 		D734FA0C2A183A5B00246D7E /* SetMaxExtentView.swift in Sources */ = {isa = PBXBuildFile; fileRef = D734FA092A183A5B00246D7E /* SetMaxExtentView.swift */; };
 		D744FD172A2112D90084A66C /* CreateConvexHullAroundPointsView.swift in Sources */ = {isa = PBXBuildFile; fileRef = D744FD162A2112D90084A66C /* CreateConvexHullAroundPointsView.swift */; };
 		D744FD182A2113C70084A66C /* CreateConvexHullAroundPointsView.swift in Copy Source Code Files */ = {isa = PBXBuildFile; fileRef = D744FD162A2112D90084A66C /* CreateConvexHullAroundPointsView.swift */; };
@@ -228,9 +225,7 @@
 			dstPath = "";
 			dstSubfolderSpec = 7;
 			files = (
-<<<<<<< HEAD
 				D7ABA3002A3288970021822B /* ShowViewshedFromGeoelementInSceneView.swift in Copy Source Code Files */,
-=======
 				D71099712A280D830065A1C1 /* DensifyAndGeneralizeGeometryView.SettingsView.swift in Copy Source Code Files */,
 				D710996E2A27D9B30065A1C1 /* DensifyAndGeneralizeGeometryView.swift in Copy Source Code Files */,
 				D75101822A2E497F00B8FA48 /* ShowLabelsOnLayerView.swift in Copy Source Code Files */,
@@ -238,7 +233,6 @@
 				79A47DFB2A20286800D7C5B9 /* CreateAndSaveKMLView.Model.swift in Copy Source Code Files */,
 				79A47DFC2A20286800D7C5B9 /* CreateAndSaveKMLView.Views.swift in Copy Source Code Files */,
 				79B7B80B2A1BFDE700F57C27 /* CreateAndSaveKMLView.swift in Copy Source Code Files */,
->>>>>>> a88ab8e8
 				D78666AE2A21629200C60110 /* FindNearestVertexView.swift in Copy Source Code Files */,
 				D7E440D82A1ECEB3005D74DE /* CreateBuffersAroundPointsView.swift in Copy Source Code Files */,
 				D744FD182A2113C70084A66C /* CreateConvexHullAroundPointsView.swift in Copy Source Code Files */,
@@ -362,12 +356,9 @@
 		79B7B8092A1BF8EC00F57C27 /* CreateAndSaveKMLView.swift */ = {isa = PBXFileReference; lastKnownFileType = sourcecode.swift; path = CreateAndSaveKMLView.swift; sourceTree = "<group>"; };
 		883C121429C9136600062FF9 /* DownloadPreplannedMapAreaView.MapPicker.swift */ = {isa = PBXFileReference; fileEncoding = 4; lastKnownFileType = sourcecode.swift; path = DownloadPreplannedMapAreaView.MapPicker.swift; sourceTree = "<group>"; };
 		88F93CC029C3D59C0006B28E /* SketchOnMapView.swift */ = {isa = PBXFileReference; lastKnownFileType = sourcecode.swift; path = SketchOnMapView.swift; sourceTree = "<group>"; };
-<<<<<<< HEAD
 		D701D72B2A37C7F7006FF0C8 /* bradley_low_3ds */ = {isa = PBXFileReference; lastKnownFileType = folder; path = bradley_low_3ds; sourceTree = "<group>"; };
-=======
 		D710996C2A27D9210065A1C1 /* DensifyAndGeneralizeGeometryView.swift */ = {isa = PBXFileReference; fileEncoding = 4; lastKnownFileType = sourcecode.swift; path = DensifyAndGeneralizeGeometryView.swift; sourceTree = "<group>"; };
 		D710996F2A2802FA0065A1C1 /* DensifyAndGeneralizeGeometryView.SettingsView.swift */ = {isa = PBXFileReference; lastKnownFileType = sourcecode.swift; path = DensifyAndGeneralizeGeometryView.SettingsView.swift; sourceTree = "<group>"; };
->>>>>>> a88ab8e8
 		D734FA092A183A5B00246D7E /* SetMaxExtentView.swift */ = {isa = PBXFileReference; fileEncoding = 4; lastKnownFileType = sourcecode.swift; path = SetMaxExtentView.swift; sourceTree = "<group>"; };
 		D744FD162A2112D90084A66C /* CreateConvexHullAroundPointsView.swift */ = {isa = PBXFileReference; fileEncoding = 4; lastKnownFileType = sourcecode.swift; path = CreateConvexHullAroundPointsView.swift; sourceTree = "<group>"; };
 		D75101802A2E493600B8FA48 /* ShowLabelsOnLayerView.swift */ = {isa = PBXFileReference; fileEncoding = 4; lastKnownFileType = sourcecode.swift; path = ShowLabelsOnLayerView.swift; sourceTree = "<group>"; };
@@ -542,11 +533,8 @@
 				1C9B74C429DB43580038B06F /* Show realistic light and shadows */,
 				E004A6F1284E4F80002A1FE6 /* Show result of spatial operations */,
 				E066DD392860C9EE004D3D5B /* Show result of spatial relationships */,
-<<<<<<< HEAD
 				D7ABA2FB2A3287C10021822B /* Show viewshed from geoelement in scene */,
-=======
 				1CAF831A2A20305F000E1E60 /* Show utility associations */,
->>>>>>> a88ab8e8
 				0086F3FC28E3770900974721 /* Show viewshed from point in scene */,
 				88F93CBE29C3D4E30006B28E /* Sketch on map */,
 				E066DD362860AB0B004D3D5B /* Style graphics with renderer */,
@@ -824,14 +812,14 @@
 			path = "Sketch on map";
 			sourceTree = "<group>";
 		};
-<<<<<<< HEAD
 		D701D7242A37C7E4006FF0C8 /* 07d62a792ab6496d9b772a24efea45d0 */ = {
 			isa = PBXGroup;
 			children = (
 				D701D72B2A37C7F7006FF0C8 /* bradley_low_3ds */,
 			);
 			path = 07d62a792ab6496d9b772a24efea45d0;
-=======
+			sourceTree = "<group>";
+		};
 		D71099692A27D8880065A1C1 /* Densify and generalize geometry */ = {
 			isa = PBXGroup;
 			children = (
@@ -839,7 +827,6 @@
 				D710996F2A2802FA0065A1C1 /* DensifyAndGeneralizeGeometryView.SettingsView.swift */,
 			);
 			path = "Densify and generalize geometry";
->>>>>>> a88ab8e8
 			sourceTree = "<group>";
 		};
 		D734FA072A183A5A00246D7E /* Set max extent */ = {
