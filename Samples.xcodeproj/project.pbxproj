--- conflicted
+++ resolved
@@ -30,11 +30,8 @@
 		E004A6ED2849556E002A1FE6 /* CreatePlanarAndGeodeticBuffersView.swift in Sources */ = {isa = PBXBuildFile; fileRef = E004A6EC2849556E002A1FE6 /* CreatePlanarAndGeodeticBuffersView.swift */; };
 		E004A6F3284E4FEB002A1FE6 /* ShowResultsOfSpatialOperationsView.swift in Sources */ = {isa = PBXBuildFile; fileRef = E004A6F2284E4FEB002A1FE6 /* ShowResultsOfSpatialOperationsView.swift */; };
 		E004A6F6284FA42A002A1FE6 /* SelectFeaturesInFeatureLayerView.swift in Sources */ = {isa = PBXBuildFile; fileRef = E004A6F5284FA42A002A1FE6 /* SelectFeaturesInFeatureLayerView.swift */; };
-<<<<<<< HEAD
 		E066DD382860AB28004D3D5B /* StyleGraphicsWithRendererView.swift in Sources */ = {isa = PBXBuildFile; fileRef = E066DD372860AB28004D3D5B /* StyleGraphicsWithRendererView.swift */; };
-=======
 		E066DD4028610F55004D3D5B /* AddSceneLayerFromServiceView.swift in Sources */ = {isa = PBXBuildFile; fileRef = E066DD3F28610F55004D3D5B /* AddSceneLayerFromServiceView.swift */; };
->>>>>>> 37ee88bc
 /* End PBXBuildFile section */
 
 /* Begin PBXBuildRule section */
@@ -113,11 +110,8 @@
 		E004A6EC2849556E002A1FE6 /* CreatePlanarAndGeodeticBuffersView.swift */ = {isa = PBXFileReference; lastKnownFileType = sourcecode.swift; path = CreatePlanarAndGeodeticBuffersView.swift; sourceTree = "<group>"; };
 		E004A6F2284E4FEB002A1FE6 /* ShowResultsOfSpatialOperationsView.swift */ = {isa = PBXFileReference; lastKnownFileType = sourcecode.swift; path = ShowResultsOfSpatialOperationsView.swift; sourceTree = "<group>"; };
 		E004A6F5284FA42A002A1FE6 /* SelectFeaturesInFeatureLayerView.swift */ = {isa = PBXFileReference; lastKnownFileType = sourcecode.swift; path = SelectFeaturesInFeatureLayerView.swift; sourceTree = "<group>"; };
-<<<<<<< HEAD
 		E066DD372860AB28004D3D5B /* StyleGraphicsWithRendererView.swift */ = {isa = PBXFileReference; lastKnownFileType = sourcecode.swift; path = StyleGraphicsWithRendererView.swift; sourceTree = "<group>"; };
-=======
 		E066DD3F28610F55004D3D5B /* AddSceneLayerFromServiceView.swift */ = {isa = PBXFileReference; lastKnownFileType = sourcecode.swift; path = AddSceneLayerFromServiceView.swift; sourceTree = "<group>"; };
->>>>>>> 37ee88bc
 /* End PBXFileReference section */
 
 /* Begin PBXFrameworksBuildPhase section */
@@ -326,21 +320,20 @@
 			path = "Select features in feature layer";
 			sourceTree = "<group>";
 		};
-<<<<<<< HEAD
 		E066DD362860AB0B004D3D5B /* Style graphics with renderer */ = {
 			isa = PBXGroup;
 			children = (
 				E066DD372860AB28004D3D5B /* StyleGraphicsWithRendererView.swift */,
 			);
 			path = "Style graphics with renderer";
-=======
+			sourceTree = "<group>";
+		};
 		E066DD3E28610F3F004D3D5B /* Add scene layer from service */ = {
 			isa = PBXGroup;
 			children = (
 				E066DD3F28610F55004D3D5B /* AddSceneLayerFromServiceView.swift */,
 			);
 			path = "Add scene layer from service";
->>>>>>> 37ee88bc
 			sourceTree = "<group>";
 		};
 /* End PBXGroup section */
