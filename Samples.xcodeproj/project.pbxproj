--- conflicted
+++ resolved
@@ -310,11 +310,8 @@
 			dstPath = "";
 			dstSubfolderSpec = 7;
 			files = (
-<<<<<<< HEAD
 				D7497F3D2AC4B4CF00167AD2 /* DisplayDimensionsView.swift in Copy Source Code Files */,
-=======
 				D7232EE22AC1E6DC0079ABFF /* PlayKMLTourView.swift in Copy Source Code Files */,
->>>>>>> e061c78a
 				D7AE861F2AC39E7F0049B626 /* DisplayAnnotationView.swift in Copy Source Code Files */,
 				D7337C5B2ABCFDE400A5D865 /* StyleSymbolsFromMobileStyleFileView.SymbolOptionsListView.swift in Copy Source Code Files */,
 				D74C8BFF2ABA56C0007C76B8 /* StyleSymbolsFromMobileStyleFileView.swift in Copy Source Code Files */,
