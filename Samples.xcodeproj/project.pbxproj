// !$*UTF8*$!
{
	archiveVersion = 1;
	classes = {
	};
	objectVersion = 55;
	objects = {

/* Begin PBXBuildFile section */
		0000FB6E2BBDB17600845921 /* Add3DTilesLayerView.swift in Sources */ = {isa = PBXBuildFile; fileRef = 0000FB6B2BBDB17600845921 /* Add3DTilesLayerView.swift */; };
		0000FB712BBDC01400845921 /* Add3DTilesLayerView.swift in Copy Source Code Files */ = {isa = PBXBuildFile; fileRef = 0000FB6B2BBDB17600845921 /* Add3DTilesLayerView.swift */; };
		0005580A2817C51E00224BC6 /* SampleDetailView.swift in Sources */ = {isa = PBXBuildFile; fileRef = 000558092817C51E00224BC6 /* SampleDetailView.swift */; };
		000D43162B9918420003D3C2 /* ConfigureBasemapStyleParametersView.swift in Sources */ = {isa = PBXBuildFile; fileRef = 000D43132B9918420003D3C2 /* ConfigureBasemapStyleParametersView.swift */; };
		000D43182B993A030003D3C2 /* ConfigureBasemapStyleParametersView.swift in Copy Source Code Files */ = {isa = PBXBuildFile; fileRef = 000D43132B9918420003D3C2 /* ConfigureBasemapStyleParametersView.swift */; };
		00181B462846AD7100654571 /* View+ErrorAlert.swift in Sources */ = {isa = PBXBuildFile; fileRef = 00181B452846AD7100654571 /* View+ErrorAlert.swift */; };
		001C6DE127FE8A9400D472C2 /* AppSecrets.swift.masque in Sources */ = {isa = PBXBuildFile; fileRef = 001C6DD827FE585A00D472C2 /* AppSecrets.swift.masque */; };
		00273CF42A82AB5900A7A77D /* SamplesSearchView.swift in Sources */ = {isa = PBXBuildFile; fileRef = 00273CF32A82AB5900A7A77D /* SamplesSearchView.swift */; };
		00273CF62A82AB8700A7A77D /* SampleLink.swift in Sources */ = {isa = PBXBuildFile; fileRef = 00273CF52A82AB8700A7A77D /* SampleLink.swift */; };
		0039A4E92885C50300592C86 /* AddSceneLayerFromServiceView.swift in Copy Source Code Files */ = {isa = PBXBuildFile; fileRef = E066DD3F28610F55004D3D5B /* AddSceneLayerFromServiceView.swift */; };
		0039A4EA2885C50300592C86 /* ClipGeometryView.swift in Copy Source Code Files */ = {isa = PBXBuildFile; fileRef = E000E75F2869E33D005D87C5 /* ClipGeometryView.swift */; };
		0039A4EB2885C50300592C86 /* CreatePlanarAndGeodeticBuffersView.swift in Copy Source Code Files */ = {isa = PBXBuildFile; fileRef = E004A6EC2849556E002A1FE6 /* CreatePlanarAndGeodeticBuffersView.swift */; };
		0039A4EC2885C50300592C86 /* CutGeometryView.swift in Copy Source Code Files */ = {isa = PBXBuildFile; fileRef = E000E762286A0B18005D87C5 /* CutGeometryView.swift */; };
		0039A4ED2885C50300592C86 /* DisplayMapView.swift in Copy Source Code Files */ = {isa = PBXBuildFile; fileRef = 0074ABBE28174BCF0037244A /* DisplayMapView.swift */; };
		0039A4EE2885C50300592C86 /* DisplayOverviewMapView.swift in Copy Source Code Files */ = {isa = PBXBuildFile; fileRef = 00B04FB4283EEBA80026C882 /* DisplayOverviewMapView.swift */; };
		0039A4EF2885C50300592C86 /* DisplaySceneView.swift in Copy Source Code Files */ = {isa = PBXBuildFile; fileRef = E004A6D828465C70002A1FE6 /* DisplaySceneView.swift */; };
		0039A4F02885C50300592C86 /* ProjectGeometryView.swift in Copy Source Code Files */ = {isa = PBXBuildFile; fileRef = E0EA0B762866390E00C9621D /* ProjectGeometryView.swift */; };
		0039A4F12885C50300592C86 /* SearchWithGeocodeView.swift in Copy Source Code Files */ = {isa = PBXBuildFile; fileRef = 00CB9137284814A4005C2C5D /* SearchWithGeocodeView.swift */; };
		0039A4F22885C50300592C86 /* SelectFeaturesInFeatureLayerView.swift in Copy Source Code Files */ = {isa = PBXBuildFile; fileRef = E004A6F5284FA42A002A1FE6 /* SelectFeaturesInFeatureLayerView.swift */; };
		0039A4F32885C50300592C86 /* SetBasemapView.swift in Copy Source Code Files */ = {isa = PBXBuildFile; fileRef = 00B042E5282EDC690072E1B4 /* SetBasemapView.swift */; };
		0039A4F42885C50300592C86 /* SetSurfacePlacementModeView.swift in Copy Source Code Files */ = {isa = PBXBuildFile; fileRef = E088E1562862579D00413100 /* SetSurfacePlacementModeView.swift */; };
		0039A4F52885C50300592C86 /* SetViewpointRotationView.swift in Copy Source Code Files */ = {isa = PBXBuildFile; fileRef = E004A6BD28414332002A1FE6 /* SetViewpointRotationView.swift */; };
		0039A4F62885C50300592C86 /* ShowCalloutView.swift in Copy Source Code Files */ = {isa = PBXBuildFile; fileRef = E004A6DF28466279002A1FE6 /* ShowCalloutView.swift */; };
		0039A4F72885C50300592C86 /* ShowDeviceLocationView.swift in Copy Source Code Files */ = {isa = PBXBuildFile; fileRef = E004A6E828493BCE002A1FE6 /* ShowDeviceLocationView.swift */; };
		0039A4F82885C50300592C86 /* ShowResultOfSpatialRelationshipsView.swift in Copy Source Code Files */ = {isa = PBXBuildFile; fileRef = E066DD3A2860CA08004D3D5B /* ShowResultOfSpatialRelationshipsView.swift */; };
		0039A4F92885C50300592C86 /* ShowResultOfSpatialOperationsView.swift in Copy Source Code Files */ = {isa = PBXBuildFile; fileRef = E004A6F2284E4FEB002A1FE6 /* ShowResultOfSpatialOperationsView.swift */; };
		0039A4FA2885C50300592C86 /* StyleGraphicsWithRendererView.swift in Copy Source Code Files */ = {isa = PBXBuildFile; fileRef = E066DD372860AB28004D3D5B /* StyleGraphicsWithRendererView.swift */; };
		0039A4FB2885C50300592C86 /* StyleGraphicsWithSymbolsView.swift in Copy Source Code Files */ = {isa = PBXBuildFile; fileRef = E004A6E52846A61F002A1FE6 /* StyleGraphicsWithSymbolsView.swift */; };
		0042E24328E4BF8F001F33D6 /* ShowViewshedFromPointInSceneView.Model.swift in Sources */ = {isa = PBXBuildFile; fileRef = 0042E24228E4BF8F001F33D6 /* ShowViewshedFromPointInSceneView.Model.swift */; };
		0042E24528E4F82C001F33D6 /* ShowViewshedFromPointInSceneView.ViewshedSettingsView.swift in Sources */ = {isa = PBXBuildFile; fileRef = 0042E24428E4F82B001F33D6 /* ShowViewshedFromPointInSceneView.ViewshedSettingsView.swift */; };
		0042E24628E50EE4001F33D6 /* ShowViewshedFromPointInSceneView.swift in Copy Source Code Files */ = {isa = PBXBuildFile; fileRef = 0086F3FD28E3770900974721 /* ShowViewshedFromPointInSceneView.swift */; };
		0042E24728E50EE4001F33D6 /* ShowViewshedFromPointInSceneView.Model.swift in Copy Source Code Files */ = {isa = PBXBuildFile; fileRef = 0042E24228E4BF8F001F33D6 /* ShowViewshedFromPointInSceneView.Model.swift */; };
		0042E24828E50EE4001F33D6 /* ShowViewshedFromPointInSceneView.ViewshedSettingsView.swift in Copy Source Code Files */ = {isa = PBXBuildFile; fileRef = 0042E24428E4F82B001F33D6 /* ShowViewshedFromPointInSceneView.ViewshedSettingsView.swift */; };
		0044289229C90C0B00160767 /* GetElevationAtPointOnSurfaceView.swift in Sources */ = {isa = PBXBuildFile; fileRef = 0044289129C90C0B00160767 /* GetElevationAtPointOnSurfaceView.swift */; };
		0044289329C9234300160767 /* GetElevationAtPointOnSurfaceView.swift in Copy Source Code Files */ = {isa = PBXBuildFile; fileRef = 0044289129C90C0B00160767 /* GetElevationAtPointOnSurfaceView.swift */; };
		0044CDDF2995C39E004618CE /* ShowDeviceLocationHistoryView.swift in Sources */ = {isa = PBXBuildFile; fileRef = 0044CDDE2995C39E004618CE /* ShowDeviceLocationHistoryView.swift */; };
		0044CDE02995D4DD004618CE /* ShowDeviceLocationHistoryView.swift in Copy Source Code Files */ = {isa = PBXBuildFile; fileRef = 0044CDDE2995C39E004618CE /* ShowDeviceLocationHistoryView.swift */; };
		004A2B9D2BED455B00C297CE /* canyonlands in Resources */ = {isa = PBXBuildFile; fileRef = 004A2B9C2BED455B00C297CE /* canyonlands */; settings = {ASSET_TAGS = (ApplyScheduledUpdatesToPreplannedMapArea, ); }; };
		004A2BA22BED456500C297CE /* ApplyScheduledUpdatesToPreplannedMapAreaView.swift in Sources */ = {isa = PBXBuildFile; fileRef = 004A2B9E2BED456500C297CE /* ApplyScheduledUpdatesToPreplannedMapAreaView.swift */; };
		004A2BA52BED458C00C297CE /* ApplyScheduledUpdatesToPreplannedMapAreaView.swift in Copy Source Code Files */ = {isa = PBXBuildFile; fileRef = 004A2B9E2BED456500C297CE /* ApplyScheduledUpdatesToPreplannedMapAreaView.swift */; };
		004FE87129DF5D8700075217 /* Bristol in Resources */ = {isa = PBXBuildFile; fileRef = 004FE87029DF5D8700075217 /* Bristol */; settings = {ASSET_TAGS = (Animate3DGraphic, ChangeCameraController, OrbitCameraAroundObject, StylePointWithDistanceCompositeSceneSymbol, ); }; };
		006C835528B40682004AEB7F /* BrowseBuildingFloorsView.swift in Copy Source Code Files */ = {isa = PBXBuildFile; fileRef = E0FE32E628747778002C6ACA /* BrowseBuildingFloorsView.swift */; };
		006C835628B40682004AEB7F /* DisplayMapFromMobileMapPackageView.swift in Copy Source Code Files */ = {isa = PBXBuildFile; fileRef = F111CCC0288B5D5600205358 /* DisplayMapFromMobileMapPackageView.swift */; };
		0074ABBF28174BCF0037244A /* DisplayMapView.swift in Sources */ = {isa = PBXBuildFile; fileRef = 0074ABBE28174BCF0037244A /* DisplayMapView.swift */; };
		0074ABC428174F430037244A /* Sample.swift in Sources */ = {isa = PBXBuildFile; fileRef = 0074ABC128174F430037244A /* Sample.swift */; };
		0074ABCD2817BCC30037244A /* SamplesApp+Samples.swift.tache in Sources */ = {isa = PBXBuildFile; fileRef = 0074ABCA2817B8DB0037244A /* SamplesApp+Samples.swift.tache */; };
		0086F40128E3770A00974721 /* ShowViewshedFromPointInSceneView.swift in Sources */ = {isa = PBXBuildFile; fileRef = 0086F3FD28E3770900974721 /* ShowViewshedFromPointInSceneView.swift */; };
		00A7A1462A2FC58300F035F7 /* DisplayContentOfUtilityNetworkContainerView.swift in Sources */ = {isa = PBXBuildFile; fileRef = 00A7A1432A2FC58300F035F7 /* DisplayContentOfUtilityNetworkContainerView.swift */; };
		00A7A14A2A2FC5B700F035F7 /* DisplayContentOfUtilityNetworkContainerView.Model.swift in Sources */ = {isa = PBXBuildFile; fileRef = 00A7A1492A2FC5B700F035F7 /* DisplayContentOfUtilityNetworkContainerView.Model.swift */; };
		00B04273282EC59E0072E1B4 /* AboutView.swift in Sources */ = {isa = PBXBuildFile; fileRef = 00B04272282EC59E0072E1B4 /* AboutView.swift */; };
		00B042E8282EDC690072E1B4 /* SetBasemapView.swift in Sources */ = {isa = PBXBuildFile; fileRef = 00B042E5282EDC690072E1B4 /* SetBasemapView.swift */; };
		00B04FB5283EEBA80026C882 /* DisplayOverviewMapView.swift in Sources */ = {isa = PBXBuildFile; fileRef = 00B04FB4283EEBA80026C882 /* DisplayOverviewMapView.swift */; };
		00C43AED2947DC350099AE34 /* ArcGISToolkit in Frameworks */ = {isa = PBXBuildFile; productRef = 00C43AEC2947DC350099AE34 /* ArcGISToolkit */; };
		00C94A0D28B53DE1004E42D9 /* raster-file in Resources */ = {isa = PBXBuildFile; fileRef = 00C94A0C28B53DE1004E42D9 /* raster-file */; settings = {ASSET_TAGS = (AddRasterFromFile, ); }; };
		00CB9138284814A4005C2C5D /* SearchWithGeocodeView.swift in Sources */ = {isa = PBXBuildFile; fileRef = 00CB9137284814A4005C2C5D /* SearchWithGeocodeView.swift */; };
		00CCB8A5285BAF8700BBAB70 /* OnDemandResource.swift in Sources */ = {isa = PBXBuildFile; fileRef = 00CCB8A4285BAF8700BBAB70 /* OnDemandResource.swift */; };
		00D4EF802863842100B9CC30 /* AddFeatureLayersView.swift in Sources */ = {isa = PBXBuildFile; fileRef = 00D4EF7F2863842100B9CC30 /* AddFeatureLayersView.swift */; };
		00D4EF9028638BF100B9CC30 /* LA_Trails.geodatabase in Resources */ = {isa = PBXBuildFile; fileRef = 00D4EF8228638BF100B9CC30 /* LA_Trails.geodatabase */; settings = {ASSET_TAGS = (AddFeatureLayers, ); }; };
		00D4EF9A28638BF100B9CC30 /* AuroraCO.gpkg in Resources */ = {isa = PBXBuildFile; fileRef = 00D4EF8F28638BF100B9CC30 /* AuroraCO.gpkg */; settings = {ASSET_TAGS = (AddFeatureLayers, ); }; };
		00D4EFB12863CE6300B9CC30 /* ScottishWildlifeTrust_reserves in Resources */ = {isa = PBXBuildFile; fileRef = 00D4EFB02863CE6300B9CC30 /* ScottishWildlifeTrust_reserves */; settings = {ASSET_TAGS = (AddFeatureLayers, ); }; };
		00E1D90B2BC0AF97001AEB6A /* SnapGeometryEditsView.SnapSettingsView.swift in Sources */ = {isa = PBXBuildFile; fileRef = 00E1D90A2BC0AF97001AEB6A /* SnapGeometryEditsView.SnapSettingsView.swift */; };
		00E1D90D2BC0B125001AEB6A /* SnapGeometryEditsView.GeometryEditorModel.swift in Sources */ = {isa = PBXBuildFile; fileRef = 00E1D90C2BC0B125001AEB6A /* SnapGeometryEditsView.GeometryEditorModel.swift */; };
		00E1D90F2BC0B1E8001AEB6A /* SnapGeometryEditsView.GeometryEditorMenu.swift in Sources */ = {isa = PBXBuildFile; fileRef = 00E1D90E2BC0B1E8001AEB6A /* SnapGeometryEditsView.GeometryEditorMenu.swift */; };
		00E1D9102BC0B4D8001AEB6A /* SnapGeometryEditsView.SnapSettingsView.swift in Copy Source Code Files */ = {isa = PBXBuildFile; fileRef = 00E1D90A2BC0AF97001AEB6A /* SnapGeometryEditsView.SnapSettingsView.swift */; };
		00E1D9112BC0B4D8001AEB6A /* SnapGeometryEditsView.GeometryEditorModel.swift in Copy Source Code Files */ = {isa = PBXBuildFile; fileRef = 00E1D90C2BC0B125001AEB6A /* SnapGeometryEditsView.GeometryEditorModel.swift */; };
		00E1D9122BC0B4D8001AEB6A /* SnapGeometryEditsView.GeometryEditorMenu.swift in Copy Source Code Files */ = {isa = PBXBuildFile; fileRef = 00E1D90E2BC0B1E8001AEB6A /* SnapGeometryEditsView.GeometryEditorMenu.swift */; };
		00E5401C27F3CCA200CF66D5 /* SamplesApp.swift in Sources */ = {isa = PBXBuildFile; fileRef = 00E5400C27F3CCA100CF66D5 /* SamplesApp.swift */; };
		00E5401E27F3CCA200CF66D5 /* ContentView.swift in Sources */ = {isa = PBXBuildFile; fileRef = 00E5400D27F3CCA100CF66D5 /* ContentView.swift */; };
		00E5402027F3CCA200CF66D5 /* Assets.xcassets in Resources */ = {isa = PBXBuildFile; fileRef = 00E5400E27F3CCA200CF66D5 /* Assets.xcassets */; };
		00E7C15C2BBE1BF000B85D69 /* SnapGeometryEditsView.swift in Sources */ = {isa = PBXBuildFile; fileRef = 00E7C1592BBE1BF000B85D69 /* SnapGeometryEditsView.swift */; };
		00E7C15D2BBF74D800B85D69 /* SnapGeometryEditsView.swift in Copy Source Code Files */ = {isa = PBXBuildFile; fileRef = 00E7C1592BBE1BF000B85D69 /* SnapGeometryEditsView.swift */; };
		00EB803A2A31506F00AC2B07 /* DisplayContentOfUtilityNetworkContainerView.swift in Copy Source Code Files */ = {isa = PBXBuildFile; fileRef = 00A7A1432A2FC58300F035F7 /* DisplayContentOfUtilityNetworkContainerView.swift */; };
		00EB803B2A31506F00AC2B07 /* DisplayContentOfUtilityNetworkContainerView.Model.swift in Copy Source Code Files */ = {isa = PBXBuildFile; fileRef = 00A7A1492A2FC5B700F035F7 /* DisplayContentOfUtilityNetworkContainerView.Model.swift */; };
		00F279D62AF418DC00CECAF8 /* AddDynamicEntityLayerView.VehicleCallout.swift in Sources */ = {isa = PBXBuildFile; fileRef = 00F279D52AF418DC00CECAF8 /* AddDynamicEntityLayerView.VehicleCallout.swift */; };
		00F279D72AF4364700CECAF8 /* AddDynamicEntityLayerView.VehicleCallout.swift in Copy Source Code Files */ = {isa = PBXBuildFile; fileRef = 00F279D52AF418DC00CECAF8 /* AddDynamicEntityLayerView.VehicleCallout.swift */; };
		104F55C72BF3E30A00204D04 /* GenerateOfflineMapWithCustomParametersView.swift in Copy Source Code Files */ = {isa = PBXBuildFile; fileRef = 10B782042BE55D7E007EAE6C /* GenerateOfflineMapWithCustomParametersView.swift */; };
		104F55C82BF3E30A00204D04 /* GenerateOfflineMapWithCustomParametersView.CustomParameters.swift in Copy Source Code Files */ = {isa = PBXBuildFile; fileRef = 10B782072BE5A058007EAE6C /* GenerateOfflineMapWithCustomParametersView.CustomParameters.swift */; };
		108EC04129D25B2C000F35D0 /* QueryFeatureTableView.swift in Sources */ = {isa = PBXBuildFile; fileRef = 108EC04029D25B2C000F35D0 /* QueryFeatureTableView.swift */; };
		108EC04229D25B55000F35D0 /* QueryFeatureTableView.swift in Copy Source Code Files */ = {isa = PBXBuildFile; fileRef = 108EC04029D25B2C000F35D0 /* QueryFeatureTableView.swift */; };
		10B782052BE55D7E007EAE6C /* GenerateOfflineMapWithCustomParametersView.swift in Sources */ = {isa = PBXBuildFile; fileRef = 10B782042BE55D7E007EAE6C /* GenerateOfflineMapWithCustomParametersView.swift */; };
		10B782082BE5A058007EAE6C /* GenerateOfflineMapWithCustomParametersView.CustomParameters.swift in Sources */ = {isa = PBXBuildFile; fileRef = 10B782072BE5A058007EAE6C /* GenerateOfflineMapWithCustomParametersView.CustomParameters.swift */; };
		10BD9EB42BF51B4B00ABDBD5 /* GenerateOfflineMapWithCustomParametersView.Model.swift in Sources */ = {isa = PBXBuildFile; fileRef = 10BD9EB32BF51B4B00ABDBD5 /* GenerateOfflineMapWithCustomParametersView.Model.swift */; };
		10BD9EB52BF51F9000ABDBD5 /* GenerateOfflineMapWithCustomParametersView.Model.swift in Copy Source Code Files */ = {isa = PBXBuildFile; fileRef = 10BD9EB32BF51B4B00ABDBD5 /* GenerateOfflineMapWithCustomParametersView.Model.swift */; };
		10D321932BDB187400B39B1B /* naperville_imagery.tpkx in Resources */ = {isa = PBXBuildFile; fileRef = 10D321922BDB187400B39B1B /* naperville_imagery.tpkx */; settings = {ASSET_TAGS = (GenerateOfflineMapWithLocalBasemap, ); }; };
		10D321962BDB1CB500B39B1B /* GenerateOfflineMapWithLocalBasemapView.swift in Sources */ = {isa = PBXBuildFile; fileRef = 10D321952BDB1CB500B39B1B /* GenerateOfflineMapWithLocalBasemapView.swift */; };
		10D321972BDC3B4900B39B1B /* GenerateOfflineMapWithLocalBasemapView.swift in Copy Source Code Files */ = {isa = PBXBuildFile; fileRef = 10D321952BDB1CB500B39B1B /* GenerateOfflineMapWithLocalBasemapView.swift */; };
		1C0C1C3929D34DAE005C8B24 /* ChangeViewpointView.swift in Sources */ = {isa = PBXBuildFile; fileRef = 1C0C1C3429D34DAE005C8B24 /* ChangeViewpointView.swift */; };
		1C0C1C3D29D34DDD005C8B24 /* ChangeViewpointView.swift in Copy Source Code Files */ = {isa = PBXBuildFile; fileRef = 1C0C1C3429D34DAE005C8B24 /* ChangeViewpointView.swift */; };
		1C19B4F12A578E46001D2506 /* CreateLoadReportView.Views.swift in Sources */ = {isa = PBXBuildFile; fileRef = 1C19B4EB2A578E46001D2506 /* CreateLoadReportView.Views.swift */; };
		1C19B4F32A578E46001D2506 /* CreateLoadReportView.swift in Sources */ = {isa = PBXBuildFile; fileRef = 1C19B4ED2A578E46001D2506 /* CreateLoadReportView.swift */; };
		1C19B4F52A578E46001D2506 /* CreateLoadReportView.Model.swift in Sources */ = {isa = PBXBuildFile; fileRef = 1C19B4EF2A578E46001D2506 /* CreateLoadReportView.Model.swift */; };
		1C19B4F72A578E69001D2506 /* CreateLoadReportView.Model.swift in Copy Source Code Files */ = {isa = PBXBuildFile; fileRef = 1C19B4EF2A578E46001D2506 /* CreateLoadReportView.Model.swift */; };
		1C19B4F82A578E69001D2506 /* CreateLoadReportView.swift in Copy Source Code Files */ = {isa = PBXBuildFile; fileRef = 1C19B4ED2A578E46001D2506 /* CreateLoadReportView.swift */; };
		1C19B4F92A578E69001D2506 /* CreateLoadReportView.Views.swift in Copy Source Code Files */ = {isa = PBXBuildFile; fileRef = 1C19B4EB2A578E46001D2506 /* CreateLoadReportView.Views.swift */; };
		1C2538542BABACB100337307 /* AugmentRealityToNavigateRouteView.RoutePlannerView.swift in Copy Source Code Files */ = {isa = PBXBuildFile; fileRef = 1C2538522BABACB100337307 /* AugmentRealityToNavigateRouteView.RoutePlannerView.swift */; };
		1C2538552BABACB100337307 /* AugmentRealityToNavigateRouteView.swift in Copy Source Code Files */ = {isa = PBXBuildFile; fileRef = 1C2538532BABACB100337307 /* AugmentRealityToNavigateRouteView.swift */; };
		1C2538562BABACFD00337307 /* AugmentRealityToNavigateRouteView.swift in Sources */ = {isa = PBXBuildFile; fileRef = 1C2538532BABACB100337307 /* AugmentRealityToNavigateRouteView.swift */; };
		1C2538572BABACFD00337307 /* AugmentRealityToNavigateRouteView.RoutePlannerView.swift in Sources */ = {isa = PBXBuildFile; fileRef = 1C2538522BABACB100337307 /* AugmentRealityToNavigateRouteView.RoutePlannerView.swift */; };
		1C26ED192A859525009B7721 /* FilterFeaturesInSceneView.swift in Sources */ = {isa = PBXBuildFile; fileRef = 1C26ED152A859525009B7721 /* FilterFeaturesInSceneView.swift */; };
		1C26ED202A8BEC63009B7721 /* FilterFeaturesInSceneView.swift in Copy Source Code Files */ = {isa = PBXBuildFile; fileRef = 1C26ED152A859525009B7721 /* FilterFeaturesInSceneView.swift */; };
		1C3B7DC82A5F64FC00907443 /* AnalyzeNetworkWithSubnetworkTraceView.Model.swift in Sources */ = {isa = PBXBuildFile; fileRef = 1C3B7DC32A5F64FC00907443 /* AnalyzeNetworkWithSubnetworkTraceView.Model.swift */; };
		1C3B7DCB2A5F64FC00907443 /* AnalyzeNetworkWithSubnetworkTraceView.swift in Sources */ = {isa = PBXBuildFile; fileRef = 1C3B7DC62A5F64FC00907443 /* AnalyzeNetworkWithSubnetworkTraceView.swift */; };
		1C3B7DCD2A5F652500907443 /* AnalyzeNetworkWithSubnetworkTraceView.Model.swift in Copy Source Code Files */ = {isa = PBXBuildFile; fileRef = 1C3B7DC32A5F64FC00907443 /* AnalyzeNetworkWithSubnetworkTraceView.Model.swift */; };
		1C3B7DCE2A5F652500907443 /* AnalyzeNetworkWithSubnetworkTraceView.swift in Copy Source Code Files */ = {isa = PBXBuildFile; fileRef = 1C3B7DC62A5F64FC00907443 /* AnalyzeNetworkWithSubnetworkTraceView.swift */; };
		1C42E04729D2396B004FC4BE /* ShowPopupView.swift in Sources */ = {isa = PBXBuildFile; fileRef = 1C42E04329D2396B004FC4BE /* ShowPopupView.swift */; };
		1C42E04A29D239D2004FC4BE /* ShowPopupView.swift in Copy Source Code Files */ = {isa = PBXBuildFile; fileRef = 1C42E04329D2396B004FC4BE /* ShowPopupView.swift */; };
		1C43BC7F2A43781200509BF8 /* SetVisibilityOfSubtypeSublayerView.Views.swift in Sources */ = {isa = PBXBuildFile; fileRef = 1C43BC792A43781100509BF8 /* SetVisibilityOfSubtypeSublayerView.Views.swift */; };
		1C43BC822A43781200509BF8 /* SetVisibilityOfSubtypeSublayerView.Model.swift in Sources */ = {isa = PBXBuildFile; fileRef = 1C43BC7C2A43781100509BF8 /* SetVisibilityOfSubtypeSublayerView.Model.swift */; };
		1C43BC842A43781200509BF8 /* SetVisibilityOfSubtypeSublayerView.swift in Sources */ = {isa = PBXBuildFile; fileRef = 1C43BC7E2A43781100509BF8 /* SetVisibilityOfSubtypeSublayerView.swift */; };
		1C43BC852A43783900509BF8 /* SetVisibilityOfSubtypeSublayerView.Model.swift in Copy Source Code Files */ = {isa = PBXBuildFile; fileRef = 1C43BC7C2A43781100509BF8 /* SetVisibilityOfSubtypeSublayerView.Model.swift */; };
		1C43BC862A43783900509BF8 /* SetVisibilityOfSubtypeSublayerView.swift in Copy Source Code Files */ = {isa = PBXBuildFile; fileRef = 1C43BC7E2A43781100509BF8 /* SetVisibilityOfSubtypeSublayerView.swift */; };
		1C43BC872A43783900509BF8 /* SetVisibilityOfSubtypeSublayerView.Views.swift in Copy Source Code Files */ = {isa = PBXBuildFile; fileRef = 1C43BC792A43781100509BF8 /* SetVisibilityOfSubtypeSublayerView.Views.swift */; };
		1C8EC7472BAE2891001A6929 /* AugmentRealityToCollectDataView.swift in Sources */ = {isa = PBXBuildFile; fileRef = 1C8EC7432BAE2891001A6929 /* AugmentRealityToCollectDataView.swift */; };
		1C8EC74B2BAE28A9001A6929 /* AugmentRealityToCollectDataView.swift in Copy Source Code Files */ = {isa = PBXBuildFile; fileRef = 1C8EC7432BAE2891001A6929 /* AugmentRealityToCollectDataView.swift */; };
		1C929F092A27B86800134252 /* ShowUtilityAssociationsView.swift in Copy Source Code Files */ = {isa = PBXBuildFile; fileRef = 1CAF831B2A20305F000E1E60 /* ShowUtilityAssociationsView.swift */; };
		1C965C3929DB9176002F8536 /* ShowRealisticLightAndShadowsView.swift in Copy Source Code Files */ = {isa = PBXBuildFile; fileRef = 1C9B74C529DB43580038B06F /* ShowRealisticLightAndShadowsView.swift */; };
		1C9B74C929DB43580038B06F /* ShowRealisticLightAndShadowsView.swift in Sources */ = {isa = PBXBuildFile; fileRef = 1C9B74C529DB43580038B06F /* ShowRealisticLightAndShadowsView.swift */; };
		1C9B74D929DB54560038B06F /* ChangeCameraControllerView.swift in Sources */ = {isa = PBXBuildFile; fileRef = 1C9B74D529DB54560038B06F /* ChangeCameraControllerView.swift */; };
		1C9B74DE29DB56860038B06F /* ChangeCameraControllerView.swift in Copy Source Code Files */ = {isa = PBXBuildFile; fileRef = 1C9B74D529DB54560038B06F /* ChangeCameraControllerView.swift */; };
		1CAB8D4B2A3CEAB0002AA649 /* RunValveIsolationTraceView.Model.swift in Sources */ = {isa = PBXBuildFile; fileRef = 1CAB8D442A3CEAB0002AA649 /* RunValveIsolationTraceView.Model.swift */; };
		1CAB8D4E2A3CEAB0002AA649 /* RunValveIsolationTraceView.swift in Sources */ = {isa = PBXBuildFile; fileRef = 1CAB8D472A3CEAB0002AA649 /* RunValveIsolationTraceView.swift */; };
		1CAB8D502A3CEB43002AA649 /* RunValveIsolationTraceView.Model.swift in Copy Source Code Files */ = {isa = PBXBuildFile; fileRef = 1CAB8D442A3CEAB0002AA649 /* RunValveIsolationTraceView.Model.swift */; };
		1CAB8D512A3CEB43002AA649 /* RunValveIsolationTraceView.swift in Copy Source Code Files */ = {isa = PBXBuildFile; fileRef = 1CAB8D472A3CEAB0002AA649 /* RunValveIsolationTraceView.swift */; };
		1CAF831F2A20305F000E1E60 /* ShowUtilityAssociationsView.swift in Sources */ = {isa = PBXBuildFile; fileRef = 1CAF831B2A20305F000E1E60 /* ShowUtilityAssociationsView.swift */; };
		218F35B829C28F4A00502022 /* AuthenticateWithOAuthView.swift in Sources */ = {isa = PBXBuildFile; fileRef = 218F35B329C28F4A00502022 /* AuthenticateWithOAuthView.swift */; };
		218F35C229C290BF00502022 /* AuthenticateWithOAuthView.swift in Copy Source Code Files */ = {isa = PBXBuildFile; fileRef = 218F35B329C28F4A00502022 /* AuthenticateWithOAuthView.swift */; };
		4D126D6D29CA1B6000CFB7A7 /* ShowDeviceLocationWithNMEADataSourcesView.swift in Sources */ = {isa = PBXBuildFile; fileRef = 4D126D6929CA1B6000CFB7A7 /* ShowDeviceLocationWithNMEADataSourcesView.swift */; };
		4D126D7229CA1E1800CFB7A7 /* FileNMEASentenceReader.swift in Sources */ = {isa = PBXBuildFile; fileRef = 4D126D7129CA1E1800CFB7A7 /* FileNMEASentenceReader.swift */; };
		4D126D7329CA1EFD00CFB7A7 /* ShowDeviceLocationWithNMEADataSourcesView.swift in Copy Source Code Files */ = {isa = PBXBuildFile; fileRef = 4D126D6929CA1B6000CFB7A7 /* ShowDeviceLocationWithNMEADataSourcesView.swift */; };
		4D126D7429CA1EFD00CFB7A7 /* FileNMEASentenceReader.swift in Copy Source Code Files */ = {isa = PBXBuildFile; fileRef = 4D126D7129CA1E1800CFB7A7 /* FileNMEASentenceReader.swift */; };
		4D126D7C29CA3E6000CFB7A7 /* Redlands.nmea in Resources */ = {isa = PBXBuildFile; fileRef = 4D126D7B29CA3E6000CFB7A7 /* Redlands.nmea */; settings = {ASSET_TAGS = (ShowDeviceLocationWithNmeaDataSources, ); }; };
		4D126D7E29CA43D200CFB7A7 /* ShowDeviceLocationWithNMEADataSourcesView.Model.swift in Sources */ = {isa = PBXBuildFile; fileRef = 4D126D7D29CA43D200CFB7A7 /* ShowDeviceLocationWithNMEADataSourcesView.Model.swift */; };
		4D2ADC4329C26D05003B367F /* AddDynamicEntityLayerView.swift in Sources */ = {isa = PBXBuildFile; fileRef = 4D2ADC3F29C26D05003B367F /* AddDynamicEntityLayerView.swift */; };
		4D2ADC4729C26D2C003B367F /* AddDynamicEntityLayerView.swift in Copy Source Code Files */ = {isa = PBXBuildFile; fileRef = 4D2ADC3F29C26D05003B367F /* AddDynamicEntityLayerView.swift */; };
		4D2ADC5A29C4F612003B367F /* ChangeMapViewBackgroundView.swift in Sources */ = {isa = PBXBuildFile; fileRef = 4D2ADC5529C4F612003B367F /* ChangeMapViewBackgroundView.swift */; };
		4D2ADC5D29C4F612003B367F /* ChangeMapViewBackgroundView.SettingsView.swift in Sources */ = {isa = PBXBuildFile; fileRef = 4D2ADC5829C4F612003B367F /* ChangeMapViewBackgroundView.SettingsView.swift */; };
		4D2ADC6229C5071C003B367F /* ChangeMapViewBackgroundView.Model.swift in Sources */ = {isa = PBXBuildFile; fileRef = 4D2ADC6129C5071C003B367F /* ChangeMapViewBackgroundView.Model.swift */; };
		4D2ADC6729C50BD6003B367F /* AddDynamicEntityLayerView.Model.swift in Sources */ = {isa = PBXBuildFile; fileRef = 4D2ADC6629C50BD6003B367F /* AddDynamicEntityLayerView.Model.swift */; };
		4D2ADC6929C50C4C003B367F /* AddDynamicEntityLayerView.SettingsView.swift in Sources */ = {isa = PBXBuildFile; fileRef = 4D2ADC6829C50C4C003B367F /* AddDynamicEntityLayerView.SettingsView.swift */; };
		4D2ADC6A29C50D91003B367F /* AddDynamicEntityLayerView.Model.swift in Copy Source Code Files */ = {isa = PBXBuildFile; fileRef = 4D2ADC6629C50BD6003B367F /* AddDynamicEntityLayerView.Model.swift */; };
		4D2ADC6B29C50D91003B367F /* AddDynamicEntityLayerView.SettingsView.swift in Copy Source Code Files */ = {isa = PBXBuildFile; fileRef = 4D2ADC6829C50C4C003B367F /* AddDynamicEntityLayerView.SettingsView.swift */; };
		4DD058102A0D3F6B00A59B34 /* ShowDeviceLocationWithNMEADataSourcesView.Model.swift in Copy Source Code Files */ = {isa = PBXBuildFile; fileRef = 4D126D7D29CA43D200CFB7A7 /* ShowDeviceLocationWithNMEADataSourcesView.Model.swift */; };
		7573E81A29D6134C00BEED9C /* TraceUtilityNetworkView.Model.swift in Sources */ = {isa = PBXBuildFile; fileRef = 7573E81329D6134C00BEED9C /* TraceUtilityNetworkView.Model.swift */; };
		7573E81C29D6134C00BEED9C /* TraceUtilityNetworkView.Enums.swift in Sources */ = {isa = PBXBuildFile; fileRef = 7573E81529D6134C00BEED9C /* TraceUtilityNetworkView.Enums.swift */; };
		7573E81E29D6134C00BEED9C /* TraceUtilityNetworkView.Views.swift in Sources */ = {isa = PBXBuildFile; fileRef = 7573E81729D6134C00BEED9C /* TraceUtilityNetworkView.Views.swift */; };
		7573E81F29D6134C00BEED9C /* TraceUtilityNetworkView.swift in Sources */ = {isa = PBXBuildFile; fileRef = 7573E81829D6134C00BEED9C /* TraceUtilityNetworkView.swift */; };
		7573E82129D6136C00BEED9C /* TraceUtilityNetworkView.Model.swift in Copy Source Code Files */ = {isa = PBXBuildFile; fileRef = 7573E81329D6134C00BEED9C /* TraceUtilityNetworkView.Model.swift */; };
		7573E82229D6136C00BEED9C /* TraceUtilityNetworkView.Enums.swift in Copy Source Code Files */ = {isa = PBXBuildFile; fileRef = 7573E81529D6134C00BEED9C /* TraceUtilityNetworkView.Enums.swift */; };
		7573E82329D6136C00BEED9C /* TraceUtilityNetworkView.Views.swift in Copy Source Code Files */ = {isa = PBXBuildFile; fileRef = 7573E81729D6134C00BEED9C /* TraceUtilityNetworkView.Views.swift */; };
		7573E82429D6136C00BEED9C /* TraceUtilityNetworkView.swift in Copy Source Code Files */ = {isa = PBXBuildFile; fileRef = 7573E81829D6134C00BEED9C /* TraceUtilityNetworkView.swift */; };
		75DD736729D35FF40010229D /* ChangeMapViewBackgroundView.swift in Copy Source Code Files */ = {isa = PBXBuildFile; fileRef = 4D2ADC5529C4F612003B367F /* ChangeMapViewBackgroundView.swift */; };
		75DD736829D35FF40010229D /* ChangeMapViewBackgroundView.SettingsView.swift in Copy Source Code Files */ = {isa = PBXBuildFile; fileRef = 4D2ADC5829C4F612003B367F /* ChangeMapViewBackgroundView.SettingsView.swift */; };
		75DD736929D35FF40010229D /* ChangeMapViewBackgroundView.Model.swift in Copy Source Code Files */ = {isa = PBXBuildFile; fileRef = 4D2ADC6129C5071C003B367F /* ChangeMapViewBackgroundView.Model.swift */; };
		75DD739529D38B1B0010229D /* NavigateRouteView.swift in Sources */ = {isa = PBXBuildFile; fileRef = 75DD739129D38B1B0010229D /* NavigateRouteView.swift */; };
		75DD739929D38B420010229D /* NavigateRouteView.swift in Copy Source Code Files */ = {isa = PBXBuildFile; fileRef = 75DD739129D38B1B0010229D /* NavigateRouteView.swift */; };
		7900C5F62A83FC3F002D430F /* AddCustomDynamicEntityDataSourceView.Vessel.swift in Sources */ = {isa = PBXBuildFile; fileRef = 7900C5F52A83FC3F002D430F /* AddCustomDynamicEntityDataSourceView.Vessel.swift */; };
		792222DD2A81AA5D00619FFE /* AIS_MarineCadastre_SelectedVessels_CustomDataSource.jsonl in Resources */ = {isa = PBXBuildFile; fileRef = 792222DC2A81AA5D00619FFE /* AIS_MarineCadastre_SelectedVessels_CustomDataSource.jsonl */; settings = {ASSET_TAGS = (AddCustomDynamicEntityDataSource, ); }; };
		79302F852A1ED4E30002336A /* CreateAndSaveKMLView.Model.swift in Sources */ = {isa = PBXBuildFile; fileRef = 79302F842A1ED4E30002336A /* CreateAndSaveKMLView.Model.swift */; };
		79302F872A1ED71B0002336A /* CreateAndSaveKMLView.Views.swift in Sources */ = {isa = PBXBuildFile; fileRef = 79302F862A1ED71B0002336A /* CreateAndSaveKMLView.Views.swift */; };
		798C2DA72AFC505600EE7E97 /* PrivacyInfo.xcprivacy in Resources */ = {isa = PBXBuildFile; fileRef = 798C2DA62AFC505600EE7E97 /* PrivacyInfo.xcprivacy */; };
		79A47DFB2A20286800D7C5B9 /* CreateAndSaveKMLView.Model.swift in Copy Source Code Files */ = {isa = PBXBuildFile; fileRef = 79302F842A1ED4E30002336A /* CreateAndSaveKMLView.Model.swift */; };
		79A47DFC2A20286800D7C5B9 /* CreateAndSaveKMLView.Views.swift in Copy Source Code Files */ = {isa = PBXBuildFile; fileRef = 79302F862A1ED71B0002336A /* CreateAndSaveKMLView.Views.swift */; };
		79B7B80A2A1BF8EC00F57C27 /* CreateAndSaveKMLView.swift in Sources */ = {isa = PBXBuildFile; fileRef = 79B7B8092A1BF8EC00F57C27 /* CreateAndSaveKMLView.swift */; };
		79B7B80B2A1BFDE700F57C27 /* CreateAndSaveKMLView.swift in Copy Source Code Files */ = {isa = PBXBuildFile; fileRef = 79B7B8092A1BF8EC00F57C27 /* CreateAndSaveKMLView.swift */; };
		79D84D132A81711A00F45262 /* AddCustomDynamicEntityDataSourceView.swift in Sources */ = {isa = PBXBuildFile; fileRef = 79D84D0D2A815C5B00F45262 /* AddCustomDynamicEntityDataSourceView.swift */; };
		79D84D152A81718F00F45262 /* AddCustomDynamicEntityDataSourceView.swift in Copy Source Code Files */ = {isa = PBXBuildFile; fileRef = 79D84D0D2A815C5B00F45262 /* AddCustomDynamicEntityDataSourceView.swift */; };
		883C121529C9136600062FF9 /* DownloadPreplannedMapAreaView.MapPicker.swift in Sources */ = {isa = PBXBuildFile; fileRef = 883C121429C9136600062FF9 /* DownloadPreplannedMapAreaView.MapPicker.swift */; };
		883C121729C914E100062FF9 /* DownloadPreplannedMapAreaView.MapPicker.swift in Copy Source Code Files */ = {isa = PBXBuildFile; fileRef = 883C121429C9136600062FF9 /* DownloadPreplannedMapAreaView.MapPicker.swift */; };
		883C121829C914E100062FF9 /* DownloadPreplannedMapAreaView.Model.swift in Copy Source Code Files */ = {isa = PBXBuildFile; fileRef = E0D04FF128A5390000747989 /* DownloadPreplannedMapAreaView.Model.swift */; };
		883C121929C914E100062FF9 /* DownloadPreplannedMapAreaView.swift in Copy Source Code Files */ = {isa = PBXBuildFile; fileRef = E070A0A2286F3B6000F2B606 /* DownloadPreplannedMapAreaView.swift */; };
		88F93CC129C3D59D0006B28E /* CreateAndEditGeometriesView.swift in Sources */ = {isa = PBXBuildFile; fileRef = 88F93CC029C3D59C0006B28E /* CreateAndEditGeometriesView.swift */; };
		88F93CC229C4D3480006B28E /* CreateAndEditGeometriesView.swift in Copy Source Code Files */ = {isa = PBXBuildFile; fileRef = 88F93CC029C3D59C0006B28E /* CreateAndEditGeometriesView.swift */; };
		D70082EB2ACF900100E0C3C2 /* IdentifyKMLFeaturesView.swift in Sources */ = {isa = PBXBuildFile; fileRef = D70082EA2ACF900100E0C3C2 /* IdentifyKMLFeaturesView.swift */; };
		D70082EC2ACF901600E0C3C2 /* IdentifyKMLFeaturesView.swift in Copy Source Code Files */ = {isa = PBXBuildFile; fileRef = D70082EA2ACF900100E0C3C2 /* IdentifyKMLFeaturesView.swift */; };
		D7010EBF2B05616900D43F55 /* DisplaySceneFromMobileScenePackageView.swift in Sources */ = {isa = PBXBuildFile; fileRef = D7010EBC2B05616900D43F55 /* DisplaySceneFromMobileScenePackageView.swift */; };
		D7010EC12B05618400D43F55 /* DisplaySceneFromMobileScenePackageView.swift in Copy Source Code Files */ = {isa = PBXBuildFile; fileRef = D7010EBC2B05616900D43F55 /* DisplaySceneFromMobileScenePackageView.swift */; };
		D701D72C2A37C7F7006FF0C8 /* bradley_low_3ds in Resources */ = {isa = PBXBuildFile; fileRef = D701D72B2A37C7F7006FF0C8 /* bradley_low_3ds */; settings = {ASSET_TAGS = (ShowViewshedFromGeoelementInScene, ); }; };
		D704AA5A2AB22C1A00A3BB63 /* GroupLayersTogetherView.swift in Sources */ = {isa = PBXBuildFile; fileRef = D704AA592AB22C1A00A3BB63 /* GroupLayersTogetherView.swift */; };
		D704AA5B2AB22D8400A3BB63 /* GroupLayersTogetherView.swift in Copy Source Code Files */ = {isa = PBXBuildFile; fileRef = D704AA592AB22C1A00A3BB63 /* GroupLayersTogetherView.swift */; };
		D7054AE92ACCCB6C007235BA /* Animate3DGraphicView.SettingsView.swift in Sources */ = {isa = PBXBuildFile; fileRef = D7054AE82ACCCB6C007235BA /* Animate3DGraphicView.SettingsView.swift */; };
		D7054AEA2ACCCC34007235BA /* Animate3DGraphicView.SettingsView.swift in Copy Source Code Files */ = {isa = PBXBuildFile; fileRef = D7054AE82ACCCB6C007235BA /* Animate3DGraphicView.SettingsView.swift */; };
		D7058B102B59E44B000A888A /* StylePointWithSceneSymbolView.swift in Sources */ = {isa = PBXBuildFile; fileRef = D7058B0D2B59E44B000A888A /* StylePointWithSceneSymbolView.swift */; };
		D7058B122B59E468000A888A /* StylePointWithSceneSymbolView.swift in Copy Source Code Files */ = {isa = PBXBuildFile; fileRef = D7058B0D2B59E44B000A888A /* StylePointWithSceneSymbolView.swift */; };
		D7058FB12ACB423C00A40F14 /* Animate3DGraphicView.Model.swift in Sources */ = {isa = PBXBuildFile; fileRef = D7058FB02ACB423C00A40F14 /* Animate3DGraphicView.Model.swift */; };
		D7058FB22ACB424E00A40F14 /* Animate3DGraphicView.Model.swift in Copy Source Code Files */ = {isa = PBXBuildFile; fileRef = D7058FB02ACB423C00A40F14 /* Animate3DGraphicView.Model.swift */; };
		D7084FA92AD771AA00EC7F4F /* AugmentRealityToFlyOverSceneView.swift in Sources */ = {isa = PBXBuildFile; fileRef = D7084FA62AD771AA00EC7F4F /* AugmentRealityToFlyOverSceneView.swift */; };
		D7084FAB2AD771F600EC7F4F /* AugmentRealityToFlyOverSceneView.swift in Copy Source Code Files */ = {isa = PBXBuildFile; fileRef = D7084FA62AD771AA00EC7F4F /* AugmentRealityToFlyOverSceneView.swift */; };
		D70BE5792A5624A80022CA02 /* CategoriesView.swift in Sources */ = {isa = PBXBuildFile; fileRef = D70BE5782A5624A80022CA02 /* CategoriesView.swift */; };
		D710996D2A27D9210065A1C1 /* DensifyAndGeneralizeGeometryView.swift in Sources */ = {isa = PBXBuildFile; fileRef = D710996C2A27D9210065A1C1 /* DensifyAndGeneralizeGeometryView.swift */; };
		D710996E2A27D9B30065A1C1 /* DensifyAndGeneralizeGeometryView.swift in Copy Source Code Files */ = {isa = PBXBuildFile; fileRef = D710996C2A27D9210065A1C1 /* DensifyAndGeneralizeGeometryView.swift */; };
		D71099702A2802FA0065A1C1 /* DensifyAndGeneralizeGeometryView.SettingsView.swift in Sources */ = {isa = PBXBuildFile; fileRef = D710996F2A2802FA0065A1C1 /* DensifyAndGeneralizeGeometryView.SettingsView.swift */; };
		D71099712A280D830065A1C1 /* DensifyAndGeneralizeGeometryView.SettingsView.swift in Copy Source Code Files */ = {isa = PBXBuildFile; fileRef = D710996F2A2802FA0065A1C1 /* DensifyAndGeneralizeGeometryView.SettingsView.swift */; };
		D71371792BD88ECC00EB2F86 /* MonitorChangesToLayerViewStateView.swift in Sources */ = {isa = PBXBuildFile; fileRef = D71371752BD88ECC00EB2F86 /* MonitorChangesToLayerViewStateView.swift */; };
		D713717C2BD88EF800EB2F86 /* MonitorChangesToLayerViewStateView.swift in Copy Source Code Files */ = {isa = PBXBuildFile; fileRef = D71371752BD88ECC00EB2F86 /* MonitorChangesToLayerViewStateView.swift */; };
		D718A1E72B570F7500447087 /* OrbitCameraAroundObjectView.Model.swift in Sources */ = {isa = PBXBuildFile; fileRef = D718A1E62B570F7500447087 /* OrbitCameraAroundObjectView.Model.swift */; };
		D718A1E82B571C9100447087 /* OrbitCameraAroundObjectView.Model.swift in Copy Source Code Files */ = {isa = PBXBuildFile; fileRef = D718A1E62B570F7500447087 /* OrbitCameraAroundObjectView.Model.swift */; };
		D718A1ED2B575FD900447087 /* ManageBookmarksView.swift in Sources */ = {isa = PBXBuildFile; fileRef = D718A1EA2B575FD900447087 /* ManageBookmarksView.swift */; };
		D718A1F02B57602000447087 /* ManageBookmarksView.swift in Copy Source Code Files */ = {isa = PBXBuildFile; fileRef = D718A1EA2B575FD900447087 /* ManageBookmarksView.swift */; };
		D71C5F642AAA7A88006599FD /* CreateSymbolStylesFromWebStylesView.swift in Sources */ = {isa = PBXBuildFile; fileRef = D71C5F632AAA7A88006599FD /* CreateSymbolStylesFromWebStylesView.swift */; };
		D71C5F652AAA83D2006599FD /* CreateSymbolStylesFromWebStylesView.swift in Copy Source Code Files */ = {isa = PBXBuildFile; fileRef = D71C5F632AAA7A88006599FD /* CreateSymbolStylesFromWebStylesView.swift */; };
		D71D516E2B51D7B600B2A2BE /* SearchForWebMapView.Views.swift in Sources */ = {isa = PBXBuildFile; fileRef = D71D516D2B51D7B600B2A2BE /* SearchForWebMapView.Views.swift */; };
		D71D516F2B51D87700B2A2BE /* SearchForWebMapView.Views.swift in Copy Source Code Files */ = {isa = PBXBuildFile; fileRef = D71D516D2B51D7B600B2A2BE /* SearchForWebMapView.Views.swift */; };
		D71FCB8A2AD6277F000E517C /* CreateMobileGeodatabaseView.Model.swift in Sources */ = {isa = PBXBuildFile; fileRef = D71FCB892AD6277E000E517C /* CreateMobileGeodatabaseView.Model.swift */; };
		D71FCB8B2AD628B9000E517C /* CreateMobileGeodatabaseView.Model.swift in Copy Source Code Files */ = {isa = PBXBuildFile; fileRef = D71FCB892AD6277E000E517C /* CreateMobileGeodatabaseView.Model.swift */; };
		D721EEA82ABDFF550040BE46 /* LothianRiversAnno.mmpk in Resources */ = {isa = PBXBuildFile; fileRef = D721EEA72ABDFF550040BE46 /* LothianRiversAnno.mmpk */; settings = {ASSET_TAGS = (ShowMobileMapPackageExpirationDate, ); }; };
		D722BD222A420DAD002C2087 /* ShowExtrudedFeaturesView.swift in Sources */ = {isa = PBXBuildFile; fileRef = D722BD212A420DAD002C2087 /* ShowExtrudedFeaturesView.swift */; };
		D722BD232A420DEC002C2087 /* ShowExtrudedFeaturesView.swift in Copy Source Code Files */ = {isa = PBXBuildFile; fileRef = D722BD212A420DAD002C2087 /* ShowExtrudedFeaturesView.swift */; };
		D7232EE12AC1E5AA0079ABFF /* PlayKMLTourView.swift in Sources */ = {isa = PBXBuildFile; fileRef = D7232EE02AC1E5AA0079ABFF /* PlayKMLTourView.swift */; };
		D7232EE22AC1E6DC0079ABFF /* PlayKMLTourView.swift in Copy Source Code Files */ = {isa = PBXBuildFile; fileRef = D7232EE02AC1E5AA0079ABFF /* PlayKMLTourView.swift */; };
		D72C43F32AEB066D00B6157B /* GeocodeOfflineView.Model.swift in Sources */ = {isa = PBXBuildFile; fileRef = D72C43F22AEB066D00B6157B /* GeocodeOfflineView.Model.swift */; };
		D72F272E2ADA1E4400F906DA /* AugmentRealityToShowTabletopSceneView.swift in Sources */ = {isa = PBXBuildFile; fileRef = D72F272B2ADA1E4400F906DA /* AugmentRealityToShowTabletopSceneView.swift */; };
		D72F27302ADA1E9900F906DA /* AugmentRealityToShowTabletopSceneView.swift in Copy Source Code Files */ = {isa = PBXBuildFile; fileRef = D72F272B2ADA1E4400F906DA /* AugmentRealityToShowTabletopSceneView.swift */; };
		D731F3C12AD0D2AC00A8431E /* IdentifyGraphicsView.swift in Sources */ = {isa = PBXBuildFile; fileRef = D731F3C02AD0D2AC00A8431E /* IdentifyGraphicsView.swift */; };
		D731F3C22AD0D2BB00A8431E /* IdentifyGraphicsView.swift in Copy Source Code Files */ = {isa = PBXBuildFile; fileRef = D731F3C02AD0D2AC00A8431E /* IdentifyGraphicsView.swift */; };
		D7337C5A2ABCFDB100A5D865 /* StyleSymbolsFromMobileStyleFileView.SymbolOptionsListView.swift in Sources */ = {isa = PBXBuildFile; fileRef = D7337C592ABCFDB100A5D865 /* StyleSymbolsFromMobileStyleFileView.SymbolOptionsListView.swift */; };
		D7337C5B2ABCFDE400A5D865 /* StyleSymbolsFromMobileStyleFileView.SymbolOptionsListView.swift in Copy Source Code Files */ = {isa = PBXBuildFile; fileRef = D7337C592ABCFDB100A5D865 /* StyleSymbolsFromMobileStyleFileView.SymbolOptionsListView.swift */; };
		D7337C602ABD142D00A5D865 /* ShowMobileMapPackageExpirationDateView.swift in Sources */ = {isa = PBXBuildFile; fileRef = D7337C5F2ABD142D00A5D865 /* ShowMobileMapPackageExpirationDateView.swift */; };
		D7337C612ABD166A00A5D865 /* ShowMobileMapPackageExpirationDateView.swift in Copy Source Code Files */ = {isa = PBXBuildFile; fileRef = D7337C5F2ABD142D00A5D865 /* ShowMobileMapPackageExpirationDateView.swift */; };
		D733CA192BED980D00FBDE4C /* EditAndSyncFeaturesWithFeatureServiceView.swift in Sources */ = {isa = PBXBuildFile; fileRef = D733CA152BED980D00FBDE4C /* EditAndSyncFeaturesWithFeatureServiceView.swift */; };
		D733CA1C2BED982C00FBDE4C /* EditAndSyncFeaturesWithFeatureServiceView.swift in Copy Source Code Files */ = {isa = PBXBuildFile; fileRef = D733CA152BED980D00FBDE4C /* EditAndSyncFeaturesWithFeatureServiceView.swift */; };
		D734FA0C2A183A5B00246D7E /* SetMaxExtentView.swift in Sources */ = {isa = PBXBuildFile; fileRef = D734FA092A183A5B00246D7E /* SetMaxExtentView.swift */; };
		D7352F8E2BD992C40013FFEF /* MonitorChangesToDrawStatusView.swift in Sources */ = {isa = PBXBuildFile; fileRef = D7352F8A2BD992C40013FFEF /* MonitorChangesToDrawStatusView.swift */; };
		D7352F912BD992E40013FFEF /* MonitorChangesToDrawStatusView.swift in Copy Source Code Files */ = {isa = PBXBuildFile; fileRef = D7352F8A2BD992C40013FFEF /* MonitorChangesToDrawStatusView.swift */; };
		D73723762AF5877500846884 /* FindRouteInMobileMapPackageView.Models.swift in Sources */ = {isa = PBXBuildFile; fileRef = D73723742AF5877500846884 /* FindRouteInMobileMapPackageView.Models.swift */; };
		D73723792AF5ADD800846884 /* FindRouteInMobileMapPackageView.MobileMapView.swift in Sources */ = {isa = PBXBuildFile; fileRef = D73723782AF5ADD700846884 /* FindRouteInMobileMapPackageView.MobileMapView.swift */; };
		D737237A2AF5AE1600846884 /* FindRouteInMobileMapPackageView.MobileMapView.swift in Copy Source Code Files */ = {isa = PBXBuildFile; fileRef = D73723782AF5ADD700846884 /* FindRouteInMobileMapPackageView.MobileMapView.swift */; };
		D737237B2AF5AE1A00846884 /* FindRouteInMobileMapPackageView.Models.swift in Copy Source Code Files */ = {isa = PBXBuildFile; fileRef = D73723742AF5877500846884 /* FindRouteInMobileMapPackageView.Models.swift */; };
		D73E61962BDAEE6600457932 /* MatchViewpointOfGeoViewsView.swift in Sources */ = {isa = PBXBuildFile; fileRef = D73E61922BDAEE6600457932 /* MatchViewpointOfGeoViewsView.swift */; };
		D73E61992BDAEEDD00457932 /* MatchViewpointOfGeoViewsView.swift in Copy Source Code Files */ = {isa = PBXBuildFile; fileRef = D73E61922BDAEE6600457932 /* MatchViewpointOfGeoViewsView.swift */; };
		D73F06692B5EE73D000B574F /* QueryFeaturesWithArcadeExpressionView.swift in Sources */ = {isa = PBXBuildFile; fileRef = D73F06662B5EE73D000B574F /* QueryFeaturesWithArcadeExpressionView.swift */; };
		D73F066C2B5EE760000B574F /* QueryFeaturesWithArcadeExpressionView.swift in Copy Source Code Files */ = {isa = PBXBuildFile; fileRef = D73F06662B5EE73D000B574F /* QueryFeaturesWithArcadeExpressionView.swift */; };
		D73F8CF42AB1089900CD39DA /* Restaurant.stylx in Resources */ = {isa = PBXBuildFile; fileRef = D73F8CF32AB1089900CD39DA /* Restaurant.stylx */; settings = {ASSET_TAGS = (StyleFeaturesWithCustomDictionary, ); }; };
		D73FC0FD2AD4A18D0067A19B /* CreateMobileGeodatabaseView.swift in Sources */ = {isa = PBXBuildFile; fileRef = D73FC0FC2AD4A18D0067A19B /* CreateMobileGeodatabaseView.swift */; };
		D73FC0FE2AD4A19A0067A19B /* CreateMobileGeodatabaseView.swift in Copy Source Code Files */ = {isa = PBXBuildFile; fileRef = D73FC0FC2AD4A18D0067A19B /* CreateMobileGeodatabaseView.swift */; };
		D73FC90B2B6312A0001AC486 /* AddFeaturesWithContingentValuesView.Model.swift in Copy Source Code Files */ = {isa = PBXBuildFile; fileRef = D74F03EF2B609A7D00E83688 /* AddFeaturesWithContingentValuesView.Model.swift */; };
		D73FC90C2B6312A5001AC486 /* AddFeaturesWithContingentValuesView.AddFeatureView.swift in Copy Source Code Files */ = {isa = PBXBuildFile; fileRef = D7F8C0422B608F120072BFA7 /* AddFeaturesWithContingentValuesView.AddFeatureView.swift */; };
		D73FCFF72B02A3AA0006360D /* FindAddressWithReverseGeocodeView.swift in Sources */ = {isa = PBXBuildFile; fileRef = D73FCFF42B02A3AA0006360D /* FindAddressWithReverseGeocodeView.swift */; };
		D73FCFFA2B02A3C50006360D /* FindAddressWithReverseGeocodeView.swift in Copy Source Code Files */ = {isa = PBXBuildFile; fileRef = D73FCFF42B02A3AA0006360D /* FindAddressWithReverseGeocodeView.swift */; };
		D73FCFFF2B02C7630006360D /* FindRouteAroundBarriersView.Views.swift in Sources */ = {isa = PBXBuildFile; fileRef = D73FCFFE2B02C7630006360D /* FindRouteAroundBarriersView.Views.swift */; };
		D73FD0002B02C9610006360D /* FindRouteAroundBarriersView.Views.swift in Copy Source Code Files */ = {isa = PBXBuildFile; fileRef = D73FCFFE2B02C7630006360D /* FindRouteAroundBarriersView.Views.swift */; };
		D742E4922B04132B00690098 /* DisplayWebSceneFromPortalItemView.swift in Sources */ = {isa = PBXBuildFile; fileRef = D742E48F2B04132B00690098 /* DisplayWebSceneFromPortalItemView.swift */; };
		D742E4952B04134C00690098 /* DisplayWebSceneFromPortalItemView.swift in Copy Source Code Files */ = {isa = PBXBuildFile; fileRef = D742E48F2B04132B00690098 /* DisplayWebSceneFromPortalItemView.swift */; };
		D744FD172A2112D90084A66C /* CreateConvexHullAroundPointsView.swift in Sources */ = {isa = PBXBuildFile; fileRef = D744FD162A2112D90084A66C /* CreateConvexHullAroundPointsView.swift */; };
		D744FD182A2113C70084A66C /* CreateConvexHullAroundPointsView.swift in Copy Source Code Files */ = {isa = PBXBuildFile; fileRef = D744FD162A2112D90084A66C /* CreateConvexHullAroundPointsView.swift */; };
		D7464F1E2ACE04B3007FEE88 /* IdentifyRasterCellView.swift in Sources */ = {isa = PBXBuildFile; fileRef = D7464F1D2ACE04B3007FEE88 /* IdentifyRasterCellView.swift */; };
		D7464F1F2ACE04C2007FEE88 /* IdentifyRasterCellView.swift in Copy Source Code Files */ = {isa = PBXBuildFile; fileRef = D7464F1D2ACE04B3007FEE88 /* IdentifyRasterCellView.swift */; };
		D7464F2B2ACE0965007FEE88 /* SA_EVI_8Day_03May20 in Resources */ = {isa = PBXBuildFile; fileRef = D7464F2A2ACE0964007FEE88 /* SA_EVI_8Day_03May20 */; settings = {ASSET_TAGS = (IdentifyRasterCell, ); }; };
		D7497F3C2AC4B4C100167AD2 /* DisplayDimensionsView.swift in Sources */ = {isa = PBXBuildFile; fileRef = D7497F3B2AC4B4C100167AD2 /* DisplayDimensionsView.swift */; };
		D7497F3D2AC4B4CF00167AD2 /* DisplayDimensionsView.swift in Copy Source Code Files */ = {isa = PBXBuildFile; fileRef = D7497F3B2AC4B4C100167AD2 /* DisplayDimensionsView.swift */; };
		D7497F402AC4BA4100167AD2 /* Edinburgh_Pylon_Dimensions.mmpk in Resources */ = {isa = PBXBuildFile; fileRef = D7497F3F2AC4BA4100167AD2 /* Edinburgh_Pylon_Dimensions.mmpk */; settings = {ASSET_TAGS = (DisplayDimensions, ); }; };
		D74C8BFE2ABA5605007C76B8 /* StyleSymbolsFromMobileStyleFileView.swift in Sources */ = {isa = PBXBuildFile; fileRef = D74C8BFD2ABA5605007C76B8 /* StyleSymbolsFromMobileStyleFileView.swift */; };
		D74C8BFF2ABA56C0007C76B8 /* StyleSymbolsFromMobileStyleFileView.swift in Copy Source Code Files */ = {isa = PBXBuildFile; fileRef = D74C8BFD2ABA5605007C76B8 /* StyleSymbolsFromMobileStyleFileView.swift */; };
		D74C8C022ABA6202007C76B8 /* emoji-mobile.stylx in Resources */ = {isa = PBXBuildFile; fileRef = D74C8C012ABA6202007C76B8 /* emoji-mobile.stylx */; settings = {ASSET_TAGS = (StyleSymbolsFromMobileStyleFile, ); }; };
		D74EA7842B6DADA5008F6C7C /* ValidateUtilityNetworkTopologyView.swift in Sources */ = {isa = PBXBuildFile; fileRef = D74EA7812B6DADA5008F6C7C /* ValidateUtilityNetworkTopologyView.swift */; };
		D74EA7872B6DADCC008F6C7C /* ValidateUtilityNetworkTopologyView.swift in Copy Source Code Files */ = {isa = PBXBuildFile; fileRef = D74EA7812B6DADA5008F6C7C /* ValidateUtilityNetworkTopologyView.swift */; };
		D74ECD0D2BEEAE2F007C0FA6 /* EditAndSyncFeaturesWithFeatureServiceView.Model.swift in Sources */ = {isa = PBXBuildFile; fileRef = D74ECD0C2BEEAE2F007C0FA6 /* EditAndSyncFeaturesWithFeatureServiceView.Model.swift */; };
		D74ECD0E2BEEAE40007C0FA6 /* EditAndSyncFeaturesWithFeatureServiceView.Model.swift in Copy Source Code Files */ = {isa = PBXBuildFile; fileRef = D74ECD0C2BEEAE2F007C0FA6 /* EditAndSyncFeaturesWithFeatureServiceView.Model.swift */; };
		D74F03F02B609A7D00E83688 /* AddFeaturesWithContingentValuesView.Model.swift in Sources */ = {isa = PBXBuildFile; fileRef = D74F03EF2B609A7D00E83688 /* AddFeaturesWithContingentValuesView.Model.swift */; };
		D75101812A2E493600B8FA48 /* ShowLabelsOnLayerView.swift in Sources */ = {isa = PBXBuildFile; fileRef = D75101802A2E493600B8FA48 /* ShowLabelsOnLayerView.swift */; };
		D75101822A2E497F00B8FA48 /* ShowLabelsOnLayerView.swift in Copy Source Code Files */ = {isa = PBXBuildFile; fileRef = D75101802A2E493600B8FA48 /* ShowLabelsOnLayerView.swift */; };
		D751018E2A2E962D00B8FA48 /* IdentifyLayerFeaturesView.swift in Sources */ = {isa = PBXBuildFile; fileRef = D751018D2A2E962D00B8FA48 /* IdentifyLayerFeaturesView.swift */; };
		D751018F2A2E966C00B8FA48 /* IdentifyLayerFeaturesView.swift in Copy Source Code Files */ = {isa = PBXBuildFile; fileRef = D751018D2A2E962D00B8FA48 /* IdentifyLayerFeaturesView.swift */; };
		D752D9402A39154C003EB25E /* ManageOperationalLayersView.swift in Sources */ = {isa = PBXBuildFile; fileRef = D752D93F2A39154C003EB25E /* ManageOperationalLayersView.swift */; };
		D752D9412A39162F003EB25E /* ManageOperationalLayersView.swift in Copy Source Code Files */ = {isa = PBXBuildFile; fileRef = D752D93F2A39154C003EB25E /* ManageOperationalLayersView.swift */; };
		D752D9462A3A6F80003EB25E /* MonitorChangesToMapLoadStatusView.swift in Sources */ = {isa = PBXBuildFile; fileRef = D752D9452A3A6F7F003EB25E /* MonitorChangesToMapLoadStatusView.swift */; };
		D752D9472A3A6FC0003EB25E /* MonitorChangesToMapLoadStatusView.swift in Copy Source Code Files */ = {isa = PBXBuildFile; fileRef = D752D9452A3A6F7F003EB25E /* MonitorChangesToMapLoadStatusView.swift */; };
		D752D95F2A3BCE06003EB25E /* DisplayMapFromPortalItemView.swift in Sources */ = {isa = PBXBuildFile; fileRef = D752D95E2A3BCE06003EB25E /* DisplayMapFromPortalItemView.swift */; };
		D752D9602A3BCE63003EB25E /* DisplayMapFromPortalItemView.swift in Copy Source Code Files */ = {isa = PBXBuildFile; fileRef = D752D95E2A3BCE06003EB25E /* DisplayMapFromPortalItemView.swift */; };
		D75362D22A1E886700D83028 /* ApplyUniqueValueRendererView.swift in Sources */ = {isa = PBXBuildFile; fileRef = D75362D12A1E886700D83028 /* ApplyUniqueValueRendererView.swift */; };
		D75362D32A1E8C8800D83028 /* ApplyUniqueValueRendererView.swift in Copy Source Code Files */ = {isa = PBXBuildFile; fileRef = D75362D12A1E886700D83028 /* ApplyUniqueValueRendererView.swift */; };
		D754E3232A1D66820006C5F1 /* StylePointWithPictureMarkerSymbolsView.swift in Sources */ = {isa = PBXBuildFile; fileRef = D754E3222A1D66820006C5F1 /* StylePointWithPictureMarkerSymbolsView.swift */; };
		D754E3242A1D66C20006C5F1 /* StylePointWithPictureMarkerSymbolsView.swift in Copy Source Code Files */ = {isa = PBXBuildFile; fileRef = D754E3222A1D66820006C5F1 /* StylePointWithPictureMarkerSymbolsView.swift */; };
		D7553CDB2AE2DFEC00DC2A70 /* GeocodeOfflineView.swift in Sources */ = {isa = PBXBuildFile; fileRef = D7553CD82AE2DFEC00DC2A70 /* GeocodeOfflineView.swift */; };
		D7553CDD2AE2E00E00DC2A70 /* GeocodeOfflineView.swift in Copy Source Code Files */ = {isa = PBXBuildFile; fileRef = D7553CD82AE2DFEC00DC2A70 /* GeocodeOfflineView.swift */; };
		D757D14B2B6C46E50065F78F /* ListSpatialReferenceTransformationsView.Model.swift in Sources */ = {isa = PBXBuildFile; fileRef = D757D14A2B6C46E50065F78F /* ListSpatialReferenceTransformationsView.Model.swift */; };
		D757D14C2B6C60170065F78F /* ListSpatialReferenceTransformationsView.Model.swift in Copy Source Code Files */ = {isa = PBXBuildFile; fileRef = D757D14A2B6C46E50065F78F /* ListSpatialReferenceTransformationsView.Model.swift */; };
		D7588F5F2B7D8DAA008B75E2 /* NavigateRouteWithReroutingView.swift in Sources */ = {isa = PBXBuildFile; fileRef = D7588F5C2B7D8DAA008B75E2 /* NavigateRouteWithReroutingView.swift */; };
		D7588F622B7D8DED008B75E2 /* NavigateRouteWithReroutingView.swift in Copy Source Code Files */ = {isa = PBXBuildFile; fileRef = D7588F5C2B7D8DAA008B75E2 /* NavigateRouteWithReroutingView.swift */; };
		D75B58512AAFB3030038B3B4 /* StyleFeaturesWithCustomDictionaryView.swift in Sources */ = {isa = PBXBuildFile; fileRef = D75B58502AAFB3030038B3B4 /* StyleFeaturesWithCustomDictionaryView.swift */; };
		D75B58522AAFB37C0038B3B4 /* StyleFeaturesWithCustomDictionaryView.swift in Copy Source Code Files */ = {isa = PBXBuildFile; fileRef = D75B58502AAFB3030038B3B4 /* StyleFeaturesWithCustomDictionaryView.swift */; };
		D75C35672AB50338003CD55F /* GroupLayersTogetherView.GroupLayerListView.swift in Sources */ = {isa = PBXBuildFile; fileRef = D75C35662AB50338003CD55F /* GroupLayersTogetherView.GroupLayerListView.swift */; };
		D75F66362B48EABC00434974 /* SearchForWebMapView.swift in Sources */ = {isa = PBXBuildFile; fileRef = D75F66332B48EABC00434974 /* SearchForWebMapView.swift */; };
		D75F66392B48EB1800434974 /* SearchForWebMapView.swift in Copy Source Code Files */ = {isa = PBXBuildFile; fileRef = D75F66332B48EABC00434974 /* SearchForWebMapView.swift */; };
		D76000A22AF18BAB00B3084D /* FindRouteInTransportNetworkView.Model.swift in Copy Source Code Files */ = {isa = PBXBuildFile; fileRef = D7749AD52AF08BF50086632F /* FindRouteInTransportNetworkView.Model.swift */; };
		D76000AE2AF19C2300B3084D /* FindRouteInMobileMapPackageView.swift in Sources */ = {isa = PBXBuildFile; fileRef = D76000AB2AF19C2300B3084D /* FindRouteInMobileMapPackageView.swift */; };
		D76000B12AF19C4600B3084D /* FindRouteInMobileMapPackageView.swift in Copy Source Code Files */ = {isa = PBXBuildFile; fileRef = D76000AB2AF19C2300B3084D /* FindRouteInMobileMapPackageView.swift */; };
		D76000B72AF19FCA00B3084D /* SanFrancisco.mmpk in Resources */ = {isa = PBXBuildFile; fileRef = D76000B62AF19FCA00B3084D /* SanFrancisco.mmpk */; settings = {ASSET_TAGS = (FindRouteInMobileMapPackage, ); }; };
		D7634FAF2A43B7AC00F8AEFB /* CreateConvexHullAroundGeometriesView.swift in Sources */ = {isa = PBXBuildFile; fileRef = D7634FAE2A43B7AC00F8AEFB /* CreateConvexHullAroundGeometriesView.swift */; };
		D7634FB02A43B8B000F8AEFB /* CreateConvexHullAroundGeometriesView.swift in Copy Source Code Files */ = {isa = PBXBuildFile; fileRef = D7634FAE2A43B7AC00F8AEFB /* CreateConvexHullAroundGeometriesView.swift */; };
		D7635FF12B9272CB0044AB97 /* DisplayClustersView.swift in Sources */ = {isa = PBXBuildFile; fileRef = D7635FED2B9272CB0044AB97 /* DisplayClustersView.swift */; };
		D7635FFB2B9277DC0044AB97 /* ConfigureClustersView.Model.swift in Sources */ = {isa = PBXBuildFile; fileRef = D7635FF52B9277DC0044AB97 /* ConfigureClustersView.Model.swift */; };
		D7635FFD2B9277DC0044AB97 /* ConfigureClustersView.SettingsView.swift in Sources */ = {isa = PBXBuildFile; fileRef = D7635FF72B9277DC0044AB97 /* ConfigureClustersView.SettingsView.swift */; };
		D7635FFE2B9277DC0044AB97 /* ConfigureClustersView.swift in Sources */ = {isa = PBXBuildFile; fileRef = D7635FF82B9277DC0044AB97 /* ConfigureClustersView.swift */; };
		D76360002B9296420044AB97 /* ConfigureClustersView.swift in Copy Source Code Files */ = {isa = PBXBuildFile; fileRef = D7635FF82B9277DC0044AB97 /* ConfigureClustersView.swift */; };
		D76360012B92964A0044AB97 /* ConfigureClustersView.Model.swift in Copy Source Code Files */ = {isa = PBXBuildFile; fileRef = D7635FF52B9277DC0044AB97 /* ConfigureClustersView.Model.swift */; };
		D76360022B9296520044AB97 /* ConfigureClustersView.SettingsView.swift in Copy Source Code Files */ = {isa = PBXBuildFile; fileRef = D7635FF72B9277DC0044AB97 /* ConfigureClustersView.SettingsView.swift */; };
		D76360032B9296580044AB97 /* DisplayClustersView.swift in Copy Source Code Files */ = {isa = PBXBuildFile; fileRef = D7635FED2B9272CB0044AB97 /* DisplayClustersView.swift */; };
		D76495212B74687E0042699E /* ValidateUtilityNetworkTopologyView.Model.swift in Sources */ = {isa = PBXBuildFile; fileRef = D76495202B74687E0042699E /* ValidateUtilityNetworkTopologyView.Model.swift */; };
		D76495222B7468940042699E /* ValidateUtilityNetworkTopologyView.Model.swift in Copy Source Code Files */ = {isa = PBXBuildFile; fileRef = D76495202B74687E0042699E /* ValidateUtilityNetworkTopologyView.Model.swift */; };
		D764B7DF2BE2F89D002E2F92 /* EditGeodatabaseWithTransactionsView.swift in Sources */ = {isa = PBXBuildFile; fileRef = D764B7DB2BE2F89D002E2F92 /* EditGeodatabaseWithTransactionsView.swift */; };
		D764B7E22BE2F8B8002E2F92 /* EditGeodatabaseWithTransactionsView.swift in Copy Source Code Files */ = {isa = PBXBuildFile; fileRef = D764B7DB2BE2F89D002E2F92 /* EditGeodatabaseWithTransactionsView.swift */; };
		D76929FA2B4F79540047205E /* OrbitCameraAroundObjectView.swift in Sources */ = {isa = PBXBuildFile; fileRef = D76929F52B4F78340047205E /* OrbitCameraAroundObjectView.swift */; };
		D76929FB2B4F795C0047205E /* OrbitCameraAroundObjectView.swift in Copy Source Code Files */ = {isa = PBXBuildFile; fileRef = D76929F52B4F78340047205E /* OrbitCameraAroundObjectView.swift */; };
		D769C2122A29019B00030F61 /* SetUpLocationDrivenGeotriggersView.swift in Sources */ = {isa = PBXBuildFile; fileRef = D769C2112A29019B00030F61 /* SetUpLocationDrivenGeotriggersView.swift */; };
		D769C2132A29057200030F61 /* SetUpLocationDrivenGeotriggersView.swift in Copy Source Code Files */ = {isa = PBXBuildFile; fileRef = D769C2112A29019B00030F61 /* SetUpLocationDrivenGeotriggersView.swift */; };
		D769DF332BEC1A1C0062AE95 /* EditGeodatabaseWithTransactionsView.Model.swift in Sources */ = {isa = PBXBuildFile; fileRef = D769DF322BEC1A1C0062AE95 /* EditGeodatabaseWithTransactionsView.Model.swift */; };
		D769DF342BEC1A9E0062AE95 /* EditGeodatabaseWithTransactionsView.Model.swift in Copy Source Code Files */ = {isa = PBXBuildFile; fileRef = D769DF322BEC1A1C0062AE95 /* EditGeodatabaseWithTransactionsView.Model.swift */; };
		D76EE6072AF9AFE100DA0325 /* FindRouteAroundBarriersView.Model.swift in Sources */ = {isa = PBXBuildFile; fileRef = D76EE6062AF9AFE100DA0325 /* FindRouteAroundBarriersView.Model.swift */; };
		D76EE6082AF9AFEC00DA0325 /* FindRouteAroundBarriersView.Model.swift in Copy Source Code Files */ = {isa = PBXBuildFile; fileRef = D76EE6062AF9AFE100DA0325 /* FindRouteAroundBarriersView.Model.swift */; };
		D7705D582AFC244E00CC0335 /* FindClosestFacilityToMultiplePointsView.swift in Sources */ = {isa = PBXBuildFile; fileRef = D7705D552AFC244E00CC0335 /* FindClosestFacilityToMultiplePointsView.swift */; };
		D7705D5B2AFC246A00CC0335 /* FindClosestFacilityToMultiplePointsView.swift in Copy Source Code Files */ = {isa = PBXBuildFile; fileRef = D7705D552AFC244E00CC0335 /* FindClosestFacilityToMultiplePointsView.swift */; };
		D7705D642AFC570700CC0335 /* FindClosestFacilityFromPointView.swift in Sources */ = {isa = PBXBuildFile; fileRef = D7705D612AFC570700CC0335 /* FindClosestFacilityFromPointView.swift */; };
		D7705D662AFC575000CC0335 /* FindClosestFacilityFromPointView.swift in Copy Source Code Files */ = {isa = PBXBuildFile; fileRef = D7705D612AFC570700CC0335 /* FindClosestFacilityFromPointView.swift */; };
		D7749AD62AF08BF50086632F /* FindRouteInTransportNetworkView.Model.swift in Sources */ = {isa = PBXBuildFile; fileRef = D7749AD52AF08BF50086632F /* FindRouteInTransportNetworkView.Model.swift */; };
		D77570C02A2942F800F490CD /* AnimateImagesWithImageOverlayView.swift in Sources */ = {isa = PBXBuildFile; fileRef = D77570BF2A2942F800F490CD /* AnimateImagesWithImageOverlayView.swift */; };
		D77570C12A2943D900F490CD /* AnimateImagesWithImageOverlayView.swift in Copy Source Code Files */ = {isa = PBXBuildFile; fileRef = D77570BF2A2942F800F490CD /* AnimateImagesWithImageOverlayView.swift */; };
		D77572AE2A295DDE00F490CD /* PacificSouthWest2 in Resources */ = {isa = PBXBuildFile; fileRef = D77572AD2A295DDD00F490CD /* PacificSouthWest2 */; settings = {ASSET_TAGS = (AnimateImagesWithImageOverlay, ); }; };
		D77688132B69826B007C3860 /* ListSpatialReferenceTransformationsView.swift in Sources */ = {isa = PBXBuildFile; fileRef = D77688102B69826B007C3860 /* ListSpatialReferenceTransformationsView.swift */; };
		D77688152B69828E007C3860 /* ListSpatialReferenceTransformationsView.swift in Copy Source Code Files */ = {isa = PBXBuildFile; fileRef = D77688102B69826B007C3860 /* ListSpatialReferenceTransformationsView.swift */; };
		D7781D492B7EB03400E53C51 /* SanDiegoTourPath.json in Resources */ = {isa = PBXBuildFile; fileRef = D7781D482B7EB03400E53C51 /* SanDiegoTourPath.json */; settings = {ASSET_TAGS = (NavigateRouteWithRerouting, ); }; };
		D7781D4B2B7ECCB700E53C51 /* NavigateRouteWithReroutingView.Model.swift in Sources */ = {isa = PBXBuildFile; fileRef = D7781D4A2B7ECCB700E53C51 /* NavigateRouteWithReroutingView.Model.swift */; };
		D7781D4C2B7ECCC800E53C51 /* NavigateRouteWithReroutingView.Model.swift in Copy Source Code Files */ = {isa = PBXBuildFile; fileRef = D7781D4A2B7ECCB700E53C51 /* NavigateRouteWithReroutingView.Model.swift */; };
		D77BC5392B59A2D3007B49B6 /* StylePointWithDistanceCompositeSceneSymbolView.swift in Sources */ = {isa = PBXBuildFile; fileRef = D77BC5362B59A2D3007B49B6 /* StylePointWithDistanceCompositeSceneSymbolView.swift */; };
		D77BC53C2B59A309007B49B6 /* StylePointWithDistanceCompositeSceneSymbolView.swift in Copy Source Code Files */ = {isa = PBXBuildFile; fileRef = D77BC5362B59A2D3007B49B6 /* StylePointWithDistanceCompositeSceneSymbolView.swift */; };
		D77D9C002BB2438200B38A6C /* AugmentRealityToShowHiddenInfrastructureView.ARSceneView.swift in Sources */ = {isa = PBXBuildFile; fileRef = D77D9BFF2BB2438200B38A6C /* AugmentRealityToShowHiddenInfrastructureView.ARSceneView.swift */; };
		D77D9C012BB2439400B38A6C /* AugmentRealityToShowHiddenInfrastructureView.ARSceneView.swift in Copy Source Code Files */ = {isa = PBXBuildFile; fileRef = D77D9BFF2BB2438200B38A6C /* AugmentRealityToShowHiddenInfrastructureView.ARSceneView.swift */; };
		D78666AD2A2161F100C60110 /* FindNearestVertexView.swift in Sources */ = {isa = PBXBuildFile; fileRef = D78666AC2A2161F100C60110 /* FindNearestVertexView.swift */; };
		D78666AE2A21629200C60110 /* FindNearestVertexView.swift in Copy Source Code Files */ = {isa = PBXBuildFile; fileRef = D78666AC2A2161F100C60110 /* FindNearestVertexView.swift */; };
		D79EE76E2A4CEA5D005A52AE /* SetUpLocationDrivenGeotriggersView.Model.swift in Sources */ = {isa = PBXBuildFile; fileRef = D79EE76D2A4CEA5D005A52AE /* SetUpLocationDrivenGeotriggersView.Model.swift */; };
		D79EE76F2A4CEA7F005A52AE /* SetUpLocationDrivenGeotriggersView.Model.swift in Copy Source Code Files */ = {isa = PBXBuildFile; fileRef = D79EE76D2A4CEA5D005A52AE /* SetUpLocationDrivenGeotriggersView.Model.swift */; };
		D7A737E02BABB9FE00B7C7FC /* AugmentRealityToShowHiddenInfrastructureView.swift in Sources */ = {isa = PBXBuildFile; fileRef = D7A737DC2BABB9FE00B7C7FC /* AugmentRealityToShowHiddenInfrastructureView.swift */; };
		D7A737E32BABBA2200B7C7FC /* AugmentRealityToShowHiddenInfrastructureView.swift in Copy Source Code Files */ = {isa = PBXBuildFile; fileRef = D7A737DC2BABB9FE00B7C7FC /* AugmentRealityToShowHiddenInfrastructureView.swift */; };
		D7ABA2F92A32579C0021822B /* MeasureDistanceInSceneView.swift in Sources */ = {isa = PBXBuildFile; fileRef = D7ABA2F82A32579C0021822B /* MeasureDistanceInSceneView.swift */; };
		D7ABA2FA2A32760D0021822B /* MeasureDistanceInSceneView.swift in Copy Source Code Files */ = {isa = PBXBuildFile; fileRef = D7ABA2F82A32579C0021822B /* MeasureDistanceInSceneView.swift */; };
		D7ABA2FF2A32881C0021822B /* ShowViewshedFromGeoelementInSceneView.swift in Sources */ = {isa = PBXBuildFile; fileRef = D7ABA2FE2A32881C0021822B /* ShowViewshedFromGeoelementInSceneView.swift */; };
		D7ABA3002A3288970021822B /* ShowViewshedFromGeoelementInSceneView.swift in Copy Source Code Files */ = {isa = PBXBuildFile; fileRef = D7ABA2FE2A32881C0021822B /* ShowViewshedFromGeoelementInSceneView.swift */; };
		D7AE861E2AC39DC50049B626 /* DisplayAnnotationView.swift in Sources */ = {isa = PBXBuildFile; fileRef = D7AE861D2AC39DC50049B626 /* DisplayAnnotationView.swift */; };
		D7AE861F2AC39E7F0049B626 /* DisplayAnnotationView.swift in Copy Source Code Files */ = {isa = PBXBuildFile; fileRef = D7AE861D2AC39DC50049B626 /* DisplayAnnotationView.swift */; };
		D7AE86202AC3A1050049B626 /* AddCustomDynamicEntityDataSourceView.Vessel.swift in Copy Source Code Files */ = {isa = PBXBuildFile; fileRef = 7900C5F52A83FC3F002D430F /* AddCustomDynamicEntityDataSourceView.Vessel.swift */; };
		D7AE86212AC3A10A0049B626 /* GroupLayersTogetherView.GroupLayerListView.swift in Copy Source Code Files */ = {isa = PBXBuildFile; fileRef = D75C35662AB50338003CD55F /* GroupLayersTogetherView.GroupLayerListView.swift */; };
		D7B759B32B1FFBE300017FDD /* FavoritesView.swift in Sources */ = {isa = PBXBuildFile; fileRef = D7B759B22B1FFBE300017FDD /* FavoritesView.swift */; };
		D7BA8C442B2A4DAA00018633 /* Array+RawRepresentable.swift in Sources */ = {isa = PBXBuildFile; fileRef = D7BA8C432B2A4DAA00018633 /* Array+RawRepresentable.swift */; };
		D7BA8C462B2A8ACA00018633 /* String.swift in Sources */ = {isa = PBXBuildFile; fileRef = D7BA8C452B2A8ACA00018633 /* String.swift */; };
		D7C16D1B2AC5F95300689E89 /* Animate3DGraphicView.swift in Sources */ = {isa = PBXBuildFile; fileRef = D7C16D1A2AC5F95300689E89 /* Animate3DGraphicView.swift */; };
		D7C16D1C2AC5F96900689E89 /* Animate3DGraphicView.swift in Copy Source Code Files */ = {isa = PBXBuildFile; fileRef = D7C16D1A2AC5F95300689E89 /* Animate3DGraphicView.swift */; };
		D7C16D1F2AC5FE8200689E89 /* Pyrenees.csv in Resources */ = {isa = PBXBuildFile; fileRef = D7C16D1E2AC5FE8200689E89 /* Pyrenees.csv */; settings = {ASSET_TAGS = (Animate3DGraphic, ); }; };
		D7C16D222AC5FE9800689E89 /* GrandCanyon.csv in Resources */ = {isa = PBXBuildFile; fileRef = D7C16D212AC5FE9800689E89 /* GrandCanyon.csv */; settings = {ASSET_TAGS = (Animate3DGraphic, ); }; };
		D7C16D252AC5FEA600689E89 /* Snowdon.csv in Resources */ = {isa = PBXBuildFile; fileRef = D7C16D242AC5FEA600689E89 /* Snowdon.csv */; settings = {ASSET_TAGS = (Animate3DGraphic, ); }; };
		D7C16D282AC5FEB700689E89 /* Hawaii.csv in Resources */ = {isa = PBXBuildFile; fileRef = D7C16D272AC5FEB600689E89 /* Hawaii.csv */; settings = {ASSET_TAGS = (Animate3DGraphic, ); }; };
		D7C3AB4A2B683291008909B9 /* SetFeatureRequestModeView.swift in Sources */ = {isa = PBXBuildFile; fileRef = D7C3AB472B683291008909B9 /* SetFeatureRequestModeView.swift */; };
		D7C3AB4D2B6832B7008909B9 /* SetFeatureRequestModeView.swift in Copy Source Code Files */ = {isa = PBXBuildFile; fileRef = D7C3AB472B683291008909B9 /* SetFeatureRequestModeView.swift */; };
		D7C523402BED9BBF00E8221A /* SanFrancisco.tpkx in Resources */ = {isa = PBXBuildFile; fileRef = D7C5233E2BED9BBF00E8221A /* SanFrancisco.tpkx */; settings = {ASSET_TAGS = (EditAndSyncFeaturesWithFeatureService, ); }; };
		D7C6420C2B4F47E10042B8F7 /* SearchForWebMapView.Model.swift in Sources */ = {isa = PBXBuildFile; fileRef = D7C6420B2B4F47E10042B8F7 /* SearchForWebMapView.Model.swift */; };
		D7C6420D2B4F5DDB0042B8F7 /* SearchForWebMapView.Model.swift in Copy Source Code Files */ = {isa = PBXBuildFile; fileRef = D7C6420B2B4F47E10042B8F7 /* SearchForWebMapView.Model.swift */; };
		D7C97B562B75C10C0097CDA1 /* ValidateUtilityNetworkTopologyView.Views.swift in Sources */ = {isa = PBXBuildFile; fileRef = D7C97B552B75C10C0097CDA1 /* ValidateUtilityNetworkTopologyView.Views.swift */; };
		D7CC33FF2A31475C00198EDF /* ShowLineOfSightBetweenPointsView.swift in Sources */ = {isa = PBXBuildFile; fileRef = D7CC33FD2A31475C00198EDF /* ShowLineOfSightBetweenPointsView.swift */; };
		D7CC34002A3147FF00198EDF /* ShowLineOfSightBetweenPointsView.swift in Copy Source Code Files */ = {isa = PBXBuildFile; fileRef = D7CC33FD2A31475C00198EDF /* ShowLineOfSightBetweenPointsView.swift */; };
		D7CE9F9B2AE2F575008F7A5F /* streetmap_SD.tpkx in Resources */ = {isa = PBXBuildFile; fileRef = D7CE9F9A2AE2F575008F7A5F /* streetmap_SD.tpkx */; settings = {ASSET_TAGS = (GeocodeOffline, ); }; };
		D7CE9FA32AE2F595008F7A5F /* san-diego-eagle-locator in Resources */ = {isa = PBXBuildFile; fileRef = D7CE9FA22AE2F595008F7A5F /* san-diego-eagle-locator */; settings = {ASSET_TAGS = (GeocodeOffline, ); }; };
		D7D1F3532ADDBE5D009CE2DA /* philadelphia.mspk in Resources */ = {isa = PBXBuildFile; fileRef = D7D1F3522ADDBE5D009CE2DA /* philadelphia.mspk */; settings = {ASSET_TAGS = (AugmentRealityToShowTabletopScene, DisplaySceneFromMobileScenePackage, ); }; };
		D7DDF84E2AF43AA2004352D9 /* GeocodeOfflineView.Model.swift in Copy Source Code Files */ = {isa = PBXBuildFile; fileRef = D72C43F22AEB066D00B6157B /* GeocodeOfflineView.Model.swift */; };
		D7DDF8532AF47C6C004352D9 /* FindRouteAroundBarriersView.swift in Sources */ = {isa = PBXBuildFile; fileRef = D7DDF8502AF47C6C004352D9 /* FindRouteAroundBarriersView.swift */; };
		D7DDF8562AF47C86004352D9 /* FindRouteAroundBarriersView.swift in Copy Source Code Files */ = {isa = PBXBuildFile; fileRef = D7DDF8502AF47C6C004352D9 /* FindRouteAroundBarriersView.swift */; };
		D7E440D72A1ECE7D005D74DE /* CreateBuffersAroundPointsView.swift in Sources */ = {isa = PBXBuildFile; fileRef = D7E440D62A1ECE7D005D74DE /* CreateBuffersAroundPointsView.swift */; };
		D7E440D82A1ECEB3005D74DE /* CreateBuffersAroundPointsView.swift in Copy Source Code Files */ = {isa = PBXBuildFile; fileRef = D7E440D62A1ECE7D005D74DE /* CreateBuffersAroundPointsView.swift */; };
		D7E557682A1D768800B9FB09 /* AddWMSLayerView.swift in Sources */ = {isa = PBXBuildFile; fileRef = D7E557672A1D768800B9FB09 /* AddWMSLayerView.swift */; };
		D7E7D0812AEB39D5003AAD02 /* FindRouteInTransportNetworkView.swift in Sources */ = {isa = PBXBuildFile; fileRef = D7E7D0802AEB39D5003AAD02 /* FindRouteInTransportNetworkView.swift */; };
		D7E7D0822AEB3A1D003AAD02 /* FindRouteInTransportNetworkView.swift in Copy Source Code Files */ = {isa = PBXBuildFile; fileRef = D7E7D0802AEB39D5003AAD02 /* FindRouteInTransportNetworkView.swift */; };
		D7E7D09A2AEB3C47003AAD02 /* san_diego_offline_routing in Resources */ = {isa = PBXBuildFile; fileRef = D7E7D0992AEB3C47003AAD02 /* san_diego_offline_routing */; settings = {ASSET_TAGS = (FindRouteInTransportNetwork, NavigateRouteWithRerouting, ); }; };
		D7E9EF292A1D2219000C4865 /* SetMinAndMaxScaleView.swift in Copy Source Code Files */ = {isa = PBXBuildFile; fileRef = D7EAF3592A1C023800D822C4 /* SetMinAndMaxScaleView.swift */; };
		D7E9EF2A2A1D29F2000C4865 /* SetMaxExtentView.swift in Copy Source Code Files */ = {isa = PBXBuildFile; fileRef = D734FA092A183A5B00246D7E /* SetMaxExtentView.swift */; };
		D7EAF35A2A1C023800D822C4 /* SetMinAndMaxScaleView.swift in Sources */ = {isa = PBXBuildFile; fileRef = D7EAF3592A1C023800D822C4 /* SetMinAndMaxScaleView.swift */; };
		D7ECF5982AB8BE63003FB2BE /* RenderMultilayerSymbolsView.swift in Sources */ = {isa = PBXBuildFile; fileRef = D7ECF5972AB8BE63003FB2BE /* RenderMultilayerSymbolsView.swift */; };
		D7ECF5992AB8BF5A003FB2BE /* RenderMultilayerSymbolsView.swift in Copy Source Code Files */ = {isa = PBXBuildFile; fileRef = D7ECF5972AB8BE63003FB2BE /* RenderMultilayerSymbolsView.swift */; };
		D7EF5D752A26A03A00FEBDE5 /* ShowCoordinatesInMultipleFormatsView.swift in Sources */ = {isa = PBXBuildFile; fileRef = D7EF5D742A26A03A00FEBDE5 /* ShowCoordinatesInMultipleFormatsView.swift */; };
		D7EF5D762A26A1EE00FEBDE5 /* ShowCoordinatesInMultipleFormatsView.swift in Copy Source Code Files */ = {isa = PBXBuildFile; fileRef = D7EF5D742A26A03A00FEBDE5 /* ShowCoordinatesInMultipleFormatsView.swift */; };
		D7F2784C2A1D76F5002E4567 /* AddWMSLayerView.swift in Copy Source Code Files */ = {isa = PBXBuildFile; fileRef = D7E557672A1D768800B9FB09 /* AddWMSLayerView.swift */; };
		D7F850042B7C427A00680D7C /* ValidateUtilityNetworkTopologyView.Views.swift in Copy Source Code Files */ = {isa = PBXBuildFile; fileRef = D7C97B552B75C10C0097CDA1 /* ValidateUtilityNetworkTopologyView.Views.swift */; };
		D7F8C0392B60564D0072BFA7 /* AddFeaturesWithContingentValuesView.swift in Sources */ = {isa = PBXBuildFile; fileRef = D7F8C0362B60564D0072BFA7 /* AddFeaturesWithContingentValuesView.swift */; };
		D7F8C03B2B6056790072BFA7 /* AddFeaturesWithContingentValuesView.swift in Copy Source Code Files */ = {isa = PBXBuildFile; fileRef = D7F8C0362B60564D0072BFA7 /* AddFeaturesWithContingentValuesView.swift */; };
		D7F8C03E2B605AF60072BFA7 /* ContingentValuesBirdNests.geodatabase in Resources */ = {isa = PBXBuildFile; fileRef = D7F8C03D2B605AF60072BFA7 /* ContingentValuesBirdNests.geodatabase */; settings = {ASSET_TAGS = (AddFeaturesWithContingentValues, ); }; };
		D7F8C0412B605E720072BFA7 /* FillmoreTopographicMap.vtpk in Resources */ = {isa = PBXBuildFile; fileRef = D7F8C0402B605E720072BFA7 /* FillmoreTopographicMap.vtpk */; settings = {ASSET_TAGS = (AddFeaturesWithContingentValues, ); }; };
		D7F8C0432B608F120072BFA7 /* AddFeaturesWithContingentValuesView.AddFeatureView.swift in Sources */ = {isa = PBXBuildFile; fileRef = D7F8C0422B608F120072BFA7 /* AddFeaturesWithContingentValuesView.AddFeatureView.swift */; };
		E000E7602869E33D005D87C5 /* ClipGeometryView.swift in Sources */ = {isa = PBXBuildFile; fileRef = E000E75F2869E33D005D87C5 /* ClipGeometryView.swift */; };
		E000E763286A0B18005D87C5 /* CutGeometryView.swift in Sources */ = {isa = PBXBuildFile; fileRef = E000E762286A0B18005D87C5 /* CutGeometryView.swift */; };
		E004A6C128414332002A1FE6 /* SetViewpointRotationView.swift in Sources */ = {isa = PBXBuildFile; fileRef = E004A6BD28414332002A1FE6 /* SetViewpointRotationView.swift */; };
		E004A6DC28465C70002A1FE6 /* DisplaySceneView.swift in Sources */ = {isa = PBXBuildFile; fileRef = E004A6D828465C70002A1FE6 /* DisplaySceneView.swift */; };
		E004A6E028466279002A1FE6 /* ShowCalloutView.swift in Sources */ = {isa = PBXBuildFile; fileRef = E004A6DF28466279002A1FE6 /* ShowCalloutView.swift */; };
		E004A6E62846A61F002A1FE6 /* StyleGraphicsWithSymbolsView.swift in Sources */ = {isa = PBXBuildFile; fileRef = E004A6E52846A61F002A1FE6 /* StyleGraphicsWithSymbolsView.swift */; };
		E004A6E928493BCE002A1FE6 /* ShowDeviceLocationView.swift in Sources */ = {isa = PBXBuildFile; fileRef = E004A6E828493BCE002A1FE6 /* ShowDeviceLocationView.swift */; };
		E004A6ED2849556E002A1FE6 /* CreatePlanarAndGeodeticBuffersView.swift in Sources */ = {isa = PBXBuildFile; fileRef = E004A6EC2849556E002A1FE6 /* CreatePlanarAndGeodeticBuffersView.swift */; };
		E004A6F0284E4B9B002A1FE6 /* DownloadVectorTilesToLocalCacheView.swift in Sources */ = {isa = PBXBuildFile; fileRef = E004A6EF284E4B9B002A1FE6 /* DownloadVectorTilesToLocalCacheView.swift */; };
		E004A6F3284E4FEB002A1FE6 /* ShowResultOfSpatialOperationsView.swift in Sources */ = {isa = PBXBuildFile; fileRef = E004A6F2284E4FEB002A1FE6 /* ShowResultOfSpatialOperationsView.swift */; };
		E004A6F6284FA42A002A1FE6 /* SelectFeaturesInFeatureLayerView.swift in Sources */ = {isa = PBXBuildFile; fileRef = E004A6F5284FA42A002A1FE6 /* SelectFeaturesInFeatureLayerView.swift */; };
		E03CB0692888944D002B27D9 /* GenerateOfflineMapView.swift in Copy Source Code Files */ = {isa = PBXBuildFile; fileRef = E088E1732863B5F800413100 /* GenerateOfflineMapView.swift */; };
		E03CB06A288894C4002B27D9 /* FindRouteView.swift in Copy Source Code Files */ = {isa = PBXBuildFile; fileRef = E066DD34285CF3B3004D3D5B /* FindRouteView.swift */; };
		E03CB06B2889879D002B27D9 /* DownloadVectorTilesToLocalCacheView.swift in Copy Source Code Files */ = {isa = PBXBuildFile; fileRef = E004A6EF284E4B9B002A1FE6 /* DownloadVectorTilesToLocalCacheView.swift */; };
		E041ABC0287CA9F00056009B /* WebView.swift in Sources */ = {isa = PBXBuildFile; fileRef = E041ABBF287CA9F00056009B /* WebView.swift */; };
		E041ABD7287DB04D0056009B /* SampleInfoView.swift in Sources */ = {isa = PBXBuildFile; fileRef = E041ABD6287DB04D0056009B /* SampleInfoView.swift */; };
		E041AC1A287F54580056009B /* highlight.min.js in Resources */ = {isa = PBXBuildFile; fileRef = E041AC15287F54580056009B /* highlight.min.js */; };
		E041AC1E288076A60056009B /* info.css in Resources */ = {isa = PBXBuildFile; fileRef = E041AC1D288076A60056009B /* info.css */; };
		E041AC20288077B90056009B /* xcode.css in Resources */ = {isa = PBXBuildFile; fileRef = E041AC1F288077B90056009B /* xcode.css */; };
		E066DD35285CF3B3004D3D5B /* FindRouteView.swift in Sources */ = {isa = PBXBuildFile; fileRef = E066DD34285CF3B3004D3D5B /* FindRouteView.swift */; };
		E066DD382860AB28004D3D5B /* StyleGraphicsWithRendererView.swift in Sources */ = {isa = PBXBuildFile; fileRef = E066DD372860AB28004D3D5B /* StyleGraphicsWithRendererView.swift */; };
		E066DD3B2860CA08004D3D5B /* ShowResultOfSpatialRelationshipsView.swift in Sources */ = {isa = PBXBuildFile; fileRef = E066DD3A2860CA08004D3D5B /* ShowResultOfSpatialRelationshipsView.swift */; };
		E066DD4028610F55004D3D5B /* AddSceneLayerFromServiceView.swift in Sources */ = {isa = PBXBuildFile; fileRef = E066DD3F28610F55004D3D5B /* AddSceneLayerFromServiceView.swift */; };
		E070A0A3286F3B6000F2B606 /* DownloadPreplannedMapAreaView.swift in Sources */ = {isa = PBXBuildFile; fileRef = E070A0A2286F3B6000F2B606 /* DownloadPreplannedMapAreaView.swift */; };
		E088E1572862579D00413100 /* SetSurfacePlacementModeView.swift in Sources */ = {isa = PBXBuildFile; fileRef = E088E1562862579D00413100 /* SetSurfacePlacementModeView.swift */; };
		E088E1742863B5F800413100 /* GenerateOfflineMapView.swift in Sources */ = {isa = PBXBuildFile; fileRef = E088E1732863B5F800413100 /* GenerateOfflineMapView.swift */; };
		E0A1AEE328874590003C797D /* AddFeatureLayersView.swift in Copy Source Code Files */ = {isa = PBXBuildFile; fileRef = 00D4EF7F2863842100B9CC30 /* AddFeatureLayersView.swift */; };
		E0D04FF228A5390000747989 /* DownloadPreplannedMapAreaView.Model.swift in Sources */ = {isa = PBXBuildFile; fileRef = E0D04FF128A5390000747989 /* DownloadPreplannedMapAreaView.Model.swift */; };
		E0EA0B772866390E00C9621D /* ProjectGeometryView.swift in Sources */ = {isa = PBXBuildFile; fileRef = E0EA0B762866390E00C9621D /* ProjectGeometryView.swift */; };
		E0FE32E728747778002C6ACA /* BrowseBuildingFloorsView.swift in Sources */ = {isa = PBXBuildFile; fileRef = E0FE32E628747778002C6ACA /* BrowseBuildingFloorsView.swift */; };
		F111CCC1288B5D5600205358 /* DisplayMapFromMobileMapPackageView.swift in Sources */ = {isa = PBXBuildFile; fileRef = F111CCC0288B5D5600205358 /* DisplayMapFromMobileMapPackageView.swift */; };
		F111CCC4288B641900205358 /* Yellowstone.mmpk in Resources */ = {isa = PBXBuildFile; fileRef = F111CCC3288B641900205358 /* Yellowstone.mmpk */; settings = {ASSET_TAGS = (DisplayMapFromMobileMapPackage, ); }; };
		F1E71BF1289473760064C33F /* AddRasterFromFileView.swift in Sources */ = {isa = PBXBuildFile; fileRef = F1E71BF0289473760064C33F /* AddRasterFromFileView.swift */; };
		F1E71BFA28A479C70064C33F /* AddRasterFromFileView.swift in Copy Source Code Files */ = {isa = PBXBuildFile; fileRef = F1E71BF0289473760064C33F /* AddRasterFromFileView.swift */; };
/* End PBXBuildFile section */

/* Begin PBXBuildRule section */
		0074ABCC2817B8E60037244A /* PBXBuildRule */ = {
			isa = PBXBuildRule;
			compilerSpec = com.apple.compilers.proxy.script;
			filePatterns = "*.tache";
			fileType = pattern.proxy;
			inputFiles = (
				"$(SRCROOT)/Shared/Samples/",
			);
			isEditable = 1;
			name = "Generate Sample Initializers from Source Code Files";
			outputFiles = (
				"$(DERIVED_FILE_DIR)/$(INPUT_FILE_BASE)",
			);
			runOncePerArchitecture = 0;
			script = "xcrun --sdk macosx swift \"${SRCROOT}/Scripts/GenerateSampleViewSourceCode.swift\" \"${SCRIPT_INPUT_FILE_0}\" \"${INPUT_FILE_PATH}\" \"${SCRIPT_OUTPUT_FILE_0}\" \n";
		};
		0083586F27FE3BCF00192A15 /* PBXBuildRule */ = {
			isa = PBXBuildRule;
			compilerSpec = com.apple.compilers.proxy.script;
			filePatterns = "*.masque";
			fileType = pattern.proxy;
			inputFiles = (
				"$(SRCROOT)/.secrets",
			);
			isEditable = 1;
			name = "Generate Swift Code from Secrets";
			outputFiles = (
				"$(DERIVED_FILE_DIR)/$(INPUT_FILE_BASE)",
			);
			runOncePerArchitecture = 0;
			script = "\"${SRCROOT}/Scripts/masquerade\" -i \"${INPUT_FILE_PATH}\" -o \"${SCRIPT_OUTPUT_FILE_0}\" -s \"${SCRIPT_INPUT_FILE_0}\" -f\n";
		};
/* End PBXBuildRule section */

/* Begin PBXCopyFilesBuildPhase section */
		00144B5E280634840090DD5D /* Embed Frameworks */ = {
			isa = PBXCopyFilesBuildPhase;
			buildActionMask = 2147483647;
			dstPath = "";
			dstSubfolderSpec = 10;
			files = (
			);
			name = "Embed Frameworks";
			runOnlyForDeploymentPostprocessing = 0;
		};
		0039A4E82885C4E300592C86 /* Copy Source Code Files */ = {
			isa = PBXCopyFilesBuildPhase;
			buildActionMask = 2147483647;
			dstPath = "";
			dstSubfolderSpec = 7;
			files = (
<<<<<<< HEAD
				10BD9EB52BF51F9000ABDBD5 /* GenerateOfflineMapWithCustomParametersView.Model.swift in Copy Source Code Files */,
=======
				D74ECD0E2BEEAE40007C0FA6 /* EditAndSyncFeaturesWithFeatureServiceView.Model.swift in Copy Source Code Files */,
				D733CA1C2BED982C00FBDE4C /* EditAndSyncFeaturesWithFeatureServiceView.swift in Copy Source Code Files */,
>>>>>>> d439b481
				D769DF342BEC1A9E0062AE95 /* EditGeodatabaseWithTransactionsView.Model.swift in Copy Source Code Files */,
				D764B7E22BE2F8B8002E2F92 /* EditGeodatabaseWithTransactionsView.swift in Copy Source Code Files */,
				004A2BA52BED458C00C297CE /* ApplyScheduledUpdatesToPreplannedMapAreaView.swift in Copy Source Code Files */,
				104F55C72BF3E30A00204D04 /* GenerateOfflineMapWithCustomParametersView.swift in Copy Source Code Files */,
				104F55C82BF3E30A00204D04 /* GenerateOfflineMapWithCustomParametersView.CustomParameters.swift in Copy Source Code Files */,
				D73E61992BDAEEDD00457932 /* MatchViewpointOfGeoViewsView.swift in Copy Source Code Files */,
				D7352F912BD992E40013FFEF /* MonitorChangesToDrawStatusView.swift in Copy Source Code Files */,
				D713717C2BD88EF800EB2F86 /* MonitorChangesToLayerViewStateView.swift in Copy Source Code Files */,
				10D321972BDC3B4900B39B1B /* GenerateOfflineMapWithLocalBasemapView.swift in Copy Source Code Files */,
				00E1D9102BC0B4D8001AEB6A /* SnapGeometryEditsView.SnapSettingsView.swift in Copy Source Code Files */,
				00E1D9112BC0B4D8001AEB6A /* SnapGeometryEditsView.GeometryEditorModel.swift in Copy Source Code Files */,
				00E1D9122BC0B4D8001AEB6A /* SnapGeometryEditsView.GeometryEditorMenu.swift in Copy Source Code Files */,
				00E7C15D2BBF74D800B85D69 /* SnapGeometryEditsView.swift in Copy Source Code Files */,
				0000FB712BBDC01400845921 /* Add3DTilesLayerView.swift in Copy Source Code Files */,
				D77D9C012BB2439400B38A6C /* AugmentRealityToShowHiddenInfrastructureView.ARSceneView.swift in Copy Source Code Files */,
				D7A737E32BABBA2200B7C7FC /* AugmentRealityToShowHiddenInfrastructureView.swift in Copy Source Code Files */,
				1C2538542BABACB100337307 /* AugmentRealityToNavigateRouteView.RoutePlannerView.swift in Copy Source Code Files */,
				1C2538552BABACB100337307 /* AugmentRealityToNavigateRouteView.swift in Copy Source Code Files */,
				1C8EC74B2BAE28A9001A6929 /* AugmentRealityToCollectDataView.swift in Copy Source Code Files */,
				000D43182B993A030003D3C2 /* ConfigureBasemapStyleParametersView.swift in Copy Source Code Files */,
				D76360032B9296580044AB97 /* DisplayClustersView.swift in Copy Source Code Files */,
				D76360022B9296520044AB97 /* ConfigureClustersView.SettingsView.swift in Copy Source Code Files */,
				D76360012B92964A0044AB97 /* ConfigureClustersView.Model.swift in Copy Source Code Files */,
				D76360002B9296420044AB97 /* ConfigureClustersView.swift in Copy Source Code Files */,
				D7781D4C2B7ECCC800E53C51 /* NavigateRouteWithReroutingView.Model.swift in Copy Source Code Files */,
				D7588F622B7D8DED008B75E2 /* NavigateRouteWithReroutingView.swift in Copy Source Code Files */,
				D7F850042B7C427A00680D7C /* ValidateUtilityNetworkTopologyView.Views.swift in Copy Source Code Files */,
				D76495222B7468940042699E /* ValidateUtilityNetworkTopologyView.Model.swift in Copy Source Code Files */,
				D74EA7872B6DADCC008F6C7C /* ValidateUtilityNetworkTopologyView.swift in Copy Source Code Files */,
				D757D14C2B6C60170065F78F /* ListSpatialReferenceTransformationsView.Model.swift in Copy Source Code Files */,
				D77688152B69828E007C3860 /* ListSpatialReferenceTransformationsView.swift in Copy Source Code Files */,
				D7C3AB4D2B6832B7008909B9 /* SetFeatureRequestModeView.swift in Copy Source Code Files */,
				D73FC90C2B6312A5001AC486 /* AddFeaturesWithContingentValuesView.AddFeatureView.swift in Copy Source Code Files */,
				D73FC90B2B6312A0001AC486 /* AddFeaturesWithContingentValuesView.Model.swift in Copy Source Code Files */,
				D7F8C03B2B6056790072BFA7 /* AddFeaturesWithContingentValuesView.swift in Copy Source Code Files */,
				D73F066C2B5EE760000B574F /* QueryFeaturesWithArcadeExpressionView.swift in Copy Source Code Files */,
				D718A1F02B57602000447087 /* ManageBookmarksView.swift in Copy Source Code Files */,
				D77BC53C2B59A309007B49B6 /* StylePointWithDistanceCompositeSceneSymbolView.swift in Copy Source Code Files */,
				D718A1E82B571C9100447087 /* OrbitCameraAroundObjectView.Model.swift in Copy Source Code Files */,
				D76929FB2B4F795C0047205E /* OrbitCameraAroundObjectView.swift in Copy Source Code Files */,
				D7058B122B59E468000A888A /* StylePointWithSceneSymbolView.swift in Copy Source Code Files */,
				D71D516F2B51D87700B2A2BE /* SearchForWebMapView.Views.swift in Copy Source Code Files */,
				D7C6420D2B4F5DDB0042B8F7 /* SearchForWebMapView.Model.swift in Copy Source Code Files */,
				D75F66392B48EB1800434974 /* SearchForWebMapView.swift in Copy Source Code Files */,
				D73FCFFA2B02A3C50006360D /* FindAddressWithReverseGeocodeView.swift in Copy Source Code Files */,
				D742E4952B04134C00690098 /* DisplayWebSceneFromPortalItemView.swift in Copy Source Code Files */,
				D7010EC12B05618400D43F55 /* DisplaySceneFromMobileScenePackageView.swift in Copy Source Code Files */,
				D737237B2AF5AE1A00846884 /* FindRouteInMobileMapPackageView.Models.swift in Copy Source Code Files */,
				D737237A2AF5AE1600846884 /* FindRouteInMobileMapPackageView.MobileMapView.swift in Copy Source Code Files */,
				D76000B12AF19C4600B3084D /* FindRouteInMobileMapPackageView.swift in Copy Source Code Files */,
				D7705D662AFC575000CC0335 /* FindClosestFacilityFromPointView.swift in Copy Source Code Files */,
				D73FD0002B02C9610006360D /* FindRouteAroundBarriersView.Views.swift in Copy Source Code Files */,
				D76EE6082AF9AFEC00DA0325 /* FindRouteAroundBarriersView.Model.swift in Copy Source Code Files */,
				D7DDF8562AF47C86004352D9 /* FindRouteAroundBarriersView.swift in Copy Source Code Files */,
				D7DDF84E2AF43AA2004352D9 /* GeocodeOfflineView.Model.swift in Copy Source Code Files */,
				D7705D5B2AFC246A00CC0335 /* FindClosestFacilityToMultiplePointsView.swift in Copy Source Code Files */,
				00F279D72AF4364700CECAF8 /* AddDynamicEntityLayerView.VehicleCallout.swift in Copy Source Code Files */,
				D76000A22AF18BAB00B3084D /* FindRouteInTransportNetworkView.Model.swift in Copy Source Code Files */,
				D7E7D0822AEB3A1D003AAD02 /* FindRouteInTransportNetworkView.swift in Copy Source Code Files */,
				D7553CDD2AE2E00E00DC2A70 /* GeocodeOfflineView.swift in Copy Source Code Files */,
				4DD058102A0D3F6B00A59B34 /* ShowDeviceLocationWithNMEADataSourcesView.Model.swift in Copy Source Code Files */,
				4D126D7329CA1EFD00CFB7A7 /* ShowDeviceLocationWithNMEADataSourcesView.swift in Copy Source Code Files */,
				4D126D7429CA1EFD00CFB7A7 /* FileNMEASentenceReader.swift in Copy Source Code Files */,
				D7084FAB2AD771F600EC7F4F /* AugmentRealityToFlyOverSceneView.swift in Copy Source Code Files */,
				D72F27302ADA1E9900F906DA /* AugmentRealityToShowTabletopSceneView.swift in Copy Source Code Files */,
				D71FCB8B2AD628B9000E517C /* CreateMobileGeodatabaseView.Model.swift in Copy Source Code Files */,
				D73FC0FE2AD4A19A0067A19B /* CreateMobileGeodatabaseView.swift in Copy Source Code Files */,
				D7464F1F2ACE04C2007FEE88 /* IdentifyRasterCellView.swift in Copy Source Code Files */,
				D731F3C22AD0D2BB00A8431E /* IdentifyGraphicsView.swift in Copy Source Code Files */,
				D70082EC2ACF901600E0C3C2 /* IdentifyKMLFeaturesView.swift in Copy Source Code Files */,
				D7054AEA2ACCCC34007235BA /* Animate3DGraphicView.SettingsView.swift in Copy Source Code Files */,
				D7058FB22ACB424E00A40F14 /* Animate3DGraphicView.Model.swift in Copy Source Code Files */,
				D7C16D1C2AC5F96900689E89 /* Animate3DGraphicView.swift in Copy Source Code Files */,
				D7497F3D2AC4B4CF00167AD2 /* DisplayDimensionsView.swift in Copy Source Code Files */,
				D7232EE22AC1E6DC0079ABFF /* PlayKMLTourView.swift in Copy Source Code Files */,
				D7AE861F2AC39E7F0049B626 /* DisplayAnnotationView.swift in Copy Source Code Files */,
				D7337C5B2ABCFDE400A5D865 /* StyleSymbolsFromMobileStyleFileView.SymbolOptionsListView.swift in Copy Source Code Files */,
				D74C8BFF2ABA56C0007C76B8 /* StyleSymbolsFromMobileStyleFileView.swift in Copy Source Code Files */,
				D7AE86212AC3A10A0049B626 /* GroupLayersTogetherView.GroupLayerListView.swift in Copy Source Code Files */,
				D7AE86202AC3A1050049B626 /* AddCustomDynamicEntityDataSourceView.Vessel.swift in Copy Source Code Files */,
				D7ECF5992AB8BF5A003FB2BE /* RenderMultilayerSymbolsView.swift in Copy Source Code Files */,
				D7337C612ABD166A00A5D865 /* ShowMobileMapPackageExpirationDateView.swift in Copy Source Code Files */,
				D704AA5B2AB22D8400A3BB63 /* GroupLayersTogetherView.swift in Copy Source Code Files */,
				D75B58522AAFB37C0038B3B4 /* StyleFeaturesWithCustomDictionaryView.swift in Copy Source Code Files */,
				D71C5F652AAA83D2006599FD /* CreateSymbolStylesFromWebStylesView.swift in Copy Source Code Files */,
				79D84D152A81718F00F45262 /* AddCustomDynamicEntityDataSourceView.swift in Copy Source Code Files */,
				1C26ED202A8BEC63009B7721 /* FilterFeaturesInSceneView.swift in Copy Source Code Files */,
				D7ABA3002A3288970021822B /* ShowViewshedFromGeoelementInSceneView.swift in Copy Source Code Files */,
				1C3B7DCD2A5F652500907443 /* AnalyzeNetworkWithSubnetworkTraceView.Model.swift in Copy Source Code Files */,
				1C3B7DCE2A5F652500907443 /* AnalyzeNetworkWithSubnetworkTraceView.swift in Copy Source Code Files */,
				D79EE76F2A4CEA7F005A52AE /* SetUpLocationDrivenGeotriggersView.Model.swift in Copy Source Code Files */,
				D769C2132A29057200030F61 /* SetUpLocationDrivenGeotriggersView.swift in Copy Source Code Files */,
				1C19B4F72A578E69001D2506 /* CreateLoadReportView.Model.swift in Copy Source Code Files */,
				1C19B4F82A578E69001D2506 /* CreateLoadReportView.swift in Copy Source Code Files */,
				1C19B4F92A578E69001D2506 /* CreateLoadReportView.Views.swift in Copy Source Code Files */,
				D752D9412A39162F003EB25E /* ManageOperationalLayersView.swift in Copy Source Code Files */,
				D77570C12A2943D900F490CD /* AnimateImagesWithImageOverlayView.swift in Copy Source Code Files */,
				D7634FB02A43B8B000F8AEFB /* CreateConvexHullAroundGeometriesView.swift in Copy Source Code Files */,
				D7ABA2FA2A32760D0021822B /* MeasureDistanceInSceneView.swift in Copy Source Code Files */,
				D722BD232A420DEC002C2087 /* ShowExtrudedFeaturesView.swift in Copy Source Code Files */,
				D752D9602A3BCE63003EB25E /* DisplayMapFromPortalItemView.swift in Copy Source Code Files */,
				1C43BC852A43783900509BF8 /* SetVisibilityOfSubtypeSublayerView.Model.swift in Copy Source Code Files */,
				1C43BC862A43783900509BF8 /* SetVisibilityOfSubtypeSublayerView.swift in Copy Source Code Files */,
				1C43BC872A43783900509BF8 /* SetVisibilityOfSubtypeSublayerView.Views.swift in Copy Source Code Files */,
				00EB803A2A31506F00AC2B07 /* DisplayContentOfUtilityNetworkContainerView.swift in Copy Source Code Files */,
				00EB803B2A31506F00AC2B07 /* DisplayContentOfUtilityNetworkContainerView.Model.swift in Copy Source Code Files */,
				D751018F2A2E966C00B8FA48 /* IdentifyLayerFeaturesView.swift in Copy Source Code Files */,
				D752D9472A3A6FC0003EB25E /* MonitorChangesToMapLoadStatusView.swift in Copy Source Code Files */,
				D7CC34002A3147FF00198EDF /* ShowLineOfSightBetweenPointsView.swift in Copy Source Code Files */,
				1CAB8D502A3CEB43002AA649 /* RunValveIsolationTraceView.Model.swift in Copy Source Code Files */,
				1CAB8D512A3CEB43002AA649 /* RunValveIsolationTraceView.swift in Copy Source Code Files */,
				D71099712A280D830065A1C1 /* DensifyAndGeneralizeGeometryView.SettingsView.swift in Copy Source Code Files */,
				D710996E2A27D9B30065A1C1 /* DensifyAndGeneralizeGeometryView.swift in Copy Source Code Files */,
				D75101822A2E497F00B8FA48 /* ShowLabelsOnLayerView.swift in Copy Source Code Files */,
				D7EF5D762A26A1EE00FEBDE5 /* ShowCoordinatesInMultipleFormatsView.swift in Copy Source Code Files */,
				79A47DFB2A20286800D7C5B9 /* CreateAndSaveKMLView.Model.swift in Copy Source Code Files */,
				79A47DFC2A20286800D7C5B9 /* CreateAndSaveKMLView.Views.swift in Copy Source Code Files */,
				79B7B80B2A1BFDE700F57C27 /* CreateAndSaveKMLView.swift in Copy Source Code Files */,
				D78666AE2A21629200C60110 /* FindNearestVertexView.swift in Copy Source Code Files */,
				D7E440D82A1ECEB3005D74DE /* CreateBuffersAroundPointsView.swift in Copy Source Code Files */,
				D744FD182A2113C70084A66C /* CreateConvexHullAroundPointsView.swift in Copy Source Code Files */,
				D754E3242A1D66C20006C5F1 /* StylePointWithPictureMarkerSymbolsView.swift in Copy Source Code Files */,
				D7F2784C2A1D76F5002E4567 /* AddWMSLayerView.swift in Copy Source Code Files */,
				D75362D32A1E8C8800D83028 /* ApplyUniqueValueRendererView.swift in Copy Source Code Files */,
				1C929F092A27B86800134252 /* ShowUtilityAssociationsView.swift in Copy Source Code Files */,
				D7E9EF2A2A1D29F2000C4865 /* SetMaxExtentView.swift in Copy Source Code Files */,
				D7E9EF292A1D2219000C4865 /* SetMinAndMaxScaleView.swift in Copy Source Code Files */,
				1C9B74DE29DB56860038B06F /* ChangeCameraControllerView.swift in Copy Source Code Files */,
				1C965C3929DB9176002F8536 /* ShowRealisticLightAndShadowsView.swift in Copy Source Code Files */,
				883C121729C914E100062FF9 /* DownloadPreplannedMapAreaView.MapPicker.swift in Copy Source Code Files */,
				883C121829C914E100062FF9 /* DownloadPreplannedMapAreaView.Model.swift in Copy Source Code Files */,
				883C121929C914E100062FF9 /* DownloadPreplannedMapAreaView.swift in Copy Source Code Files */,
				1C0C1C3D29D34DDD005C8B24 /* ChangeViewpointView.swift in Copy Source Code Files */,
				1C42E04A29D239D2004FC4BE /* ShowPopupView.swift in Copy Source Code Files */,
				108EC04229D25B55000F35D0 /* QueryFeatureTableView.swift in Copy Source Code Files */,
				88F93CC229C4D3480006B28E /* CreateAndEditGeometriesView.swift in Copy Source Code Files */,
				0044289329C9234300160767 /* GetElevationAtPointOnSurfaceView.swift in Copy Source Code Files */,
				4D2ADC6A29C50D91003B367F /* AddDynamicEntityLayerView.Model.swift in Copy Source Code Files */,
				4D2ADC6B29C50D91003B367F /* AddDynamicEntityLayerView.SettingsView.swift in Copy Source Code Files */,
				4D2ADC4729C26D2C003B367F /* AddDynamicEntityLayerView.swift in Copy Source Code Files */,
				218F35C229C290BF00502022 /* AuthenticateWithOAuthView.swift in Copy Source Code Files */,
				0044CDE02995D4DD004618CE /* ShowDeviceLocationHistoryView.swift in Copy Source Code Files */,
				0042E24628E50EE4001F33D6 /* ShowViewshedFromPointInSceneView.swift in Copy Source Code Files */,
				0042E24728E50EE4001F33D6 /* ShowViewshedFromPointInSceneView.Model.swift in Copy Source Code Files */,
				0042E24828E50EE4001F33D6 /* ShowViewshedFromPointInSceneView.ViewshedSettingsView.swift in Copy Source Code Files */,
				006C835528B40682004AEB7F /* BrowseBuildingFloorsView.swift in Copy Source Code Files */,
				006C835628B40682004AEB7F /* DisplayMapFromMobileMapPackageView.swift in Copy Source Code Files */,
				F1E71BFA28A479C70064C33F /* AddRasterFromFileView.swift in Copy Source Code Files */,
				0039A4E92885C50300592C86 /* AddSceneLayerFromServiceView.swift in Copy Source Code Files */,
				75DD736729D35FF40010229D /* ChangeMapViewBackgroundView.swift in Copy Source Code Files */,
				75DD736829D35FF40010229D /* ChangeMapViewBackgroundView.SettingsView.swift in Copy Source Code Files */,
				75DD736929D35FF40010229D /* ChangeMapViewBackgroundView.Model.swift in Copy Source Code Files */,
				0039A4EA2885C50300592C86 /* ClipGeometryView.swift in Copy Source Code Files */,
				0039A4EB2885C50300592C86 /* CreatePlanarAndGeodeticBuffersView.swift in Copy Source Code Files */,
				0039A4EC2885C50300592C86 /* CutGeometryView.swift in Copy Source Code Files */,
				E0A1AEE328874590003C797D /* AddFeatureLayersView.swift in Copy Source Code Files */,
				0039A4ED2885C50300592C86 /* DisplayMapView.swift in Copy Source Code Files */,
				0039A4EE2885C50300592C86 /* DisplayOverviewMapView.swift in Copy Source Code Files */,
				0039A4EF2885C50300592C86 /* DisplaySceneView.swift in Copy Source Code Files */,
				E03CB06B2889879D002B27D9 /* DownloadVectorTilesToLocalCacheView.swift in Copy Source Code Files */,
				E03CB06A288894C4002B27D9 /* FindRouteView.swift in Copy Source Code Files */,
				E03CB0692888944D002B27D9 /* GenerateOfflineMapView.swift in Copy Source Code Files */,
				75DD739929D38B420010229D /* NavigateRouteView.swift in Copy Source Code Files */,
				0039A4F02885C50300592C86 /* ProjectGeometryView.swift in Copy Source Code Files */,
				0039A4F12885C50300592C86 /* SearchWithGeocodeView.swift in Copy Source Code Files */,
				0039A4F22885C50300592C86 /* SelectFeaturesInFeatureLayerView.swift in Copy Source Code Files */,
				0039A4F32885C50300592C86 /* SetBasemapView.swift in Copy Source Code Files */,
				0039A4F42885C50300592C86 /* SetSurfacePlacementModeView.swift in Copy Source Code Files */,
				0039A4F52885C50300592C86 /* SetViewpointRotationView.swift in Copy Source Code Files */,
				0039A4F62885C50300592C86 /* ShowCalloutView.swift in Copy Source Code Files */,
				0039A4F72885C50300592C86 /* ShowDeviceLocationView.swift in Copy Source Code Files */,
				0039A4F82885C50300592C86 /* ShowResultOfSpatialRelationshipsView.swift in Copy Source Code Files */,
				0039A4F92885C50300592C86 /* ShowResultOfSpatialOperationsView.swift in Copy Source Code Files */,
				0039A4FA2885C50300592C86 /* StyleGraphicsWithRendererView.swift in Copy Source Code Files */,
				0039A4FB2885C50300592C86 /* StyleGraphicsWithSymbolsView.swift in Copy Source Code Files */,
				7573E82129D6136C00BEED9C /* TraceUtilityNetworkView.Model.swift in Copy Source Code Files */,
				7573E82229D6136C00BEED9C /* TraceUtilityNetworkView.Enums.swift in Copy Source Code Files */,
				7573E82329D6136C00BEED9C /* TraceUtilityNetworkView.Views.swift in Copy Source Code Files */,
				7573E82429D6136C00BEED9C /* TraceUtilityNetworkView.swift in Copy Source Code Files */,
			);
			name = "Copy Source Code Files";
			runOnlyForDeploymentPostprocessing = 0;
		};
/* End PBXCopyFilesBuildPhase section */

/* Begin PBXFileReference section */
		0000FB6B2BBDB17600845921 /* Add3DTilesLayerView.swift */ = {isa = PBXFileReference; fileEncoding = 4; lastKnownFileType = sourcecode.swift; path = Add3DTilesLayerView.swift; sourceTree = "<group>"; };
		000558092817C51E00224BC6 /* SampleDetailView.swift */ = {isa = PBXFileReference; lastKnownFileType = sourcecode.swift; path = SampleDetailView.swift; sourceTree = "<group>"; };
		000D43132B9918420003D3C2 /* ConfigureBasemapStyleParametersView.swift */ = {isa = PBXFileReference; fileEncoding = 4; lastKnownFileType = sourcecode.swift; path = ConfigureBasemapStyleParametersView.swift; sourceTree = "<group>"; };
		00181B452846AD7100654571 /* View+ErrorAlert.swift */ = {isa = PBXFileReference; lastKnownFileType = sourcecode.swift; path = "View+ErrorAlert.swift"; sourceTree = "<group>"; };
		001C6DD827FE585A00D472C2 /* AppSecrets.swift.masque */ = {isa = PBXFileReference; fileEncoding = 4; lastKnownFileType = text; path = AppSecrets.swift.masque; sourceTree = "<group>"; };
		00273CF32A82AB5900A7A77D /* SamplesSearchView.swift */ = {isa = PBXFileReference; lastKnownFileType = sourcecode.swift; path = SamplesSearchView.swift; sourceTree = "<group>"; };
		00273CF52A82AB8700A7A77D /* SampleLink.swift */ = {isa = PBXFileReference; lastKnownFileType = sourcecode.swift; path = SampleLink.swift; sourceTree = "<group>"; };
		003D7C342821EBCC009DDFD2 /* masquerade */ = {isa = PBXFileReference; lastKnownFileType = text; path = masquerade; sourceTree = "<group>"; };
		003D7C352821EBCC009DDFD2 /* GenerateSampleViewSourceCode.swift */ = {isa = PBXFileReference; lastKnownFileType = sourcecode.swift; path = GenerateSampleViewSourceCode.swift; sourceTree = "<group>"; };
		0042E24228E4BF8F001F33D6 /* ShowViewshedFromPointInSceneView.Model.swift */ = {isa = PBXFileReference; lastKnownFileType = sourcecode.swift; path = ShowViewshedFromPointInSceneView.Model.swift; sourceTree = "<group>"; };
		0042E24428E4F82B001F33D6 /* ShowViewshedFromPointInSceneView.ViewshedSettingsView.swift */ = {isa = PBXFileReference; lastKnownFileType = sourcecode.swift; path = ShowViewshedFromPointInSceneView.ViewshedSettingsView.swift; sourceTree = "<group>"; };
		0044289129C90C0B00160767 /* GetElevationAtPointOnSurfaceView.swift */ = {isa = PBXFileReference; lastKnownFileType = sourcecode.swift; path = GetElevationAtPointOnSurfaceView.swift; sourceTree = "<group>"; };
		0044CDDE2995C39E004618CE /* ShowDeviceLocationHistoryView.swift */ = {isa = PBXFileReference; lastKnownFileType = sourcecode.swift; path = ShowDeviceLocationHistoryView.swift; sourceTree = "<group>"; };
		004A2B9C2BED455B00C297CE /* canyonlands */ = {isa = PBXFileReference; lastKnownFileType = folder; path = canyonlands; sourceTree = "<group>"; };
		004A2B9E2BED456500C297CE /* ApplyScheduledUpdatesToPreplannedMapAreaView.swift */ = {isa = PBXFileReference; fileEncoding = 4; lastKnownFileType = sourcecode.swift; path = ApplyScheduledUpdatesToPreplannedMapAreaView.swift; sourceTree = "<group>"; };
		004FE87029DF5D8700075217 /* Bristol */ = {isa = PBXFileReference; lastKnownFileType = folder; path = Bristol; sourceTree = "<group>"; };
		0074ABBE28174BCF0037244A /* DisplayMapView.swift */ = {isa = PBXFileReference; lastKnownFileType = sourcecode.swift; path = DisplayMapView.swift; sourceTree = "<group>"; };
		0074ABC128174F430037244A /* Sample.swift */ = {isa = PBXFileReference; fileEncoding = 4; lastKnownFileType = sourcecode.swift; path = Sample.swift; sourceTree = "<group>"; };
		0074ABCA2817B8DB0037244A /* SamplesApp+Samples.swift.tache */ = {isa = PBXFileReference; fileEncoding = 4; lastKnownFileType = text; path = "SamplesApp+Samples.swift.tache"; sourceTree = "<group>"; };
		0086F3FD28E3770900974721 /* ShowViewshedFromPointInSceneView.swift */ = {isa = PBXFileReference; fileEncoding = 4; lastKnownFileType = sourcecode.swift; path = ShowViewshedFromPointInSceneView.swift; sourceTree = "<group>"; };
		00A7A1432A2FC58300F035F7 /* DisplayContentOfUtilityNetworkContainerView.swift */ = {isa = PBXFileReference; fileEncoding = 4; lastKnownFileType = sourcecode.swift; path = DisplayContentOfUtilityNetworkContainerView.swift; sourceTree = "<group>"; };
		00A7A1492A2FC5B700F035F7 /* DisplayContentOfUtilityNetworkContainerView.Model.swift */ = {isa = PBXFileReference; lastKnownFileType = sourcecode.swift; path = DisplayContentOfUtilityNetworkContainerView.Model.swift; sourceTree = "<group>"; };
		00ACF554293E6C6A0059B2A9 /* Samples.entitlements */ = {isa = PBXFileReference; lastKnownFileType = text.plist.entitlements; path = Samples.entitlements; sourceTree = "<group>"; };
		00B04272282EC59E0072E1B4 /* AboutView.swift */ = {isa = PBXFileReference; fileEncoding = 4; lastKnownFileType = sourcecode.swift; path = AboutView.swift; sourceTree = "<group>"; };
		00B042E5282EDC690072E1B4 /* SetBasemapView.swift */ = {isa = PBXFileReference; fileEncoding = 4; lastKnownFileType = sourcecode.swift; path = SetBasemapView.swift; sourceTree = "<group>"; };
		00B04FB4283EEBA80026C882 /* DisplayOverviewMapView.swift */ = {isa = PBXFileReference; lastKnownFileType = sourcecode.swift; path = DisplayOverviewMapView.swift; sourceTree = "<group>"; };
		00C94A0C28B53DE1004E42D9 /* raster-file */ = {isa = PBXFileReference; lastKnownFileType = folder; path = "raster-file"; sourceTree = "<group>"; };
		00CB9137284814A4005C2C5D /* SearchWithGeocodeView.swift */ = {isa = PBXFileReference; lastKnownFileType = sourcecode.swift; path = SearchWithGeocodeView.swift; sourceTree = "<group>"; };
		00CCB8A2285AAD7D00BBAB70 /* DowloadPortalItemData.swift */ = {isa = PBXFileReference; lastKnownFileType = sourcecode.swift; path = DowloadPortalItemData.swift; sourceTree = "<group>"; };
		00CCB8A4285BAF8700BBAB70 /* OnDemandResource.swift */ = {isa = PBXFileReference; lastKnownFileType = sourcecode.swift; path = OnDemandResource.swift; sourceTree = "<group>"; };
		00D4EF7F2863842100B9CC30 /* AddFeatureLayersView.swift */ = {isa = PBXFileReference; lastKnownFileType = sourcecode.swift; path = AddFeatureLayersView.swift; sourceTree = "<group>"; };
		00D4EF8228638BF100B9CC30 /* LA_Trails.geodatabase */ = {isa = PBXFileReference; lastKnownFileType = file; path = LA_Trails.geodatabase; sourceTree = "<group>"; };
		00D4EF8F28638BF100B9CC30 /* AuroraCO.gpkg */ = {isa = PBXFileReference; lastKnownFileType = file; path = AuroraCO.gpkg; sourceTree = "<group>"; };
		00D4EFB02863CE6300B9CC30 /* ScottishWildlifeTrust_reserves */ = {isa = PBXFileReference; lastKnownFileType = folder; path = ScottishWildlifeTrust_reserves; sourceTree = "<group>"; };
		00E1D90A2BC0AF97001AEB6A /* SnapGeometryEditsView.SnapSettingsView.swift */ = {isa = PBXFileReference; lastKnownFileType = sourcecode.swift; path = SnapGeometryEditsView.SnapSettingsView.swift; sourceTree = "<group>"; };
		00E1D90C2BC0B125001AEB6A /* SnapGeometryEditsView.GeometryEditorModel.swift */ = {isa = PBXFileReference; lastKnownFileType = sourcecode.swift; path = SnapGeometryEditsView.GeometryEditorModel.swift; sourceTree = "<group>"; };
		00E1D90E2BC0B1E8001AEB6A /* SnapGeometryEditsView.GeometryEditorMenu.swift */ = {isa = PBXFileReference; lastKnownFileType = sourcecode.swift; path = SnapGeometryEditsView.GeometryEditorMenu.swift; sourceTree = "<group>"; };
		00E5400C27F3CCA100CF66D5 /* SamplesApp.swift */ = {isa = PBXFileReference; lastKnownFileType = sourcecode.swift; path = SamplesApp.swift; sourceTree = "<group>"; };
		00E5400D27F3CCA100CF66D5 /* ContentView.swift */ = {isa = PBXFileReference; lastKnownFileType = sourcecode.swift; path = ContentView.swift; sourceTree = "<group>"; };
		00E5400E27F3CCA200CF66D5 /* Assets.xcassets */ = {isa = PBXFileReference; lastKnownFileType = folder.assetcatalog; path = Assets.xcassets; sourceTree = "<group>"; };
		00E5401327F3CCA200CF66D5 /* Samples.app */ = {isa = PBXFileReference; explicitFileType = wrapper.application; includeInIndex = 0; path = Samples.app; sourceTree = BUILT_PRODUCTS_DIR; };
		00E5402A27F775EA00CF66D5 /* Info.plist */ = {isa = PBXFileReference; lastKnownFileType = text.plist.xml; path = Info.plist; sourceTree = "<group>"; };
		00E7C1592BBE1BF000B85D69 /* SnapGeometryEditsView.swift */ = {isa = PBXFileReference; fileEncoding = 4; lastKnownFileType = sourcecode.swift; path = SnapGeometryEditsView.swift; sourceTree = "<group>"; };
		00F279D52AF418DC00CECAF8 /* AddDynamicEntityLayerView.VehicleCallout.swift */ = {isa = PBXFileReference; lastKnownFileType = sourcecode.swift; path = AddDynamicEntityLayerView.VehicleCallout.swift; sourceTree = "<group>"; };
		108EC04029D25B2C000F35D0 /* QueryFeatureTableView.swift */ = {isa = PBXFileReference; fileEncoding = 4; lastKnownFileType = sourcecode.swift; path = QueryFeatureTableView.swift; sourceTree = "<group>"; };
		10B782042BE55D7E007EAE6C /* GenerateOfflineMapWithCustomParametersView.swift */ = {isa = PBXFileReference; lastKnownFileType = sourcecode.swift; path = GenerateOfflineMapWithCustomParametersView.swift; sourceTree = "<group>"; };
		10B782072BE5A058007EAE6C /* GenerateOfflineMapWithCustomParametersView.CustomParameters.swift */ = {isa = PBXFileReference; lastKnownFileType = sourcecode.swift; path = GenerateOfflineMapWithCustomParametersView.CustomParameters.swift; sourceTree = "<group>"; };
		10BD9EB32BF51B4B00ABDBD5 /* GenerateOfflineMapWithCustomParametersView.Model.swift */ = {isa = PBXFileReference; lastKnownFileType = sourcecode.swift; path = GenerateOfflineMapWithCustomParametersView.Model.swift; sourceTree = "<group>"; };
		10D321922BDB187400B39B1B /* naperville_imagery.tpkx */ = {isa = PBXFileReference; lastKnownFileType = file; path = naperville_imagery.tpkx; sourceTree = "<group>"; };
		10D321952BDB1CB500B39B1B /* GenerateOfflineMapWithLocalBasemapView.swift */ = {isa = PBXFileReference; lastKnownFileType = sourcecode.swift; path = GenerateOfflineMapWithLocalBasemapView.swift; sourceTree = "<group>"; };
		1C0C1C3429D34DAE005C8B24 /* ChangeViewpointView.swift */ = {isa = PBXFileReference; fileEncoding = 4; lastKnownFileType = sourcecode.swift; path = ChangeViewpointView.swift; sourceTree = "<group>"; };
		1C19B4EB2A578E46001D2506 /* CreateLoadReportView.Views.swift */ = {isa = PBXFileReference; fileEncoding = 4; lastKnownFileType = sourcecode.swift; path = CreateLoadReportView.Views.swift; sourceTree = "<group>"; };
		1C19B4ED2A578E46001D2506 /* CreateLoadReportView.swift */ = {isa = PBXFileReference; fileEncoding = 4; lastKnownFileType = sourcecode.swift; path = CreateLoadReportView.swift; sourceTree = "<group>"; };
		1C19B4EF2A578E46001D2506 /* CreateLoadReportView.Model.swift */ = {isa = PBXFileReference; fileEncoding = 4; lastKnownFileType = sourcecode.swift; path = CreateLoadReportView.Model.swift; sourceTree = "<group>"; };
		1C2538522BABACB100337307 /* AugmentRealityToNavigateRouteView.RoutePlannerView.swift */ = {isa = PBXFileReference; lastKnownFileType = sourcecode.swift; path = AugmentRealityToNavigateRouteView.RoutePlannerView.swift; sourceTree = "<group>"; };
		1C2538532BABACB100337307 /* AugmentRealityToNavigateRouteView.swift */ = {isa = PBXFileReference; lastKnownFileType = sourcecode.swift; path = AugmentRealityToNavigateRouteView.swift; sourceTree = "<group>"; };
		1C26ED152A859525009B7721 /* FilterFeaturesInSceneView.swift */ = {isa = PBXFileReference; fileEncoding = 4; lastKnownFileType = sourcecode.swift; path = FilterFeaturesInSceneView.swift; sourceTree = "<group>"; };
		1C3B7DC32A5F64FC00907443 /* AnalyzeNetworkWithSubnetworkTraceView.Model.swift */ = {isa = PBXFileReference; fileEncoding = 4; lastKnownFileType = sourcecode.swift; path = AnalyzeNetworkWithSubnetworkTraceView.Model.swift; sourceTree = "<group>"; };
		1C3B7DC62A5F64FC00907443 /* AnalyzeNetworkWithSubnetworkTraceView.swift */ = {isa = PBXFileReference; fileEncoding = 4; lastKnownFileType = sourcecode.swift; path = AnalyzeNetworkWithSubnetworkTraceView.swift; sourceTree = "<group>"; };
		1C42E04329D2396B004FC4BE /* ShowPopupView.swift */ = {isa = PBXFileReference; fileEncoding = 4; lastKnownFileType = sourcecode.swift; path = ShowPopupView.swift; sourceTree = "<group>"; };
		1C43BC792A43781100509BF8 /* SetVisibilityOfSubtypeSublayerView.Views.swift */ = {isa = PBXFileReference; fileEncoding = 4; lastKnownFileType = sourcecode.swift; path = SetVisibilityOfSubtypeSublayerView.Views.swift; sourceTree = "<group>"; };
		1C43BC7C2A43781100509BF8 /* SetVisibilityOfSubtypeSublayerView.Model.swift */ = {isa = PBXFileReference; fileEncoding = 4; lastKnownFileType = sourcecode.swift; path = SetVisibilityOfSubtypeSublayerView.Model.swift; sourceTree = "<group>"; };
		1C43BC7E2A43781100509BF8 /* SetVisibilityOfSubtypeSublayerView.swift */ = {isa = PBXFileReference; fileEncoding = 4; lastKnownFileType = sourcecode.swift; path = SetVisibilityOfSubtypeSublayerView.swift; sourceTree = "<group>"; };
		1C8EC7432BAE2891001A6929 /* AugmentRealityToCollectDataView.swift */ = {isa = PBXFileReference; fileEncoding = 4; lastKnownFileType = sourcecode.swift; path = AugmentRealityToCollectDataView.swift; sourceTree = "<group>"; };
		1C9B74C529DB43580038B06F /* ShowRealisticLightAndShadowsView.swift */ = {isa = PBXFileReference; fileEncoding = 4; lastKnownFileType = sourcecode.swift; path = ShowRealisticLightAndShadowsView.swift; sourceTree = "<group>"; };
		1C9B74D529DB54560038B06F /* ChangeCameraControllerView.swift */ = {isa = PBXFileReference; fileEncoding = 4; lastKnownFileType = sourcecode.swift; path = ChangeCameraControllerView.swift; sourceTree = "<group>"; };
		1CAB8D442A3CEAB0002AA649 /* RunValveIsolationTraceView.Model.swift */ = {isa = PBXFileReference; fileEncoding = 4; lastKnownFileType = sourcecode.swift; path = RunValveIsolationTraceView.Model.swift; sourceTree = "<group>"; };
		1CAB8D472A3CEAB0002AA649 /* RunValveIsolationTraceView.swift */ = {isa = PBXFileReference; fileEncoding = 4; lastKnownFileType = sourcecode.swift; path = RunValveIsolationTraceView.swift; sourceTree = "<group>"; };
		1CAF831B2A20305F000E1E60 /* ShowUtilityAssociationsView.swift */ = {isa = PBXFileReference; fileEncoding = 4; lastKnownFileType = sourcecode.swift; path = ShowUtilityAssociationsView.swift; sourceTree = "<group>"; };
		218F35B329C28F4A00502022 /* AuthenticateWithOAuthView.swift */ = {isa = PBXFileReference; fileEncoding = 4; lastKnownFileType = sourcecode.swift; path = AuthenticateWithOAuthView.swift; sourceTree = "<group>"; };
		4D126D6929CA1B6000CFB7A7 /* ShowDeviceLocationWithNMEADataSourcesView.swift */ = {isa = PBXFileReference; fileEncoding = 4; lastKnownFileType = sourcecode.swift; path = ShowDeviceLocationWithNMEADataSourcesView.swift; sourceTree = "<group>"; };
		4D126D7129CA1E1800CFB7A7 /* FileNMEASentenceReader.swift */ = {isa = PBXFileReference; lastKnownFileType = sourcecode.swift; path = FileNMEASentenceReader.swift; sourceTree = "<group>"; };
		4D126D7B29CA3E6000CFB7A7 /* Redlands.nmea */ = {isa = PBXFileReference; fileEncoding = 4; lastKnownFileType = text; path = Redlands.nmea; sourceTree = "<group>"; };
		4D126D7D29CA43D200CFB7A7 /* ShowDeviceLocationWithNMEADataSourcesView.Model.swift */ = {isa = PBXFileReference; lastKnownFileType = sourcecode.swift; path = ShowDeviceLocationWithNMEADataSourcesView.Model.swift; sourceTree = "<group>"; };
		4D2ADC3F29C26D05003B367F /* AddDynamicEntityLayerView.swift */ = {isa = PBXFileReference; fileEncoding = 4; lastKnownFileType = sourcecode.swift; path = AddDynamicEntityLayerView.swift; sourceTree = "<group>"; };
		4D2ADC5529C4F612003B367F /* ChangeMapViewBackgroundView.swift */ = {isa = PBXFileReference; fileEncoding = 4; lastKnownFileType = sourcecode.swift; path = ChangeMapViewBackgroundView.swift; sourceTree = "<group>"; };
		4D2ADC5829C4F612003B367F /* ChangeMapViewBackgroundView.SettingsView.swift */ = {isa = PBXFileReference; fileEncoding = 4; lastKnownFileType = sourcecode.swift; path = ChangeMapViewBackgroundView.SettingsView.swift; sourceTree = "<group>"; };
		4D2ADC6129C5071C003B367F /* ChangeMapViewBackgroundView.Model.swift */ = {isa = PBXFileReference; lastKnownFileType = sourcecode.swift; path = ChangeMapViewBackgroundView.Model.swift; sourceTree = "<group>"; };
		4D2ADC6629C50BD6003B367F /* AddDynamicEntityLayerView.Model.swift */ = {isa = PBXFileReference; lastKnownFileType = sourcecode.swift; path = AddDynamicEntityLayerView.Model.swift; sourceTree = "<group>"; };
		4D2ADC6829C50C4C003B367F /* AddDynamicEntityLayerView.SettingsView.swift */ = {isa = PBXFileReference; lastKnownFileType = sourcecode.swift; path = AddDynamicEntityLayerView.SettingsView.swift; sourceTree = "<group>"; };
		7573E81329D6134C00BEED9C /* TraceUtilityNetworkView.Model.swift */ = {isa = PBXFileReference; fileEncoding = 4; lastKnownFileType = sourcecode.swift; path = TraceUtilityNetworkView.Model.swift; sourceTree = "<group>"; };
		7573E81529D6134C00BEED9C /* TraceUtilityNetworkView.Enums.swift */ = {isa = PBXFileReference; fileEncoding = 4; lastKnownFileType = sourcecode.swift; path = TraceUtilityNetworkView.Enums.swift; sourceTree = "<group>"; };
		7573E81729D6134C00BEED9C /* TraceUtilityNetworkView.Views.swift */ = {isa = PBXFileReference; fileEncoding = 4; lastKnownFileType = sourcecode.swift; path = TraceUtilityNetworkView.Views.swift; sourceTree = "<group>"; };
		7573E81829D6134C00BEED9C /* TraceUtilityNetworkView.swift */ = {isa = PBXFileReference; fileEncoding = 4; lastKnownFileType = sourcecode.swift; path = TraceUtilityNetworkView.swift; sourceTree = "<group>"; };
		75DD739129D38B1B0010229D /* NavigateRouteView.swift */ = {isa = PBXFileReference; fileEncoding = 4; lastKnownFileType = sourcecode.swift; path = NavigateRouteView.swift; sourceTree = "<group>"; };
		7900C5F52A83FC3F002D430F /* AddCustomDynamicEntityDataSourceView.Vessel.swift */ = {isa = PBXFileReference; lastKnownFileType = sourcecode.swift; path = AddCustomDynamicEntityDataSourceView.Vessel.swift; sourceTree = "<group>"; };
		792222DC2A81AA5D00619FFE /* AIS_MarineCadastre_SelectedVessels_CustomDataSource.jsonl */ = {isa = PBXFileReference; fileEncoding = 4; lastKnownFileType = text; path = AIS_MarineCadastre_SelectedVessels_CustomDataSource.jsonl; sourceTree = "<group>"; };
		79302F842A1ED4E30002336A /* CreateAndSaveKMLView.Model.swift */ = {isa = PBXFileReference; lastKnownFileType = sourcecode.swift; path = CreateAndSaveKMLView.Model.swift; sourceTree = "<group>"; };
		79302F862A1ED71B0002336A /* CreateAndSaveKMLView.Views.swift */ = {isa = PBXFileReference; lastKnownFileType = sourcecode.swift; path = CreateAndSaveKMLView.Views.swift; sourceTree = "<group>"; };
		798C2DA62AFC505600EE7E97 /* PrivacyInfo.xcprivacy */ = {isa = PBXFileReference; lastKnownFileType = text.xml; path = PrivacyInfo.xcprivacy; sourceTree = "<group>"; };
		79B7B8092A1BF8EC00F57C27 /* CreateAndSaveKMLView.swift */ = {isa = PBXFileReference; lastKnownFileType = sourcecode.swift; path = CreateAndSaveKMLView.swift; sourceTree = "<group>"; };
		79D84D0D2A815C5B00F45262 /* AddCustomDynamicEntityDataSourceView.swift */ = {isa = PBXFileReference; lastKnownFileType = sourcecode.swift; path = AddCustomDynamicEntityDataSourceView.swift; sourceTree = "<group>"; };
		883C121429C9136600062FF9 /* DownloadPreplannedMapAreaView.MapPicker.swift */ = {isa = PBXFileReference; fileEncoding = 4; lastKnownFileType = sourcecode.swift; path = DownloadPreplannedMapAreaView.MapPicker.swift; sourceTree = "<group>"; };
		88F93CC029C3D59C0006B28E /* CreateAndEditGeometriesView.swift */ = {isa = PBXFileReference; lastKnownFileType = sourcecode.swift; path = CreateAndEditGeometriesView.swift; sourceTree = "<group>"; };
		D70082EA2ACF900100E0C3C2 /* IdentifyKMLFeaturesView.swift */ = {isa = PBXFileReference; fileEncoding = 4; lastKnownFileType = sourcecode.swift; path = IdentifyKMLFeaturesView.swift; sourceTree = "<group>"; };
		D7010EBC2B05616900D43F55 /* DisplaySceneFromMobileScenePackageView.swift */ = {isa = PBXFileReference; fileEncoding = 4; lastKnownFileType = sourcecode.swift; path = DisplaySceneFromMobileScenePackageView.swift; sourceTree = "<group>"; };
		D701D72B2A37C7F7006FF0C8 /* bradley_low_3ds */ = {isa = PBXFileReference; lastKnownFileType = folder; path = bradley_low_3ds; sourceTree = "<group>"; };
		D704AA592AB22C1A00A3BB63 /* GroupLayersTogetherView.swift */ = {isa = PBXFileReference; fileEncoding = 4; lastKnownFileType = sourcecode.swift; path = GroupLayersTogetherView.swift; sourceTree = "<group>"; };
		D7054AE82ACCCB6C007235BA /* Animate3DGraphicView.SettingsView.swift */ = {isa = PBXFileReference; fileEncoding = 4; lastKnownFileType = sourcecode.swift; path = Animate3DGraphicView.SettingsView.swift; sourceTree = "<group>"; };
		D7058B0D2B59E44B000A888A /* StylePointWithSceneSymbolView.swift */ = {isa = PBXFileReference; fileEncoding = 4; lastKnownFileType = sourcecode.swift; path = StylePointWithSceneSymbolView.swift; sourceTree = "<group>"; };
		D7058FB02ACB423C00A40F14 /* Animate3DGraphicView.Model.swift */ = {isa = PBXFileReference; fileEncoding = 4; lastKnownFileType = sourcecode.swift; path = Animate3DGraphicView.Model.swift; sourceTree = "<group>"; };
		D7084FA62AD771AA00EC7F4F /* AugmentRealityToFlyOverSceneView.swift */ = {isa = PBXFileReference; fileEncoding = 4; lastKnownFileType = sourcecode.swift; path = AugmentRealityToFlyOverSceneView.swift; sourceTree = "<group>"; };
		D70BE5782A5624A80022CA02 /* CategoriesView.swift */ = {isa = PBXFileReference; lastKnownFileType = sourcecode.swift; path = CategoriesView.swift; sourceTree = "<group>"; };
		D710996C2A27D9210065A1C1 /* DensifyAndGeneralizeGeometryView.swift */ = {isa = PBXFileReference; fileEncoding = 4; lastKnownFileType = sourcecode.swift; path = DensifyAndGeneralizeGeometryView.swift; sourceTree = "<group>"; };
		D710996F2A2802FA0065A1C1 /* DensifyAndGeneralizeGeometryView.SettingsView.swift */ = {isa = PBXFileReference; lastKnownFileType = sourcecode.swift; path = DensifyAndGeneralizeGeometryView.SettingsView.swift; sourceTree = "<group>"; };
		D71371752BD88ECC00EB2F86 /* MonitorChangesToLayerViewStateView.swift */ = {isa = PBXFileReference; fileEncoding = 4; lastKnownFileType = sourcecode.swift; path = MonitorChangesToLayerViewStateView.swift; sourceTree = "<group>"; };
		D718A1E62B570F7500447087 /* OrbitCameraAroundObjectView.Model.swift */ = {isa = PBXFileReference; fileEncoding = 4; lastKnownFileType = sourcecode.swift; path = OrbitCameraAroundObjectView.Model.swift; sourceTree = "<group>"; };
		D718A1EA2B575FD900447087 /* ManageBookmarksView.swift */ = {isa = PBXFileReference; fileEncoding = 4; lastKnownFileType = sourcecode.swift; path = ManageBookmarksView.swift; sourceTree = "<group>"; };
		D71C5F632AAA7A88006599FD /* CreateSymbolStylesFromWebStylesView.swift */ = {isa = PBXFileReference; fileEncoding = 4; lastKnownFileType = sourcecode.swift; path = CreateSymbolStylesFromWebStylesView.swift; sourceTree = "<group>"; };
		D71D516D2B51D7B600B2A2BE /* SearchForWebMapView.Views.swift */ = {isa = PBXFileReference; fileEncoding = 4; lastKnownFileType = sourcecode.swift; path = SearchForWebMapView.Views.swift; sourceTree = "<group>"; };
		D71FCB892AD6277E000E517C /* CreateMobileGeodatabaseView.Model.swift */ = {isa = PBXFileReference; fileEncoding = 4; lastKnownFileType = sourcecode.swift; path = CreateMobileGeodatabaseView.Model.swift; sourceTree = "<group>"; };
		D721EEA72ABDFF550040BE46 /* LothianRiversAnno.mmpk */ = {isa = PBXFileReference; lastKnownFileType = file; path = LothianRiversAnno.mmpk; sourceTree = "<group>"; };
		D722BD212A420DAD002C2087 /* ShowExtrudedFeaturesView.swift */ = {isa = PBXFileReference; fileEncoding = 4; lastKnownFileType = sourcecode.swift; path = ShowExtrudedFeaturesView.swift; sourceTree = "<group>"; };
		D7232EE02AC1E5AA0079ABFF /* PlayKMLTourView.swift */ = {isa = PBXFileReference; fileEncoding = 4; lastKnownFileType = sourcecode.swift; path = PlayKMLTourView.swift; sourceTree = "<group>"; };
		D72C43F22AEB066D00B6157B /* GeocodeOfflineView.Model.swift */ = {isa = PBXFileReference; fileEncoding = 4; lastKnownFileType = sourcecode.swift; path = GeocodeOfflineView.Model.swift; sourceTree = "<group>"; };
		D72F272B2ADA1E4400F906DA /* AugmentRealityToShowTabletopSceneView.swift */ = {isa = PBXFileReference; fileEncoding = 4; lastKnownFileType = sourcecode.swift; path = AugmentRealityToShowTabletopSceneView.swift; sourceTree = "<group>"; };
		D731F3C02AD0D2AC00A8431E /* IdentifyGraphicsView.swift */ = {isa = PBXFileReference; fileEncoding = 4; lastKnownFileType = sourcecode.swift; path = IdentifyGraphicsView.swift; sourceTree = "<group>"; };
		D7337C592ABCFDB100A5D865 /* StyleSymbolsFromMobileStyleFileView.SymbolOptionsListView.swift */ = {isa = PBXFileReference; fileEncoding = 4; lastKnownFileType = sourcecode.swift; path = StyleSymbolsFromMobileStyleFileView.SymbolOptionsListView.swift; sourceTree = "<group>"; };
		D7337C5F2ABD142D00A5D865 /* ShowMobileMapPackageExpirationDateView.swift */ = {isa = PBXFileReference; fileEncoding = 4; lastKnownFileType = sourcecode.swift; path = ShowMobileMapPackageExpirationDateView.swift; sourceTree = "<group>"; };
		D733CA152BED980D00FBDE4C /* EditAndSyncFeaturesWithFeatureServiceView.swift */ = {isa = PBXFileReference; fileEncoding = 4; lastKnownFileType = sourcecode.swift; path = EditAndSyncFeaturesWithFeatureServiceView.swift; sourceTree = "<group>"; };
		D734FA092A183A5B00246D7E /* SetMaxExtentView.swift */ = {isa = PBXFileReference; fileEncoding = 4; lastKnownFileType = sourcecode.swift; path = SetMaxExtentView.swift; sourceTree = "<group>"; };
		D7352F8A2BD992C40013FFEF /* MonitorChangesToDrawStatusView.swift */ = {isa = PBXFileReference; fileEncoding = 4; lastKnownFileType = sourcecode.swift; path = MonitorChangesToDrawStatusView.swift; sourceTree = "<group>"; };
		D73723742AF5877500846884 /* FindRouteInMobileMapPackageView.Models.swift */ = {isa = PBXFileReference; fileEncoding = 4; lastKnownFileType = sourcecode.swift; path = FindRouteInMobileMapPackageView.Models.swift; sourceTree = "<group>"; };
		D73723782AF5ADD700846884 /* FindRouteInMobileMapPackageView.MobileMapView.swift */ = {isa = PBXFileReference; fileEncoding = 4; lastKnownFileType = sourcecode.swift; path = FindRouteInMobileMapPackageView.MobileMapView.swift; sourceTree = "<group>"; };
		D73E61922BDAEE6600457932 /* MatchViewpointOfGeoViewsView.swift */ = {isa = PBXFileReference; fileEncoding = 4; lastKnownFileType = sourcecode.swift; path = MatchViewpointOfGeoViewsView.swift; sourceTree = "<group>"; };
		D73F06662B5EE73D000B574F /* QueryFeaturesWithArcadeExpressionView.swift */ = {isa = PBXFileReference; fileEncoding = 4; lastKnownFileType = sourcecode.swift; path = QueryFeaturesWithArcadeExpressionView.swift; sourceTree = "<group>"; };
		D73F8CF32AB1089900CD39DA /* Restaurant.stylx */ = {isa = PBXFileReference; lastKnownFileType = file; path = Restaurant.stylx; sourceTree = "<group>"; };
		D73FC0FC2AD4A18D0067A19B /* CreateMobileGeodatabaseView.swift */ = {isa = PBXFileReference; fileEncoding = 4; lastKnownFileType = sourcecode.swift; path = CreateMobileGeodatabaseView.swift; sourceTree = "<group>"; };
		D73FCFF42B02A3AA0006360D /* FindAddressWithReverseGeocodeView.swift */ = {isa = PBXFileReference; fileEncoding = 4; lastKnownFileType = sourcecode.swift; path = FindAddressWithReverseGeocodeView.swift; sourceTree = "<group>"; };
		D73FCFFE2B02C7630006360D /* FindRouteAroundBarriersView.Views.swift */ = {isa = PBXFileReference; fileEncoding = 4; lastKnownFileType = sourcecode.swift; path = FindRouteAroundBarriersView.Views.swift; sourceTree = "<group>"; };
		D742E48F2B04132B00690098 /* DisplayWebSceneFromPortalItemView.swift */ = {isa = PBXFileReference; fileEncoding = 4; lastKnownFileType = sourcecode.swift; path = DisplayWebSceneFromPortalItemView.swift; sourceTree = "<group>"; };
		D744FD162A2112D90084A66C /* CreateConvexHullAroundPointsView.swift */ = {isa = PBXFileReference; fileEncoding = 4; lastKnownFileType = sourcecode.swift; path = CreateConvexHullAroundPointsView.swift; sourceTree = "<group>"; };
		D7464F1D2ACE04B3007FEE88 /* IdentifyRasterCellView.swift */ = {isa = PBXFileReference; fileEncoding = 4; lastKnownFileType = sourcecode.swift; path = IdentifyRasterCellView.swift; sourceTree = "<group>"; };
		D7464F2A2ACE0964007FEE88 /* SA_EVI_8Day_03May20 */ = {isa = PBXFileReference; lastKnownFileType = folder; path = SA_EVI_8Day_03May20; sourceTree = "<group>"; };
		D7497F3B2AC4B4C100167AD2 /* DisplayDimensionsView.swift */ = {isa = PBXFileReference; fileEncoding = 4; lastKnownFileType = sourcecode.swift; path = DisplayDimensionsView.swift; sourceTree = "<group>"; };
		D7497F3F2AC4BA4100167AD2 /* Edinburgh_Pylon_Dimensions.mmpk */ = {isa = PBXFileReference; lastKnownFileType = file; path = Edinburgh_Pylon_Dimensions.mmpk; sourceTree = "<group>"; };
		D74C8BFD2ABA5605007C76B8 /* StyleSymbolsFromMobileStyleFileView.swift */ = {isa = PBXFileReference; fileEncoding = 4; lastKnownFileType = sourcecode.swift; path = StyleSymbolsFromMobileStyleFileView.swift; sourceTree = "<group>"; };
		D74C8C012ABA6202007C76B8 /* emoji-mobile.stylx */ = {isa = PBXFileReference; lastKnownFileType = file; path = "emoji-mobile.stylx"; sourceTree = "<group>"; };
		D74EA7812B6DADA5008F6C7C /* ValidateUtilityNetworkTopologyView.swift */ = {isa = PBXFileReference; fileEncoding = 4; lastKnownFileType = sourcecode.swift; path = ValidateUtilityNetworkTopologyView.swift; sourceTree = "<group>"; };
		D74ECD0C2BEEAE2F007C0FA6 /* EditAndSyncFeaturesWithFeatureServiceView.Model.swift */ = {isa = PBXFileReference; fileEncoding = 4; lastKnownFileType = sourcecode.swift; path = EditAndSyncFeaturesWithFeatureServiceView.Model.swift; sourceTree = "<group>"; };
		D74F03EF2B609A7D00E83688 /* AddFeaturesWithContingentValuesView.Model.swift */ = {isa = PBXFileReference; fileEncoding = 4; lastKnownFileType = sourcecode.swift; path = AddFeaturesWithContingentValuesView.Model.swift; sourceTree = "<group>"; };
		D75101802A2E493600B8FA48 /* ShowLabelsOnLayerView.swift */ = {isa = PBXFileReference; fileEncoding = 4; lastKnownFileType = sourcecode.swift; path = ShowLabelsOnLayerView.swift; sourceTree = "<group>"; };
		D751018D2A2E962D00B8FA48 /* IdentifyLayerFeaturesView.swift */ = {isa = PBXFileReference; fileEncoding = 4; lastKnownFileType = sourcecode.swift; path = IdentifyLayerFeaturesView.swift; sourceTree = "<group>"; };
		D752D93F2A39154C003EB25E /* ManageOperationalLayersView.swift */ = {isa = PBXFileReference; fileEncoding = 4; lastKnownFileType = sourcecode.swift; path = ManageOperationalLayersView.swift; sourceTree = "<group>"; };
		D752D9452A3A6F7F003EB25E /* MonitorChangesToMapLoadStatusView.swift */ = {isa = PBXFileReference; fileEncoding = 4; lastKnownFileType = sourcecode.swift; path = MonitorChangesToMapLoadStatusView.swift; sourceTree = "<group>"; };
		D752D95E2A3BCE06003EB25E /* DisplayMapFromPortalItemView.swift */ = {isa = PBXFileReference; fileEncoding = 4; lastKnownFileType = sourcecode.swift; path = DisplayMapFromPortalItemView.swift; sourceTree = "<group>"; };
		D75362D12A1E886700D83028 /* ApplyUniqueValueRendererView.swift */ = {isa = PBXFileReference; fileEncoding = 4; lastKnownFileType = sourcecode.swift; path = ApplyUniqueValueRendererView.swift; sourceTree = "<group>"; };
		D754E3222A1D66820006C5F1 /* StylePointWithPictureMarkerSymbolsView.swift */ = {isa = PBXFileReference; fileEncoding = 4; lastKnownFileType = sourcecode.swift; path = StylePointWithPictureMarkerSymbolsView.swift; sourceTree = "<group>"; };
		D7553CD82AE2DFEC00DC2A70 /* GeocodeOfflineView.swift */ = {isa = PBXFileReference; fileEncoding = 4; lastKnownFileType = sourcecode.swift; path = GeocodeOfflineView.swift; sourceTree = "<group>"; };
		D757D14A2B6C46E50065F78F /* ListSpatialReferenceTransformationsView.Model.swift */ = {isa = PBXFileReference; fileEncoding = 4; lastKnownFileType = sourcecode.swift; path = ListSpatialReferenceTransformationsView.Model.swift; sourceTree = "<group>"; };
		D7588F5C2B7D8DAA008B75E2 /* NavigateRouteWithReroutingView.swift */ = {isa = PBXFileReference; fileEncoding = 4; lastKnownFileType = sourcecode.swift; path = NavigateRouteWithReroutingView.swift; sourceTree = "<group>"; };
		D75B58502AAFB3030038B3B4 /* StyleFeaturesWithCustomDictionaryView.swift */ = {isa = PBXFileReference; fileEncoding = 4; lastKnownFileType = sourcecode.swift; path = StyleFeaturesWithCustomDictionaryView.swift; sourceTree = "<group>"; };
		D75C35662AB50338003CD55F /* GroupLayersTogetherView.GroupLayerListView.swift */ = {isa = PBXFileReference; fileEncoding = 4; lastKnownFileType = sourcecode.swift; path = GroupLayersTogetherView.GroupLayerListView.swift; sourceTree = "<group>"; };
		D75F66332B48EABC00434974 /* SearchForWebMapView.swift */ = {isa = PBXFileReference; fileEncoding = 4; lastKnownFileType = sourcecode.swift; path = SearchForWebMapView.swift; sourceTree = "<group>"; };
		D76000AB2AF19C2300B3084D /* FindRouteInMobileMapPackageView.swift */ = {isa = PBXFileReference; fileEncoding = 4; lastKnownFileType = sourcecode.swift; path = FindRouteInMobileMapPackageView.swift; sourceTree = "<group>"; };
		D76000B62AF19FCA00B3084D /* SanFrancisco.mmpk */ = {isa = PBXFileReference; lastKnownFileType = file; path = SanFrancisco.mmpk; sourceTree = "<group>"; };
		D7634FAE2A43B7AC00F8AEFB /* CreateConvexHullAroundGeometriesView.swift */ = {isa = PBXFileReference; fileEncoding = 4; lastKnownFileType = sourcecode.swift; path = CreateConvexHullAroundGeometriesView.swift; sourceTree = "<group>"; };
		D7635FED2B9272CB0044AB97 /* DisplayClustersView.swift */ = {isa = PBXFileReference; fileEncoding = 4; lastKnownFileType = sourcecode.swift; path = DisplayClustersView.swift; sourceTree = "<group>"; };
		D7635FF52B9277DC0044AB97 /* ConfigureClustersView.Model.swift */ = {isa = PBXFileReference; fileEncoding = 4; lastKnownFileType = sourcecode.swift; path = ConfigureClustersView.Model.swift; sourceTree = "<group>"; };
		D7635FF72B9277DC0044AB97 /* ConfigureClustersView.SettingsView.swift */ = {isa = PBXFileReference; fileEncoding = 4; lastKnownFileType = sourcecode.swift; path = ConfigureClustersView.SettingsView.swift; sourceTree = "<group>"; };
		D7635FF82B9277DC0044AB97 /* ConfigureClustersView.swift */ = {isa = PBXFileReference; fileEncoding = 4; lastKnownFileType = sourcecode.swift; path = ConfigureClustersView.swift; sourceTree = "<group>"; };
		D76495202B74687E0042699E /* ValidateUtilityNetworkTopologyView.Model.swift */ = {isa = PBXFileReference; fileEncoding = 4; lastKnownFileType = sourcecode.swift; path = ValidateUtilityNetworkTopologyView.Model.swift; sourceTree = "<group>"; };
		D764B7DB2BE2F89D002E2F92 /* EditGeodatabaseWithTransactionsView.swift */ = {isa = PBXFileReference; fileEncoding = 4; lastKnownFileType = sourcecode.swift; path = EditGeodatabaseWithTransactionsView.swift; sourceTree = "<group>"; };
		D76929F52B4F78340047205E /* OrbitCameraAroundObjectView.swift */ = {isa = PBXFileReference; fileEncoding = 4; lastKnownFileType = sourcecode.swift; path = OrbitCameraAroundObjectView.swift; sourceTree = "<group>"; };
		D769C2112A29019B00030F61 /* SetUpLocationDrivenGeotriggersView.swift */ = {isa = PBXFileReference; fileEncoding = 4; lastKnownFileType = sourcecode.swift; path = SetUpLocationDrivenGeotriggersView.swift; sourceTree = "<group>"; };
		D769DF322BEC1A1C0062AE95 /* EditGeodatabaseWithTransactionsView.Model.swift */ = {isa = PBXFileReference; fileEncoding = 4; lastKnownFileType = sourcecode.swift; path = EditGeodatabaseWithTransactionsView.Model.swift; sourceTree = "<group>"; };
		D76EE6062AF9AFE100DA0325 /* FindRouteAroundBarriersView.Model.swift */ = {isa = PBXFileReference; fileEncoding = 4; lastKnownFileType = sourcecode.swift; path = FindRouteAroundBarriersView.Model.swift; sourceTree = "<group>"; };
		D7705D552AFC244E00CC0335 /* FindClosestFacilityToMultiplePointsView.swift */ = {isa = PBXFileReference; fileEncoding = 4; lastKnownFileType = sourcecode.swift; path = FindClosestFacilityToMultiplePointsView.swift; sourceTree = "<group>"; };
		D7705D612AFC570700CC0335 /* FindClosestFacilityFromPointView.swift */ = {isa = PBXFileReference; fileEncoding = 4; lastKnownFileType = sourcecode.swift; path = FindClosestFacilityFromPointView.swift; sourceTree = "<group>"; };
		D7749AD52AF08BF50086632F /* FindRouteInTransportNetworkView.Model.swift */ = {isa = PBXFileReference; fileEncoding = 4; lastKnownFileType = sourcecode.swift; path = FindRouteInTransportNetworkView.Model.swift; sourceTree = "<group>"; };
		D77570BF2A2942F800F490CD /* AnimateImagesWithImageOverlayView.swift */ = {isa = PBXFileReference; fileEncoding = 4; lastKnownFileType = sourcecode.swift; path = AnimateImagesWithImageOverlayView.swift; sourceTree = "<group>"; };
		D77572AD2A295DDD00F490CD /* PacificSouthWest2 */ = {isa = PBXFileReference; lastKnownFileType = folder; path = PacificSouthWest2; sourceTree = "<group>"; };
		D77688102B69826B007C3860 /* ListSpatialReferenceTransformationsView.swift */ = {isa = PBXFileReference; fileEncoding = 4; lastKnownFileType = sourcecode.swift; path = ListSpatialReferenceTransformationsView.swift; sourceTree = "<group>"; };
		D7781D482B7EB03400E53C51 /* SanDiegoTourPath.json */ = {isa = PBXFileReference; fileEncoding = 4; lastKnownFileType = text.json; path = SanDiegoTourPath.json; sourceTree = "<group>"; };
		D7781D4A2B7ECCB700E53C51 /* NavigateRouteWithReroutingView.Model.swift */ = {isa = PBXFileReference; fileEncoding = 4; lastKnownFileType = sourcecode.swift; path = NavigateRouteWithReroutingView.Model.swift; sourceTree = "<group>"; };
		D77BC5362B59A2D3007B49B6 /* StylePointWithDistanceCompositeSceneSymbolView.swift */ = {isa = PBXFileReference; fileEncoding = 4; lastKnownFileType = sourcecode.swift; path = StylePointWithDistanceCompositeSceneSymbolView.swift; sourceTree = "<group>"; };
		D77D9BFF2BB2438200B38A6C /* AugmentRealityToShowHiddenInfrastructureView.ARSceneView.swift */ = {isa = PBXFileReference; fileEncoding = 4; lastKnownFileType = sourcecode.swift; path = AugmentRealityToShowHiddenInfrastructureView.ARSceneView.swift; sourceTree = "<group>"; };
		D78666AC2A2161F100C60110 /* FindNearestVertexView.swift */ = {isa = PBXFileReference; fileEncoding = 4; lastKnownFileType = sourcecode.swift; path = FindNearestVertexView.swift; sourceTree = "<group>"; };
		D79EE76D2A4CEA5D005A52AE /* SetUpLocationDrivenGeotriggersView.Model.swift */ = {isa = PBXFileReference; fileEncoding = 4; lastKnownFileType = sourcecode.swift; path = SetUpLocationDrivenGeotriggersView.Model.swift; sourceTree = "<group>"; };
		D7A737DC2BABB9FE00B7C7FC /* AugmentRealityToShowHiddenInfrastructureView.swift */ = {isa = PBXFileReference; fileEncoding = 4; lastKnownFileType = sourcecode.swift; path = AugmentRealityToShowHiddenInfrastructureView.swift; sourceTree = "<group>"; };
		D7ABA2F82A32579C0021822B /* MeasureDistanceInSceneView.swift */ = {isa = PBXFileReference; fileEncoding = 4; lastKnownFileType = sourcecode.swift; path = MeasureDistanceInSceneView.swift; sourceTree = "<group>"; };
		D7ABA2FE2A32881C0021822B /* ShowViewshedFromGeoelementInSceneView.swift */ = {isa = PBXFileReference; fileEncoding = 4; lastKnownFileType = sourcecode.swift; path = ShowViewshedFromGeoelementInSceneView.swift; sourceTree = "<group>"; };
		D7AE861D2AC39DC50049B626 /* DisplayAnnotationView.swift */ = {isa = PBXFileReference; fileEncoding = 4; lastKnownFileType = sourcecode.swift; path = DisplayAnnotationView.swift; sourceTree = "<group>"; };
		D7B759B22B1FFBE300017FDD /* FavoritesView.swift */ = {isa = PBXFileReference; lastKnownFileType = sourcecode.swift; path = FavoritesView.swift; sourceTree = "<group>"; };
		D7BA8C432B2A4DAA00018633 /* Array+RawRepresentable.swift */ = {isa = PBXFileReference; lastKnownFileType = sourcecode.swift; path = "Array+RawRepresentable.swift"; sourceTree = "<group>"; };
		D7BA8C452B2A8ACA00018633 /* String.swift */ = {isa = PBXFileReference; lastKnownFileType = sourcecode.swift; path = String.swift; sourceTree = "<group>"; };
		D7C16D1A2AC5F95300689E89 /* Animate3DGraphicView.swift */ = {isa = PBXFileReference; fileEncoding = 4; lastKnownFileType = sourcecode.swift; path = Animate3DGraphicView.swift; sourceTree = "<group>"; };
		D7C16D1E2AC5FE8200689E89 /* Pyrenees.csv */ = {isa = PBXFileReference; fileEncoding = 4; lastKnownFileType = text; path = Pyrenees.csv; sourceTree = "<group>"; };
		D7C16D212AC5FE9800689E89 /* GrandCanyon.csv */ = {isa = PBXFileReference; fileEncoding = 4; lastKnownFileType = text; path = GrandCanyon.csv; sourceTree = "<group>"; };
		D7C16D242AC5FEA600689E89 /* Snowdon.csv */ = {isa = PBXFileReference; fileEncoding = 4; lastKnownFileType = text; path = Snowdon.csv; sourceTree = "<group>"; };
		D7C16D272AC5FEB600689E89 /* Hawaii.csv */ = {isa = PBXFileReference; fileEncoding = 4; lastKnownFileType = text; path = Hawaii.csv; sourceTree = "<group>"; };
		D7C3AB472B683291008909B9 /* SetFeatureRequestModeView.swift */ = {isa = PBXFileReference; fileEncoding = 4; lastKnownFileType = sourcecode.swift; path = SetFeatureRequestModeView.swift; sourceTree = "<group>"; };
		D7C5233E2BED9BBF00E8221A /* SanFrancisco.tpkx */ = {isa = PBXFileReference; lastKnownFileType = file; path = SanFrancisco.tpkx; sourceTree = "<group>"; };
		D7C6420B2B4F47E10042B8F7 /* SearchForWebMapView.Model.swift */ = {isa = PBXFileReference; fileEncoding = 4; lastKnownFileType = sourcecode.swift; path = SearchForWebMapView.Model.swift; sourceTree = "<group>"; };
		D7C97B552B75C10C0097CDA1 /* ValidateUtilityNetworkTopologyView.Views.swift */ = {isa = PBXFileReference; fileEncoding = 4; lastKnownFileType = sourcecode.swift; path = ValidateUtilityNetworkTopologyView.Views.swift; sourceTree = "<group>"; };
		D7CC33FD2A31475C00198EDF /* ShowLineOfSightBetweenPointsView.swift */ = {isa = PBXFileReference; fileEncoding = 4; lastKnownFileType = sourcecode.swift; path = ShowLineOfSightBetweenPointsView.swift; sourceTree = "<group>"; };
		D7CE9F9A2AE2F575008F7A5F /* streetmap_SD.tpkx */ = {isa = PBXFileReference; lastKnownFileType = file; path = streetmap_SD.tpkx; sourceTree = "<group>"; };
		D7CE9FA22AE2F595008F7A5F /* san-diego-eagle-locator */ = {isa = PBXFileReference; lastKnownFileType = folder; path = "san-diego-eagle-locator"; sourceTree = "<group>"; };
		D7D1F3522ADDBE5D009CE2DA /* philadelphia.mspk */ = {isa = PBXFileReference; lastKnownFileType = file; path = philadelphia.mspk; sourceTree = "<group>"; };
		D7DDF8502AF47C6C004352D9 /* FindRouteAroundBarriersView.swift */ = {isa = PBXFileReference; fileEncoding = 4; lastKnownFileType = sourcecode.swift; path = FindRouteAroundBarriersView.swift; sourceTree = "<group>"; };
		D7E440D62A1ECE7D005D74DE /* CreateBuffersAroundPointsView.swift */ = {isa = PBXFileReference; fileEncoding = 4; lastKnownFileType = sourcecode.swift; path = CreateBuffersAroundPointsView.swift; sourceTree = "<group>"; };
		D7E557672A1D768800B9FB09 /* AddWMSLayerView.swift */ = {isa = PBXFileReference; fileEncoding = 4; lastKnownFileType = sourcecode.swift; path = AddWMSLayerView.swift; sourceTree = "<group>"; };
		D7E7D0802AEB39D5003AAD02 /* FindRouteInTransportNetworkView.swift */ = {isa = PBXFileReference; fileEncoding = 4; lastKnownFileType = sourcecode.swift; path = FindRouteInTransportNetworkView.swift; sourceTree = "<group>"; };
		D7E7D0992AEB3C47003AAD02 /* san_diego_offline_routing */ = {isa = PBXFileReference; lastKnownFileType = folder; path = san_diego_offline_routing; sourceTree = "<group>"; };
		D7EAF3592A1C023800D822C4 /* SetMinAndMaxScaleView.swift */ = {isa = PBXFileReference; fileEncoding = 4; lastKnownFileType = sourcecode.swift; path = SetMinAndMaxScaleView.swift; sourceTree = "<group>"; };
		D7ECF5972AB8BE63003FB2BE /* RenderMultilayerSymbolsView.swift */ = {isa = PBXFileReference; fileEncoding = 4; lastKnownFileType = sourcecode.swift; path = RenderMultilayerSymbolsView.swift; sourceTree = "<group>"; };
		D7EF5D742A26A03A00FEBDE5 /* ShowCoordinatesInMultipleFormatsView.swift */ = {isa = PBXFileReference; fileEncoding = 4; lastKnownFileType = sourcecode.swift; path = ShowCoordinatesInMultipleFormatsView.swift; sourceTree = "<group>"; };
		D7F8C0362B60564D0072BFA7 /* AddFeaturesWithContingentValuesView.swift */ = {isa = PBXFileReference; fileEncoding = 4; lastKnownFileType = sourcecode.swift; path = AddFeaturesWithContingentValuesView.swift; sourceTree = "<group>"; };
		D7F8C03D2B605AF60072BFA7 /* ContingentValuesBirdNests.geodatabase */ = {isa = PBXFileReference; lastKnownFileType = file; path = ContingentValuesBirdNests.geodatabase; sourceTree = "<group>"; };
		D7F8C0402B605E720072BFA7 /* FillmoreTopographicMap.vtpk */ = {isa = PBXFileReference; lastKnownFileType = file; path = FillmoreTopographicMap.vtpk; sourceTree = "<group>"; };
		D7F8C0422B608F120072BFA7 /* AddFeaturesWithContingentValuesView.AddFeatureView.swift */ = {isa = PBXFileReference; fileEncoding = 4; lastKnownFileType = sourcecode.swift; path = AddFeaturesWithContingentValuesView.AddFeatureView.swift; sourceTree = "<group>"; };
		E000E75F2869E33D005D87C5 /* ClipGeometryView.swift */ = {isa = PBXFileReference; lastKnownFileType = sourcecode.swift; path = ClipGeometryView.swift; sourceTree = "<group>"; };
		E000E762286A0B18005D87C5 /* CutGeometryView.swift */ = {isa = PBXFileReference; lastKnownFileType = sourcecode.swift; path = CutGeometryView.swift; sourceTree = "<group>"; };
		E004A6BD28414332002A1FE6 /* SetViewpointRotationView.swift */ = {isa = PBXFileReference; fileEncoding = 4; lastKnownFileType = sourcecode.swift; path = SetViewpointRotationView.swift; sourceTree = "<group>"; };
		E004A6D828465C70002A1FE6 /* DisplaySceneView.swift */ = {isa = PBXFileReference; fileEncoding = 4; lastKnownFileType = sourcecode.swift; path = DisplaySceneView.swift; sourceTree = "<group>"; };
		E004A6DF28466279002A1FE6 /* ShowCalloutView.swift */ = {isa = PBXFileReference; lastKnownFileType = sourcecode.swift; path = ShowCalloutView.swift; sourceTree = "<group>"; };
		E004A6E52846A61F002A1FE6 /* StyleGraphicsWithSymbolsView.swift */ = {isa = PBXFileReference; lastKnownFileType = sourcecode.swift; path = StyleGraphicsWithSymbolsView.swift; sourceTree = "<group>"; };
		E004A6E828493BCE002A1FE6 /* ShowDeviceLocationView.swift */ = {isa = PBXFileReference; lastKnownFileType = sourcecode.swift; path = ShowDeviceLocationView.swift; sourceTree = "<group>"; };
		E004A6EC2849556E002A1FE6 /* CreatePlanarAndGeodeticBuffersView.swift */ = {isa = PBXFileReference; lastKnownFileType = sourcecode.swift; path = CreatePlanarAndGeodeticBuffersView.swift; sourceTree = "<group>"; };
		E004A6EF284E4B9B002A1FE6 /* DownloadVectorTilesToLocalCacheView.swift */ = {isa = PBXFileReference; lastKnownFileType = sourcecode.swift; path = DownloadVectorTilesToLocalCacheView.swift; sourceTree = "<group>"; };
		E004A6F2284E4FEB002A1FE6 /* ShowResultOfSpatialOperationsView.swift */ = {isa = PBXFileReference; lastKnownFileType = sourcecode.swift; path = ShowResultOfSpatialOperationsView.swift; sourceTree = "<group>"; };
		E004A6F5284FA42A002A1FE6 /* SelectFeaturesInFeatureLayerView.swift */ = {isa = PBXFileReference; lastKnownFileType = sourcecode.swift; path = SelectFeaturesInFeatureLayerView.swift; sourceTree = "<group>"; };
		E041ABBF287CA9F00056009B /* WebView.swift */ = {isa = PBXFileReference; lastKnownFileType = sourcecode.swift; path = WebView.swift; sourceTree = "<group>"; };
		E041ABD6287DB04D0056009B /* SampleInfoView.swift */ = {isa = PBXFileReference; lastKnownFileType = sourcecode.swift; path = SampleInfoView.swift; sourceTree = "<group>"; };
		E041AC15287F54580056009B /* highlight.min.js */ = {isa = PBXFileReference; fileEncoding = 4; lastKnownFileType = sourcecode.javascript; path = highlight.min.js; sourceTree = "<group>"; };
		E041AC1D288076A60056009B /* info.css */ = {isa = PBXFileReference; fileEncoding = 4; lastKnownFileType = text.css; path = info.css; sourceTree = "<group>"; };
		E041AC1F288077B90056009B /* xcode.css */ = {isa = PBXFileReference; fileEncoding = 4; lastKnownFileType = text.css; path = xcode.css; sourceTree = "<group>"; };
		E066DD34285CF3B3004D3D5B /* FindRouteView.swift */ = {isa = PBXFileReference; lastKnownFileType = sourcecode.swift; path = FindRouteView.swift; sourceTree = "<group>"; };
		E066DD372860AB28004D3D5B /* StyleGraphicsWithRendererView.swift */ = {isa = PBXFileReference; lastKnownFileType = sourcecode.swift; path = StyleGraphicsWithRendererView.swift; sourceTree = "<group>"; };
		E066DD3A2860CA08004D3D5B /* ShowResultOfSpatialRelationshipsView.swift */ = {isa = PBXFileReference; lastKnownFileType = sourcecode.swift; path = ShowResultOfSpatialRelationshipsView.swift; sourceTree = "<group>"; };
		E066DD3F28610F55004D3D5B /* AddSceneLayerFromServiceView.swift */ = {isa = PBXFileReference; lastKnownFileType = sourcecode.swift; path = AddSceneLayerFromServiceView.swift; sourceTree = "<group>"; };
		E070A0A2286F3B6000F2B606 /* DownloadPreplannedMapAreaView.swift */ = {isa = PBXFileReference; lastKnownFileType = sourcecode.swift; path = DownloadPreplannedMapAreaView.swift; sourceTree = "<group>"; };
		E088E1562862579D00413100 /* SetSurfacePlacementModeView.swift */ = {isa = PBXFileReference; lastKnownFileType = sourcecode.swift; path = SetSurfacePlacementModeView.swift; sourceTree = "<group>"; };
		E088E1732863B5F800413100 /* GenerateOfflineMapView.swift */ = {isa = PBXFileReference; lastKnownFileType = sourcecode.swift; path = GenerateOfflineMapView.swift; sourceTree = "<group>"; };
		E0D04FF128A5390000747989 /* DownloadPreplannedMapAreaView.Model.swift */ = {isa = PBXFileReference; lastKnownFileType = sourcecode.swift; path = DownloadPreplannedMapAreaView.Model.swift; sourceTree = "<group>"; };
		E0EA0B762866390E00C9621D /* ProjectGeometryView.swift */ = {isa = PBXFileReference; lastKnownFileType = sourcecode.swift; path = ProjectGeometryView.swift; sourceTree = "<group>"; };
		E0FE32E628747778002C6ACA /* BrowseBuildingFloorsView.swift */ = {isa = PBXFileReference; lastKnownFileType = sourcecode.swift; path = BrowseBuildingFloorsView.swift; sourceTree = "<group>"; };
		F111CCC0288B5D5600205358 /* DisplayMapFromMobileMapPackageView.swift */ = {isa = PBXFileReference; lastKnownFileType = sourcecode.swift; path = DisplayMapFromMobileMapPackageView.swift; sourceTree = "<group>"; };
		F111CCC3288B641900205358 /* Yellowstone.mmpk */ = {isa = PBXFileReference; lastKnownFileType = file; path = Yellowstone.mmpk; sourceTree = "<group>"; };
		F1E71BF0289473760064C33F /* AddRasterFromFileView.swift */ = {isa = PBXFileReference; lastKnownFileType = sourcecode.swift; path = AddRasterFromFileView.swift; sourceTree = "<group>"; };
/* End PBXFileReference section */

/* Begin PBXFrameworksBuildPhase section */
		00E5401027F3CCA200CF66D5 /* Frameworks */ = {
			isa = PBXFrameworksBuildPhase;
			buildActionMask = 2147483647;
			files = (
				00C43AED2947DC350099AE34 /* ArcGISToolkit in Frameworks */,
			);
			runOnlyForDeploymentPostprocessing = 0;
		};
/* End PBXFrameworksBuildPhase section */

/* Begin PBXGroup section */
		0000FB6D2BBDB17600845921 /* Add 3D tiles layer */ = {
			isa = PBXGroup;
			children = (
				0000FB6B2BBDB17600845921 /* Add3DTilesLayerView.swift */,
			);
			path = "Add 3D tiles layer";
			sourceTree = "<group>";
		};
		0005580D281872BE00224BC6 /* Views */ = {
			isa = PBXGroup;
			children = (
				00B04272282EC59E0072E1B4 /* AboutView.swift */,
				D70BE5782A5624A80022CA02 /* CategoriesView.swift */,
				00E5400D27F3CCA100CF66D5 /* ContentView.swift */,
				D7B759B22B1FFBE300017FDD /* FavoritesView.swift */,
				000558092817C51E00224BC6 /* SampleDetailView.swift */,
				E041ABD6287DB04D0056009B /* SampleInfoView.swift */,
				00273CF52A82AB8700A7A77D /* SampleLink.swift */,
				00273CF32A82AB5900A7A77D /* SamplesSearchView.swift */,
				E041ABBF287CA9F00056009B /* WebView.swift */,
			);
			path = Views;
			sourceTree = "<group>";
		};
		000D43152B9918420003D3C2 /* Configure basemap style parameters */ = {
			isa = PBXGroup;
			children = (
				000D43132B9918420003D3C2 /* ConfigureBasemapStyleParametersView.swift */,
			);
			path = "Configure basemap style parameters";
			sourceTree = "<group>";
		};
		00181B442846AD3900654571 /* Extensions */ = {
			isa = PBXGroup;
			children = (
				D7BA8C432B2A4DAA00018633 /* Array+RawRepresentable.swift */,
				D7BA8C452B2A8ACA00018633 /* String.swift */,
				00181B452846AD7100654571 /* View+ErrorAlert.swift */,
			);
			path = Extensions;
			sourceTree = "<group>";
		};
		0023DE5029D648FA0098243A /* macOS */ = {
			isa = PBXGroup;
			children = (
				00ACF554293E6C6A0059B2A9 /* Samples.entitlements */,
			);
			path = macOS;
			sourceTree = "<group>";
		};
		003D7C332821EBCC009DDFD2 /* Scripts */ = {
			isa = PBXGroup;
			children = (
				00CCB8A2285AAD7D00BBAB70 /* DowloadPortalItemData.swift */,
				003D7C352821EBCC009DDFD2 /* GenerateSampleViewSourceCode.swift */,
				003D7C342821EBCC009DDFD2 /* masquerade */,
			);
			path = Scripts;
			sourceTree = "<group>";
		};
		0044288C29C90BD500160767 /* Get elevation at point on surface */ = {
			isa = PBXGroup;
			children = (
				0044289129C90C0B00160767 /* GetElevationAtPointOnSurfaceView.swift */,
			);
			path = "Get elevation at point on surface";
			sourceTree = "<group>";
		};
		0044CDD72995C352004618CE /* Show device location history */ = {
			isa = PBXGroup;
			children = (
				0044CDDE2995C39E004618CE /* ShowDeviceLocationHistoryView.swift */,
			);
			path = "Show device location history";
			sourceTree = "<group>";
		};
		004A2B962BED454300C297CE /* 740b663bff5e4198b9b6674af93f638a */ = {
			isa = PBXGroup;
			children = (
				004A2B9C2BED455B00C297CE /* canyonlands */,
			);
			path = 740b663bff5e4198b9b6674af93f638a;
			sourceTree = "<group>";
		};
		004A2BA12BED456500C297CE /* Apply scheduled updates to preplanned map area */ = {
			isa = PBXGroup;
			children = (
				004A2B9E2BED456500C297CE /* ApplyScheduledUpdatesToPreplannedMapAreaView.swift */,
			);
			path = "Apply scheduled updates to preplanned map area";
			sourceTree = "<group>";
		};
		0074ABAF281742420037244A /* Supporting Files */ = {
			isa = PBXGroup;
			children = (
				00181B442846AD3900654571 /* Extensions */,
				0074ABC028174F430037244A /* Models */,
				0005580D281872BE00224BC6 /* Views */,
				E041ABC3287CAFEB0056009B /* Web */,
			);
			path = "Supporting Files";
			sourceTree = "<group>";
		};
		0074ABB228174B830037244A /* Samples */ = {
			isa = PBXGroup;
			children = (
				0000FB6D2BBDB17600845921 /* Add 3D tiles layer */,
				79D84D0C2A815BED00F45262 /* Add custom dynamic entity data source */,
				4D2ADC3E29C26D05003B367F /* Add dynamic entity layer */,
				00D4EF7E2863840D00B9CC30 /* Add feature layers */,
				D7F8C0342B60564D0072BFA7 /* Add features with contingent values */,
				F19A316128906F0D003B7EF9 /* Add raster from file */,
				E066DD3E28610F3F004D3D5B /* Add scene layer from service */,
				D7E557602A1D743100B9FB09 /* Add WMS layer */,
				1C3B7DC22A5F64FC00907443 /* Analyze network with subnetwork trace */,
				D7C16D172AC5F6C100689E89 /* Animate 3D graphic */,
				D77570BC2A29427200F490CD /* Animate images with image overlay */,
				004A2BA12BED456500C297CE /* Apply scheduled updates to preplanned map area */,
				D75362CC2A1E862B00D83028 /* Apply unique value renderer */,
				1C8EC7422BAE2891001A6929 /* Augment reality to collect data */,
				D7084FA42AD771AA00EC7F4F /* Augment reality to fly over scene */,
				1C2538472BABAC7B00337307 /* Augment reality to navigate route */,
				D7A737DF2BABB9FE00B7C7FC /* Augment reality to show hidden infrastructure */,
				D72F27292ADA1E4400F906DA /* Augment reality to show tabletop scene */,
				218F35B229C28F4A00502022 /* Authenticate with OAuth */,
				E0FE32E528747762002C6ACA /* Browse building floors */,
				1C9B74D229DB54560038B06F /* Change camera controller */,
				4D2ADC5329C4F612003B367F /* Change map view background */,
				1C0C1C3229D34DAE005C8B24 /* Change viewpoint */,
				E000E75E2869E325005D87C5 /* Clip geometry */,
				000D43152B9918420003D3C2 /* Configure basemap style parameters */,
				D7635FF32B9277DC0044AB97 /* Configure clusters */,
				88F93CBE29C3D4E30006B28E /* Create and edit geometries */,
				79B7B8082A1BF8B300F57C27 /* Create and save KML file */,
				D7E440D12A1ECBC2005D74DE /* Create buffers around points */,
				D7B3C5C02A43B71E001DA4D8 /* Create convex hull around geometries */,
				D744FD132A2112360084A66C /* Create convex hull around points */,
				1C19B4EA2A578E46001D2506 /* Create load report */,
				D73FABE82AD4A0370048EC70 /* Create mobile geodatabase */,
				E004A6EB28495538002A1FE6 /* Create planar and geodetic buffers */,
				D71C5F602AAA7854006599FD /* Create symbol styles from web styles */,
				E000E761286A0B07005D87C5 /* Cut geometry */,
				D71099692A27D8880065A1C1 /* Densify and generalize geometry */,
				D7AE861A2AC39D750049B626 /* Display annotation */,
				D7635FEA2B9272CB0044AB97 /* Display clusters */,
				00A7A1422A2FC58300F035F7 /* Display content of utility network container */,
				D7497F382AC4B45300167AD2 /* Display dimensions */,
				0074ABB328174B830037244A /* Display map */,
				F111CCBD288B548400205358 /* Display map from mobile map package */,
				D752D95B2A3BCDD4003EB25E /* Display map from portal item */,
				00B04FB3283EEB830026C882 /* Display overview map */,
				E004A6D528465C70002A1FE6 /* Display scene */,
				D7010EBA2B05616900D43F55 /* Display scene from mobile scene package */,
				D742E48E2B04132B00690098 /* Display web scene from portal item */,
				E070A0A1286F3B3400F2B606 /* Download preplanned map area */,
				E004A6EE284E4B7A002A1FE6 /* Download vector tiles to local cache */,
				D733CA182BED980D00FBDE4C /* Edit and sync features with feature service */,
				D764B7DE2BE2F89D002E2F92 /* Edit geodatabase with transactions */,
				1C26ED122A859525009B7721 /* Filter features in scene */,
				D73FCFF32B02A3AA0006360D /* Find address with reverse geocode */,
				D7705D5F2AFC570700CC0335 /* Find closest facility from point */,
				D7705D542AFC244E00CC0335 /* Find closest facility to multiple points */,
				D78666A92A21616D00C60110 /* Find nearest vertex */,
				E066DD33285CF3A0004D3D5B /* Find route */,
				D7DDF84F2AF47C6C004352D9 /* Find route around barriers */,
				D76000AA2AF19C2300B3084D /* Find route in mobile map package */,
				D7E7D0792AEB39BF003AAD02 /* Find route in transport network */,
				E088E1722863B5E600413100 /* Generate offline map */,
				10B782032BE55C52007EAE6C /* Generate offline map with custom parameters */,
				10D321942BDB1C2E00B39B1B /* Generate offline map with local basemap */,
				D7553CD62AE2DFEC00DC2A70 /* Geocode offline */,
				0044288C29C90BD500160767 /* Get elevation at point on surface */,
				D704AA562AB22B7A00A3BB63 /* Group layers together */,
				D731F3BD2AD0D22500A8431E /* Identify graphics */,
				D70082E72ACF8F6C00E0C3C2 /* Identify KML features */,
				D751018A2A2E960300B8FA48 /* Identify layer features */,
				D7464F182ACE0445007FEE88 /* Identify raster cell */,
				D776880E2B69826B007C3860 /* List spatial reference transformations */,
				D718A1E92B575FD900447087 /* Manage bookmarks */,
				D752D93C2A3914E5003EB25E /* Manage operational layers */,
				D73E61952BDAEE6600457932 /* Match viewpoint of geo views */,
				D7ABA2F52A3256610021822B /* Measure distance in scene */,
				D7352F8D2BD992C40013FFEF /* Monitor changes to draw status */,
				D71371782BD88ECC00EB2F86 /* Monitor changes to layer view state */,
				D752D9422A3A6EB8003EB25E /* Monitor changes to map load status */,
				75DD739029D38B1B0010229D /* Navigate route */,
				D7588F5B2B7D8DAA008B75E2 /* Navigate route with rerouting */,
				D76929F32B4F78340047205E /* Orbit camera around object */,
				D7232EDD2AC1E5410079ABFF /* Play KML tour */,
				E0EA0B75286638FD00C9621D /* Project geometry */,
				108EC03F29D25AE1000F35D0 /* Query feature table */,
				D73F06652B5EE73D000B574F /* Query features with Arcade expression */,
				D7ECF5942AB8BDCA003FB2BE /* Render multilayer symbols */,
				1CAB8D402A3CEAB0002AA649 /* Run valve isolation trace */,
				D75F66322B48EABC00434974 /* Search for web map */,
				00CB913628481475005C2C5D /* Search with geocode */,
				E004A6F4284FA3C5002A1FE6 /* Select features in feature layer */,
				00B042E3282EDC690072E1B4 /* Set basemap */,
				D7C3AB462B683291008909B9 /* Set feature request mode */,
				D734FA072A183A5A00246D7E /* Set max extent */,
				D7EAF34F2A1C011000D822C4 /* Set min and max scale */,
				E088E1552862578800413100 /* Set surface placement mode */,
				D769C20D2A28FF8600030F61 /* Set up location-driven geotriggers */,
				E004A6B928414332002A1FE6 /* Set viewpoint rotation */,
				1C43BC782A43781100509BF8 /* Set visibility of subtype sublayer */,
				E004A6DE2846626A002A1FE6 /* Show callout */,
				D7EF5D712A269E2D00FEBDE5 /* Show coordinates in multiple formats */,
				E004A6E728493BBB002A1FE6 /* Show device location */,
				0044CDD72995C352004618CE /* Show device location history */,
				4D126D6829CA1B6000CFB7A7 /* Show device location with NMEA data sources */,
				D722BD1E2A420D7E002C2087 /* Show extruded features */,
				D751017D2A2E490800B8FA48 /* Show labels on layer */,
				D7CC33FB2A31475C00198EDF /* Show line of sight between points */,
				D7337C5C2ABD137400A5D865 /* Show mobile map package expiration date */,
				1C42E04129D2396B004FC4BE /* Show popup */,
				1C9B74C429DB43580038B06F /* Show realistic light and shadows */,
				E004A6F1284E4F80002A1FE6 /* Show result of spatial operations */,
				E066DD392860C9EE004D3D5B /* Show result of spatial relationships */,
				1CAF831A2A20305F000E1E60 /* Show utility associations */,
				D7ABA2FB2A3287C10021822B /* Show viewshed from geoelement in scene */,
				0086F3FC28E3770900974721 /* Show viewshed from point in scene */,
				00E7C15A2BBE1BF000B85D69 /* Snap geometry edits */,
				D75B584D2AAFB2C20038B3B4 /* Style features with custom dictionary */,
				E066DD362860AB0B004D3D5B /* Style graphics with renderer */,
				E004A6E42846A609002A1FE6 /* Style graphics with symbols */,
				D77BC5352B59A2D3007B49B6 /* Style point with distance composite scene symbol */,
				D754E31D2A1D661D0006C5F1 /* Style point with picture marker symbols */,
				D7058B0B2B59E44B000A888A /* Style point with scene symbol */,
				D74C8BFA2ABA5572007C76B8 /* Style symbols from mobile style file */,
				7573E81229D6134C00BEED9C /* Trace utility network */,
				D74EA7802B6DADA5008F6C7C /* Validate utility network topology */,
			);
			path = Samples;
			sourceTree = "<group>";
		};
		0074ABB328174B830037244A /* Display map */ = {
			isa = PBXGroup;
			children = (
				0074ABBE28174BCF0037244A /* DisplayMapView.swift */,
			);
			path = "Display map";
			sourceTree = "<group>";
		};
		0074ABC028174F430037244A /* Models */ = {
			isa = PBXGroup;
			children = (
				00CCB8A4285BAF8700BBAB70 /* OnDemandResource.swift */,
				0074ABC128174F430037244A /* Sample.swift */,
			);
			path = Models;
			sourceTree = "<group>";
		};
		0086F3FC28E3770900974721 /* Show viewshed from point in scene */ = {
			isa = PBXGroup;
			children = (
				0042E24228E4BF8F001F33D6 /* ShowViewshedFromPointInSceneView.Model.swift */,
				0086F3FD28E3770900974721 /* ShowViewshedFromPointInSceneView.swift */,
				0042E24428E4F82B001F33D6 /* ShowViewshedFromPointInSceneView.ViewshedSettingsView.swift */,
			);
			path = "Show viewshed from point in scene";
			sourceTree = "<group>";
		};
		00966EE62811F64D009D3DD7 /* iOS */ = {
			isa = PBXGroup;
			children = (
				00E5402A27F775EA00CF66D5 /* Info.plist */,
			);
			path = iOS;
			sourceTree = "<group>";
		};
		00A7A1422A2FC58300F035F7 /* Display content of utility network container */ = {
			isa = PBXGroup;
			children = (
				00A7A1432A2FC58300F035F7 /* DisplayContentOfUtilityNetworkContainerView.swift */,
				00A7A1492A2FC5B700F035F7 /* DisplayContentOfUtilityNetworkContainerView.Model.swift */,
			);
			path = "Display content of utility network container";
			sourceTree = "<group>";
		};
		00B042E3282EDC690072E1B4 /* Set basemap */ = {
			isa = PBXGroup;
			children = (
				00B042E5282EDC690072E1B4 /* SetBasemapView.swift */,
			);
			path = "Set basemap";
			sourceTree = "<group>";
		};
		00B04FB3283EEB830026C882 /* Display overview map */ = {
			isa = PBXGroup;
			children = (
				00B04FB4283EEBA80026C882 /* DisplayOverviewMapView.swift */,
			);
			path = "Display overview map";
			sourceTree = "<group>";
		};
		00C94A0228B53DCC004E42D9 /* 7c4c679ab06a4df19dc497f577f111bd */ = {
			isa = PBXGroup;
			children = (
				00C94A0C28B53DE1004E42D9 /* raster-file */,
			);
			path = 7c4c679ab06a4df19dc497f577f111bd;
			sourceTree = "<group>";
		};
		00CB913628481475005C2C5D /* Search with geocode */ = {
			isa = PBXGroup;
			children = (
				00CB9137284814A4005C2C5D /* SearchWithGeocodeView.swift */,
			);
			path = "Search with geocode";
			sourceTree = "<group>";
		};
		00CCB8A6285D059300BBAB70 /* Portal Data */ = {
			isa = PBXGroup;
			children = (
				004A2B962BED454300C297CE /* 740b663bff5e4198b9b6674af93f638a */,
				D701D7242A37C7E4006FF0C8 /* 07d62a792ab6496d9b772a24efea45d0 */,
				D7C16D232AC5FEA600689E89 /* 12509ffdc684437f8f2656b0129d2c13 */,
				00D4EF8328638BF100B9CC30 /* 15a7cbd3af1e47cfa5d2c6b93dc44fc2 */,
				D721EEA62ABDFF550040BE46 /* 174150279af74a2ba6f8b87a567f480b */,
				D74C8C002ABA6202007C76B8 /* 1bd036f221f54a99abc9e46ff3511cbf */,
				D7CE9F992AE2F575008F7A5F /* 22c3083d4fa74e3e9b25adfc9f8c0496 */,
				D76000B52AF19FC900B3084D /* 260eb6535c824209964cf281766ebe43 */,
				D7C16D202AC5FE9800689E89 /* 290f0c571c394461a8b58b6775d0bd63 */,
				D7CE9F9C2AE2F585008F7A5F /* 3424d442ebe54f3cbf34462382d3aebe */,
				D7781D472B7EB03400E53C51 /* 4caec8c55ea2463982f1af7d9611b8d5 */,
				D7C16D1D2AC5FE8200689E89 /* 5a9b60cee9ba41e79640a06bcdf8084d */,
				1C965C4629DBA879002F8536 /* 681d6f7694644709a7c830ec57a2d72b */,
				00D4EF8E28638BF100B9CC30 /* 68ec42517cdd439e81b036210483e8e7 */,
				D73F8CF22AB1089900CD39DA /* 751138a2e0844e06853522d54103222a */,
				00C94A0228B53DCC004E42D9 /* 7c4c679ab06a4df19dc497f577f111bd */,
				D7D1F3512ADDBE5D009CE2DA /* 7dd2f97bb007466ea939160d0de96a9d */,
				10D321912BDB187400B39B1B /* 85282f2aaa2844d8935cdb8722e22a93 */,
				792222DB2A81AA5D00619FFE /* a8a942c228af4fac96baa78ad60f511f */,
				D7F8C03F2B605E720072BFA7 /* b5106355f1634b8996e634c04b6a930a */,
				D7464F202ACE0910007FEE88 /* b5f977c78ec74b3a8857ca86d1d9b318 */,
				00D4EF8128638BF100B9CC30 /* cb1b20748a9f4d128dad8a87244e3e37 */,
				D77572AC2A295DC100F490CD /* d1453556d91e46dea191c20c398b82cd */,
				4D126D7629CA3B3F00CFB7A7 /* d5bad9f4fee9483791e405880fb466da */,
				D7E7D0862AEB3C36003AAD02 /* df193653ed39449195af0c9725701dca */,
				D7F8C03C2B605AF60072BFA7 /* e12b54ea799f4606a2712157cf9f6e41 */,
				F111CCC2288B63DB00205358 /* e1f3a7254cb845b09450f54937c16061 */,
				D7C5233F2BED9BBF00E8221A /* e4a398afe9a945f3b0f4dca1e4faccb5 */,
				D7C16D262AC5FEB600689E89 /* e87c154fb9c2487f999143df5b08e9b1 */,
				D7497F3E2AC4BA4100167AD2 /* f5ff6f5556a945bca87ca513b8729a1e */,
			);
			path = "Portal Data";
			sourceTree = SOURCE_ROOT;
		};
		00D4EF7E2863840D00B9CC30 /* Add feature layers */ = {
			isa = PBXGroup;
			children = (
				00D4EF7F2863842100B9CC30 /* AddFeatureLayersView.swift */,
			);
			path = "Add feature layers";
			sourceTree = "<group>";
		};
		00D4EF8128638BF100B9CC30 /* cb1b20748a9f4d128dad8a87244e3e37 */ = {
			isa = PBXGroup;
			children = (
				00D4EF8228638BF100B9CC30 /* LA_Trails.geodatabase */,
			);
			path = cb1b20748a9f4d128dad8a87244e3e37;
			sourceTree = "<group>";
		};
		00D4EF8328638BF100B9CC30 /* 15a7cbd3af1e47cfa5d2c6b93dc44fc2 */ = {
			isa = PBXGroup;
			children = (
				00D4EFB02863CE6300B9CC30 /* ScottishWildlifeTrust_reserves */,
			);
			path = 15a7cbd3af1e47cfa5d2c6b93dc44fc2;
			sourceTree = "<group>";
		};
		00D4EF8E28638BF100B9CC30 /* 68ec42517cdd439e81b036210483e8e7 */ = {
			isa = PBXGroup;
			children = (
				00D4EF8F28638BF100B9CC30 /* AuroraCO.gpkg */,
			);
			path = 68ec42517cdd439e81b036210483e8e7;
			sourceTree = "<group>";
		};
		00E5400627F3CCA100CF66D5 = {
			isa = PBXGroup;
			children = (
				00966EE62811F64D009D3DD7 /* iOS */,
				0023DE5029D648FA0098243A /* macOS */,
				00CCB8A6285D059300BBAB70 /* Portal Data */,
				00E5401427F3CCA200CF66D5 /* Products */,
				003D7C332821EBCC009DDFD2 /* Scripts */,
				00E5400B27F3CCA100CF66D5 /* Shared */,
			);
			sourceTree = "<group>";
		};
		00E5400B27F3CCA100CF66D5 /* Shared */ = {
			isa = PBXGroup;
			children = (
				0074ABAF281742420037244A /* Supporting Files */,
				0074ABB228174B830037244A /* Samples */,
				00E5400C27F3CCA100CF66D5 /* SamplesApp.swift */,
				00E5400E27F3CCA200CF66D5 /* Assets.xcassets */,
				798C2DA62AFC505600EE7E97 /* PrivacyInfo.xcprivacy */,
				001C6DD827FE585A00D472C2 /* AppSecrets.swift.masque */,
				0074ABCA2817B8DB0037244A /* SamplesApp+Samples.swift.tache */,
			);
			path = Shared;
			sourceTree = "<group>";
		};
		00E5401427F3CCA200CF66D5 /* Products */ = {
			isa = PBXGroup;
			children = (
				00E5401327F3CCA200CF66D5 /* Samples.app */,
			);
			name = Products;
			sourceTree = "<group>";
		};
		00E7C15A2BBE1BF000B85D69 /* Snap geometry edits */ = {
			isa = PBXGroup;
			children = (
				00E7C1592BBE1BF000B85D69 /* SnapGeometryEditsView.swift */,
				00E1D90A2BC0AF97001AEB6A /* SnapGeometryEditsView.SnapSettingsView.swift */,
				00E1D90C2BC0B125001AEB6A /* SnapGeometryEditsView.GeometryEditorModel.swift */,
				00E1D90E2BC0B1E8001AEB6A /* SnapGeometryEditsView.GeometryEditorMenu.swift */,
			);
			path = "Snap geometry edits";
			sourceTree = "<group>";
		};
		108EC03F29D25AE1000F35D0 /* Query feature table */ = {
			isa = PBXGroup;
			children = (
				108EC04029D25B2C000F35D0 /* QueryFeatureTableView.swift */,
			);
			path = "Query feature table";
			sourceTree = "<group>";
		};
		10B782032BE55C52007EAE6C /* Generate offline map with custom parameters */ = {
			isa = PBXGroup;
			children = (
				10B782042BE55D7E007EAE6C /* GenerateOfflineMapWithCustomParametersView.swift */,
				10B782072BE5A058007EAE6C /* GenerateOfflineMapWithCustomParametersView.CustomParameters.swift */,
				10BD9EB32BF51B4B00ABDBD5 /* GenerateOfflineMapWithCustomParametersView.Model.swift */,
			);
			path = "Generate offline map with custom parameters";
			sourceTree = "<group>";
		};
		10D321912BDB187400B39B1B /* 85282f2aaa2844d8935cdb8722e22a93 */ = {
			isa = PBXGroup;
			children = (
				10D321922BDB187400B39B1B /* naperville_imagery.tpkx */,
			);
			path = 85282f2aaa2844d8935cdb8722e22a93;
			sourceTree = "<group>";
		};
		10D321942BDB1C2E00B39B1B /* Generate offline map with local basemap */ = {
			isa = PBXGroup;
			children = (
				10D321952BDB1CB500B39B1B /* GenerateOfflineMapWithLocalBasemapView.swift */,
			);
			path = "Generate offline map with local basemap";
			sourceTree = "<group>";
		};
		1C0C1C3229D34DAE005C8B24 /* Change viewpoint */ = {
			isa = PBXGroup;
			children = (
				1C0C1C3429D34DAE005C8B24 /* ChangeViewpointView.swift */,
			);
			path = "Change viewpoint";
			sourceTree = "<group>";
		};
		1C19B4EA2A578E46001D2506 /* Create load report */ = {
			isa = PBXGroup;
			children = (
				1C19B4EF2A578E46001D2506 /* CreateLoadReportView.Model.swift */,
				1C19B4ED2A578E46001D2506 /* CreateLoadReportView.swift */,
				1C19B4EB2A578E46001D2506 /* CreateLoadReportView.Views.swift */,
			);
			path = "Create load report";
			sourceTree = "<group>";
		};
		1C2538472BABAC7B00337307 /* Augment reality to navigate route */ = {
			isa = PBXGroup;
			children = (
				1C2538532BABACB100337307 /* AugmentRealityToNavigateRouteView.swift */,
				1C2538522BABACB100337307 /* AugmentRealityToNavigateRouteView.RoutePlannerView.swift */,
			);
			path = "Augment reality to navigate route";
			sourceTree = "<group>";
		};
		1C26ED122A859525009B7721 /* Filter features in scene */ = {
			isa = PBXGroup;
			children = (
				1C26ED152A859525009B7721 /* FilterFeaturesInSceneView.swift */,
			);
			path = "Filter features in scene";
			sourceTree = "<group>";
		};
		1C3B7DC22A5F64FC00907443 /* Analyze network with subnetwork trace */ = {
			isa = PBXGroup;
			children = (
				1C3B7DC32A5F64FC00907443 /* AnalyzeNetworkWithSubnetworkTraceView.Model.swift */,
				1C3B7DC62A5F64FC00907443 /* AnalyzeNetworkWithSubnetworkTraceView.swift */,
			);
			path = "Analyze network with subnetwork trace";
			sourceTree = "<group>";
		};
		1C42E04129D2396B004FC4BE /* Show popup */ = {
			isa = PBXGroup;
			children = (
				1C42E04329D2396B004FC4BE /* ShowPopupView.swift */,
			);
			path = "Show popup";
			sourceTree = "<group>";
		};
		1C43BC782A43781100509BF8 /* Set visibility of subtype sublayer */ = {
			isa = PBXGroup;
			children = (
				1C43BC7C2A43781100509BF8 /* SetVisibilityOfSubtypeSublayerView.Model.swift */,
				1C43BC7E2A43781100509BF8 /* SetVisibilityOfSubtypeSublayerView.swift */,
				1C43BC792A43781100509BF8 /* SetVisibilityOfSubtypeSublayerView.Views.swift */,
			);
			path = "Set visibility of subtype sublayer";
			sourceTree = "<group>";
		};
		1C8EC7422BAE2891001A6929 /* Augment reality to collect data */ = {
			isa = PBXGroup;
			children = (
				1C8EC7432BAE2891001A6929 /* AugmentRealityToCollectDataView.swift */,
			);
			path = "Augment reality to collect data";
			sourceTree = "<group>";
		};
		1C965C4629DBA879002F8536 /* 681d6f7694644709a7c830ec57a2d72b */ = {
			isa = PBXGroup;
			children = (
				004FE87029DF5D8700075217 /* Bristol */,
			);
			path = 681d6f7694644709a7c830ec57a2d72b;
			sourceTree = "<group>";
		};
		1C9B74C429DB43580038B06F /* Show realistic light and shadows */ = {
			isa = PBXGroup;
			children = (
				1C9B74C529DB43580038B06F /* ShowRealisticLightAndShadowsView.swift */,
			);
			path = "Show realistic light and shadows";
			sourceTree = "<group>";
		};
		1C9B74D229DB54560038B06F /* Change camera controller */ = {
			isa = PBXGroup;
			children = (
				1C9B74D529DB54560038B06F /* ChangeCameraControllerView.swift */,
			);
			path = "Change camera controller";
			sourceTree = "<group>";
		};
		1CAB8D402A3CEAB0002AA649 /* Run valve isolation trace */ = {
			isa = PBXGroup;
			children = (
				1CAB8D442A3CEAB0002AA649 /* RunValveIsolationTraceView.Model.swift */,
				1CAB8D472A3CEAB0002AA649 /* RunValveIsolationTraceView.swift */,
			);
			path = "Run valve isolation trace";
			sourceTree = "<group>";
		};
		1CAF831A2A20305F000E1E60 /* Show utility associations */ = {
			isa = PBXGroup;
			children = (
				1CAF831B2A20305F000E1E60 /* ShowUtilityAssociationsView.swift */,
			);
			path = "Show utility associations";
			sourceTree = "<group>";
		};
		218F35B229C28F4A00502022 /* Authenticate with OAuth */ = {
			isa = PBXGroup;
			children = (
				218F35B329C28F4A00502022 /* AuthenticateWithOAuthView.swift */,
			);
			path = "Authenticate with OAuth";
			sourceTree = "<group>";
		};
		4D126D6829CA1B6000CFB7A7 /* Show device location with NMEA data sources */ = {
			isa = PBXGroup;
			children = (
				4D126D6929CA1B6000CFB7A7 /* ShowDeviceLocationWithNMEADataSourcesView.swift */,
				4D126D7D29CA43D200CFB7A7 /* ShowDeviceLocationWithNMEADataSourcesView.Model.swift */,
				4D126D7129CA1E1800CFB7A7 /* FileNMEASentenceReader.swift */,
			);
			path = "Show device location with NMEA data sources";
			sourceTree = "<group>";
		};
		4D126D7629CA3B3F00CFB7A7 /* d5bad9f4fee9483791e405880fb466da */ = {
			isa = PBXGroup;
			children = (
				4D126D7B29CA3E6000CFB7A7 /* Redlands.nmea */,
			);
			path = d5bad9f4fee9483791e405880fb466da;
			sourceTree = "<group>";
		};
		4D2ADC3E29C26D05003B367F /* Add dynamic entity layer */ = {
			isa = PBXGroup;
			children = (
				4D2ADC3F29C26D05003B367F /* AddDynamicEntityLayerView.swift */,
				4D2ADC6629C50BD6003B367F /* AddDynamicEntityLayerView.Model.swift */,
				4D2ADC6829C50C4C003B367F /* AddDynamicEntityLayerView.SettingsView.swift */,
				00F279D52AF418DC00CECAF8 /* AddDynamicEntityLayerView.VehicleCallout.swift */,
			);
			path = "Add dynamic entity layer";
			sourceTree = "<group>";
		};
		4D2ADC5329C4F612003B367F /* Change map view background */ = {
			isa = PBXGroup;
			children = (
				4D2ADC5529C4F612003B367F /* ChangeMapViewBackgroundView.swift */,
				4D2ADC5829C4F612003B367F /* ChangeMapViewBackgroundView.SettingsView.swift */,
				4D2ADC6129C5071C003B367F /* ChangeMapViewBackgroundView.Model.swift */,
			);
			path = "Change map view background";
			sourceTree = "<group>";
		};
		7573E81229D6134C00BEED9C /* Trace utility network */ = {
			isa = PBXGroup;
			children = (
				7573E81329D6134C00BEED9C /* TraceUtilityNetworkView.Model.swift */,
				7573E81529D6134C00BEED9C /* TraceUtilityNetworkView.Enums.swift */,
				7573E81729D6134C00BEED9C /* TraceUtilityNetworkView.Views.swift */,
				7573E81829D6134C00BEED9C /* TraceUtilityNetworkView.swift */,
			);
			path = "Trace utility network";
			sourceTree = "<group>";
		};
		75DD739029D38B1B0010229D /* Navigate route */ = {
			isa = PBXGroup;
			children = (
				75DD739129D38B1B0010229D /* NavigateRouteView.swift */,
			);
			path = "Navigate route";
			sourceTree = "<group>";
		};
		792222DB2A81AA5D00619FFE /* a8a942c228af4fac96baa78ad60f511f */ = {
			isa = PBXGroup;
			children = (
				792222DC2A81AA5D00619FFE /* AIS_MarineCadastre_SelectedVessels_CustomDataSource.jsonl */,
			);
			path = a8a942c228af4fac96baa78ad60f511f;
			sourceTree = "<group>";
		};
		79B7B8082A1BF8B300F57C27 /* Create and save KML file */ = {
			isa = PBXGroup;
			children = (
				79302F842A1ED4E30002336A /* CreateAndSaveKMLView.Model.swift */,
				79B7B8092A1BF8EC00F57C27 /* CreateAndSaveKMLView.swift */,
				79302F862A1ED71B0002336A /* CreateAndSaveKMLView.Views.swift */,
			);
			path = "Create and save KML file";
			sourceTree = "<group>";
		};
		79D84D0C2A815BED00F45262 /* Add custom dynamic entity data source */ = {
			isa = PBXGroup;
			children = (
				79D84D0D2A815C5B00F45262 /* AddCustomDynamicEntityDataSourceView.swift */,
				7900C5F52A83FC3F002D430F /* AddCustomDynamicEntityDataSourceView.Vessel.swift */,
			);
			path = "Add custom dynamic entity data source";
			sourceTree = "<group>";
		};
		88F93CBE29C3D4E30006B28E /* Create and edit geometries */ = {
			isa = PBXGroup;
			children = (
				88F93CC029C3D59C0006B28E /* CreateAndEditGeometriesView.swift */,
			);
			path = "Create and edit geometries";
			sourceTree = "<group>";
		};
		D70082E72ACF8F6C00E0C3C2 /* Identify KML features */ = {
			isa = PBXGroup;
			children = (
				D70082EA2ACF900100E0C3C2 /* IdentifyKMLFeaturesView.swift */,
			);
			path = "Identify KML features";
			sourceTree = "<group>";
		};
		D7010EBA2B05616900D43F55 /* Display scene from mobile scene package */ = {
			isa = PBXGroup;
			children = (
				D7010EBC2B05616900D43F55 /* DisplaySceneFromMobileScenePackageView.swift */,
			);
			path = "Display scene from mobile scene package";
			sourceTree = "<group>";
		};
		D701D7242A37C7E4006FF0C8 /* 07d62a792ab6496d9b772a24efea45d0 */ = {
			isa = PBXGroup;
			children = (
				D701D72B2A37C7F7006FF0C8 /* bradley_low_3ds */,
			);
			path = 07d62a792ab6496d9b772a24efea45d0;
			sourceTree = "<group>";
		};
		D704AA562AB22B7A00A3BB63 /* Group layers together */ = {
			isa = PBXGroup;
			children = (
				D704AA592AB22C1A00A3BB63 /* GroupLayersTogetherView.swift */,
				D75C35662AB50338003CD55F /* GroupLayersTogetherView.GroupLayerListView.swift */,
			);
			path = "Group layers together";
			sourceTree = "<group>";
		};
		D7058B0B2B59E44B000A888A /* Style point with scene symbol */ = {
			isa = PBXGroup;
			children = (
				D7058B0D2B59E44B000A888A /* StylePointWithSceneSymbolView.swift */,
			);
			path = "Style point with scene symbol";
			sourceTree = "<group>";
		};
		D7084FA42AD771AA00EC7F4F /* Augment reality to fly over scene */ = {
			isa = PBXGroup;
			children = (
				D7084FA62AD771AA00EC7F4F /* AugmentRealityToFlyOverSceneView.swift */,
			);
			path = "Augment reality to fly over scene";
			sourceTree = "<group>";
		};
		D71099692A27D8880065A1C1 /* Densify and generalize geometry */ = {
			isa = PBXGroup;
			children = (
				D710996C2A27D9210065A1C1 /* DensifyAndGeneralizeGeometryView.swift */,
				D710996F2A2802FA0065A1C1 /* DensifyAndGeneralizeGeometryView.SettingsView.swift */,
			);
			path = "Densify and generalize geometry";
			sourceTree = "<group>";
		};
		D71371782BD88ECC00EB2F86 /* Monitor changes to layer view state */ = {
			isa = PBXGroup;
			children = (
				D71371752BD88ECC00EB2F86 /* MonitorChangesToLayerViewStateView.swift */,
			);
			path = "Monitor changes to layer view state";
			sourceTree = "<group>";
		};
		D718A1E92B575FD900447087 /* Manage bookmarks */ = {
			isa = PBXGroup;
			children = (
				D718A1EA2B575FD900447087 /* ManageBookmarksView.swift */,
			);
			path = "Manage bookmarks";
			sourceTree = "<group>";
		};
		D71C5F602AAA7854006599FD /* Create symbol styles from web styles */ = {
			isa = PBXGroup;
			children = (
				D71C5F632AAA7A88006599FD /* CreateSymbolStylesFromWebStylesView.swift */,
			);
			path = "Create symbol styles from web styles";
			sourceTree = "<group>";
		};
		D721EEA62ABDFF550040BE46 /* 174150279af74a2ba6f8b87a567f480b */ = {
			isa = PBXGroup;
			children = (
				D721EEA72ABDFF550040BE46 /* LothianRiversAnno.mmpk */,
			);
			path = 174150279af74a2ba6f8b87a567f480b;
			sourceTree = "<group>";
		};
		D722BD1E2A420D7E002C2087 /* Show extruded features */ = {
			isa = PBXGroup;
			children = (
				D722BD212A420DAD002C2087 /* ShowExtrudedFeaturesView.swift */,
			);
			path = "Show extruded features";
			sourceTree = "<group>";
		};
		D7232EDD2AC1E5410079ABFF /* Play KML tour */ = {
			isa = PBXGroup;
			children = (
				D7232EE02AC1E5AA0079ABFF /* PlayKMLTourView.swift */,
			);
			path = "Play KML tour";
			sourceTree = "<group>";
		};
		D72F27292ADA1E4400F906DA /* Augment reality to show tabletop scene */ = {
			isa = PBXGroup;
			children = (
				D72F272B2ADA1E4400F906DA /* AugmentRealityToShowTabletopSceneView.swift */,
			);
			path = "Augment reality to show tabletop scene";
			sourceTree = "<group>";
		};
		D731F3BD2AD0D22500A8431E /* Identify graphics */ = {
			isa = PBXGroup;
			children = (
				D731F3C02AD0D2AC00A8431E /* IdentifyGraphicsView.swift */,
			);
			path = "Identify graphics";
			sourceTree = "<group>";
		};
		D7337C5C2ABD137400A5D865 /* Show mobile map package expiration date */ = {
			isa = PBXGroup;
			children = (
				D7337C5F2ABD142D00A5D865 /* ShowMobileMapPackageExpirationDateView.swift */,
			);
			path = "Show mobile map package expiration date";
			sourceTree = "<group>";
		};
		D733CA182BED980D00FBDE4C /* Edit and sync features with feature service */ = {
			isa = PBXGroup;
			children = (
				D733CA152BED980D00FBDE4C /* EditAndSyncFeaturesWithFeatureServiceView.swift */,
				D74ECD0C2BEEAE2F007C0FA6 /* EditAndSyncFeaturesWithFeatureServiceView.Model.swift */,
			);
			path = "Edit and sync features with feature service";
			sourceTree = "<group>";
		};
		D734FA072A183A5A00246D7E /* Set max extent */ = {
			isa = PBXGroup;
			children = (
				D734FA092A183A5B00246D7E /* SetMaxExtentView.swift */,
			);
			path = "Set max extent";
			sourceTree = "<group>";
		};
		D7352F8D2BD992C40013FFEF /* Monitor changes to draw status */ = {
			isa = PBXGroup;
			children = (
				D7352F8A2BD992C40013FFEF /* MonitorChangesToDrawStatusView.swift */,
			);
			path = "Monitor changes to draw status";
			sourceTree = "<group>";
		};
		D73E61952BDAEE6600457932 /* Match viewpoint of geo views */ = {
			isa = PBXGroup;
			children = (
				D73E61922BDAEE6600457932 /* MatchViewpointOfGeoViewsView.swift */,
			);
			path = "Match viewpoint of geo views";
			sourceTree = "<group>";
		};
		D73F06652B5EE73D000B574F /* Query features with Arcade expression */ = {
			isa = PBXGroup;
			children = (
				D73F06662B5EE73D000B574F /* QueryFeaturesWithArcadeExpressionView.swift */,
			);
			path = "Query features with Arcade expression";
			sourceTree = "<group>";
		};
		D73F8CF22AB1089900CD39DA /* 751138a2e0844e06853522d54103222a */ = {
			isa = PBXGroup;
			children = (
				D73F8CF32AB1089900CD39DA /* Restaurant.stylx */,
			);
			path = 751138a2e0844e06853522d54103222a;
			sourceTree = "<group>";
		};
		D73FABE82AD4A0370048EC70 /* Create mobile geodatabase */ = {
			isa = PBXGroup;
			children = (
				D71FCB892AD6277E000E517C /* CreateMobileGeodatabaseView.Model.swift */,
				D73FC0FC2AD4A18D0067A19B /* CreateMobileGeodatabaseView.swift */,
			);
			path = "Create mobile geodatabase";
			sourceTree = "<group>";
		};
		D73FCFF32B02A3AA0006360D /* Find address with reverse geocode */ = {
			isa = PBXGroup;
			children = (
				D73FCFF42B02A3AA0006360D /* FindAddressWithReverseGeocodeView.swift */,
			);
			path = "Find address with reverse geocode";
			sourceTree = "<group>";
		};
		D742E48E2B04132B00690098 /* Display web scene from portal item */ = {
			isa = PBXGroup;
			children = (
				D742E48F2B04132B00690098 /* DisplayWebSceneFromPortalItemView.swift */,
			);
			path = "Display web scene from portal item";
			sourceTree = "<group>";
		};
		D744FD132A2112360084A66C /* Create convex hull around points */ = {
			isa = PBXGroup;
			children = (
				D744FD162A2112D90084A66C /* CreateConvexHullAroundPointsView.swift */,
			);
			path = "Create convex hull around points";
			sourceTree = "<group>";
		};
		D7464F182ACE0445007FEE88 /* Identify raster cell */ = {
			isa = PBXGroup;
			children = (
				D7464F1D2ACE04B3007FEE88 /* IdentifyRasterCellView.swift */,
			);
			path = "Identify raster cell";
			sourceTree = "<group>";
		};
		D7464F202ACE0910007FEE88 /* b5f977c78ec74b3a8857ca86d1d9b318 */ = {
			isa = PBXGroup;
			children = (
				D7464F2A2ACE0964007FEE88 /* SA_EVI_8Day_03May20 */,
			);
			path = b5f977c78ec74b3a8857ca86d1d9b318;
			sourceTree = "<group>";
		};
		D7497F382AC4B45300167AD2 /* Display dimensions */ = {
			isa = PBXGroup;
			children = (
				D7497F3B2AC4B4C100167AD2 /* DisplayDimensionsView.swift */,
			);
			path = "Display dimensions";
			sourceTree = "<group>";
		};
		D7497F3E2AC4BA4100167AD2 /* f5ff6f5556a945bca87ca513b8729a1e */ = {
			isa = PBXGroup;
			children = (
				D7497F3F2AC4BA4100167AD2 /* Edinburgh_Pylon_Dimensions.mmpk */,
			);
			path = f5ff6f5556a945bca87ca513b8729a1e;
			sourceTree = "<group>";
		};
		D74C8BFA2ABA5572007C76B8 /* Style symbols from mobile style file */ = {
			isa = PBXGroup;
			children = (
				D7337C592ABCFDB100A5D865 /* StyleSymbolsFromMobileStyleFileView.SymbolOptionsListView.swift */,
				D74C8BFD2ABA5605007C76B8 /* StyleSymbolsFromMobileStyleFileView.swift */,
			);
			path = "Style symbols from mobile style file";
			sourceTree = "<group>";
		};
		D74C8C002ABA6202007C76B8 /* 1bd036f221f54a99abc9e46ff3511cbf */ = {
			isa = PBXGroup;
			children = (
				D74C8C012ABA6202007C76B8 /* emoji-mobile.stylx */,
			);
			path = 1bd036f221f54a99abc9e46ff3511cbf;
			sourceTree = "<group>";
		};
		D74EA7802B6DADA5008F6C7C /* Validate utility network topology */ = {
			isa = PBXGroup;
			children = (
				D74EA7812B6DADA5008F6C7C /* ValidateUtilityNetworkTopologyView.swift */,
				D76495202B74687E0042699E /* ValidateUtilityNetworkTopologyView.Model.swift */,
				D7C97B552B75C10C0097CDA1 /* ValidateUtilityNetworkTopologyView.Views.swift */,
			);
			path = "Validate utility network topology";
			sourceTree = "<group>";
		};
		D751017D2A2E490800B8FA48 /* Show labels on layer */ = {
			isa = PBXGroup;
			children = (
				D75101802A2E493600B8FA48 /* ShowLabelsOnLayerView.swift */,
			);
			path = "Show labels on layer";
			sourceTree = "<group>";
		};
		D751018A2A2E960300B8FA48 /* Identify layer features */ = {
			isa = PBXGroup;
			children = (
				D751018D2A2E962D00B8FA48 /* IdentifyLayerFeaturesView.swift */,
			);
			path = "Identify layer features";
			sourceTree = "<group>";
		};
		D752D93C2A3914E5003EB25E /* Manage operational layers */ = {
			isa = PBXGroup;
			children = (
				D752D93F2A39154C003EB25E /* ManageOperationalLayersView.swift */,
			);
			path = "Manage operational layers";
			sourceTree = "<group>";
		};
		D752D9422A3A6EB8003EB25E /* Monitor changes to map load status */ = {
			isa = PBXGroup;
			children = (
				D752D9452A3A6F7F003EB25E /* MonitorChangesToMapLoadStatusView.swift */,
			);
			path = "Monitor changes to map load status";
			sourceTree = "<group>";
		};
		D752D95B2A3BCDD4003EB25E /* Display map from portal item */ = {
			isa = PBXGroup;
			children = (
				D752D95E2A3BCE06003EB25E /* DisplayMapFromPortalItemView.swift */,
			);
			path = "Display map from portal item";
			sourceTree = "<group>";
		};
		D75362CC2A1E862B00D83028 /* Apply unique value renderer */ = {
			isa = PBXGroup;
			children = (
				D75362D12A1E886700D83028 /* ApplyUniqueValueRendererView.swift */,
			);
			path = "Apply unique value renderer";
			sourceTree = "<group>";
		};
		D754E31D2A1D661D0006C5F1 /* Style point with picture marker symbols */ = {
			isa = PBXGroup;
			children = (
				D754E3222A1D66820006C5F1 /* StylePointWithPictureMarkerSymbolsView.swift */,
			);
			path = "Style point with picture marker symbols";
			sourceTree = "<group>";
		};
		D7553CD62AE2DFEC00DC2A70 /* Geocode offline */ = {
			isa = PBXGroup;
			children = (
				D72C43F22AEB066D00B6157B /* GeocodeOfflineView.Model.swift */,
				D7553CD82AE2DFEC00DC2A70 /* GeocodeOfflineView.swift */,
			);
			path = "Geocode offline";
			sourceTree = "<group>";
		};
		D7588F5B2B7D8DAA008B75E2 /* Navigate route with rerouting */ = {
			isa = PBXGroup;
			children = (
				D7588F5C2B7D8DAA008B75E2 /* NavigateRouteWithReroutingView.swift */,
				D7781D4A2B7ECCB700E53C51 /* NavigateRouteWithReroutingView.Model.swift */,
			);
			path = "Navigate route with rerouting";
			sourceTree = "<group>";
		};
		D75B584D2AAFB2C20038B3B4 /* Style features with custom dictionary */ = {
			isa = PBXGroup;
			children = (
				D75B58502AAFB3030038B3B4 /* StyleFeaturesWithCustomDictionaryView.swift */,
			);
			path = "Style features with custom dictionary";
			sourceTree = "<group>";
		};
		D75F66322B48EABC00434974 /* Search for web map */ = {
			isa = PBXGroup;
			children = (
				D75F66332B48EABC00434974 /* SearchForWebMapView.swift */,
				D7C6420B2B4F47E10042B8F7 /* SearchForWebMapView.Model.swift */,
				D71D516D2B51D7B600B2A2BE /* SearchForWebMapView.Views.swift */,
			);
			path = "Search for web map";
			sourceTree = "<group>";
		};
		D76000AA2AF19C2300B3084D /* Find route in mobile map package */ = {
			isa = PBXGroup;
			children = (
				D73723782AF5ADD700846884 /* FindRouteInMobileMapPackageView.MobileMapView.swift */,
				D73723742AF5877500846884 /* FindRouteInMobileMapPackageView.Models.swift */,
				D76000AB2AF19C2300B3084D /* FindRouteInMobileMapPackageView.swift */,
			);
			path = "Find route in mobile map package";
			sourceTree = "<group>";
		};
		D76000B52AF19FC900B3084D /* 260eb6535c824209964cf281766ebe43 */ = {
			isa = PBXGroup;
			children = (
				D76000B62AF19FCA00B3084D /* SanFrancisco.mmpk */,
			);
			path = 260eb6535c824209964cf281766ebe43;
			sourceTree = "<group>";
		};
		D7635FEA2B9272CB0044AB97 /* Display clusters */ = {
			isa = PBXGroup;
			children = (
				D7635FED2B9272CB0044AB97 /* DisplayClustersView.swift */,
			);
			path = "Display clusters";
			sourceTree = "<group>";
		};
		D7635FF32B9277DC0044AB97 /* Configure clusters */ = {
			isa = PBXGroup;
			children = (
				D7635FF82B9277DC0044AB97 /* ConfigureClustersView.swift */,
				D7635FF52B9277DC0044AB97 /* ConfigureClustersView.Model.swift */,
				D7635FF72B9277DC0044AB97 /* ConfigureClustersView.SettingsView.swift */,
			);
			path = "Configure clusters";
			sourceTree = "<group>";
		};
		D764B7DE2BE2F89D002E2F92 /* Edit geodatabase with transactions */ = {
			isa = PBXGroup;
			children = (
				D764B7DB2BE2F89D002E2F92 /* EditGeodatabaseWithTransactionsView.swift */,
				D769DF322BEC1A1C0062AE95 /* EditGeodatabaseWithTransactionsView.Model.swift */,
			);
			path = "Edit geodatabase with transactions";
			sourceTree = "<group>";
		};
		D76929F32B4F78340047205E /* Orbit camera around object */ = {
			isa = PBXGroup;
			children = (
				D76929F52B4F78340047205E /* OrbitCameraAroundObjectView.swift */,
				D718A1E62B570F7500447087 /* OrbitCameraAroundObjectView.Model.swift */,
			);
			path = "Orbit camera around object";
			sourceTree = "<group>";
		};
		D769C20D2A28FF8600030F61 /* Set up location-driven geotriggers */ = {
			isa = PBXGroup;
			children = (
				D769C2112A29019B00030F61 /* SetUpLocationDrivenGeotriggersView.swift */,
				D79EE76D2A4CEA5D005A52AE /* SetUpLocationDrivenGeotriggersView.Model.swift */,
			);
			path = "Set up location-driven geotriggers";
			sourceTree = "<group>";
		};
		D7705D542AFC244E00CC0335 /* Find closest facility to multiple points */ = {
			isa = PBXGroup;
			children = (
				D7705D552AFC244E00CC0335 /* FindClosestFacilityToMultiplePointsView.swift */,
			);
			path = "Find closest facility to multiple points";
			sourceTree = "<group>";
		};
		D7705D5F2AFC570700CC0335 /* Find closest facility from point */ = {
			isa = PBXGroup;
			children = (
				D7705D612AFC570700CC0335 /* FindClosestFacilityFromPointView.swift */,
			);
			path = "Find closest facility from point";
			sourceTree = "<group>";
		};
		D77570BC2A29427200F490CD /* Animate images with image overlay */ = {
			isa = PBXGroup;
			children = (
				D77570BF2A2942F800F490CD /* AnimateImagesWithImageOverlayView.swift */,
			);
			path = "Animate images with image overlay";
			sourceTree = "<group>";
		};
		D77572AC2A295DC100F490CD /* d1453556d91e46dea191c20c398b82cd */ = {
			isa = PBXGroup;
			children = (
				D77572AD2A295DDD00F490CD /* PacificSouthWest2 */,
			);
			path = d1453556d91e46dea191c20c398b82cd;
			sourceTree = "<group>";
		};
		D776880E2B69826B007C3860 /* List spatial reference transformations */ = {
			isa = PBXGroup;
			children = (
				D77688102B69826B007C3860 /* ListSpatialReferenceTransformationsView.swift */,
				D757D14A2B6C46E50065F78F /* ListSpatialReferenceTransformationsView.Model.swift */,
			);
			path = "List spatial reference transformations";
			sourceTree = "<group>";
		};
		D7781D472B7EB03400E53C51 /* 4caec8c55ea2463982f1af7d9611b8d5 */ = {
			isa = PBXGroup;
			children = (
				D7781D482B7EB03400E53C51 /* SanDiegoTourPath.json */,
			);
			path = 4caec8c55ea2463982f1af7d9611b8d5;
			sourceTree = "<group>";
		};
		D77BC5352B59A2D3007B49B6 /* Style point with distance composite scene symbol */ = {
			isa = PBXGroup;
			children = (
				D77BC5362B59A2D3007B49B6 /* StylePointWithDistanceCompositeSceneSymbolView.swift */,
			);
			path = "Style point with distance composite scene symbol";
			sourceTree = "<group>";
		};
		D78666A92A21616D00C60110 /* Find nearest vertex */ = {
			isa = PBXGroup;
			children = (
				D78666AC2A2161F100C60110 /* FindNearestVertexView.swift */,
			);
			path = "Find nearest vertex";
			sourceTree = "<group>";
		};
		D7A737DF2BABB9FE00B7C7FC /* Augment reality to show hidden infrastructure */ = {
			isa = PBXGroup;
			children = (
				D7A737DC2BABB9FE00B7C7FC /* AugmentRealityToShowHiddenInfrastructureView.swift */,
				D77D9BFF2BB2438200B38A6C /* AugmentRealityToShowHiddenInfrastructureView.ARSceneView.swift */,
			);
			path = "Augment reality to show hidden infrastructure";
			sourceTree = "<group>";
		};
		D7ABA2F52A3256610021822B /* Measure distance in scene */ = {
			isa = PBXGroup;
			children = (
				D7ABA2F82A32579C0021822B /* MeasureDistanceInSceneView.swift */,
			);
			path = "Measure distance in scene";
			sourceTree = "<group>";
		};
		D7ABA2FB2A3287C10021822B /* Show viewshed from geoelement in scene */ = {
			isa = PBXGroup;
			children = (
				D7ABA2FE2A32881C0021822B /* ShowViewshedFromGeoelementInSceneView.swift */,
			);
			path = "Show viewshed from geoelement in scene";
			sourceTree = "<group>";
		};
		D7AE861A2AC39D750049B626 /* Display annotation */ = {
			isa = PBXGroup;
			children = (
				D7AE861D2AC39DC50049B626 /* DisplayAnnotationView.swift */,
			);
			path = "Display annotation";
			sourceTree = "<group>";
		};
		D7B3C5C02A43B71E001DA4D8 /* Create convex hull around geometries */ = {
			isa = PBXGroup;
			children = (
				D7634FAE2A43B7AC00F8AEFB /* CreateConvexHullAroundGeometriesView.swift */,
			);
			path = "Create convex hull around geometries";
			sourceTree = "<group>";
		};
		D7C16D172AC5F6C100689E89 /* Animate 3D graphic */ = {
			isa = PBXGroup;
			children = (
				D7058FB02ACB423C00A40F14 /* Animate3DGraphicView.Model.swift */,
				D7054AE82ACCCB6C007235BA /* Animate3DGraphicView.SettingsView.swift */,
				D7C16D1A2AC5F95300689E89 /* Animate3DGraphicView.swift */,
			);
			path = "Animate 3D graphic";
			sourceTree = "<group>";
		};
		D7C16D1D2AC5FE8200689E89 /* 5a9b60cee9ba41e79640a06bcdf8084d */ = {
			isa = PBXGroup;
			children = (
				D7C16D1E2AC5FE8200689E89 /* Pyrenees.csv */,
			);
			path = 5a9b60cee9ba41e79640a06bcdf8084d;
			sourceTree = "<group>";
		};
		D7C16D202AC5FE9800689E89 /* 290f0c571c394461a8b58b6775d0bd63 */ = {
			isa = PBXGroup;
			children = (
				D7C16D212AC5FE9800689E89 /* GrandCanyon.csv */,
			);
			path = 290f0c571c394461a8b58b6775d0bd63;
			sourceTree = "<group>";
		};
		D7C16D232AC5FEA600689E89 /* 12509ffdc684437f8f2656b0129d2c13 */ = {
			isa = PBXGroup;
			children = (
				D7C16D242AC5FEA600689E89 /* Snowdon.csv */,
			);
			path = 12509ffdc684437f8f2656b0129d2c13;
			sourceTree = "<group>";
		};
		D7C16D262AC5FEB600689E89 /* e87c154fb9c2487f999143df5b08e9b1 */ = {
			isa = PBXGroup;
			children = (
				D7C16D272AC5FEB600689E89 /* Hawaii.csv */,
			);
			path = e87c154fb9c2487f999143df5b08e9b1;
			sourceTree = "<group>";
		};
		D7C3AB462B683291008909B9 /* Set feature request mode */ = {
			isa = PBXGroup;
			children = (
				D7C3AB472B683291008909B9 /* SetFeatureRequestModeView.swift */,
			);
			path = "Set feature request mode";
			sourceTree = "<group>";
		};
		D7C5233F2BED9BBF00E8221A /* e4a398afe9a945f3b0f4dca1e4faccb5 */ = {
			isa = PBXGroup;
			children = (
				D7C5233E2BED9BBF00E8221A /* SanFrancisco.tpkx */,
			);
			path = e4a398afe9a945f3b0f4dca1e4faccb5;
			sourceTree = "<group>";
		};
		D7CC33FB2A31475C00198EDF /* Show line of sight between points */ = {
			isa = PBXGroup;
			children = (
				D7CC33FD2A31475C00198EDF /* ShowLineOfSightBetweenPointsView.swift */,
			);
			path = "Show line of sight between points";
			sourceTree = "<group>";
		};
		D7CE9F992AE2F575008F7A5F /* 22c3083d4fa74e3e9b25adfc9f8c0496 */ = {
			isa = PBXGroup;
			children = (
				D7CE9F9A2AE2F575008F7A5F /* streetmap_SD.tpkx */,
			);
			path = 22c3083d4fa74e3e9b25adfc9f8c0496;
			sourceTree = "<group>";
		};
		D7CE9F9C2AE2F585008F7A5F /* 3424d442ebe54f3cbf34462382d3aebe */ = {
			isa = PBXGroup;
			children = (
				D7CE9FA22AE2F595008F7A5F /* san-diego-eagle-locator */,
			);
			path = 3424d442ebe54f3cbf34462382d3aebe;
			sourceTree = "<group>";
		};
		D7D1F3512ADDBE5D009CE2DA /* 7dd2f97bb007466ea939160d0de96a9d */ = {
			isa = PBXGroup;
			children = (
				D7D1F3522ADDBE5D009CE2DA /* philadelphia.mspk */,
			);
			path = 7dd2f97bb007466ea939160d0de96a9d;
			sourceTree = "<group>";
		};
		D7DDF84F2AF47C6C004352D9 /* Find route around barriers */ = {
			isa = PBXGroup;
			children = (
				D76EE6062AF9AFE100DA0325 /* FindRouteAroundBarriersView.Model.swift */,
				D7DDF8502AF47C6C004352D9 /* FindRouteAroundBarriersView.swift */,
				D73FCFFE2B02C7630006360D /* FindRouteAroundBarriersView.Views.swift */,
			);
			path = "Find route around barriers";
			sourceTree = "<group>";
		};
		D7E440D12A1ECBC2005D74DE /* Create buffers around points */ = {
			isa = PBXGroup;
			children = (
				D7E440D62A1ECE7D005D74DE /* CreateBuffersAroundPointsView.swift */,
			);
			path = "Create buffers around points";
			sourceTree = "<group>";
		};
		D7E557602A1D743100B9FB09 /* Add WMS layer */ = {
			isa = PBXGroup;
			children = (
				D7E557672A1D768800B9FB09 /* AddWMSLayerView.swift */,
			);
			path = "Add WMS layer";
			sourceTree = "<group>";
		};
		D7E7D0792AEB39BF003AAD02 /* Find route in transport network */ = {
			isa = PBXGroup;
			children = (
				D7749AD52AF08BF50086632F /* FindRouteInTransportNetworkView.Model.swift */,
				D7E7D0802AEB39D5003AAD02 /* FindRouteInTransportNetworkView.swift */,
			);
			path = "Find route in transport network";
			sourceTree = "<group>";
		};
		D7E7D0862AEB3C36003AAD02 /* df193653ed39449195af0c9725701dca */ = {
			isa = PBXGroup;
			children = (
				D7E7D0992AEB3C47003AAD02 /* san_diego_offline_routing */,
			);
			path = df193653ed39449195af0c9725701dca;
			sourceTree = "<group>";
		};
		D7EAF34F2A1C011000D822C4 /* Set min and max scale */ = {
			isa = PBXGroup;
			children = (
				D7EAF3592A1C023800D822C4 /* SetMinAndMaxScaleView.swift */,
			);
			path = "Set min and max scale";
			sourceTree = "<group>";
		};
		D7ECF5942AB8BDCA003FB2BE /* Render multilayer symbols */ = {
			isa = PBXGroup;
			children = (
				D7ECF5972AB8BE63003FB2BE /* RenderMultilayerSymbolsView.swift */,
			);
			path = "Render multilayer symbols";
			sourceTree = "<group>";
		};
		D7EF5D712A269E2D00FEBDE5 /* Show coordinates in multiple formats */ = {
			isa = PBXGroup;
			children = (
				D7EF5D742A26A03A00FEBDE5 /* ShowCoordinatesInMultipleFormatsView.swift */,
			);
			path = "Show coordinates in multiple formats";
			sourceTree = "<group>";
		};
		D7F8C0342B60564D0072BFA7 /* Add features with contingent values */ = {
			isa = PBXGroup;
			children = (
				D7F8C0362B60564D0072BFA7 /* AddFeaturesWithContingentValuesView.swift */,
				D74F03EF2B609A7D00E83688 /* AddFeaturesWithContingentValuesView.Model.swift */,
				D7F8C0422B608F120072BFA7 /* AddFeaturesWithContingentValuesView.AddFeatureView.swift */,
			);
			path = "Add features with contingent values";
			sourceTree = "<group>";
		};
		D7F8C03C2B605AF60072BFA7 /* e12b54ea799f4606a2712157cf9f6e41 */ = {
			isa = PBXGroup;
			children = (
				D7F8C03D2B605AF60072BFA7 /* ContingentValuesBirdNests.geodatabase */,
			);
			path = e12b54ea799f4606a2712157cf9f6e41;
			sourceTree = "<group>";
		};
		D7F8C03F2B605E720072BFA7 /* b5106355f1634b8996e634c04b6a930a */ = {
			isa = PBXGroup;
			children = (
				D7F8C0402B605E720072BFA7 /* FillmoreTopographicMap.vtpk */,
			);
			path = b5106355f1634b8996e634c04b6a930a;
			sourceTree = "<group>";
		};
		E000E75E2869E325005D87C5 /* Clip geometry */ = {
			isa = PBXGroup;
			children = (
				E000E75F2869E33D005D87C5 /* ClipGeometryView.swift */,
			);
			path = "Clip geometry";
			sourceTree = "<group>";
		};
		E000E761286A0B07005D87C5 /* Cut geometry */ = {
			isa = PBXGroup;
			children = (
				E000E762286A0B18005D87C5 /* CutGeometryView.swift */,
			);
			path = "Cut geometry";
			sourceTree = "<group>";
		};
		E004A6B928414332002A1FE6 /* Set viewpoint rotation */ = {
			isa = PBXGroup;
			children = (
				E004A6BD28414332002A1FE6 /* SetViewpointRotationView.swift */,
			);
			path = "Set viewpoint rotation";
			sourceTree = "<group>";
		};
		E004A6D528465C70002A1FE6 /* Display scene */ = {
			isa = PBXGroup;
			children = (
				E004A6D828465C70002A1FE6 /* DisplaySceneView.swift */,
			);
			path = "Display scene";
			sourceTree = "<group>";
		};
		E004A6DE2846626A002A1FE6 /* Show callout */ = {
			isa = PBXGroup;
			children = (
				E004A6DF28466279002A1FE6 /* ShowCalloutView.swift */,
			);
			path = "Show callout";
			sourceTree = "<group>";
		};
		E004A6E42846A609002A1FE6 /* Style graphics with symbols */ = {
			isa = PBXGroup;
			children = (
				E004A6E52846A61F002A1FE6 /* StyleGraphicsWithSymbolsView.swift */,
			);
			path = "Style graphics with symbols";
			sourceTree = "<group>";
		};
		E004A6E728493BBB002A1FE6 /* Show device location */ = {
			isa = PBXGroup;
			children = (
				E004A6E828493BCE002A1FE6 /* ShowDeviceLocationView.swift */,
			);
			path = "Show device location";
			sourceTree = "<group>";
		};
		E004A6EB28495538002A1FE6 /* Create planar and geodetic buffers */ = {
			isa = PBXGroup;
			children = (
				E004A6EC2849556E002A1FE6 /* CreatePlanarAndGeodeticBuffersView.swift */,
			);
			path = "Create planar and geodetic buffers";
			sourceTree = "<group>";
		};
		E004A6EE284E4B7A002A1FE6 /* Download vector tiles to local cache */ = {
			isa = PBXGroup;
			children = (
				E004A6EF284E4B9B002A1FE6 /* DownloadVectorTilesToLocalCacheView.swift */,
			);
			path = "Download vector tiles to local cache";
			sourceTree = "<group>";
		};
		E004A6F1284E4F80002A1FE6 /* Show result of spatial operations */ = {
			isa = PBXGroup;
			children = (
				E004A6F2284E4FEB002A1FE6 /* ShowResultOfSpatialOperationsView.swift */,
			);
			path = "Show result of spatial operations";
			sourceTree = "<group>";
		};
		E004A6F4284FA3C5002A1FE6 /* Select features in feature layer */ = {
			isa = PBXGroup;
			children = (
				E004A6F5284FA42A002A1FE6 /* SelectFeaturesInFeatureLayerView.swift */,
			);
			path = "Select features in feature layer";
			sourceTree = "<group>";
		};
		E041ABC3287CAFEB0056009B /* Web */ = {
			isa = PBXGroup;
			children = (
				E041AC15287F54580056009B /* highlight.min.js */,
				E041AC1D288076A60056009B /* info.css */,
				E041AC1F288077B90056009B /* xcode.css */,
			);
			path = Web;
			sourceTree = "<group>";
		};
		E066DD33285CF3A0004D3D5B /* Find route */ = {
			isa = PBXGroup;
			children = (
				E066DD34285CF3B3004D3D5B /* FindRouteView.swift */,
			);
			path = "Find route";
			sourceTree = "<group>";
		};
		E066DD362860AB0B004D3D5B /* Style graphics with renderer */ = {
			isa = PBXGroup;
			children = (
				E066DD372860AB28004D3D5B /* StyleGraphicsWithRendererView.swift */,
			);
			path = "Style graphics with renderer";
			sourceTree = "<group>";
		};
		E066DD392860C9EE004D3D5B /* Show result of spatial relationships */ = {
			isa = PBXGroup;
			children = (
				E066DD3A2860CA08004D3D5B /* ShowResultOfSpatialRelationshipsView.swift */,
			);
			path = "Show result of spatial relationships";
			sourceTree = "<group>";
		};
		E066DD3E28610F3F004D3D5B /* Add scene layer from service */ = {
			isa = PBXGroup;
			children = (
				E066DD3F28610F55004D3D5B /* AddSceneLayerFromServiceView.swift */,
			);
			path = "Add scene layer from service";
			sourceTree = "<group>";
		};
		E070A0A1286F3B3400F2B606 /* Download preplanned map area */ = {
			isa = PBXGroup;
			children = (
				883C121429C9136600062FF9 /* DownloadPreplannedMapAreaView.MapPicker.swift */,
				E0D04FF128A5390000747989 /* DownloadPreplannedMapAreaView.Model.swift */,
				E070A0A2286F3B6000F2B606 /* DownloadPreplannedMapAreaView.swift */,
			);
			path = "Download preplanned map area";
			sourceTree = "<group>";
		};
		E088E1552862578800413100 /* Set surface placement mode */ = {
			isa = PBXGroup;
			children = (
				E088E1562862579D00413100 /* SetSurfacePlacementModeView.swift */,
			);
			path = "Set surface placement mode";
			sourceTree = "<group>";
		};
		E088E1722863B5E600413100 /* Generate offline map */ = {
			isa = PBXGroup;
			children = (
				E088E1732863B5F800413100 /* GenerateOfflineMapView.swift */,
			);
			path = "Generate offline map";
			sourceTree = "<group>";
		};
		E0EA0B75286638FD00C9621D /* Project geometry */ = {
			isa = PBXGroup;
			children = (
				E0EA0B762866390E00C9621D /* ProjectGeometryView.swift */,
			);
			path = "Project geometry";
			sourceTree = "<group>";
		};
		E0FE32E528747762002C6ACA /* Browse building floors */ = {
			isa = PBXGroup;
			children = (
				E0FE32E628747778002C6ACA /* BrowseBuildingFloorsView.swift */,
			);
			path = "Browse building floors";
			sourceTree = "<group>";
		};
		F111CCBD288B548400205358 /* Display map from mobile map package */ = {
			isa = PBXGroup;
			children = (
				F111CCC0288B5D5600205358 /* DisplayMapFromMobileMapPackageView.swift */,
			);
			path = "Display map from mobile map package";
			sourceTree = "<group>";
		};
		F111CCC2288B63DB00205358 /* e1f3a7254cb845b09450f54937c16061 */ = {
			isa = PBXGroup;
			children = (
				F111CCC3288B641900205358 /* Yellowstone.mmpk */,
			);
			path = e1f3a7254cb845b09450f54937c16061;
			sourceTree = "<group>";
		};
		F19A316128906F0D003B7EF9 /* Add raster from file */ = {
			isa = PBXGroup;
			children = (
				F1E71BF0289473760064C33F /* AddRasterFromFileView.swift */,
			);
			path = "Add raster from file";
			sourceTree = "<group>";
		};
/* End PBXGroup section */

/* Begin PBXNativeTarget section */
		00E5401227F3CCA200CF66D5 /* Samples */ = {
			isa = PBXNativeTarget;
			buildConfigurationList = 00E5402427F3CCA200CF66D5 /* Build configuration list for PBXNativeTarget "Samples" */;
			buildPhases = (
				001C6DDC27FE5CE800D472C2 /* Create .secrets File If It Does Not Exist */,
				00CCB8A3285BA2FD00BBAB70 /* Download Portal Item Data */,
				00E5402B27F77A5A00CF66D5 /* Lint Sources */,
				00E5400F27F3CCA200CF66D5 /* Sources */,
				00144B5E280634840090DD5D /* Embed Frameworks */,
				00E5401027F3CCA200CF66D5 /* Frameworks */,
				00E5401127F3CCA200CF66D5 /* Resources */,
				0039A4E82885C4E300592C86 /* Copy Source Code Files */,
				0039A4E72885C45200592C86 /* Copy README.md Files For Source Code View */,
			);
			buildRules = (
				0083586F27FE3BCF00192A15 /* PBXBuildRule */,
				0074ABCC2817B8E60037244A /* PBXBuildRule */,
			);
			dependencies = (
			);
			name = Samples;
			packageProductDependencies = (
				00C43AEC2947DC350099AE34 /* ArcGISToolkit */,
			);
			productName = "arcgis-swift-sdk-samples (iOS)";
			productReference = 00E5401327F3CCA200CF66D5 /* Samples.app */;
			productType = "com.apple.product-type.application";
		};
/* End PBXNativeTarget section */

/* Begin PBXProject section */
		00E5400727F3CCA100CF66D5 /* Project object */ = {
			isa = PBXProject;
			attributes = {
				BuildIndependentTargetsInParallel = 1;
				KnownAssetTags = (
					AddCustomDynamicEntityDataSource,
					AddFeatureLayers,
					AddFeaturesWithContingentValues,
					AddRasterFromFile,
					Animate3DGraphic,
					AnimateImagesWithImageOverlay,
					ApplyScheduledUpdatesToPreplannedMapArea,
					AugmentRealityToShowTabletopScene,
					ChangeCameraController,
					DisplayDimensions,
					DisplayMapFromMobileMapPackage,
					DisplaySceneFromMobileScenePackage,
					EditAndSyncFeaturesWithFeatureService,
					FindRouteInMobileMapPackage,
					FindRouteInTransportNetwork,
					GenerateOfflineMapWithLocalBasemap,
					GeocodeOffline,
					IdentifyRasterCell,
					NavigateRouteWithRerouting,
					OrbitCameraAroundObject,
					ShowDeviceLocationWithNmeaDataSources,
					ShowMobileMapPackageExpirationDate,
					ShowViewshedFromGeoelementInScene,
					StyleFeaturesWithCustomDictionary,
					StylePointWithDistanceCompositeSceneSymbol,
					StyleSymbolsFromMobileStyleFile,
				);
				LastSwiftUpdateCheck = 1330;
				LastUpgradeCheck = 1530;
				ORGANIZATIONNAME = Esri;
				TargetAttributes = {
					00E5401227F3CCA200CF66D5 = {
						CreatedOnToolsVersion = 13.3;
					};
				};
			};
			buildConfigurationList = 00E5400A27F3CCA100CF66D5 /* Build configuration list for PBXProject "Samples" */;
			compatibilityVersion = "Xcode 13.0";
			developmentRegion = en;
			hasScannedForEncodings = 0;
			knownRegions = (
				en,
				Base,
			);
			mainGroup = 00E5400627F3CCA100CF66D5;
			packageReferences = (
				00C43AEB2947DC350099AE34 /* XCRemoteSwiftPackageReference "arcgis-maps-sdk-swift-toolkit" */,
			);
			productRefGroup = 00E5401427F3CCA200CF66D5 /* Products */;
			projectDirPath = "";
			projectRoot = "";
			targets = (
				00E5401227F3CCA200CF66D5 /* Samples */,
			);
		};
/* End PBXProject section */

/* Begin PBXResourcesBuildPhase section */
		00E5401127F3CCA200CF66D5 /* Resources */ = {
			isa = PBXResourcesBuildPhase;
			buildActionMask = 2147483647;
			files = (
				D7F8C0412B605E720072BFA7 /* FillmoreTopographicMap.vtpk in Resources */,
				D7F8C03E2B605AF60072BFA7 /* ContingentValuesBirdNests.geodatabase in Resources */,
				E041AC1E288076A60056009B /* info.css in Resources */,
				D7CE9F9B2AE2F575008F7A5F /* streetmap_SD.tpkx in Resources */,
				D721EEA82ABDFF550040BE46 /* LothianRiversAnno.mmpk in Resources */,
				D7C16D1F2AC5FE8200689E89 /* Pyrenees.csv in Resources */,
				E041AC1A287F54580056009B /* highlight.min.js in Resources */,
				D7497F402AC4BA4100167AD2 /* Edinburgh_Pylon_Dimensions.mmpk in Resources */,
				D7C523402BED9BBF00E8221A /* SanFrancisco.tpkx in Resources */,
				00E5402027F3CCA200CF66D5 /* Assets.xcassets in Resources */,
				4D126D7C29CA3E6000CFB7A7 /* Redlands.nmea in Resources */,
				00C94A0D28B53DE1004E42D9 /* raster-file in Resources */,
				D7464F2B2ACE0965007FEE88 /* SA_EVI_8Day_03May20 in Resources */,
				004FE87129DF5D8700075217 /* Bristol in Resources */,
				D7C16D252AC5FEA600689E89 /* Snowdon.csv in Resources */,
				D73F8CF42AB1089900CD39DA /* Restaurant.stylx in Resources */,
				D74C8C022ABA6202007C76B8 /* emoji-mobile.stylx in Resources */,
				D7CE9FA32AE2F595008F7A5F /* san-diego-eagle-locator in Resources */,
				D76000B72AF19FCA00B3084D /* SanFrancisco.mmpk in Resources */,
				792222DD2A81AA5D00619FFE /* AIS_MarineCadastre_SelectedVessels_CustomDataSource.jsonl in Resources */,
				E041AC20288077B90056009B /* xcode.css in Resources */,
				00D4EF9028638BF100B9CC30 /* LA_Trails.geodatabase in Resources */,
				D701D72C2A37C7F7006FF0C8 /* bradley_low_3ds in Resources */,
				00D4EF9A28638BF100B9CC30 /* AuroraCO.gpkg in Resources */,
				D7C16D282AC5FEB700689E89 /* Hawaii.csv in Resources */,
				D7D1F3532ADDBE5D009CE2DA /* philadelphia.mspk in Resources */,
				004A2B9D2BED455B00C297CE /* canyonlands in Resources */,
				798C2DA72AFC505600EE7E97 /* PrivacyInfo.xcprivacy in Resources */,
				D7E7D09A2AEB3C47003AAD02 /* san_diego_offline_routing in Resources */,
				F111CCC4288B641900205358 /* Yellowstone.mmpk in Resources */,
				D77572AE2A295DDE00F490CD /* PacificSouthWest2 in Resources */,
				10D321932BDB187400B39B1B /* naperville_imagery.tpkx in Resources */,
				00D4EFB12863CE6300B9CC30 /* ScottishWildlifeTrust_reserves in Resources */,
				D7781D492B7EB03400E53C51 /* SanDiegoTourPath.json in Resources */,
				D7C16D222AC5FE9800689E89 /* GrandCanyon.csv in Resources */,
			);
			runOnlyForDeploymentPostprocessing = 0;
		};
/* End PBXResourcesBuildPhase section */

/* Begin PBXShellScriptBuildPhase section */
		001C6DDC27FE5CE800D472C2 /* Create .secrets File If It Does Not Exist */ = {
			isa = PBXShellScriptBuildPhase;
			alwaysOutOfDate = 1;
			buildActionMask = 2147483647;
			files = (
			);
			inputFileListPaths = (
			);
			inputPaths = (
			);
			name = "Create .secrets File If It Does Not Exist";
			outputFileListPaths = (
			);
			outputPaths = (
				"$(SRCROOT)/.secrets",
			);
			runOnlyForDeploymentPostprocessing = 0;
			shellPath = /bin/sh;
			shellScript = "if [ ! -e \"$SRCROOT/.secrets\" ]\nthen\n    touch \"$SRCROOT/.secrets\"\nfi\n";
		};
		0039A4E72885C45200592C86 /* Copy README.md Files For Source Code View */ = {
			isa = PBXShellScriptBuildPhase;
			alwaysOutOfDate = 1;
			buildActionMask = 2147483647;
			files = (
			);
			inputFileListPaths = (
			);
			inputPaths = (
			);
			name = "Copy README.md Files For Source Code View";
			outputFileListPaths = (
			);
			outputPaths = (
			);
			runOnlyForDeploymentPostprocessing = 0;
			shellPath = /bin/sh;
			shellScript = "echo $BUILT_PRODUCTS_DIR\n\n# Directory to which the readmes will be copied.\nREADMES_DIR=${BUILT_PRODUCTS_DIR}/${UNLOCALIZED_RESOURCES_FOLDER_PATH}/READMEs\nmkdir -p \"${READMES_DIR}\"\n\n# Root readme for the project to skip.\nDEFAULT_README=$SRCROOT/README.md\n\n# Find all README.md files in the project.\nfind ${SRCROOT} -name \"README.md\" | while read file\ndo\n    # Skip the root readme for project.\n    if [ \"$file\" = \"$DEFAULT_README\" ]\n    then\n        echo $BUILT_PRODUCTS_DIR\n        continue\n    fi\n    \n    # Extract the folder name from the path.\n    FILE_PATH=$(dirname \"$file\")\n    FOLDER_NAME=$(basename \"$FILE_PATH\")\n    \n    cp \"${file}\" \"${READMES_DIR}/${FOLDER_NAME}.md\"\ndone\n";
		};
		00CCB8A3285BA2FD00BBAB70 /* Download Portal Item Data */ = {
			isa = PBXShellScriptBuildPhase;
			alwaysOutOfDate = 1;
			buildActionMask = 2147483647;
			files = (
			);
			inputFileListPaths = (
			);
			inputPaths = (
			);
			name = "Download Portal Item Data";
			outputFileListPaths = (
			);
			outputPaths = (
			);
			runOnlyForDeploymentPostprocessing = 0;
			shellPath = /bin/sh;
			shellScript = "SAMPLES_DIRECTORY=\"${SRCROOT}/Shared/Samples\"\nDOWNLOAD_DIRECTORY=\"${SRCROOT}/Portal Data\"\nxcrun --sdk macosx swift \"${SRCROOT}/Scripts/DowloadPortalItemData.swift\" \"$SAMPLES_DIRECTORY\" \"$DOWNLOAD_DIRECTORY\"\n";
		};
		00E5402B27F77A5A00CF66D5 /* Lint Sources */ = {
			isa = PBXShellScriptBuildPhase;
			alwaysOutOfDate = 1;
			buildActionMask = 2147483647;
			files = (
			);
			inputFileListPaths = (
			);
			inputPaths = (
			);
			name = "Lint Sources";
			outputFileListPaths = (
			);
			outputPaths = (
			);
			runOnlyForDeploymentPostprocessing = 0;
			shellPath = /bin/sh;
			shellScript = "if [[ \"$(uname -m)\" == arm64 ]]; then\n    export PATH=\"/opt/homebrew/bin:$PATH\"\nfi\n\nif which swiftlint > /dev/null; then\n  swiftlint\nelse\n  echo \"warning: SwiftLint not installed, download from https://github.com/realm/SwiftLint\"\nfi\n";
		};
/* End PBXShellScriptBuildPhase section */

/* Begin PBXSourcesBuildPhase section */
		00E5400F27F3CCA200CF66D5 /* Sources */ = {
			isa = PBXSourcesBuildPhase;
			buildActionMask = 2147483647;
			files = (
				1C2538562BABACFD00337307 /* AugmentRealityToNavigateRouteView.swift in Sources */,
				1C2538572BABACFD00337307 /* AugmentRealityToNavigateRouteView.RoutePlannerView.swift in Sources */,
				D76929FA2B4F79540047205E /* OrbitCameraAroundObjectView.swift in Sources */,
				79D84D132A81711A00F45262 /* AddCustomDynamicEntityDataSourceView.swift in Sources */,
				E000E7602869E33D005D87C5 /* ClipGeometryView.swift in Sources */,
				4D2ADC6729C50BD6003B367F /* AddDynamicEntityLayerView.Model.swift in Sources */,
				E004A6E928493BCE002A1FE6 /* ShowDeviceLocationView.swift in Sources */,
				1C26ED192A859525009B7721 /* FilterFeaturesInSceneView.swift in Sources */,
				D7352F8E2BD992C40013FFEF /* MonitorChangesToDrawStatusView.swift in Sources */,
				F111CCC1288B5D5600205358 /* DisplayMapFromMobileMapPackageView.swift in Sources */,
				D7BA8C462B2A8ACA00018633 /* String.swift in Sources */,
				D76495212B74687E0042699E /* ValidateUtilityNetworkTopologyView.Model.swift in Sources */,
				D7337C5A2ABCFDB100A5D865 /* StyleSymbolsFromMobileStyleFileView.SymbolOptionsListView.swift in Sources */,
				00E1D90F2BC0B1E8001AEB6A /* SnapGeometryEditsView.GeometryEditorMenu.swift in Sources */,
				1C43BC842A43781200509BF8 /* SetVisibilityOfSubtypeSublayerView.swift in Sources */,
				00A7A1462A2FC58300F035F7 /* DisplayContentOfUtilityNetworkContainerView.swift in Sources */,
				D7553CDB2AE2DFEC00DC2A70 /* GeocodeOfflineView.swift in Sources */,
				D757D14B2B6C46E50065F78F /* ListSpatialReferenceTransformationsView.Model.swift in Sources */,
				218F35B829C28F4A00502022 /* AuthenticateWithOAuthView.swift in Sources */,
				79B7B80A2A1BF8EC00F57C27 /* CreateAndSaveKMLView.swift in Sources */,
				D7C6420C2B4F47E10042B8F7 /* SearchForWebMapView.Model.swift in Sources */,
				000D43162B9918420003D3C2 /* ConfigureBasemapStyleParametersView.swift in Sources */,
				7573E81C29D6134C00BEED9C /* TraceUtilityNetworkView.Enums.swift in Sources */,
				7573E81A29D6134C00BEED9C /* TraceUtilityNetworkView.Model.swift in Sources */,
				1C3B7DC82A5F64FC00907443 /* AnalyzeNetworkWithSubnetworkTraceView.Model.swift in Sources */,
				D752D9402A39154C003EB25E /* ManageOperationalLayersView.swift in Sources */,
				D7ABA2F92A32579C0021822B /* MeasureDistanceInSceneView.swift in Sources */,
				10D321962BDB1CB500B39B1B /* GenerateOfflineMapWithLocalBasemapView.swift in Sources */,
				D73723792AF5ADD800846884 /* FindRouteInMobileMapPackageView.MobileMapView.swift in Sources */,
				E004A6E028466279002A1FE6 /* ShowCalloutView.swift in Sources */,
				E000E763286A0B18005D87C5 /* CutGeometryView.swift in Sources */,
				D7705D582AFC244E00CC0335 /* FindClosestFacilityToMultiplePointsView.swift in Sources */,
				D73FCFFF2B02C7630006360D /* FindRouteAroundBarriersView.Views.swift in Sources */,
				4D126D7229CA1E1800CFB7A7 /* FileNMEASentenceReader.swift in Sources */,
				001C6DE127FE8A9400D472C2 /* AppSecrets.swift.masque in Sources */,
				D77BC5392B59A2D3007B49B6 /* StylePointWithDistanceCompositeSceneSymbolView.swift in Sources */,
				D7084FA92AD771AA00EC7F4F /* AugmentRealityToFlyOverSceneView.swift in Sources */,
				D75B58512AAFB3030038B3B4 /* StyleFeaturesWithCustomDictionaryView.swift in Sources */,
				E0D04FF228A5390000747989 /* DownloadPreplannedMapAreaView.Model.swift in Sources */,
				D764B7DF2BE2F89D002E2F92 /* EditGeodatabaseWithTransactionsView.swift in Sources */,
				00CCB8A5285BAF8700BBAB70 /* OnDemandResource.swift in Sources */,
				D7635FFE2B9277DC0044AB97 /* ConfigureClustersView.swift in Sources */,
				1C19B4F32A578E46001D2506 /* CreateLoadReportView.swift in Sources */,
				7900C5F62A83FC3F002D430F /* AddCustomDynamicEntityDataSourceView.Vessel.swift in Sources */,
				D71099702A2802FA0065A1C1 /* DensifyAndGeneralizeGeometryView.SettingsView.swift in Sources */,
				E004A6ED2849556E002A1FE6 /* CreatePlanarAndGeodeticBuffersView.swift in Sources */,
				E041ABD7287DB04D0056009B /* SampleInfoView.swift in Sources */,
				D7635FFD2B9277DC0044AB97 /* ConfigureClustersView.SettingsView.swift in Sources */,
				D769DF332BEC1A1C0062AE95 /* EditGeodatabaseWithTransactionsView.Model.swift in Sources */,
				1C43BC822A43781200509BF8 /* SetVisibilityOfSubtypeSublayerView.Model.swift in Sources */,
				D71FCB8A2AD6277F000E517C /* CreateMobileGeodatabaseView.Model.swift in Sources */,
				D752D9462A3A6F80003EB25E /* MonitorChangesToMapLoadStatusView.swift in Sources */,
				00181B462846AD7100654571 /* View+ErrorAlert.swift in Sources */,
				D733CA192BED980D00FBDE4C /* EditAndSyncFeaturesWithFeatureServiceView.swift in Sources */,
				00273CF62A82AB8700A7A77D /* SampleLink.swift in Sources */,
				D7ABA2FF2A32881C0021822B /* ShowViewshedFromGeoelementInSceneView.swift in Sources */,
				E0FE32E728747778002C6ACA /* BrowseBuildingFloorsView.swift in Sources */,
				D7F8C0432B608F120072BFA7 /* AddFeaturesWithContingentValuesView.AddFeatureView.swift in Sources */,
				D752D95F2A3BCE06003EB25E /* DisplayMapFromPortalItemView.swift in Sources */,
				004A2BA22BED456500C297CE /* ApplyScheduledUpdatesToPreplannedMapAreaView.swift in Sources */,
				1CAB8D4B2A3CEAB0002AA649 /* RunValveIsolationTraceView.Model.swift in Sources */,
				E070A0A3286F3B6000F2B606 /* DownloadPreplannedMapAreaView.swift in Sources */,
				D77570C02A2942F800F490CD /* AnimateImagesWithImageOverlayView.swift in Sources */,
				D7054AE92ACCCB6C007235BA /* Animate3DGraphicView.SettingsView.swift in Sources */,
				D7BA8C442B2A4DAA00018633 /* Array+RawRepresentable.swift in Sources */,
				E0EA0B772866390E00C9621D /* ProjectGeometryView.swift in Sources */,
				D74C8BFE2ABA5605007C76B8 /* StyleSymbolsFromMobileStyleFileView.swift in Sources */,
				D7E7D0812AEB39D5003AAD02 /* FindRouteInTransportNetworkView.swift in Sources */,
				D742E4922B04132B00690098 /* DisplayWebSceneFromPortalItemView.swift in Sources */,
				0042E24328E4BF8F001F33D6 /* ShowViewshedFromPointInSceneView.Model.swift in Sources */,
				D7E557682A1D768800B9FB09 /* AddWMSLayerView.swift in Sources */,
				D7497F3C2AC4B4C100167AD2 /* DisplayDimensionsView.swift in Sources */,
				D7C97B562B75C10C0097CDA1 /* ValidateUtilityNetworkTopologyView.Views.swift in Sources */,
				D73FCFF72B02A3AA0006360D /* FindAddressWithReverseGeocodeView.swift in Sources */,
				0005580A2817C51E00224BC6 /* SampleDetailView.swift in Sources */,
				D75F66362B48EABC00434974 /* SearchForWebMapView.swift in Sources */,
				D7058B102B59E44B000A888A /* StylePointWithSceneSymbolView.swift in Sources */,
				1C8EC7472BAE2891001A6929 /* AugmentRealityToCollectDataView.swift in Sources */,
				D75C35672AB50338003CD55F /* GroupLayersTogetherView.GroupLayerListView.swift in Sources */,
				4D2ADC6229C5071C003B367F /* ChangeMapViewBackgroundView.Model.swift in Sources */,
				0074ABCD2817BCC30037244A /* SamplesApp+Samples.swift.tache in Sources */,
				D79EE76E2A4CEA5D005A52AE /* SetUpLocationDrivenGeotriggersView.Model.swift in Sources */,
				D74F03F02B609A7D00E83688 /* AddFeaturesWithContingentValuesView.Model.swift in Sources */,
				E004A6F3284E4FEB002A1FE6 /* ShowResultOfSpatialOperationsView.swift in Sources */,
				D751018E2A2E962D00B8FA48 /* IdentifyLayerFeaturesView.swift in Sources */,
				F1E71BF1289473760064C33F /* AddRasterFromFileView.swift in Sources */,
				00B04273282EC59E0072E1B4 /* AboutView.swift in Sources */,
				7573E81F29D6134C00BEED9C /* TraceUtilityNetworkView.swift in Sources */,
				D7781D4B2B7ECCB700E53C51 /* NavigateRouteWithReroutingView.Model.swift in Sources */,
				4D2ADC6929C50C4C003B367F /* AddDynamicEntityLayerView.SettingsView.swift in Sources */,
				1C42E04729D2396B004FC4BE /* ShowPopupView.swift in Sources */,
				79302F872A1ED71B0002336A /* CreateAndSaveKMLView.Views.swift in Sources */,
				D73FC0FD2AD4A18D0067A19B /* CreateMobileGeodatabaseView.swift in Sources */,
				1C19B4F12A578E46001D2506 /* CreateLoadReportView.Views.swift in Sources */,
				E066DD3B2860CA08004D3D5B /* ShowResultOfSpatialRelationshipsView.swift in Sources */,
				7573E81E29D6134C00BEED9C /* TraceUtilityNetworkView.Views.swift in Sources */,
				4D2ADC5A29C4F612003B367F /* ChangeMapViewBackgroundView.swift in Sources */,
				D7ECF5982AB8BE63003FB2BE /* RenderMultilayerSymbolsView.swift in Sources */,
				D769C2122A29019B00030F61 /* SetUpLocationDrivenGeotriggersView.swift in Sources */,
				79302F852A1ED4E30002336A /* CreateAndSaveKMLView.Model.swift in Sources */,
				D7C3AB4A2B683291008909B9 /* SetFeatureRequestModeView.swift in Sources */,
				D7058FB12ACB423C00A40F14 /* Animate3DGraphicView.Model.swift in Sources */,
				D77D9C002BB2438200B38A6C /* AugmentRealityToShowHiddenInfrastructureView.ARSceneView.swift in Sources */,
				0044CDDF2995C39E004618CE /* ShowDeviceLocationHistoryView.swift in Sources */,
				E041ABC0287CA9F00056009B /* WebView.swift in Sources */,
				D7705D642AFC570700CC0335 /* FindClosestFacilityFromPointView.swift in Sources */,
				E088E1572862579D00413100 /* SetSurfacePlacementModeView.swift in Sources */,
				1CAF831F2A20305F000E1E60 /* ShowUtilityAssociationsView.swift in Sources */,
				00E7C15C2BBE1BF000B85D69 /* SnapGeometryEditsView.swift in Sources */,
				E004A6C128414332002A1FE6 /* SetViewpointRotationView.swift in Sources */,
				883C121529C9136600062FF9 /* DownloadPreplannedMapAreaView.MapPicker.swift in Sources */,
				D72C43F32AEB066D00B6157B /* GeocodeOfflineView.Model.swift in Sources */,
				1C9B74C929DB43580038B06F /* ShowRealisticLightAndShadowsView.swift in Sources */,
				10B782052BE55D7E007EAE6C /* GenerateOfflineMapWithCustomParametersView.swift in Sources */,
				D7635FF12B9272CB0044AB97 /* DisplayClustersView.swift in Sources */,
				D7232EE12AC1E5AA0079ABFF /* PlayKMLTourView.swift in Sources */,
				D7010EBF2B05616900D43F55 /* DisplaySceneFromMobileScenePackageView.swift in Sources */,
				D7337C602ABD142D00A5D865 /* ShowMobileMapPackageExpirationDateView.swift in Sources */,
				00E5401E27F3CCA200CF66D5 /* ContentView.swift in Sources */,
				D7634FAF2A43B7AC00F8AEFB /* CreateConvexHullAroundGeometriesView.swift in Sources */,
				E066DD382860AB28004D3D5B /* StyleGraphicsWithRendererView.swift in Sources */,
				108EC04129D25B2C000F35D0 /* QueryFeatureTableView.swift in Sources */,
				D71D516E2B51D7B600B2A2BE /* SearchForWebMapView.Views.swift in Sources */,
				00B04FB5283EEBA80026C882 /* DisplayOverviewMapView.swift in Sources */,
				D718A1E72B570F7500447087 /* OrbitCameraAroundObjectView.Model.swift in Sources */,
				D71C5F642AAA7A88006599FD /* CreateSymbolStylesFromWebStylesView.swift in Sources */,
				D7CC33FF2A31475C00198EDF /* ShowLineOfSightBetweenPointsView.swift in Sources */,
				D70BE5792A5624A80022CA02 /* CategoriesView.swift in Sources */,
				10BD9EB42BF51B4B00ABDBD5 /* GenerateOfflineMapWithCustomParametersView.Model.swift in Sources */,
				4D2ADC5D29C4F612003B367F /* ChangeMapViewBackgroundView.SettingsView.swift in Sources */,
				75DD739529D38B1B0010229D /* NavigateRouteView.swift in Sources */,
				D75362D22A1E886700D83028 /* ApplyUniqueValueRendererView.swift in Sources */,
				0074ABBF28174BCF0037244A /* DisplayMapView.swift in Sources */,
				D7EF5D752A26A03A00FEBDE5 /* ShowCoordinatesInMultipleFormatsView.swift in Sources */,
				D72F272E2ADA1E4400F906DA /* AugmentRealityToShowTabletopSceneView.swift in Sources */,
				10B782082BE5A058007EAE6C /* GenerateOfflineMapWithCustomParametersView.CustomParameters.swift in Sources */,
				D76EE6072AF9AFE100DA0325 /* FindRouteAroundBarriersView.Model.swift in Sources */,
				0086F40128E3770A00974721 /* ShowViewshedFromPointInSceneView.swift in Sources */,
				0044289229C90C0B00160767 /* GetElevationAtPointOnSurfaceView.swift in Sources */,
				00E1D90B2BC0AF97001AEB6A /* SnapGeometryEditsView.SnapSettingsView.swift in Sources */,
				D7E440D72A1ECE7D005D74DE /* CreateBuffersAroundPointsView.swift in Sources */,
				00D4EF802863842100B9CC30 /* AddFeatureLayersView.swift in Sources */,
				4D126D7E29CA43D200CFB7A7 /* ShowDeviceLocationWithNMEADataSourcesView.Model.swift in Sources */,
				4D126D6D29CA1B6000CFB7A7 /* ShowDeviceLocationWithNMEADataSourcesView.swift in Sources */,
				D710996D2A27D9210065A1C1 /* DensifyAndGeneralizeGeometryView.swift in Sources */,
				88F93CC129C3D59D0006B28E /* CreateAndEditGeometriesView.swift in Sources */,
				1C0C1C3929D34DAE005C8B24 /* ChangeViewpointView.swift in Sources */,
				D7AE861E2AC39DC50049B626 /* DisplayAnnotationView.swift in Sources */,
				D734FA0C2A183A5B00246D7E /* SetMaxExtentView.swift in Sources */,
				D704AA5A2AB22C1A00A3BB63 /* GroupLayersTogetherView.swift in Sources */,
				E004A6DC28465C70002A1FE6 /* DisplaySceneView.swift in Sources */,
				E066DD35285CF3B3004D3D5B /* FindRouteView.swift in Sources */,
				D71371792BD88ECC00EB2F86 /* MonitorChangesToLayerViewStateView.swift in Sources */,
				D7B759B32B1FFBE300017FDD /* FavoritesView.swift in Sources */,
				D722BD222A420DAD002C2087 /* ShowExtrudedFeaturesView.swift in Sources */,
				E004A6F6284FA42A002A1FE6 /* SelectFeaturesInFeatureLayerView.swift in Sources */,
				D77688132B69826B007C3860 /* ListSpatialReferenceTransformationsView.swift in Sources */,
				D75101812A2E493600B8FA48 /* ShowLabelsOnLayerView.swift in Sources */,
				1C3B7DCB2A5F64FC00907443 /* AnalyzeNetworkWithSubnetworkTraceView.swift in Sources */,
				00B042E8282EDC690072E1B4 /* SetBasemapView.swift in Sources */,
				E004A6E62846A61F002A1FE6 /* StyleGraphicsWithSymbolsView.swift in Sources */,
				0000FB6E2BBDB17600845921 /* Add3DTilesLayerView.swift in Sources */,
				D74EA7842B6DADA5008F6C7C /* ValidateUtilityNetworkTopologyView.swift in Sources */,
				00E1D90D2BC0B125001AEB6A /* SnapGeometryEditsView.GeometryEditorModel.swift in Sources */,
				E088E1742863B5F800413100 /* GenerateOfflineMapView.swift in Sources */,
				0074ABC428174F430037244A /* Sample.swift in Sources */,
				00A7A14A2A2FC5B700F035F7 /* DisplayContentOfUtilityNetworkContainerView.Model.swift in Sources */,
				E004A6F0284E4B9B002A1FE6 /* DownloadVectorTilesToLocalCacheView.swift in Sources */,
				1CAB8D4E2A3CEAB0002AA649 /* RunValveIsolationTraceView.swift in Sources */,
				D7A737E02BABB9FE00B7C7FC /* AugmentRealityToShowHiddenInfrastructureView.swift in Sources */,
				4D2ADC4329C26D05003B367F /* AddDynamicEntityLayerView.swift in Sources */,
				D70082EB2ACF900100E0C3C2 /* IdentifyKMLFeaturesView.swift in Sources */,
				D7635FFB2B9277DC0044AB97 /* ConfigureClustersView.Model.swift in Sources */,
				D7EAF35A2A1C023800D822C4 /* SetMinAndMaxScaleView.swift in Sources */,
				1C19B4F52A578E46001D2506 /* CreateLoadReportView.Model.swift in Sources */,
				0042E24528E4F82C001F33D6 /* ShowViewshedFromPointInSceneView.ViewshedSettingsView.swift in Sources */,
				D7DDF8532AF47C6C004352D9 /* FindRouteAroundBarriersView.swift in Sources */,
				1C9B74D929DB54560038B06F /* ChangeCameraControllerView.swift in Sources */,
				D76000AE2AF19C2300B3084D /* FindRouteInMobileMapPackageView.swift in Sources */,
				00273CF42A82AB5900A7A77D /* SamplesSearchView.swift in Sources */,
				D78666AD2A2161F100C60110 /* FindNearestVertexView.swift in Sources */,
				D7C16D1B2AC5F95300689E89 /* Animate3DGraphicView.swift in Sources */,
				D744FD172A2112D90084A66C /* CreateConvexHullAroundPointsView.swift in Sources */,
				D718A1ED2B575FD900447087 /* ManageBookmarksView.swift in Sources */,
				D73723762AF5877500846884 /* FindRouteInMobileMapPackageView.Models.swift in Sources */,
				D74ECD0D2BEEAE2F007C0FA6 /* EditAndSyncFeaturesWithFeatureServiceView.Model.swift in Sources */,
				00CB9138284814A4005C2C5D /* SearchWithGeocodeView.swift in Sources */,
				1C43BC7F2A43781200509BF8 /* SetVisibilityOfSubtypeSublayerView.Views.swift in Sources */,
				D754E3232A1D66820006C5F1 /* StylePointWithPictureMarkerSymbolsView.swift in Sources */,
				D731F3C12AD0D2AC00A8431E /* IdentifyGraphicsView.swift in Sources */,
				00E5401C27F3CCA200CF66D5 /* SamplesApp.swift in Sources */,
				D73E61962BDAEE6600457932 /* MatchViewpointOfGeoViewsView.swift in Sources */,
				E066DD4028610F55004D3D5B /* AddSceneLayerFromServiceView.swift in Sources */,
				D7F8C0392B60564D0072BFA7 /* AddFeaturesWithContingentValuesView.swift in Sources */,
				00F279D62AF418DC00CECAF8 /* AddDynamicEntityLayerView.VehicleCallout.swift in Sources */,
				D7749AD62AF08BF50086632F /* FindRouteInTransportNetworkView.Model.swift in Sources */,
				D73F06692B5EE73D000B574F /* QueryFeaturesWithArcadeExpressionView.swift in Sources */,
				D7464F1E2ACE04B3007FEE88 /* IdentifyRasterCellView.swift in Sources */,
				D7588F5F2B7D8DAA008B75E2 /* NavigateRouteWithReroutingView.swift in Sources */,
			);
			runOnlyForDeploymentPostprocessing = 0;
		};
/* End PBXSourcesBuildPhase section */

/* Begin XCBuildConfiguration section */
		00E5402227F3CCA200CF66D5 /* Debug */ = {
			isa = XCBuildConfiguration;
			buildSettings = {
				ALWAYS_SEARCH_USER_PATHS = NO;
				CLANG_ANALYZER_NONNULL = YES;
				CLANG_ANALYZER_NUMBER_OBJECT_CONVERSION = YES_AGGRESSIVE;
				CLANG_CXX_LANGUAGE_STANDARD = "gnu++17";
				CLANG_ENABLE_MODULES = YES;
				CLANG_ENABLE_OBJC_ARC = YES;
				CLANG_ENABLE_OBJC_WEAK = YES;
				CLANG_WARN_BLOCK_CAPTURE_AUTORELEASING = YES;
				CLANG_WARN_BOOL_CONVERSION = YES;
				CLANG_WARN_COMMA = YES;
				CLANG_WARN_CONSTANT_CONVERSION = YES;
				CLANG_WARN_DEPRECATED_OBJC_IMPLEMENTATIONS = YES;
				CLANG_WARN_DIRECT_OBJC_ISA_USAGE = YES_ERROR;
				CLANG_WARN_DOCUMENTATION_COMMENTS = YES;
				CLANG_WARN_EMPTY_BODY = YES;
				CLANG_WARN_ENUM_CONVERSION = YES;
				CLANG_WARN_INFINITE_RECURSION = YES;
				CLANG_WARN_INT_CONVERSION = YES;
				CLANG_WARN_NON_LITERAL_NULL_CONVERSION = YES;
				CLANG_WARN_OBJC_IMPLICIT_RETAIN_SELF = YES;
				CLANG_WARN_OBJC_LITERAL_CONVERSION = YES;
				CLANG_WARN_OBJC_ROOT_CLASS = YES_ERROR;
				CLANG_WARN_QUOTED_INCLUDE_IN_FRAMEWORK_HEADER = YES;
				CLANG_WARN_RANGE_LOOP_ANALYSIS = YES;
				CLANG_WARN_STRICT_PROTOTYPES = YES;
				CLANG_WARN_SUSPICIOUS_MOVE = YES;
				CLANG_WARN_UNGUARDED_AVAILABILITY = YES_AGGRESSIVE;
				CLANG_WARN_UNREACHABLE_CODE = YES;
				CLANG_WARN__DUPLICATE_METHOD_MATCH = YES;
				COPY_PHASE_STRIP = NO;
				DEAD_CODE_STRIPPING = YES;
				DEBUG_INFORMATION_FORMAT = dwarf;
				ENABLE_STRICT_OBJC_MSGSEND = YES;
				ENABLE_TESTABILITY = YES;
				GCC_C_LANGUAGE_STANDARD = gnu11;
				GCC_DYNAMIC_NO_PIC = NO;
				GCC_NO_COMMON_BLOCKS = YES;
				GCC_OPTIMIZATION_LEVEL = 0;
				GCC_PREPROCESSOR_DEFINITIONS = (
					"DEBUG=1",
					"$(inherited)",
				);
				GCC_WARN_64_TO_32_BIT_CONVERSION = YES;
				GCC_WARN_ABOUT_RETURN_TYPE = YES_ERROR;
				GCC_WARN_UNDECLARED_SELECTOR = YES;
				GCC_WARN_UNINITIALIZED_AUTOS = YES_AGGRESSIVE;
				GCC_WARN_UNUSED_FUNCTION = YES;
				GCC_WARN_UNUSED_VARIABLE = YES;
				MTL_ENABLE_DEBUG_INFO = INCLUDE_SOURCE;
				MTL_FAST_MATH = YES;
				ONLY_ACTIVE_ARCH = YES;
				SWIFT_ACTIVE_COMPILATION_CONDITIONS = DEBUG;
				SWIFT_OPTIMIZATION_LEVEL = "-Onone";
			};
			name = Debug;
		};
		00E5402327F3CCA200CF66D5 /* Release */ = {
			isa = XCBuildConfiguration;
			buildSettings = {
				ALWAYS_SEARCH_USER_PATHS = NO;
				CLANG_ANALYZER_NONNULL = YES;
				CLANG_ANALYZER_NUMBER_OBJECT_CONVERSION = YES_AGGRESSIVE;
				CLANG_CXX_LANGUAGE_STANDARD = "gnu++17";
				CLANG_ENABLE_MODULES = YES;
				CLANG_ENABLE_OBJC_ARC = YES;
				CLANG_ENABLE_OBJC_WEAK = YES;
				CLANG_WARN_BLOCK_CAPTURE_AUTORELEASING = YES;
				CLANG_WARN_BOOL_CONVERSION = YES;
				CLANG_WARN_COMMA = YES;
				CLANG_WARN_CONSTANT_CONVERSION = YES;
				CLANG_WARN_DEPRECATED_OBJC_IMPLEMENTATIONS = YES;
				CLANG_WARN_DIRECT_OBJC_ISA_USAGE = YES_ERROR;
				CLANG_WARN_DOCUMENTATION_COMMENTS = YES;
				CLANG_WARN_EMPTY_BODY = YES;
				CLANG_WARN_ENUM_CONVERSION = YES;
				CLANG_WARN_INFINITE_RECURSION = YES;
				CLANG_WARN_INT_CONVERSION = YES;
				CLANG_WARN_NON_LITERAL_NULL_CONVERSION = YES;
				CLANG_WARN_OBJC_IMPLICIT_RETAIN_SELF = YES;
				CLANG_WARN_OBJC_LITERAL_CONVERSION = YES;
				CLANG_WARN_OBJC_ROOT_CLASS = YES_ERROR;
				CLANG_WARN_QUOTED_INCLUDE_IN_FRAMEWORK_HEADER = YES;
				CLANG_WARN_RANGE_LOOP_ANALYSIS = YES;
				CLANG_WARN_STRICT_PROTOTYPES = YES;
				CLANG_WARN_SUSPICIOUS_MOVE = YES;
				CLANG_WARN_UNGUARDED_AVAILABILITY = YES_AGGRESSIVE;
				CLANG_WARN_UNREACHABLE_CODE = YES;
				CLANG_WARN__DUPLICATE_METHOD_MATCH = YES;
				COPY_PHASE_STRIP = NO;
				DEAD_CODE_STRIPPING = YES;
				DEBUG_INFORMATION_FORMAT = "dwarf-with-dsym";
				ENABLE_NS_ASSERTIONS = NO;
				ENABLE_STRICT_OBJC_MSGSEND = YES;
				GCC_C_LANGUAGE_STANDARD = gnu11;
				GCC_NO_COMMON_BLOCKS = YES;
				GCC_WARN_64_TO_32_BIT_CONVERSION = YES;
				GCC_WARN_ABOUT_RETURN_TYPE = YES_ERROR;
				GCC_WARN_UNDECLARED_SELECTOR = YES;
				GCC_WARN_UNINITIALIZED_AUTOS = YES_AGGRESSIVE;
				GCC_WARN_UNUSED_FUNCTION = YES;
				GCC_WARN_UNUSED_VARIABLE = YES;
				MTL_ENABLE_DEBUG_INFO = NO;
				MTL_FAST_MATH = YES;
				SWIFT_COMPILATION_MODE = wholemodule;
				SWIFT_OPTIMIZATION_LEVEL = "-O";
			};
			name = Release;
		};
		00E5402527F3CCA200CF66D5 /* Debug */ = {
			isa = XCBuildConfiguration;
			buildSettings = {
				ASSETCATALOG_COMPILER_APPICON_NAME = AppIcon;
				ASSETCATALOG_COMPILER_GLOBAL_ACCENT_COLOR_NAME = AccentColor;
				CODE_SIGN_ENTITLEMENTS = macOS/Samples.entitlements;
				"CODE_SIGN_IDENTITY[sdk=macosx*]" = "Apple Development";
				CODE_SIGN_STYLE = Automatic;
				CURRENT_PROJECT_VERSION = 1;
				EMBED_ASSET_PACKS_IN_PRODUCT_BUNDLE = YES;
				INFOPLIST_FILE = "$(SRCROOT)/iOS/Info.plist";
				IPHONEOS_DEPLOYMENT_TARGET = 16.0;
				"IPHONEOS_DEPLOYMENT_TARGET[sdk=macosx*]" = 16.0;
				LD_RUNPATH_SEARCH_PATHS = (
					"$(inherited)",
					"@executable_path/Frameworks",
				);
				MARKETING_VERSION = 200.4.0;
				PRODUCT_BUNDLE_IDENTIFIER = "com.esri.arcgis-swift-sdk-samples";
				PRODUCT_NAME = Samples;
				SDKROOT = iphoneos;
				SUPPORTED_PLATFORMS = "iphoneos iphonesimulator";
				SUPPORTS_MACCATALYST = YES;
				SUPPORTS_MAC_DESIGNED_FOR_IPHONE_IPAD = NO;
				SWIFT_EMIT_LOC_STRINGS = YES;
				SWIFT_VERSION = 5.0;
				TARGETED_DEVICE_FAMILY = "1,2,6";
			};
			name = Debug;
		};
		00E5402627F3CCA200CF66D5 /* Release */ = {
			isa = XCBuildConfiguration;
			buildSettings = {
				ASSETCATALOG_COMPILER_APPICON_NAME = AppIcon;
				ASSETCATALOG_COMPILER_GLOBAL_ACCENT_COLOR_NAME = AccentColor;
				CODE_SIGN_ENTITLEMENTS = macOS/Samples.entitlements;
				"CODE_SIGN_IDENTITY[sdk=macosx*]" = "Apple Development";
				CODE_SIGN_STYLE = Automatic;
				CURRENT_PROJECT_VERSION = 1;
				DEVELOPMENT_TEAM = "";
				EMBED_ASSET_PACKS_IN_PRODUCT_BUNDLE = YES;
				INFOPLIST_FILE = "$(SRCROOT)/iOS/Info.plist";
				IPHONEOS_DEPLOYMENT_TARGET = 16.0;
				"IPHONEOS_DEPLOYMENT_TARGET[sdk=macosx*]" = 16.0;
				LD_RUNPATH_SEARCH_PATHS = (
					"$(inherited)",
					"@executable_path/Frameworks",
				);
				MARKETING_VERSION = 200.4.0;
				PRODUCT_BUNDLE_IDENTIFIER = "com.esri.arcgis-swift-sdk-samples";
				PRODUCT_NAME = Samples;
				SDKROOT = iphoneos;
				SUPPORTED_PLATFORMS = "iphoneos iphonesimulator";
				SUPPORTS_MACCATALYST = YES;
				SUPPORTS_MAC_DESIGNED_FOR_IPHONE_IPAD = NO;
				SWIFT_EMIT_LOC_STRINGS = YES;
				SWIFT_VERSION = 5.0;
				TARGETED_DEVICE_FAMILY = "1,2,6";
				VALIDATE_PRODUCT = YES;
			};
			name = Release;
		};
/* End XCBuildConfiguration section */

/* Begin XCConfigurationList section */
		00E5400A27F3CCA100CF66D5 /* Build configuration list for PBXProject "Samples" */ = {
			isa = XCConfigurationList;
			buildConfigurations = (
				00E5402227F3CCA200CF66D5 /* Debug */,
				00E5402327F3CCA200CF66D5 /* Release */,
			);
			defaultConfigurationIsVisible = 0;
			defaultConfigurationName = Release;
		};
		00E5402427F3CCA200CF66D5 /* Build configuration list for PBXNativeTarget "Samples" */ = {
			isa = XCConfigurationList;
			buildConfigurations = (
				00E5402527F3CCA200CF66D5 /* Debug */,
				00E5402627F3CCA200CF66D5 /* Release */,
			);
			defaultConfigurationIsVisible = 0;
			defaultConfigurationName = Release;
		};
/* End XCConfigurationList section */

/* Begin XCRemoteSwiftPackageReference section */
		00C43AEB2947DC350099AE34 /* XCRemoteSwiftPackageReference "arcgis-maps-sdk-swift-toolkit" */ = {
			isa = XCRemoteSwiftPackageReference;
			repositoryURL = "https://github.com/Esri/arcgis-maps-sdk-swift-toolkit/";
			requirement = {
				kind = upToNextMinorVersion;
				minimumVersion = 200.4.0;
			};
		};
/* End XCRemoteSwiftPackageReference section */

/* Begin XCSwiftPackageProductDependency section */
		00C43AEC2947DC350099AE34 /* ArcGISToolkit */ = {
			isa = XCSwiftPackageProductDependency;
			package = 00C43AEB2947DC350099AE34 /* XCRemoteSwiftPackageReference "arcgis-maps-sdk-swift-toolkit" */;
			productName = ArcGISToolkit;
		};
/* End XCSwiftPackageProductDependency section */
	};
	rootObject = 00E5400727F3CCA100CF66D5 /* Project object */;
}<|MERGE_RESOLUTION|>--- conflicted
+++ resolved
@@ -478,12 +478,9 @@
 			dstPath = "";
 			dstSubfolderSpec = 7;
 			files = (
-<<<<<<< HEAD
-				10BD9EB52BF51F9000ABDBD5 /* GenerateOfflineMapWithCustomParametersView.Model.swift in Copy Source Code Files */,
-=======
 				D74ECD0E2BEEAE40007C0FA6 /* EditAndSyncFeaturesWithFeatureServiceView.Model.swift in Copy Source Code Files */,
 				D733CA1C2BED982C00FBDE4C /* EditAndSyncFeaturesWithFeatureServiceView.swift in Copy Source Code Files */,
->>>>>>> d439b481
+				10BD9EB52BF51F9000ABDBD5 /* GenerateOfflineMapWithCustomParametersView.Model.swift in Copy Source Code Files */,
 				D769DF342BEC1A9E0062AE95 /* EditGeodatabaseWithTransactionsView.Model.swift in Copy Source Code Files */,
 				D764B7E22BE2F8B8002E2F92 /* EditGeodatabaseWithTransactionsView.swift in Copy Source Code Files */,
 				004A2BA52BED458C00C297CE /* ApplyScheduledUpdatesToPreplannedMapAreaView.swift in Copy Source Code Files */,
