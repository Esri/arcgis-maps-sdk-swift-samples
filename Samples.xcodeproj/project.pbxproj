--- conflicted
+++ resolved
@@ -455,11 +455,8 @@
 			dstPath = "";
 			dstSubfolderSpec = 7;
 			files = (
-<<<<<<< HEAD
 				D7352F912BD992E40013FFEF /* MonitorChangesToDrawStatusView.swift in Copy Source Code Files */,
-=======
 				D713717C2BD88EF800EB2F86 /* MonitorChangesToLayerViewStateView.swift in Copy Source Code Files */,
->>>>>>> 6b1ff217
 				00E1D9102BC0B4D8001AEB6A /* SnapGeometryEditsView.SnapSettingsView.swift in Copy Source Code Files */,
 				00E1D9112BC0B4D8001AEB6A /* SnapGeometryEditsView.GeometryEditorModel.swift in Copy Source Code Files */,
 				00E1D9122BC0B4D8001AEB6A /* SnapGeometryEditsView.GeometryEditorMenu.swift in Copy Source Code Files */,
@@ -1038,11 +1035,8 @@
 				D718A1E92B575FD900447087 /* Manage bookmarks */,
 				D752D93C2A3914E5003EB25E /* Manage operational layers */,
 				D7ABA2F52A3256610021822B /* Measure distance in scene */,
-<<<<<<< HEAD
 				D7352F8D2BD992C40013FFEF /* Monitor changes to draw status */,
-=======
 				D71371782BD88ECC00EB2F86 /* Monitor changes to layer view state */,
->>>>>>> 6b1ff217
 				D752D9422A3A6EB8003EB25E /* Monitor changes to map load status */,
 				75DD739029D38B1B0010229D /* Navigate route */,
 				D7588F5B2B7D8DAA008B75E2 /* Navigate route with rerouting */,
