--- conflicted
+++ resolved
@@ -632,12 +632,9 @@
 			dstPath = "";
 			dstSubfolderSpec = 7;
 			files = (
-<<<<<<< HEAD
 				0072C7F52DBAB714001502CA /* AddFeatureCollectionLayerFromTableView.swift in Copy Source Code Files */,
-=======
 				88C5E0ED2DCBC4170091D271 /* ApplyHillshadeRendererToRasterView.SettingsView.swift in Copy Source Code Files */,
 				88E52E702DC970A800F48409 /* ApplyHillshadeRendererToRasterView.swift in Copy Source Code Files */,
->>>>>>> 56a70c0b
 				1C293D012DCA7C99000B0822 /* ApplyBlendRendererToHillshadeView.swift in Copy Source Code Files */,
 				1C293D032DCA7C99000B0822 /* ApplyBlendRendererToHillshadeView.SettingsView.swift in Copy Source Code Files */,
 				88E52E6C2DC960EA00F48409 /* ApplyFunctionToRasterFromServiceView.swift in Copy Source Code Files */,
