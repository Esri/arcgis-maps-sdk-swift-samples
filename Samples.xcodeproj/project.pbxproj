--- conflicted
+++ resolved
@@ -57,27 +57,21 @@
 		E004A6ED2849556E002A1FE6 /* CreatePlanarAndGeodeticBuffersView.swift in Sources */ = {isa = PBXBuildFile; fileRef = E004A6EC2849556E002A1FE6 /* CreatePlanarAndGeodeticBuffersView.swift */; };
 		E004A6F3284E4FEB002A1FE6 /* ShowResultsOfSpatialOperationsView.swift in Sources */ = {isa = PBXBuildFile; fileRef = E004A6F2284E4FEB002A1FE6 /* ShowResultsOfSpatialOperationsView.swift */; };
 		E004A6F6284FA42A002A1FE6 /* SelectFeaturesInFeatureLayerView.swift in Sources */ = {isa = PBXBuildFile; fileRef = E004A6F5284FA42A002A1FE6 /* SelectFeaturesInFeatureLayerView.swift */; };
-<<<<<<< HEAD
 		E03CB06A288894C4002B27D9 /* FindRouteView.swift in Copy Source Code Files */ = {isa = PBXBuildFile; fileRef = E066DD34285CF3B3004D3D5B /* FindRouteView.swift */; };
 		E041ABC0287CA9F00056009B /* WebView.swift in Sources */ = {isa = PBXBuildFile; fileRef = E041ABBF287CA9F00056009B /* WebView.swift */; };
 		E041ABD7287DB04D0056009B /* SampleInfoView.swift in Sources */ = {isa = PBXBuildFile; fileRef = E041ABD6287DB04D0056009B /* SampleInfoView.swift */; };
 		E041AC1A287F54580056009B /* highlight.min.js in Resources */ = {isa = PBXBuildFile; fileRef = E041AC15287F54580056009B /* highlight.min.js */; };
 		E041AC1E288076A60056009B /* info.css in Resources */ = {isa = PBXBuildFile; fileRef = E041AC1D288076A60056009B /* info.css */; };
 		E041AC20288077B90056009B /* xcode.css in Resources */ = {isa = PBXBuildFile; fileRef = E041AC1F288077B90056009B /* xcode.css */; };
-=======
 		E03CB0692888944D002B27D9 /* GenerateOfflineMapView.swift in Copy Source Code Files */ = {isa = PBXBuildFile; fileRef = E088E1732863B5F800413100 /* GenerateOfflineMapView.swift */; };
->>>>>>> d4b07964
 		E066DD35285CF3B3004D3D5B /* FindRouteView.swift in Sources */ = {isa = PBXBuildFile; fileRef = E066DD34285CF3B3004D3D5B /* FindRouteView.swift */; };
 		E066DD382860AB28004D3D5B /* StyleGraphicsWithRendererView.swift in Sources */ = {isa = PBXBuildFile; fileRef = E066DD372860AB28004D3D5B /* StyleGraphicsWithRendererView.swift */; };
 		E066DD3B2860CA08004D3D5B /* ShowResultOfSpatialRelationshipsView.swift in Sources */ = {isa = PBXBuildFile; fileRef = E066DD3A2860CA08004D3D5B /* ShowResultOfSpatialRelationshipsView.swift */; };
 		E066DD4028610F55004D3D5B /* AddSceneLayerFromServiceView.swift in Sources */ = {isa = PBXBuildFile; fileRef = E066DD3F28610F55004D3D5B /* AddSceneLayerFromServiceView.swift */; };
 		E088E1572862579D00413100 /* SetSurfacePlacementModeView.swift in Sources */ = {isa = PBXBuildFile; fileRef = E088E1562862579D00413100 /* SetSurfacePlacementModeView.swift */; };
-<<<<<<< HEAD
 		E08953F12891899600E077CF /* EnvironmentValues+SampleInfoVisibility.swift in Sources */ = {isa = PBXBuildFile; fileRef = E08953F02891899600E077CF /* EnvironmentValues+SampleInfoVisibility.swift */; };
 		E0A1AEE328874590003C797D /* DisplayFeatureLayersView.swift in Copy Source Code Files */ = {isa = PBXBuildFile; fileRef = 00D4EF7F2863842100B9CC30 /* DisplayFeatureLayersView.swift */; };
-=======
 		E088E1742863B5F800413100 /* GenerateOfflineMapView.swift in Sources */ = {isa = PBXBuildFile; fileRef = E088E1732863B5F800413100 /* GenerateOfflineMapView.swift */; };
->>>>>>> d4b07964
 		E0EA0B772866390E00C9621D /* ProjectView.swift in Sources */ = {isa = PBXBuildFile; fileRef = E0EA0B762866390E00C9621D /* ProjectView.swift */; };
 		E0FE32E728747778002C6ACA /* BrowseBuildingFloorsView.swift in Sources */ = {isa = PBXBuildFile; fileRef = E0FE32E628747778002C6ACA /* BrowseBuildingFloorsView.swift */; };
 		F111CCC1288B5D5600205358 /* DisplayMapFromMobileMapPackageView.swift in Sources */ = {isa = PBXBuildFile; fileRef = F111CCC0288B5D5600205358 /* DisplayMapFromMobileMapPackageView.swift */; };
@@ -145,11 +139,8 @@
 				0039A4ED2885C50300592C86 /* DisplayMapView.swift in Copy Source Code Files */,
 				0039A4EE2885C50300592C86 /* DisplayOverviewMapView.swift in Copy Source Code Files */,
 				0039A4EF2885C50300592C86 /* DisplaySceneView.swift in Copy Source Code Files */,
-<<<<<<< HEAD
 				E03CB06A288894C4002B27D9 /* FindRouteView.swift in Copy Source Code Files */,
-=======
 				E03CB0692888944D002B27D9 /* GenerateOfflineMapView.swift in Copy Source Code Files */,
->>>>>>> d4b07964
 				0039A4F02885C50300592C86 /* ProjectView.swift in Copy Source Code Files */,
 				0039A4F12885C50300592C86 /* SearchWithGeocodeView.swift in Copy Source Code Files */,
 				0039A4F22885C50300592C86 /* SelectFeaturesInFeatureLayerView.swift in Copy Source Code Files */,
@@ -214,11 +205,8 @@
 		E066DD3A2860CA08004D3D5B /* ShowResultOfSpatialRelationshipsView.swift */ = {isa = PBXFileReference; lastKnownFileType = sourcecode.swift; path = ShowResultOfSpatialRelationshipsView.swift; sourceTree = "<group>"; };
 		E066DD3F28610F55004D3D5B /* AddSceneLayerFromServiceView.swift */ = {isa = PBXFileReference; lastKnownFileType = sourcecode.swift; path = AddSceneLayerFromServiceView.swift; sourceTree = "<group>"; };
 		E088E1562862579D00413100 /* SetSurfacePlacementModeView.swift */ = {isa = PBXFileReference; lastKnownFileType = sourcecode.swift; path = SetSurfacePlacementModeView.swift; sourceTree = "<group>"; };
-<<<<<<< HEAD
 		E08953F02891899600E077CF /* EnvironmentValues+SampleInfoVisibility.swift */ = {isa = PBXFileReference; lastKnownFileType = sourcecode.swift; path = "EnvironmentValues+SampleInfoVisibility.swift"; sourceTree = "<group>"; };
-=======
 		E088E1732863B5F800413100 /* GenerateOfflineMapView.swift */ = {isa = PBXFileReference; lastKnownFileType = sourcecode.swift; path = GenerateOfflineMapView.swift; sourceTree = "<group>"; };
->>>>>>> d4b07964
 		E0EA0B762866390E00C9621D /* ProjectView.swift */ = {isa = PBXFileReference; lastKnownFileType = sourcecode.swift; path = ProjectView.swift; sourceTree = "<group>"; };
 		E0FE32E628747778002C6ACA /* BrowseBuildingFloorsView.swift */ = {isa = PBXFileReference; lastKnownFileType = sourcecode.swift; path = BrowseBuildingFloorsView.swift; sourceTree = "<group>"; };
 		F111CCC0288B5D5600205358 /* DisplayMapFromMobileMapPackageView.swift */ = {isa = PBXFileReference; lastKnownFileType = sourcecode.swift; path = DisplayMapFromMobileMapPackageView.swift; sourceTree = "<group>"; };
@@ -686,11 +674,8 @@
 				E041AC20288077B90056009B /* xcode.css in Resources */,
 				00D4EF9028638BF100B9CC30 /* LA_Trails.geodatabase in Resources */,
 				00D4EF9A28638BF100B9CC30 /* AuroraCO.gpkg in Resources */,
-<<<<<<< HEAD
-=======
 				F111CCC4288B641900205358 /* Yellowstone.mmpk in Resources */,
 				00E5402027F3CCA200CF66D5 /* Assets.xcassets in Resources */,
->>>>>>> d4b07964
 				00D4EFB12863CE6300B9CC30 /* ScottishWildlifeTrust_reserves in Resources */,
 			);
 			runOnlyForDeploymentPostprocessing = 0;
