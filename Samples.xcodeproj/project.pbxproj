// !$*UTF8*$!
{
	archiveVersion = 1;
	classes = {
	};
	objectVersion = 55;
	objects = {

/* Begin PBXBuildFile section */
		0005580A2817C51E00224BC6 /* SampleDetailView.swift in Sources */ = {isa = PBXBuildFile; fileRef = 000558092817C51E00224BC6 /* SampleDetailView.swift */; };
		0005580C28185C0600224BC6 /* SampleList.swift in Sources */ = {isa = PBXBuildFile; fileRef = 0005580B28185C0600224BC6 /* SampleList.swift */; };
		001C6DE127FE8A9400D472C2 /* AppSecrets.swift.masque in Sources */ = {isa = PBXBuildFile; fileRef = 001C6DD827FE585A00D472C2 /* AppSecrets.swift.masque */; };
		0074ABBF28174BCF0037244A /* DisplayMapView.swift in Sources */ = {isa = PBXBuildFile; fileRef = 0074ABBE28174BCF0037244A /* DisplayMapView.swift */; };
		0074ABC428174F430037244A /* Sample.swift in Sources */ = {isa = PBXBuildFile; fileRef = 0074ABC128174F430037244A /* Sample.swift */; };
		0074ABCD2817BCC30037244A /* SamplesApp+Samples.swift.tache in Sources */ = {isa = PBXBuildFile; fileRef = 0074ABCA2817B8DB0037244A /* SamplesApp+Samples.swift.tache */; };
<<<<<<< HEAD
		00B04273282EC59E0072E1B4 /* AboutView.swift in Sources */ = {isa = PBXBuildFile; fileRef = 00B04272282EC59E0072E1B4 /* AboutView.swift */; };
=======
		00B042E1282ED6F50072E1B4 /* ArcGISToolkit in Frameworks */ = {isa = PBXBuildFile; productRef = 00B042E0282ED6F50072E1B4 /* ArcGISToolkit */; };
		00B042E2282ED77E0072E1B4 /* arcgis-runtime-toolkit-swift in Embed Frameworks */ = {isa = PBXBuildFile; fileRef = 00B042DE282ED6E80072E1B4 /* arcgis-runtime-toolkit-swift */; };
		00B042E8282EDC690072E1B4 /* ChangeBasemapView.swift in Sources */ = {isa = PBXBuildFile; fileRef = 00B042E5282EDC690072E1B4 /* ChangeBasemapView.swift */; };
>>>>>>> bcef848a
		00E5401C27F3CCA200CF66D5 /* SamplesApp.swift in Sources */ = {isa = PBXBuildFile; fileRef = 00E5400C27F3CCA100CF66D5 /* SamplesApp.swift */; };
		00E5401E27F3CCA200CF66D5 /* ContentView.swift in Sources */ = {isa = PBXBuildFile; fileRef = 00E5400D27F3CCA100CF66D5 /* ContentView.swift */; };
		00E5402027F3CCA200CF66D5 /* Assets.xcassets in Resources */ = {isa = PBXBuildFile; fileRef = 00E5400E27F3CCA200CF66D5 /* Assets.xcassets */; };
/* End PBXBuildFile section */

/* Begin PBXBuildRule section */
		0074ABCC2817B8E60037244A /* PBXBuildRule */ = {
			isa = PBXBuildRule;
			compilerSpec = com.apple.compilers.proxy.script;
			filePatterns = "*.tache";
			fileType = pattern.proxy;
			inputFiles = (
				"$(SRCROOT)/Shared/Samples/",
			);
			isEditable = 1;
			name = "Generate Sample Initializers from Source Code Files";
			outputFiles = (
				"$(DERIVED_FILE_DIR)/$(INPUT_FILE_BASE)",
			);
			runOncePerArchitecture = 0;
			script = "xcrun --sdk macosx swift \"${SRCROOT}/Scripts/GenerateSampleViewSourceCode.swift\" \"${SCRIPT_INPUT_FILE_0}\" \"${INPUT_FILE_PATH}\" \"${SCRIPT_OUTPUT_FILE_0}\" \n";
		};
		0083586F27FE3BCF00192A15 /* PBXBuildRule */ = {
			isa = PBXBuildRule;
			compilerSpec = com.apple.compilers.proxy.script;
			filePatterns = "*.masque";
			fileType = pattern.proxy;
			inputFiles = (
				"$(SRCROOT)/.secrets",
			);
			isEditable = 1;
			name = "Generate Swift Code from Secrets";
			outputFiles = (
				"$(DERIVED_FILE_DIR)/$(INPUT_FILE_BASE)",
			);
			runOncePerArchitecture = 0;
			script = "\"${SRCROOT}/Scripts/masquerade\" -i \"${INPUT_FILE_PATH}\" -o \"${SCRIPT_OUTPUT_FILE_0}\" -s \"${SCRIPT_INPUT_FILE_0}\" -f\n";
		};
/* End PBXBuildRule section */

/* Begin PBXCopyFilesBuildPhase section */
		00144B5E280634840090DD5D /* Embed Frameworks */ = {
			isa = PBXCopyFilesBuildPhase;
			buildActionMask = 2147483647;
			dstPath = "";
			dstSubfolderSpec = 10;
			files = (
				00B042E2282ED77E0072E1B4 /* arcgis-runtime-toolkit-swift in Embed Frameworks */,
			);
			name = "Embed Frameworks";
			runOnlyForDeploymentPostprocessing = 0;
		};
/* End PBXCopyFilesBuildPhase section */

/* Begin PBXFileReference section */
		000558092817C51E00224BC6 /* SampleDetailView.swift */ = {isa = PBXFileReference; lastKnownFileType = sourcecode.swift; path = SampleDetailView.swift; sourceTree = "<group>"; };
		0005580B28185C0600224BC6 /* SampleList.swift */ = {isa = PBXFileReference; lastKnownFileType = sourcecode.swift; path = SampleList.swift; sourceTree = "<group>"; };
		001C6DD827FE585A00D472C2 /* AppSecrets.swift.masque */ = {isa = PBXFileReference; fileEncoding = 4; lastKnownFileType = text; path = AppSecrets.swift.masque; sourceTree = "<group>"; };
		003D7C342821EBCC009DDFD2 /* masquerade */ = {isa = PBXFileReference; lastKnownFileType = text; path = masquerade; sourceTree = "<group>"; };
		003D7C352821EBCC009DDFD2 /* GenerateSampleViewSourceCode.swift */ = {isa = PBXFileReference; lastKnownFileType = sourcecode.swift; path = GenerateSampleViewSourceCode.swift; sourceTree = "<group>"; };
		0074ABBE28174BCF0037244A /* DisplayMapView.swift */ = {isa = PBXFileReference; lastKnownFileType = sourcecode.swift; path = DisplayMapView.swift; sourceTree = "<group>"; };
		0074ABC128174F430037244A /* Sample.swift */ = {isa = PBXFileReference; fileEncoding = 4; lastKnownFileType = sourcecode.swift; path = Sample.swift; sourceTree = "<group>"; };
		0074ABCA2817B8DB0037244A /* SamplesApp+Samples.swift.tache */ = {isa = PBXFileReference; fileEncoding = 4; lastKnownFileType = text; path = "SamplesApp+Samples.swift.tache"; sourceTree = "<group>"; };
<<<<<<< HEAD
		00B04272282EC59E0072E1B4 /* AboutView.swift */ = {isa = PBXFileReference; fileEncoding = 4; lastKnownFileType = sourcecode.swift; path = AboutView.swift; sourceTree = "<group>"; };
=======
		00B042DE282ED6E80072E1B4 /* arcgis-runtime-toolkit-swift */ = {isa = PBXFileReference; lastKnownFileType = wrapper; name = "arcgis-runtime-toolkit-swift"; path = "../arcgis-runtime-toolkit-swift"; sourceTree = "<group>"; };
		00B042E5282EDC690072E1B4 /* ChangeBasemapView.swift */ = {isa = PBXFileReference; fileEncoding = 4; lastKnownFileType = sourcecode.swift; path = ChangeBasemapView.swift; sourceTree = "<group>"; };
>>>>>>> bcef848a
		00E5400C27F3CCA100CF66D5 /* SamplesApp.swift */ = {isa = PBXFileReference; lastKnownFileType = sourcecode.swift; path = SamplesApp.swift; sourceTree = "<group>"; };
		00E5400D27F3CCA100CF66D5 /* ContentView.swift */ = {isa = PBXFileReference; lastKnownFileType = sourcecode.swift; path = ContentView.swift; sourceTree = "<group>"; };
		00E5400E27F3CCA200CF66D5 /* Assets.xcassets */ = {isa = PBXFileReference; lastKnownFileType = folder.assetcatalog; path = Assets.xcassets; sourceTree = "<group>"; };
		00E5401327F3CCA200CF66D5 /* Samples.app */ = {isa = PBXFileReference; explicitFileType = wrapper.application; includeInIndex = 0; path = Samples.app; sourceTree = BUILT_PRODUCTS_DIR; };
		00E5402A27F775EA00CF66D5 /* Info.plist */ = {isa = PBXFileReference; lastKnownFileType = text.plist.xml; path = Info.plist; sourceTree = "<group>"; };
/* End PBXFileReference section */

/* Begin PBXFrameworksBuildPhase section */
		00E5401027F3CCA200CF66D5 /* Frameworks */ = {
			isa = PBXFrameworksBuildPhase;
			buildActionMask = 2147483647;
			files = (
				00B042E1282ED6F50072E1B4 /* ArcGISToolkit in Frameworks */,
			);
			runOnlyForDeploymentPostprocessing = 0;
		};
/* End PBXFrameworksBuildPhase section */

/* Begin PBXGroup section */
		0005580D281872BE00224BC6 /* Views */ = {
			isa = PBXGroup;
			children = (
				00B04272282EC59E0072E1B4 /* AboutView.swift */,
				00E5400D27F3CCA100CF66D5 /* ContentView.swift */,
				000558092817C51E00224BC6 /* SampleDetailView.swift */,
				0005580B28185C0600224BC6 /* SampleList.swift */,
			);
			path = Views;
			sourceTree = "<group>";
		};
		003D7C332821EBCC009DDFD2 /* Scripts */ = {
			isa = PBXGroup;
			children = (
				003D7C342821EBCC009DDFD2 /* masquerade */,
				003D7C352821EBCC009DDFD2 /* GenerateSampleViewSourceCode.swift */,
			);
			path = Scripts;
			sourceTree = "<group>";
		};
		0074ABAF281742420037244A /* Supporting Files */ = {
			isa = PBXGroup;
			children = (
				0074ABC028174F430037244A /* Models */,
				0005580D281872BE00224BC6 /* Views */,
			);
			path = "Supporting Files";
			sourceTree = "<group>";
		};
		0074ABB228174B830037244A /* Samples */ = {
			isa = PBXGroup;
			children = (
				0074ABB328174B830037244A /* Display a map */,
				00B042E3282EDC690072E1B4 /* Change basemap */,
			);
			path = Samples;
			sourceTree = "<group>";
		};
		0074ABB328174B830037244A /* Display a map */ = {
			isa = PBXGroup;
			children = (
				0074ABBE28174BCF0037244A /* DisplayMapView.swift */,
			);
			path = "Display a map";
			sourceTree = "<group>";
		};
		0074ABC028174F430037244A /* Models */ = {
			isa = PBXGroup;
			children = (
				0074ABC128174F430037244A /* Sample.swift */,
			);
			path = Models;
			sourceTree = "<group>";
		};
		00966EE62811F64D009D3DD7 /* iOS */ = {
			isa = PBXGroup;
			children = (
				00E5402A27F775EA00CF66D5 /* Info.plist */,
			);
			path = iOS;
			sourceTree = "<group>";
		};
		00B042E3282EDC690072E1B4 /* Change basemap */ = {
			isa = PBXGroup;
			children = (
				00B042E5282EDC690072E1B4 /* ChangeBasemapView.swift */,
			);
			path = "Change basemap";
			sourceTree = "<group>";
		};
		00E5400627F3CCA100CF66D5 = {
			isa = PBXGroup;
			children = (
				00B042DE282ED6E80072E1B4 /* arcgis-runtime-toolkit-swift */,
				00966EE62811F64D009D3DD7 /* iOS */,
				00E5400B27F3CCA100CF66D5 /* Shared */,
				003D7C332821EBCC009DDFD2 /* Scripts */,
				00E5401427F3CCA200CF66D5 /* Products */,
			);
			sourceTree = "<group>";
		};
		00E5400B27F3CCA100CF66D5 /* Shared */ = {
			isa = PBXGroup;
			children = (
				0074ABAF281742420037244A /* Supporting Files */,
				0074ABB228174B830037244A /* Samples */,
				00E5400C27F3CCA100CF66D5 /* SamplesApp.swift */,
				00E5400E27F3CCA200CF66D5 /* Assets.xcassets */,
				001C6DD827FE585A00D472C2 /* AppSecrets.swift.masque */,
				0074ABCA2817B8DB0037244A /* SamplesApp+Samples.swift.tache */,
			);
			path = Shared;
			sourceTree = "<group>";
		};
		00E5401427F3CCA200CF66D5 /* Products */ = {
			isa = PBXGroup;
			children = (
				00E5401327F3CCA200CF66D5 /* Samples.app */,
			);
			name = Products;
			sourceTree = "<group>";
		};
/* End PBXGroup section */

/* Begin PBXNativeTarget section */
		00E5401227F3CCA200CF66D5 /* Samples (iOS) */ = {
			isa = PBXNativeTarget;
			buildConfigurationList = 00E5402427F3CCA200CF66D5 /* Build configuration list for PBXNativeTarget "Samples (iOS)" */;
			buildPhases = (
				001C6DDC27FE5CE800D472C2 /* Create .secrets File If It Does Not Exist */,
				00E5402B27F77A5A00CF66D5 /* Lint Sources */,
				00E5400F27F3CCA200CF66D5 /* Sources */,
				00E5401027F3CCA200CF66D5 /* Frameworks */,
				00E5401127F3CCA200CF66D5 /* Resources */,
				00144B5E280634840090DD5D /* Embed Frameworks */,
			);
			buildRules = (
				0083586F27FE3BCF00192A15 /* PBXBuildRule */,
				0074ABCC2817B8E60037244A /* PBXBuildRule */,
			);
			dependencies = (
			);
			name = "Samples (iOS)";
			packageProductDependencies = (
				00B042E0282ED6F50072E1B4 /* ArcGISToolkit */,
			);
			productName = "arcgis-swift-sdk-samples (iOS)";
			productReference = 00E5401327F3CCA200CF66D5 /* Samples.app */;
			productType = "com.apple.product-type.application";
		};
/* End PBXNativeTarget section */

/* Begin PBXProject section */
		00E5400727F3CCA100CF66D5 /* Project object */ = {
			isa = PBXProject;
			attributes = {
				BuildIndependentTargetsInParallel = 1;
				LastSwiftUpdateCheck = 1330;
				LastUpgradeCheck = 1330;
				ORGANIZATIONNAME = Esri;
				TargetAttributes = {
					00E5401227F3CCA200CF66D5 = {
						CreatedOnToolsVersion = 13.3;
					};
				};
			};
			buildConfigurationList = 00E5400A27F3CCA100CF66D5 /* Build configuration list for PBXProject "Samples" */;
			compatibilityVersion = "Xcode 13.0";
			developmentRegion = en;
			hasScannedForEncodings = 0;
			knownRegions = (
				en,
				Base,
			);
			mainGroup = 00E5400627F3CCA100CF66D5;
			productRefGroup = 00E5401427F3CCA200CF66D5 /* Products */;
			projectDirPath = "";
			projectRoot = "";
			targets = (
				00E5401227F3CCA200CF66D5 /* Samples (iOS) */,
			);
		};
/* End PBXProject section */

/* Begin PBXResourcesBuildPhase section */
		00E5401127F3CCA200CF66D5 /* Resources */ = {
			isa = PBXResourcesBuildPhase;
			buildActionMask = 2147483647;
			files = (
				00E5402027F3CCA200CF66D5 /* Assets.xcassets in Resources */,
			);
			runOnlyForDeploymentPostprocessing = 0;
		};
/* End PBXResourcesBuildPhase section */

/* Begin PBXShellScriptBuildPhase section */
		001C6DDC27FE5CE800D472C2 /* Create .secrets File If It Does Not Exist */ = {
			isa = PBXShellScriptBuildPhase;
			alwaysOutOfDate = 1;
			buildActionMask = 2147483647;
			files = (
			);
			inputFileListPaths = (
			);
			inputPaths = (
			);
			name = "Create .secrets File If It Does Not Exist";
			outputFileListPaths = (
			);
			outputPaths = (
				"$(SRCROOT)/.secrets",
			);
			runOnlyForDeploymentPostprocessing = 0;
			shellPath = /bin/sh;
			shellScript = "if [ ! -e \"$SRCROOT/.secrets\" ]\nthen\n    touch \"$SRCROOT/.secrets\"\nfi\n";
		};
		00E5402B27F77A5A00CF66D5 /* Lint Sources */ = {
			isa = PBXShellScriptBuildPhase;
			buildActionMask = 2147483647;
			files = (
			);
			inputFileListPaths = (
			);
			inputPaths = (
			);
			name = "Lint Sources";
			outputFileListPaths = (
			);
			outputPaths = (
			);
			runOnlyForDeploymentPostprocessing = 0;
			shellPath = /bin/sh;
			shellScript = "if which swiftlint > /dev/null; then\n  swiftlint\nelse\n  echo \"warning: SwiftLint not installed, download from https://github.com/realm/SwiftLint\"\nfi\n";
		};
/* End PBXShellScriptBuildPhase section */

/* Begin PBXSourcesBuildPhase section */
		00E5400F27F3CCA200CF66D5 /* Sources */ = {
			isa = PBXSourcesBuildPhase;
			buildActionMask = 2147483647;
			files = (
				0005580C28185C0600224BC6 /* SampleList.swift in Sources */,
				001C6DE127FE8A9400D472C2 /* AppSecrets.swift.masque in Sources */,
				0005580A2817C51E00224BC6 /* SampleDetailView.swift in Sources */,
				0074ABCD2817BCC30037244A /* SamplesApp+Samples.swift.tache in Sources */,
				00B04273282EC59E0072E1B4 /* AboutView.swift in Sources */,
				00E5401E27F3CCA200CF66D5 /* ContentView.swift in Sources */,
				0074ABBF28174BCF0037244A /* DisplayMapView.swift in Sources */,
				00B042E8282EDC690072E1B4 /* ChangeBasemapView.swift in Sources */,
				0074ABC428174F430037244A /* Sample.swift in Sources */,
				00E5401C27F3CCA200CF66D5 /* SamplesApp.swift in Sources */,
			);
			runOnlyForDeploymentPostprocessing = 0;
		};
/* End PBXSourcesBuildPhase section */

/* Begin XCBuildConfiguration section */
		00E5402227F3CCA200CF66D5 /* Debug */ = {
			isa = XCBuildConfiguration;
			buildSettings = {
				ALWAYS_SEARCH_USER_PATHS = NO;
				CLANG_ANALYZER_NONNULL = YES;
				CLANG_ANALYZER_NUMBER_OBJECT_CONVERSION = YES_AGGRESSIVE;
				CLANG_CXX_LANGUAGE_STANDARD = "gnu++17";
				CLANG_ENABLE_MODULES = YES;
				CLANG_ENABLE_OBJC_ARC = YES;
				CLANG_ENABLE_OBJC_WEAK = YES;
				CLANG_WARN_BLOCK_CAPTURE_AUTORELEASING = YES;
				CLANG_WARN_BOOL_CONVERSION = YES;
				CLANG_WARN_COMMA = YES;
				CLANG_WARN_CONSTANT_CONVERSION = YES;
				CLANG_WARN_DEPRECATED_OBJC_IMPLEMENTATIONS = YES;
				CLANG_WARN_DIRECT_OBJC_ISA_USAGE = YES_ERROR;
				CLANG_WARN_DOCUMENTATION_COMMENTS = YES;
				CLANG_WARN_EMPTY_BODY = YES;
				CLANG_WARN_ENUM_CONVERSION = YES;
				CLANG_WARN_INFINITE_RECURSION = YES;
				CLANG_WARN_INT_CONVERSION = YES;
				CLANG_WARN_NON_LITERAL_NULL_CONVERSION = YES;
				CLANG_WARN_OBJC_IMPLICIT_RETAIN_SELF = YES;
				CLANG_WARN_OBJC_LITERAL_CONVERSION = YES;
				CLANG_WARN_OBJC_ROOT_CLASS = YES_ERROR;
				CLANG_WARN_QUOTED_INCLUDE_IN_FRAMEWORK_HEADER = YES;
				CLANG_WARN_RANGE_LOOP_ANALYSIS = YES;
				CLANG_WARN_STRICT_PROTOTYPES = YES;
				CLANG_WARN_SUSPICIOUS_MOVE = YES;
				CLANG_WARN_UNGUARDED_AVAILABILITY = YES_AGGRESSIVE;
				CLANG_WARN_UNREACHABLE_CODE = YES;
				CLANG_WARN__DUPLICATE_METHOD_MATCH = YES;
				COPY_PHASE_STRIP = NO;
				DEBUG_INFORMATION_FORMAT = dwarf;
				ENABLE_STRICT_OBJC_MSGSEND = YES;
				ENABLE_TESTABILITY = YES;
				GCC_C_LANGUAGE_STANDARD = gnu11;
				GCC_DYNAMIC_NO_PIC = NO;
				GCC_NO_COMMON_BLOCKS = YES;
				GCC_OPTIMIZATION_LEVEL = 0;
				GCC_PREPROCESSOR_DEFINITIONS = (
					"DEBUG=1",
					"$(inherited)",
				);
				GCC_WARN_64_TO_32_BIT_CONVERSION = YES;
				GCC_WARN_ABOUT_RETURN_TYPE = YES_ERROR;
				GCC_WARN_UNDECLARED_SELECTOR = YES;
				GCC_WARN_UNINITIALIZED_AUTOS = YES_AGGRESSIVE;
				GCC_WARN_UNUSED_FUNCTION = YES;
				GCC_WARN_UNUSED_VARIABLE = YES;
				MTL_ENABLE_DEBUG_INFO = INCLUDE_SOURCE;
				MTL_FAST_MATH = YES;
				ONLY_ACTIVE_ARCH = YES;
				SWIFT_ACTIVE_COMPILATION_CONDITIONS = DEBUG;
				SWIFT_OPTIMIZATION_LEVEL = "-Onone";
			};
			name = Debug;
		};
		00E5402327F3CCA200CF66D5 /* Release */ = {
			isa = XCBuildConfiguration;
			buildSettings = {
				ALWAYS_SEARCH_USER_PATHS = NO;
				CLANG_ANALYZER_NONNULL = YES;
				CLANG_ANALYZER_NUMBER_OBJECT_CONVERSION = YES_AGGRESSIVE;
				CLANG_CXX_LANGUAGE_STANDARD = "gnu++17";
				CLANG_ENABLE_MODULES = YES;
				CLANG_ENABLE_OBJC_ARC = YES;
				CLANG_ENABLE_OBJC_WEAK = YES;
				CLANG_WARN_BLOCK_CAPTURE_AUTORELEASING = YES;
				CLANG_WARN_BOOL_CONVERSION = YES;
				CLANG_WARN_COMMA = YES;
				CLANG_WARN_CONSTANT_CONVERSION = YES;
				CLANG_WARN_DEPRECATED_OBJC_IMPLEMENTATIONS = YES;
				CLANG_WARN_DIRECT_OBJC_ISA_USAGE = YES_ERROR;
				CLANG_WARN_DOCUMENTATION_COMMENTS = YES;
				CLANG_WARN_EMPTY_BODY = YES;
				CLANG_WARN_ENUM_CONVERSION = YES;
				CLANG_WARN_INFINITE_RECURSION = YES;
				CLANG_WARN_INT_CONVERSION = YES;
				CLANG_WARN_NON_LITERAL_NULL_CONVERSION = YES;
				CLANG_WARN_OBJC_IMPLICIT_RETAIN_SELF = YES;
				CLANG_WARN_OBJC_LITERAL_CONVERSION = YES;
				CLANG_WARN_OBJC_ROOT_CLASS = YES_ERROR;
				CLANG_WARN_QUOTED_INCLUDE_IN_FRAMEWORK_HEADER = YES;
				CLANG_WARN_RANGE_LOOP_ANALYSIS = YES;
				CLANG_WARN_STRICT_PROTOTYPES = YES;
				CLANG_WARN_SUSPICIOUS_MOVE = YES;
				CLANG_WARN_UNGUARDED_AVAILABILITY = YES_AGGRESSIVE;
				CLANG_WARN_UNREACHABLE_CODE = YES;
				CLANG_WARN__DUPLICATE_METHOD_MATCH = YES;
				COPY_PHASE_STRIP = NO;
				DEBUG_INFORMATION_FORMAT = "dwarf-with-dsym";
				ENABLE_NS_ASSERTIONS = NO;
				ENABLE_STRICT_OBJC_MSGSEND = YES;
				GCC_C_LANGUAGE_STANDARD = gnu11;
				GCC_NO_COMMON_BLOCKS = YES;
				GCC_WARN_64_TO_32_BIT_CONVERSION = YES;
				GCC_WARN_ABOUT_RETURN_TYPE = YES_ERROR;
				GCC_WARN_UNDECLARED_SELECTOR = YES;
				GCC_WARN_UNINITIALIZED_AUTOS = YES_AGGRESSIVE;
				GCC_WARN_UNUSED_FUNCTION = YES;
				GCC_WARN_UNUSED_VARIABLE = YES;
				MTL_ENABLE_DEBUG_INFO = NO;
				MTL_FAST_MATH = YES;
				SWIFT_COMPILATION_MODE = wholemodule;
				SWIFT_OPTIMIZATION_LEVEL = "-O";
			};
			name = Release;
		};
		00E5402527F3CCA200CF66D5 /* Debug */ = {
			isa = XCBuildConfiguration;
			buildSettings = {
				ASSETCATALOG_COMPILER_APPICON_NAME = AppIcon;
				ASSETCATALOG_COMPILER_GLOBAL_ACCENT_COLOR_NAME = AccentColor;
				CODE_SIGN_STYLE = Automatic;
				CURRENT_PROJECT_VERSION = 1;
				INFOPLIST_FILE = "$(SRCROOT)/iOS/Info.plist";
				IPHONEOS_DEPLOYMENT_TARGET = 15.0;
				LD_RUNPATH_SEARCH_PATHS = (
					"$(inherited)",
					"@executable_path/Frameworks",
				);
				MARKETING_VERSION = 200.0.0;
				PRODUCT_BUNDLE_IDENTIFIER = "com.esri.arcgis-swift-sdk-samples";
				PRODUCT_NAME = Samples;
				SDKROOT = iphoneos;
				SWIFT_EMIT_LOC_STRINGS = YES;
				SWIFT_VERSION = 5.0;
				TARGETED_DEVICE_FAMILY = "1,2";
			};
			name = Debug;
		};
		00E5402627F3CCA200CF66D5 /* Release */ = {
			isa = XCBuildConfiguration;
			buildSettings = {
				ASSETCATALOG_COMPILER_APPICON_NAME = AppIcon;
				ASSETCATALOG_COMPILER_GLOBAL_ACCENT_COLOR_NAME = AccentColor;
				CODE_SIGN_STYLE = Automatic;
				CURRENT_PROJECT_VERSION = 1;
				INFOPLIST_FILE = "$(SRCROOT)/iOS/Info.plist";
				IPHONEOS_DEPLOYMENT_TARGET = 15.0;
				LD_RUNPATH_SEARCH_PATHS = (
					"$(inherited)",
					"@executable_path/Frameworks",
				);
				MARKETING_VERSION = 200.0.0;
				PRODUCT_BUNDLE_IDENTIFIER = "com.esri.arcgis-swift-sdk-samples";
				PRODUCT_NAME = Samples;
				SDKROOT = iphoneos;
				SWIFT_EMIT_LOC_STRINGS = YES;
				SWIFT_VERSION = 5.0;
				TARGETED_DEVICE_FAMILY = "1,2";
				VALIDATE_PRODUCT = YES;
			};
			name = Release;
		};
/* End XCBuildConfiguration section */

/* Begin XCConfigurationList section */
		00E5400A27F3CCA100CF66D5 /* Build configuration list for PBXProject "Samples" */ = {
			isa = XCConfigurationList;
			buildConfigurations = (
				00E5402227F3CCA200CF66D5 /* Debug */,
				00E5402327F3CCA200CF66D5 /* Release */,
			);
			defaultConfigurationIsVisible = 0;
			defaultConfigurationName = Release;
		};
		00E5402427F3CCA200CF66D5 /* Build configuration list for PBXNativeTarget "Samples (iOS)" */ = {
			isa = XCConfigurationList;
			buildConfigurations = (
				00E5402527F3CCA200CF66D5 /* Debug */,
				00E5402627F3CCA200CF66D5 /* Release */,
			);
			defaultConfigurationIsVisible = 0;
			defaultConfigurationName = Release;
		};
/* End XCConfigurationList section */

/* Begin XCSwiftPackageProductDependency section */
		00B042E0282ED6F50072E1B4 /* ArcGISToolkit */ = {
			isa = XCSwiftPackageProductDependency;
			productName = ArcGISToolkit;
		};
/* End XCSwiftPackageProductDependency section */
	};
	rootObject = 00E5400727F3CCA100CF66D5 /* Project object */;
}<|MERGE_RESOLUTION|>--- conflicted
+++ resolved
@@ -13,13 +13,10 @@
 		0074ABBF28174BCF0037244A /* DisplayMapView.swift in Sources */ = {isa = PBXBuildFile; fileRef = 0074ABBE28174BCF0037244A /* DisplayMapView.swift */; };
 		0074ABC428174F430037244A /* Sample.swift in Sources */ = {isa = PBXBuildFile; fileRef = 0074ABC128174F430037244A /* Sample.swift */; };
 		0074ABCD2817BCC30037244A /* SamplesApp+Samples.swift.tache in Sources */ = {isa = PBXBuildFile; fileRef = 0074ABCA2817B8DB0037244A /* SamplesApp+Samples.swift.tache */; };
-<<<<<<< HEAD
 		00B04273282EC59E0072E1B4 /* AboutView.swift in Sources */ = {isa = PBXBuildFile; fileRef = 00B04272282EC59E0072E1B4 /* AboutView.swift */; };
-=======
 		00B042E1282ED6F50072E1B4 /* ArcGISToolkit in Frameworks */ = {isa = PBXBuildFile; productRef = 00B042E0282ED6F50072E1B4 /* ArcGISToolkit */; };
 		00B042E2282ED77E0072E1B4 /* arcgis-runtime-toolkit-swift in Embed Frameworks */ = {isa = PBXBuildFile; fileRef = 00B042DE282ED6E80072E1B4 /* arcgis-runtime-toolkit-swift */; };
 		00B042E8282EDC690072E1B4 /* ChangeBasemapView.swift in Sources */ = {isa = PBXBuildFile; fileRef = 00B042E5282EDC690072E1B4 /* ChangeBasemapView.swift */; };
->>>>>>> bcef848a
 		00E5401C27F3CCA200CF66D5 /* SamplesApp.swift in Sources */ = {isa = PBXBuildFile; fileRef = 00E5400C27F3CCA100CF66D5 /* SamplesApp.swift */; };
 		00E5401E27F3CCA200CF66D5 /* ContentView.swift in Sources */ = {isa = PBXBuildFile; fileRef = 00E5400D27F3CCA100CF66D5 /* ContentView.swift */; };
 		00E5402027F3CCA200CF66D5 /* Assets.xcassets in Resources */ = {isa = PBXBuildFile; fileRef = 00E5400E27F3CCA200CF66D5 /* Assets.xcassets */; };
@@ -83,12 +80,9 @@
 		0074ABBE28174BCF0037244A /* DisplayMapView.swift */ = {isa = PBXFileReference; lastKnownFileType = sourcecode.swift; path = DisplayMapView.swift; sourceTree = "<group>"; };
 		0074ABC128174F430037244A /* Sample.swift */ = {isa = PBXFileReference; fileEncoding = 4; lastKnownFileType = sourcecode.swift; path = Sample.swift; sourceTree = "<group>"; };
 		0074ABCA2817B8DB0037244A /* SamplesApp+Samples.swift.tache */ = {isa = PBXFileReference; fileEncoding = 4; lastKnownFileType = text; path = "SamplesApp+Samples.swift.tache"; sourceTree = "<group>"; };
-<<<<<<< HEAD
 		00B04272282EC59E0072E1B4 /* AboutView.swift */ = {isa = PBXFileReference; fileEncoding = 4; lastKnownFileType = sourcecode.swift; path = AboutView.swift; sourceTree = "<group>"; };
-=======
 		00B042DE282ED6E80072E1B4 /* arcgis-runtime-toolkit-swift */ = {isa = PBXFileReference; lastKnownFileType = wrapper; name = "arcgis-runtime-toolkit-swift"; path = "../arcgis-runtime-toolkit-swift"; sourceTree = "<group>"; };
 		00B042E5282EDC690072E1B4 /* ChangeBasemapView.swift */ = {isa = PBXFileReference; fileEncoding = 4; lastKnownFileType = sourcecode.swift; path = ChangeBasemapView.swift; sourceTree = "<group>"; };
->>>>>>> bcef848a
 		00E5400C27F3CCA100CF66D5 /* SamplesApp.swift */ = {isa = PBXFileReference; lastKnownFileType = sourcecode.swift; path = SamplesApp.swift; sourceTree = "<group>"; };
 		00E5400D27F3CCA100CF66D5 /* ContentView.swift */ = {isa = PBXFileReference; lastKnownFileType = sourcecode.swift; path = ContentView.swift; sourceTree = "<group>"; };
 		00E5400E27F3CCA200CF66D5 /* Assets.xcassets */ = {isa = PBXFileReference; lastKnownFileType = folder.assetcatalog; path = Assets.xcassets; sourceTree = "<group>"; };
