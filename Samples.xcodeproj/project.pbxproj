// !$*UTF8*$!
{
	archiveVersion = 1;
	classes = {
	};
	objectVersion = 77;
	objects = {

/* Begin PBXBuildFile section */
		0000FB6E2BBDB17600845921 /* Add3DTilesLayerView.swift in Sources */ = {isa = PBXBuildFile; fileRef = 0000FB6B2BBDB17600845921 /* Add3DTilesLayerView.swift */; };
		0000FB712BBDC01400845921 /* Add3DTilesLayerView.swift in Copy Source Code Files */ = {isa = PBXBuildFile; fileRef = 0000FB6B2BBDB17600845921 /* Add3DTilesLayerView.swift */; };
		0005580A2817C51E00224BC6 /* SampleDetailView.swift in Sources */ = {isa = PBXBuildFile; fileRef = 000558092817C51E00224BC6 /* SampleDetailView.swift */; };
		000D43162B9918420003D3C2 /* ConfigureBasemapStyleParametersView.swift in Sources */ = {isa = PBXBuildFile; fileRef = 000D43132B9918420003D3C2 /* ConfigureBasemapStyleParametersView.swift */; };
		000D43182B993A030003D3C2 /* ConfigureBasemapStyleParametersView.swift in Copy Source Code Files */ = {isa = PBXBuildFile; fileRef = 000D43132B9918420003D3C2 /* ConfigureBasemapStyleParametersView.swift */; };
		00181B462846AD7100654571 /* View+ErrorAlert.swift in Sources */ = {isa = PBXBuildFile; fileRef = 00181B452846AD7100654571 /* View+ErrorAlert.swift */; };
		001C6DE127FE8A9400D472C2 /* AppSecrets.swift.masque in Sources */ = {isa = PBXBuildFile; fileRef = 001C6DD827FE585A00D472C2 /* AppSecrets.swift.masque */; };
		00273CF42A82AB5900A7A77D /* SamplesSearchView.swift in Sources */ = {isa = PBXBuildFile; fileRef = 00273CF32A82AB5900A7A77D /* SamplesSearchView.swift */; };
		00273CF62A82AB8700A7A77D /* SampleLink.swift in Sources */ = {isa = PBXBuildFile; fileRef = 00273CF52A82AB8700A7A77D /* SampleLink.swift */; };
		0039A4E92885C50300592C86 /* AddSceneLayerFromServiceView.swift in Copy Source Code Files */ = {isa = PBXBuildFile; fileRef = E066DD3F28610F55004D3D5B /* AddSceneLayerFromServiceView.swift */; };
		0039A4EA2885C50300592C86 /* ClipGeometryView.swift in Copy Source Code Files */ = {isa = PBXBuildFile; fileRef = E000E75F2869E33D005D87C5 /* ClipGeometryView.swift */; };
		0039A4EB2885C50300592C86 /* CreatePlanarAndGeodeticBuffersView.swift in Copy Source Code Files */ = {isa = PBXBuildFile; fileRef = E004A6EC2849556E002A1FE6 /* CreatePlanarAndGeodeticBuffersView.swift */; };
		0039A4EC2885C50300592C86 /* CutGeometryView.swift in Copy Source Code Files */ = {isa = PBXBuildFile; fileRef = E000E762286A0B18005D87C5 /* CutGeometryView.swift */; };
		0039A4ED2885C50300592C86 /* DisplayMapView.swift in Copy Source Code Files */ = {isa = PBXBuildFile; fileRef = 0074ABBE28174BCF0037244A /* DisplayMapView.swift */; };
		0039A4EE2885C50300592C86 /* DisplayOverviewMapView.swift in Copy Source Code Files */ = {isa = PBXBuildFile; fileRef = 00B04FB4283EEBA80026C882 /* DisplayOverviewMapView.swift */; };
		0039A4EF2885C50300592C86 /* DisplaySceneView.swift in Copy Source Code Files */ = {isa = PBXBuildFile; fileRef = E004A6D828465C70002A1FE6 /* DisplaySceneView.swift */; };
		0039A4F02885C50300592C86 /* ProjectGeometryView.swift in Copy Source Code Files */ = {isa = PBXBuildFile; fileRef = E0EA0B762866390E00C9621D /* ProjectGeometryView.swift */; };
		0039A4F12885C50300592C86 /* SearchWithGeocodeView.swift in Copy Source Code Files */ = {isa = PBXBuildFile; fileRef = 00CB9137284814A4005C2C5D /* SearchWithGeocodeView.swift */; };
		0039A4F22885C50300592C86 /* SelectFeaturesInFeatureLayerView.swift in Copy Source Code Files */ = {isa = PBXBuildFile; fileRef = E004A6F5284FA42A002A1FE6 /* SelectFeaturesInFeatureLayerView.swift */; };
		0039A4F32885C50300592C86 /* SetBasemapView.swift in Copy Source Code Files */ = {isa = PBXBuildFile; fileRef = 00B042E5282EDC690072E1B4 /* SetBasemapView.swift */; };
		0039A4F42885C50300592C86 /* SetSurfacePlacementModeView.swift in Copy Source Code Files */ = {isa = PBXBuildFile; fileRef = E088E1562862579D00413100 /* SetSurfacePlacementModeView.swift */; };
		0039A4F52885C50300592C86 /* SetViewpointRotationView.swift in Copy Source Code Files */ = {isa = PBXBuildFile; fileRef = E004A6BD28414332002A1FE6 /* SetViewpointRotationView.swift */; };
		0039A4F62885C50300592C86 /* ShowCalloutView.swift in Copy Source Code Files */ = {isa = PBXBuildFile; fileRef = E004A6DF28466279002A1FE6 /* ShowCalloutView.swift */; };
		0039A4F72885C50300592C86 /* ShowDeviceLocationView.swift in Copy Source Code Files */ = {isa = PBXBuildFile; fileRef = E004A6E828493BCE002A1FE6 /* ShowDeviceLocationView.swift */; };
		0039A4F82885C50300592C86 /* ShowResultOfSpatialRelationshipsView.swift in Copy Source Code Files */ = {isa = PBXBuildFile; fileRef = E066DD3A2860CA08004D3D5B /* ShowResultOfSpatialRelationshipsView.swift */; };
		0039A4F92885C50300592C86 /* ShowResultOfSpatialOperationsView.swift in Copy Source Code Files */ = {isa = PBXBuildFile; fileRef = E004A6F2284E4FEB002A1FE6 /* ShowResultOfSpatialOperationsView.swift */; };
		0039A4FA2885C50300592C86 /* StyleGraphicsWithRendererView.swift in Copy Source Code Files */ = {isa = PBXBuildFile; fileRef = E066DD372860AB28004D3D5B /* StyleGraphicsWithRendererView.swift */; };
		0039A4FB2885C50300592C86 /* StyleGraphicsWithSymbolsView.swift in Copy Source Code Files */ = {isa = PBXBuildFile; fileRef = E004A6E52846A61F002A1FE6 /* StyleGraphicsWithSymbolsView.swift */; };
		003B36F92C5042BA00A75F66 /* ShowServiceAreaView.swift in Copy Source Code Files */ = {isa = PBXBuildFile; fileRef = 95D2EE0E2C334D1600683D53 /* ShowServiceAreaView.swift */; };
		0042E24328E4BF8F001F33D6 /* ShowViewshedFromPointInSceneView.Model.swift in Sources */ = {isa = PBXBuildFile; fileRef = 0042E24228E4BF8F001F33D6 /* ShowViewshedFromPointInSceneView.Model.swift */; };
		0042E24528E4F82C001F33D6 /* ShowViewshedFromPointInSceneView.ViewshedSettingsView.swift in Sources */ = {isa = PBXBuildFile; fileRef = 0042E24428E4F82B001F33D6 /* ShowViewshedFromPointInSceneView.ViewshedSettingsView.swift */; };
		0042E24628E50EE4001F33D6 /* ShowViewshedFromPointInSceneView.swift in Copy Source Code Files */ = {isa = PBXBuildFile; fileRef = 0086F3FD28E3770900974721 /* ShowViewshedFromPointInSceneView.swift */; };
		0042E24728E50EE4001F33D6 /* ShowViewshedFromPointInSceneView.Model.swift in Copy Source Code Files */ = {isa = PBXBuildFile; fileRef = 0042E24228E4BF8F001F33D6 /* ShowViewshedFromPointInSceneView.Model.swift */; };
		0042E24828E50EE4001F33D6 /* ShowViewshedFromPointInSceneView.ViewshedSettingsView.swift in Copy Source Code Files */ = {isa = PBXBuildFile; fileRef = 0042E24428E4F82B001F33D6 /* ShowViewshedFromPointInSceneView.ViewshedSettingsView.swift */; };
		0044289229C90C0B00160767 /* GetElevationAtPointOnSurfaceView.swift in Sources */ = {isa = PBXBuildFile; fileRef = 0044289129C90C0B00160767 /* GetElevationAtPointOnSurfaceView.swift */; };
		0044289329C9234300160767 /* GetElevationAtPointOnSurfaceView.swift in Copy Source Code Files */ = {isa = PBXBuildFile; fileRef = 0044289129C90C0B00160767 /* GetElevationAtPointOnSurfaceView.swift */; };
		0044CDDF2995C39E004618CE /* ShowDeviceLocationHistoryView.swift in Sources */ = {isa = PBXBuildFile; fileRef = 0044CDDE2995C39E004618CE /* ShowDeviceLocationHistoryView.swift */; };
		0044CDE02995D4DD004618CE /* ShowDeviceLocationHistoryView.swift in Copy Source Code Files */ = {isa = PBXBuildFile; fileRef = 0044CDDE2995C39E004618CE /* ShowDeviceLocationHistoryView.swift */; };
		004A2B9D2BED455B00C297CE /* canyonlands in Resources */ = {isa = PBXBuildFile; fileRef = 004A2B9C2BED455B00C297CE /* canyonlands */; settings = {ASSET_TAGS = (ApplyScheduledUpdatesToPreplannedMapArea, ); }; };
		004A2BA22BED456500C297CE /* ApplyScheduledUpdatesToPreplannedMapAreaView.swift in Sources */ = {isa = PBXBuildFile; fileRef = 004A2B9E2BED456500C297CE /* ApplyScheduledUpdatesToPreplannedMapAreaView.swift */; };
		004A2BA52BED458C00C297CE /* ApplyScheduledUpdatesToPreplannedMapAreaView.swift in Copy Source Code Files */ = {isa = PBXBuildFile; fileRef = 004A2B9E2BED456500C297CE /* ApplyScheduledUpdatesToPreplannedMapAreaView.swift */; };
		004FE87129DF5D8700075217 /* Bristol in Resources */ = {isa = PBXBuildFile; fileRef = 004FE87029DF5D8700075217 /* Bristol */; settings = {ASSET_TAGS = (Animate3DGraphic, ChangeCameraController, OrbitCameraAroundObject, StylePointWithDistanceCompositeSceneSymbol, ); }; };
		006C835528B40682004AEB7F /* BrowseBuildingFloorsView.swift in Copy Source Code Files */ = {isa = PBXBuildFile; fileRef = E0FE32E628747778002C6ACA /* BrowseBuildingFloorsView.swift */; };
		006C835628B40682004AEB7F /* DisplayMapFromMobileMapPackageView.swift in Copy Source Code Files */ = {isa = PBXBuildFile; fileRef = F111CCC0288B5D5600205358 /* DisplayMapFromMobileMapPackageView.swift */; };
		0074ABBF28174BCF0037244A /* DisplayMapView.swift in Sources */ = {isa = PBXBuildFile; fileRef = 0074ABBE28174BCF0037244A /* DisplayMapView.swift */; };
		0074ABC428174F430037244A /* Sample.swift in Sources */ = {isa = PBXBuildFile; fileRef = 0074ABC128174F430037244A /* Sample.swift */; };
		0074ABCD2817BCC30037244A /* SamplesApp+Samples.swift.tache in Sources */ = {isa = PBXBuildFile; fileRef = 0074ABCA2817B8DB0037244A /* SamplesApp+Samples.swift.tache */; };
		0086F40128E3770A00974721 /* ShowViewshedFromPointInSceneView.swift in Sources */ = {isa = PBXBuildFile; fileRef = 0086F3FD28E3770900974721 /* ShowViewshedFromPointInSceneView.swift */; };
		00A7A1462A2FC58300F035F7 /* DisplayContentOfUtilityNetworkContainerView.swift in Sources */ = {isa = PBXBuildFile; fileRef = 00A7A1432A2FC58300F035F7 /* DisplayContentOfUtilityNetworkContainerView.swift */; };
		00A7A14A2A2FC5B700F035F7 /* DisplayContentOfUtilityNetworkContainerView.Model.swift in Sources */ = {isa = PBXBuildFile; fileRef = 00A7A1492A2FC5B700F035F7 /* DisplayContentOfUtilityNetworkContainerView.Model.swift */; };
		00ABA94E2BF6721700C0488C /* ShowGridView.swift in Sources */ = {isa = PBXBuildFile; fileRef = 00ABA94D2BF6721700C0488C /* ShowGridView.swift */; };
		00ABA94F2BF6D06200C0488C /* ShowGridView.swift in Copy Source Code Files */ = {isa = PBXBuildFile; fileRef = 00ABA94D2BF6721700C0488C /* ShowGridView.swift */; };
		00B04273282EC59E0072E1B4 /* AboutView.swift in Sources */ = {isa = PBXBuildFile; fileRef = 00B04272282EC59E0072E1B4 /* AboutView.swift */; };
		00B042E8282EDC690072E1B4 /* SetBasemapView.swift in Sources */ = {isa = PBXBuildFile; fileRef = 00B042E5282EDC690072E1B4 /* SetBasemapView.swift */; };
		00B04FB5283EEBA80026C882 /* DisplayOverviewMapView.swift in Sources */ = {isa = PBXBuildFile; fileRef = 00B04FB4283EEBA80026C882 /* DisplayOverviewMapView.swift */; };
		00C43AED2947DC350099AE34 /* ArcGISToolkit in Frameworks */ = {isa = PBXBuildFile; productRef = 00C43AEC2947DC350099AE34 /* ArcGISToolkit */; };
		00C94A0D28B53DE1004E42D9 /* raster-file in Resources */ = {isa = PBXBuildFile; fileRef = 00C94A0C28B53DE1004E42D9 /* raster-file */; settings = {ASSET_TAGS = (AddRasterFromFile, ); }; };
		00CB9138284814A4005C2C5D /* SearchWithGeocodeView.swift in Sources */ = {isa = PBXBuildFile; fileRef = 00CB9137284814A4005C2C5D /* SearchWithGeocodeView.swift */; };
		00CCB8A5285BAF8700BBAB70 /* OnDemandResource.swift in Sources */ = {isa = PBXBuildFile; fileRef = 00CCB8A4285BAF8700BBAB70 /* OnDemandResource.swift */; };
		00D4EF802863842100B9CC30 /* AddFeatureLayersView.swift in Sources */ = {isa = PBXBuildFile; fileRef = 00D4EF7F2863842100B9CC30 /* AddFeatureLayersView.swift */; };
		00D4EF9028638BF100B9CC30 /* LA_Trails.geodatabase in Resources */ = {isa = PBXBuildFile; fileRef = 00D4EF8228638BF100B9CC30 /* LA_Trails.geodatabase */; settings = {ASSET_TAGS = (AddFeatureLayers, ); }; };
		00D4EF9A28638BF100B9CC30 /* AuroraCO.gpkg in Resources */ = {isa = PBXBuildFile; fileRef = 00D4EF8F28638BF100B9CC30 /* AuroraCO.gpkg */; settings = {ASSET_TAGS = (AddFeatureLayers, ); }; };
		00D4EFB12863CE6300B9CC30 /* ScottishWildlifeTrust_reserves in Resources */ = {isa = PBXBuildFile; fileRef = 00D4EFB02863CE6300B9CC30 /* ScottishWildlifeTrust_reserves */; settings = {ASSET_TAGS = (AddFeatureLayers, ); }; };
		00E1D90B2BC0AF97001AEB6A /* SnapGeometryEditsView.SnapSettingsView.swift in Sources */ = {isa = PBXBuildFile; fileRef = 00E1D90A2BC0AF97001AEB6A /* SnapGeometryEditsView.SnapSettingsView.swift */; };
		00E1D90D2BC0B125001AEB6A /* SnapGeometryEditsView.GeometryEditorModel.swift in Sources */ = {isa = PBXBuildFile; fileRef = 00E1D90C2BC0B125001AEB6A /* SnapGeometryEditsView.GeometryEditorModel.swift */; };
		00E1D90F2BC0B1E8001AEB6A /* SnapGeometryEditsView.GeometryEditorMenu.swift in Sources */ = {isa = PBXBuildFile; fileRef = 00E1D90E2BC0B1E8001AEB6A /* SnapGeometryEditsView.GeometryEditorMenu.swift */; };
		00E1D9102BC0B4D8001AEB6A /* SnapGeometryEditsView.SnapSettingsView.swift in Copy Source Code Files */ = {isa = PBXBuildFile; fileRef = 00E1D90A2BC0AF97001AEB6A /* SnapGeometryEditsView.SnapSettingsView.swift */; };
		00E1D9112BC0B4D8001AEB6A /* SnapGeometryEditsView.GeometryEditorModel.swift in Copy Source Code Files */ = {isa = PBXBuildFile; fileRef = 00E1D90C2BC0B125001AEB6A /* SnapGeometryEditsView.GeometryEditorModel.swift */; };
		00E1D9122BC0B4D8001AEB6A /* SnapGeometryEditsView.GeometryEditorMenu.swift in Copy Source Code Files */ = {isa = PBXBuildFile; fileRef = 00E1D90E2BC0B1E8001AEB6A /* SnapGeometryEditsView.GeometryEditorMenu.swift */; };
		00E5401C27F3CCA200CF66D5 /* SamplesApp.swift in Sources */ = {isa = PBXBuildFile; fileRef = 00E5400C27F3CCA100CF66D5 /* SamplesApp.swift */; };
		00E5401E27F3CCA200CF66D5 /* ContentView.swift in Sources */ = {isa = PBXBuildFile; fileRef = 00E5400D27F3CCA100CF66D5 /* ContentView.swift */; };
		00E5402027F3CCA200CF66D5 /* Assets.xcassets in Resources */ = {isa = PBXBuildFile; fileRef = 00E5400E27F3CCA200CF66D5 /* Assets.xcassets */; };
		00E7C15C2BBE1BF000B85D69 /* SnapGeometryEditsView.swift in Sources */ = {isa = PBXBuildFile; fileRef = 00E7C1592BBE1BF000B85D69 /* SnapGeometryEditsView.swift */; };
		00E7C15D2BBF74D800B85D69 /* SnapGeometryEditsView.swift in Copy Source Code Files */ = {isa = PBXBuildFile; fileRef = 00E7C1592BBE1BF000B85D69 /* SnapGeometryEditsView.swift */; };
		00EB803A2A31506F00AC2B07 /* DisplayContentOfUtilityNetworkContainerView.swift in Copy Source Code Files */ = {isa = PBXBuildFile; fileRef = 00A7A1432A2FC58300F035F7 /* DisplayContentOfUtilityNetworkContainerView.swift */; };
		00EB803B2A31506F00AC2B07 /* DisplayContentOfUtilityNetworkContainerView.Model.swift in Copy Source Code Files */ = {isa = PBXBuildFile; fileRef = 00A7A1492A2FC5B700F035F7 /* DisplayContentOfUtilityNetworkContainerView.Model.swift */; };
		00F279D62AF418DC00CECAF8 /* AddDynamicEntityLayerView.VehicleCallout.swift in Sources */ = {isa = PBXBuildFile; fileRef = 00F279D52AF418DC00CECAF8 /* AddDynamicEntityLayerView.VehicleCallout.swift */; };
		00F279D72AF4364700CECAF8 /* AddDynamicEntityLayerView.VehicleCallout.swift in Copy Source Code Files */ = {isa = PBXBuildFile; fileRef = 00F279D52AF418DC00CECAF8 /* AddDynamicEntityLayerView.VehicleCallout.swift */; };
		102B6A372BFD5B55009F763C /* IdentifyFeaturesInWMSLayerView.swift in Sources */ = {isa = PBXBuildFile; fileRef = 102B6A362BFD5B55009F763C /* IdentifyFeaturesInWMSLayerView.swift */; };
		104F55C72BF3E30A00204D04 /* GenerateOfflineMapWithCustomParametersView.swift in Copy Source Code Files */ = {isa = PBXBuildFile; fileRef = 10B782042BE55D7E007EAE6C /* GenerateOfflineMapWithCustomParametersView.swift */; };
		104F55C82BF3E30A00204D04 /* GenerateOfflineMapWithCustomParametersView.CustomParameters.swift in Copy Source Code Files */ = {isa = PBXBuildFile; fileRef = 10B782072BE5A058007EAE6C /* GenerateOfflineMapWithCustomParametersView.CustomParameters.swift */; };
		1081B93D2C000E8B00C1BEB1 /* IdentifyFeaturesInWMSLayerView.swift in Copy Source Code Files */ = {isa = PBXBuildFile; fileRef = 102B6A362BFD5B55009F763C /* IdentifyFeaturesInWMSLayerView.swift */; };
		108EC04129D25B2C000F35D0 /* QueryFeatureTableView.swift in Sources */ = {isa = PBXBuildFile; fileRef = 108EC04029D25B2C000F35D0 /* QueryFeatureTableView.swift */; };
		108EC04229D25B55000F35D0 /* QueryFeatureTableView.swift in Copy Source Code Files */ = {isa = PBXBuildFile; fileRef = 108EC04029D25B2C000F35D0 /* QueryFeatureTableView.swift */; };
		10B782052BE55D7E007EAE6C /* GenerateOfflineMapWithCustomParametersView.swift in Sources */ = {isa = PBXBuildFile; fileRef = 10B782042BE55D7E007EAE6C /* GenerateOfflineMapWithCustomParametersView.swift */; };
		10B782082BE5A058007EAE6C /* GenerateOfflineMapWithCustomParametersView.CustomParameters.swift in Sources */ = {isa = PBXBuildFile; fileRef = 10B782072BE5A058007EAE6C /* GenerateOfflineMapWithCustomParametersView.CustomParameters.swift */; };
		10BD9EB42BF51B4B00ABDBD5 /* GenerateOfflineMapWithCustomParametersView.Model.swift in Sources */ = {isa = PBXBuildFile; fileRef = 10BD9EB32BF51B4B00ABDBD5 /* GenerateOfflineMapWithCustomParametersView.Model.swift */; };
		10BD9EB52BF51F9000ABDBD5 /* GenerateOfflineMapWithCustomParametersView.Model.swift in Copy Source Code Files */ = {isa = PBXBuildFile; fileRef = 10BD9EB32BF51B4B00ABDBD5 /* GenerateOfflineMapWithCustomParametersView.Model.swift */; };
		10D321932BDB187400B39B1B /* naperville_imagery.tpkx in Resources */ = {isa = PBXBuildFile; fileRef = 10D321922BDB187400B39B1B /* naperville_imagery.tpkx */; settings = {ASSET_TAGS = (GenerateOfflineMapWithLocalBasemap, ); }; };
		10D321962BDB1CB500B39B1B /* GenerateOfflineMapWithLocalBasemapView.swift in Sources */ = {isa = PBXBuildFile; fileRef = 10D321952BDB1CB500B39B1B /* GenerateOfflineMapWithLocalBasemapView.swift */; };
		10D321972BDC3B4900B39B1B /* GenerateOfflineMapWithLocalBasemapView.swift in Copy Source Code Files */ = {isa = PBXBuildFile; fileRef = 10D321952BDB1CB500B39B1B /* GenerateOfflineMapWithLocalBasemapView.swift */; };
		1C0C1C3929D34DAE005C8B24 /* ChangeViewpointView.swift in Sources */ = {isa = PBXBuildFile; fileRef = 1C0C1C3429D34DAE005C8B24 /* ChangeViewpointView.swift */; };
		1C0C1C3D29D34DDD005C8B24 /* ChangeViewpointView.swift in Copy Source Code Files */ = {isa = PBXBuildFile; fileRef = 1C0C1C3429D34DAE005C8B24 /* ChangeViewpointView.swift */; };
		1C19B4F12A578E46001D2506 /* CreateLoadReportView.Views.swift in Sources */ = {isa = PBXBuildFile; fileRef = 1C19B4EB2A578E46001D2506 /* CreateLoadReportView.Views.swift */; };
		1C19B4F32A578E46001D2506 /* CreateLoadReportView.swift in Sources */ = {isa = PBXBuildFile; fileRef = 1C19B4ED2A578E46001D2506 /* CreateLoadReportView.swift */; };
		1C19B4F52A578E46001D2506 /* CreateLoadReportView.Model.swift in Sources */ = {isa = PBXBuildFile; fileRef = 1C19B4EF2A578E46001D2506 /* CreateLoadReportView.Model.swift */; };
		1C19B4F72A578E69001D2506 /* CreateLoadReportView.Model.swift in Copy Source Code Files */ = {isa = PBXBuildFile; fileRef = 1C19B4EF2A578E46001D2506 /* CreateLoadReportView.Model.swift */; };
		1C19B4F82A578E69001D2506 /* CreateLoadReportView.swift in Copy Source Code Files */ = {isa = PBXBuildFile; fileRef = 1C19B4ED2A578E46001D2506 /* CreateLoadReportView.swift */; };
		1C19B4F92A578E69001D2506 /* CreateLoadReportView.Views.swift in Copy Source Code Files */ = {isa = PBXBuildFile; fileRef = 1C19B4EB2A578E46001D2506 /* CreateLoadReportView.Views.swift */; };
		1C2538542BABACB100337307 /* AugmentRealityToNavigateRouteView.ARSceneView.swift in Copy Source Code Files */ = {isa = PBXBuildFile; fileRef = 1C2538522BABACB100337307 /* AugmentRealityToNavigateRouteView.ARSceneView.swift */; };
		1C2538552BABACB100337307 /* AugmentRealityToNavigateRouteView.swift in Copy Source Code Files */ = {isa = PBXBuildFile; fileRef = 1C2538532BABACB100337307 /* AugmentRealityToNavigateRouteView.swift */; };
		1C2538562BABACFD00337307 /* AugmentRealityToNavigateRouteView.swift in Sources */ = {isa = PBXBuildFile; fileRef = 1C2538532BABACB100337307 /* AugmentRealityToNavigateRouteView.swift */; };
		1C2538572BABACFD00337307 /* AugmentRealityToNavigateRouteView.ARSceneView.swift in Sources */ = {isa = PBXBuildFile; fileRef = 1C2538522BABACB100337307 /* AugmentRealityToNavigateRouteView.ARSceneView.swift */; };
		1C26ED192A859525009B7721 /* FilterFeaturesInSceneView.swift in Sources */ = {isa = PBXBuildFile; fileRef = 1C26ED152A859525009B7721 /* FilterFeaturesInSceneView.swift */; };
		1C26ED202A8BEC63009B7721 /* FilterFeaturesInSceneView.swift in Copy Source Code Files */ = {isa = PBXBuildFile; fileRef = 1C26ED152A859525009B7721 /* FilterFeaturesInSceneView.swift */; };
		1C3B7DC82A5F64FC00907443 /* AnalyzeNetworkWithSubnetworkTraceView.Model.swift in Sources */ = {isa = PBXBuildFile; fileRef = 1C3B7DC32A5F64FC00907443 /* AnalyzeNetworkWithSubnetworkTraceView.Model.swift */; };
		1C3B7DCB2A5F64FC00907443 /* AnalyzeNetworkWithSubnetworkTraceView.swift in Sources */ = {isa = PBXBuildFile; fileRef = 1C3B7DC62A5F64FC00907443 /* AnalyzeNetworkWithSubnetworkTraceView.swift */; };
		1C3B7DCD2A5F652500907443 /* AnalyzeNetworkWithSubnetworkTraceView.Model.swift in Copy Source Code Files */ = {isa = PBXBuildFile; fileRef = 1C3B7DC32A5F64FC00907443 /* AnalyzeNetworkWithSubnetworkTraceView.Model.swift */; };
		1C3B7DCE2A5F652500907443 /* AnalyzeNetworkWithSubnetworkTraceView.swift in Copy Source Code Files */ = {isa = PBXBuildFile; fileRef = 1C3B7DC62A5F64FC00907443 /* AnalyzeNetworkWithSubnetworkTraceView.swift */; };
		1C42E04729D2396B004FC4BE /* ShowPopupView.swift in Sources */ = {isa = PBXBuildFile; fileRef = 1C42E04329D2396B004FC4BE /* ShowPopupView.swift */; };
		1C42E04A29D239D2004FC4BE /* ShowPopupView.swift in Copy Source Code Files */ = {isa = PBXBuildFile; fileRef = 1C42E04329D2396B004FC4BE /* ShowPopupView.swift */; };
		1C43BC7F2A43781200509BF8 /* SetVisibilityOfSubtypeSublayerView.Views.swift in Sources */ = {isa = PBXBuildFile; fileRef = 1C43BC792A43781100509BF8 /* SetVisibilityOfSubtypeSublayerView.Views.swift */; };
		1C43BC822A43781200509BF8 /* SetVisibilityOfSubtypeSublayerView.Model.swift in Sources */ = {isa = PBXBuildFile; fileRef = 1C43BC7C2A43781100509BF8 /* SetVisibilityOfSubtypeSublayerView.Model.swift */; };
		1C43BC842A43781200509BF8 /* SetVisibilityOfSubtypeSublayerView.swift in Sources */ = {isa = PBXBuildFile; fileRef = 1C43BC7E2A43781100509BF8 /* SetVisibilityOfSubtypeSublayerView.swift */; };
		1C43BC852A43783900509BF8 /* SetVisibilityOfSubtypeSublayerView.Model.swift in Copy Source Code Files */ = {isa = PBXBuildFile; fileRef = 1C43BC7C2A43781100509BF8 /* SetVisibilityOfSubtypeSublayerView.Model.swift */; };
		1C43BC862A43783900509BF8 /* SetVisibilityOfSubtypeSublayerView.swift in Copy Source Code Files */ = {isa = PBXBuildFile; fileRef = 1C43BC7E2A43781100509BF8 /* SetVisibilityOfSubtypeSublayerView.swift */; };
		1C43BC872A43783900509BF8 /* SetVisibilityOfSubtypeSublayerView.Views.swift in Copy Source Code Files */ = {isa = PBXBuildFile; fileRef = 1C43BC792A43781100509BF8 /* SetVisibilityOfSubtypeSublayerView.Views.swift */; };
		1C8EC7472BAE2891001A6929 /* AugmentRealityToCollectDataView.swift in Sources */ = {isa = PBXBuildFile; fileRef = 1C8EC7432BAE2891001A6929 /* AugmentRealityToCollectDataView.swift */; };
		1C8EC74B2BAE28A9001A6929 /* AugmentRealityToCollectDataView.swift in Copy Source Code Files */ = {isa = PBXBuildFile; fileRef = 1C8EC7432BAE2891001A6929 /* AugmentRealityToCollectDataView.swift */; };
		1C929F092A27B86800134252 /* ShowUtilityAssociationsView.swift in Copy Source Code Files */ = {isa = PBXBuildFile; fileRef = 1CAF831B2A20305F000E1E60 /* ShowUtilityAssociationsView.swift */; };
		1C965C3929DB9176002F8536 /* ShowRealisticLightAndShadowsView.swift in Copy Source Code Files */ = {isa = PBXBuildFile; fileRef = 1C9B74C529DB43580038B06F /* ShowRealisticLightAndShadowsView.swift */; };
		1C9B74C929DB43580038B06F /* ShowRealisticLightAndShadowsView.swift in Sources */ = {isa = PBXBuildFile; fileRef = 1C9B74C529DB43580038B06F /* ShowRealisticLightAndShadowsView.swift */; };
		1C9B74D929DB54560038B06F /* ChangeCameraControllerView.swift in Sources */ = {isa = PBXBuildFile; fileRef = 1C9B74D529DB54560038B06F /* ChangeCameraControllerView.swift */; };
		1C9B74DE29DB56860038B06F /* ChangeCameraControllerView.swift in Copy Source Code Files */ = {isa = PBXBuildFile; fileRef = 1C9B74D529DB54560038B06F /* ChangeCameraControllerView.swift */; };
		1CAB8D4B2A3CEAB0002AA649 /* RunValveIsolationTraceView.Model.swift in Sources */ = {isa = PBXBuildFile; fileRef = 1CAB8D442A3CEAB0002AA649 /* RunValveIsolationTraceView.Model.swift */; };
		1CAB8D4E2A3CEAB0002AA649 /* RunValveIsolationTraceView.swift in Sources */ = {isa = PBXBuildFile; fileRef = 1CAB8D472A3CEAB0002AA649 /* RunValveIsolationTraceView.swift */; };
		1CAB8D502A3CEB43002AA649 /* RunValveIsolationTraceView.Model.swift in Copy Source Code Files */ = {isa = PBXBuildFile; fileRef = 1CAB8D442A3CEAB0002AA649 /* RunValveIsolationTraceView.Model.swift */; };
		1CAB8D512A3CEB43002AA649 /* RunValveIsolationTraceView.swift in Copy Source Code Files */ = {isa = PBXBuildFile; fileRef = 1CAB8D472A3CEAB0002AA649 /* RunValveIsolationTraceView.swift */; };
		1CAF831F2A20305F000E1E60 /* ShowUtilityAssociationsView.swift in Sources */ = {isa = PBXBuildFile; fileRef = 1CAF831B2A20305F000E1E60 /* ShowUtilityAssociationsView.swift */; };
		218F35B829C28F4A00502022 /* AuthenticateWithOAuthView.swift in Sources */ = {isa = PBXBuildFile; fileRef = 218F35B329C28F4A00502022 /* AuthenticateWithOAuthView.swift */; };
		218F35C229C290BF00502022 /* AuthenticateWithOAuthView.swift in Copy Source Code Files */ = {isa = PBXBuildFile; fileRef = 218F35B329C28F4A00502022 /* AuthenticateWithOAuthView.swift */; };
		3E30884A2C5D789A00ECEAC5 /* SetSpatialReferenceView.swift in Copy Source Code Files */ = {isa = PBXBuildFile; fileRef = 3EEDE7CD2C5D73F700510104 /* SetSpatialReferenceView.swift */; };
		3E54CF222C66AFBE00DD2F18 /* AddWebTiledLayerView.swift in Sources */ = {isa = PBXBuildFile; fileRef = 3E54CF212C66AFBE00DD2F18 /* AddWebTiledLayerView.swift */; };
		3E54CF232C66B00500DD2F18 /* AddWebTiledLayerView.swift in Copy Source Code Files */ = {isa = PBXBuildFile; fileRef = 3E54CF212C66AFBE00DD2F18 /* AddWebTiledLayerView.swift */; };
		3E720F9D2C619B1700E22A9E /* SetInitialViewpointView.swift in Sources */ = {isa = PBXBuildFile; fileRef = 3E720F9C2C619B1700E22A9E /* SetInitialViewpointView.swift */; };
		3E720F9E2C61A0B700E22A9E /* SetInitialViewpointView.swift in Copy Source Code Files */ = {isa = PBXBuildFile; fileRef = 3E720F9C2C619B1700E22A9E /* SetInitialViewpointView.swift */; };
		3E9F77732C6A60FA0022CAB5 /* QueryFeatureCountAndExtentView.swift in Sources */ = {isa = PBXBuildFile; fileRef = 3E9F77722C6A60FA0022CAB5 /* QueryFeatureCountAndExtentView.swift */; };
		3E9F77742C6A6E670022CAB5 /* QueryFeatureCountAndExtentView.swift in Copy Source Code Files */ = {isa = PBXBuildFile; fileRef = 3E9F77722C6A60FA0022CAB5 /* QueryFeatureCountAndExtentView.swift */; };
		3EEDE7CE2C5D73F700510104 /* SetSpatialReferenceView.swift in Sources */ = {isa = PBXBuildFile; fileRef = 3EEDE7CD2C5D73F700510104 /* SetSpatialReferenceView.swift */; };
		4D126D6D29CA1B6000CFB7A7 /* ShowDeviceLocationWithNMEADataSourcesView.swift in Sources */ = {isa = PBXBuildFile; fileRef = 4D126D6929CA1B6000CFB7A7 /* ShowDeviceLocationWithNMEADataSourcesView.swift */; };
		4D126D7229CA1E1800CFB7A7 /* FileNMEASentenceReader.swift in Sources */ = {isa = PBXBuildFile; fileRef = 4D126D7129CA1E1800CFB7A7 /* FileNMEASentenceReader.swift */; };
		4D126D7329CA1EFD00CFB7A7 /* ShowDeviceLocationWithNMEADataSourcesView.swift in Copy Source Code Files */ = {isa = PBXBuildFile; fileRef = 4D126D6929CA1B6000CFB7A7 /* ShowDeviceLocationWithNMEADataSourcesView.swift */; };
		4D126D7429CA1EFD00CFB7A7 /* FileNMEASentenceReader.swift in Copy Source Code Files */ = {isa = PBXBuildFile; fileRef = 4D126D7129CA1E1800CFB7A7 /* FileNMEASentenceReader.swift */; };
		4D126D7C29CA3E6000CFB7A7 /* Redlands.nmea in Resources */ = {isa = PBXBuildFile; fileRef = 4D126D7B29CA3E6000CFB7A7 /* Redlands.nmea */; settings = {ASSET_TAGS = (ShowDeviceLocationWithNmeaDataSources, ); }; };
		4D126D7E29CA43D200CFB7A7 /* ShowDeviceLocationWithNMEADataSourcesView.Model.swift in Sources */ = {isa = PBXBuildFile; fileRef = 4D126D7D29CA43D200CFB7A7 /* ShowDeviceLocationWithNMEADataSourcesView.Model.swift */; };
		4D2ADC4329C26D05003B367F /* AddDynamicEntityLayerView.swift in Sources */ = {isa = PBXBuildFile; fileRef = 4D2ADC3F29C26D05003B367F /* AddDynamicEntityLayerView.swift */; };
		4D2ADC4729C26D2C003B367F /* AddDynamicEntityLayerView.swift in Copy Source Code Files */ = {isa = PBXBuildFile; fileRef = 4D2ADC3F29C26D05003B367F /* AddDynamicEntityLayerView.swift */; };
		4D2ADC5A29C4F612003B367F /* ChangeMapViewBackgroundView.swift in Sources */ = {isa = PBXBuildFile; fileRef = 4D2ADC5529C4F612003B367F /* ChangeMapViewBackgroundView.swift */; };
		4D2ADC5D29C4F612003B367F /* ChangeMapViewBackgroundView.SettingsView.swift in Sources */ = {isa = PBXBuildFile; fileRef = 4D2ADC5829C4F612003B367F /* ChangeMapViewBackgroundView.SettingsView.swift */; };
		4D2ADC6229C5071C003B367F /* ChangeMapViewBackgroundView.Model.swift in Sources */ = {isa = PBXBuildFile; fileRef = 4D2ADC6129C5071C003B367F /* ChangeMapViewBackgroundView.Model.swift */; };
		4D2ADC6729C50BD6003B367F /* AddDynamicEntityLayerView.Model.swift in Sources */ = {isa = PBXBuildFile; fileRef = 4D2ADC6629C50BD6003B367F /* AddDynamicEntityLayerView.Model.swift */; };
		4D2ADC6929C50C4C003B367F /* AddDynamicEntityLayerView.SettingsView.swift in Sources */ = {isa = PBXBuildFile; fileRef = 4D2ADC6829C50C4C003B367F /* AddDynamicEntityLayerView.SettingsView.swift */; };
		4D2ADC6A29C50D91003B367F /* AddDynamicEntityLayerView.Model.swift in Copy Source Code Files */ = {isa = PBXBuildFile; fileRef = 4D2ADC6629C50BD6003B367F /* AddDynamicEntityLayerView.Model.swift */; };
		4D2ADC6B29C50D91003B367F /* AddDynamicEntityLayerView.SettingsView.swift in Copy Source Code Files */ = {isa = PBXBuildFile; fileRef = 4D2ADC6829C50C4C003B367F /* AddDynamicEntityLayerView.SettingsView.swift */; };
		4DD058102A0D3F6B00A59B34 /* ShowDeviceLocationWithNMEADataSourcesView.Model.swift in Copy Source Code Files */ = {isa = PBXBuildFile; fileRef = 4D126D7D29CA43D200CFB7A7 /* ShowDeviceLocationWithNMEADataSourcesView.Model.swift */; };
		7573E81A29D6134C00BEED9C /* TraceUtilityNetworkView.Model.swift in Sources */ = {isa = PBXBuildFile; fileRef = 7573E81329D6134C00BEED9C /* TraceUtilityNetworkView.Model.swift */; };
		7573E81C29D6134C00BEED9C /* TraceUtilityNetworkView.Enums.swift in Sources */ = {isa = PBXBuildFile; fileRef = 7573E81529D6134C00BEED9C /* TraceUtilityNetworkView.Enums.swift */; };
		7573E81E29D6134C00BEED9C /* TraceUtilityNetworkView.Views.swift in Sources */ = {isa = PBXBuildFile; fileRef = 7573E81729D6134C00BEED9C /* TraceUtilityNetworkView.Views.swift */; };
		7573E81F29D6134C00BEED9C /* TraceUtilityNetworkView.swift in Sources */ = {isa = PBXBuildFile; fileRef = 7573E81829D6134C00BEED9C /* TraceUtilityNetworkView.swift */; };
		7573E82129D6136C00BEED9C /* TraceUtilityNetworkView.Model.swift in Copy Source Code Files */ = {isa = PBXBuildFile; fileRef = 7573E81329D6134C00BEED9C /* TraceUtilityNetworkView.Model.swift */; };
		7573E82229D6136C00BEED9C /* TraceUtilityNetworkView.Enums.swift in Copy Source Code Files */ = {isa = PBXBuildFile; fileRef = 7573E81529D6134C00BEED9C /* TraceUtilityNetworkView.Enums.swift */; };
		7573E82329D6136C00BEED9C /* TraceUtilityNetworkView.Views.swift in Copy Source Code Files */ = {isa = PBXBuildFile; fileRef = 7573E81729D6134C00BEED9C /* TraceUtilityNetworkView.Views.swift */; };
		7573E82429D6136C00BEED9C /* TraceUtilityNetworkView.swift in Copy Source Code Files */ = {isa = PBXBuildFile; fileRef = 7573E81829D6134C00BEED9C /* TraceUtilityNetworkView.swift */; };
		75DD736729D35FF40010229D /* ChangeMapViewBackgroundView.swift in Copy Source Code Files */ = {isa = PBXBuildFile; fileRef = 4D2ADC5529C4F612003B367F /* ChangeMapViewBackgroundView.swift */; };
		75DD736829D35FF40010229D /* ChangeMapViewBackgroundView.SettingsView.swift in Copy Source Code Files */ = {isa = PBXBuildFile; fileRef = 4D2ADC5829C4F612003B367F /* ChangeMapViewBackgroundView.SettingsView.swift */; };
		75DD736929D35FF40010229D /* ChangeMapViewBackgroundView.Model.swift in Copy Source Code Files */ = {isa = PBXBuildFile; fileRef = 4D2ADC6129C5071C003B367F /* ChangeMapViewBackgroundView.Model.swift */; };
		75DD739529D38B1B0010229D /* NavigateRouteView.swift in Sources */ = {isa = PBXBuildFile; fileRef = 75DD739129D38B1B0010229D /* NavigateRouteView.swift */; };
		75DD739929D38B420010229D /* NavigateRouteView.swift in Copy Source Code Files */ = {isa = PBXBuildFile; fileRef = 75DD739129D38B1B0010229D /* NavigateRouteView.swift */; };
		7900C5F62A83FC3F002D430F /* AddCustomDynamicEntityDataSourceView.Vessel.swift in Sources */ = {isa = PBXBuildFile; fileRef = 7900C5F52A83FC3F002D430F /* AddCustomDynamicEntityDataSourceView.Vessel.swift */; };
		792222DD2A81AA5D00619FFE /* AIS_MarineCadastre_SelectedVessels_CustomDataSource.jsonl in Resources */ = {isa = PBXBuildFile; fileRef = 792222DC2A81AA5D00619FFE /* AIS_MarineCadastre_SelectedVessels_CustomDataSource.jsonl */; settings = {ASSET_TAGS = (AddCustomDynamicEntityDataSource, ); }; };
		79302F852A1ED4E30002336A /* CreateAndSaveKMLView.Model.swift in Sources */ = {isa = PBXBuildFile; fileRef = 79302F842A1ED4E30002336A /* CreateAndSaveKMLView.Model.swift */; };
		79302F872A1ED71B0002336A /* CreateAndSaveKMLView.Views.swift in Sources */ = {isa = PBXBuildFile; fileRef = 79302F862A1ED71B0002336A /* CreateAndSaveKMLView.Views.swift */; };
		798C2DA72AFC505600EE7E97 /* PrivacyInfo.xcprivacy in Resources */ = {isa = PBXBuildFile; fileRef = 798C2DA62AFC505600EE7E97 /* PrivacyInfo.xcprivacy */; };
		79A47DFB2A20286800D7C5B9 /* CreateAndSaveKMLView.Model.swift in Copy Source Code Files */ = {isa = PBXBuildFile; fileRef = 79302F842A1ED4E30002336A /* CreateAndSaveKMLView.Model.swift */; };
		79A47DFC2A20286800D7C5B9 /* CreateAndSaveKMLView.Views.swift in Copy Source Code Files */ = {isa = PBXBuildFile; fileRef = 79302F862A1ED71B0002336A /* CreateAndSaveKMLView.Views.swift */; };
		79B7B80A2A1BF8EC00F57C27 /* CreateAndSaveKMLView.swift in Sources */ = {isa = PBXBuildFile; fileRef = 79B7B8092A1BF8EC00F57C27 /* CreateAndSaveKMLView.swift */; };
		79B7B80B2A1BFDE700F57C27 /* CreateAndSaveKMLView.swift in Copy Source Code Files */ = {isa = PBXBuildFile; fileRef = 79B7B8092A1BF8EC00F57C27 /* CreateAndSaveKMLView.swift */; };
		79D84D132A81711A00F45262 /* AddCustomDynamicEntityDataSourceView.swift in Sources */ = {isa = PBXBuildFile; fileRef = 79D84D0D2A815C5B00F45262 /* AddCustomDynamicEntityDataSourceView.swift */; };
		79D84D152A81718F00F45262 /* AddCustomDynamicEntityDataSourceView.swift in Copy Source Code Files */ = {isa = PBXBuildFile; fileRef = 79D84D0D2A815C5B00F45262 /* AddCustomDynamicEntityDataSourceView.swift */; };
		883C121529C9136600062FF9 /* DownloadPreplannedMapAreaView.MapPicker.swift in Sources */ = {isa = PBXBuildFile; fileRef = 883C121429C9136600062FF9 /* DownloadPreplannedMapAreaView.MapPicker.swift */; };
		883C121729C914E100062FF9 /* DownloadPreplannedMapAreaView.MapPicker.swift in Copy Source Code Files */ = {isa = PBXBuildFile; fileRef = 883C121429C9136600062FF9 /* DownloadPreplannedMapAreaView.MapPicker.swift */; };
		883C121829C914E100062FF9 /* DownloadPreplannedMapAreaView.Model.swift in Copy Source Code Files */ = {isa = PBXBuildFile; fileRef = E0D04FF128A5390000747989 /* DownloadPreplannedMapAreaView.Model.swift */; };
		883C121929C914E100062FF9 /* DownloadPreplannedMapAreaView.swift in Copy Source Code Files */ = {isa = PBXBuildFile; fileRef = E070A0A2286F3B6000F2B606 /* DownloadPreplannedMapAreaView.swift */; };
		88F93CC129C3D59D0006B28E /* CreateAndEditGeometriesView.swift in Sources */ = {isa = PBXBuildFile; fileRef = 88F93CC029C3D59C0006B28E /* CreateAndEditGeometriesView.swift */; };
		88F93CC229C4D3480006B28E /* CreateAndEditGeometriesView.swift in Copy Source Code Files */ = {isa = PBXBuildFile; fileRef = 88F93CC029C3D59C0006B28E /* CreateAndEditGeometriesView.swift */; };
		9503056E2C46ECB70091B32D /* ShowDeviceLocationUsingIndoorPositioningView.Model.swift in Sources */ = {isa = PBXBuildFile; fileRef = 9503056D2C46ECB70091B32D /* ShowDeviceLocationUsingIndoorPositioningView.Model.swift */; };
		9529D1942C01676200B5C1A3 /* SelectFeaturesInSceneLayerView.swift in Copy Source Code Files */ = {isa = PBXBuildFile; fileRef = 954AEDED2C01332600265114 /* SelectFeaturesInSceneLayerView.swift */; };
		9537AFB42C2208B5000923C5 /* AddENCExchangeSetView.swift in Sources */ = {isa = PBXBuildFile; fileRef = 9537AFB32C2208B5000923C5 /* AddENCExchangeSetView.swift */; };
		9537AFD72C220EF0000923C5 /* ExchangeSetwithoutUpdates in Resources */ = {isa = PBXBuildFile; fileRef = 9537AFD62C220EF0000923C5 /* ExchangeSetwithoutUpdates */; settings = {ASSET_TAGS = (AddEncExchangeSet, ); }; };
		9547085C2C3C719800CA8579 /* EditFeatureAttachmentsView.Model.swift in Sources */ = {isa = PBXBuildFile; fileRef = 9547085B2C3C719800CA8579 /* EditFeatureAttachmentsView.Model.swift */; };
		954708642C3C798C00CA8579 /* AddENCExchangeSetView.swift in Copy Source Code Files */ = {isa = PBXBuildFile; fileRef = 9537AFB32C2208B5000923C5 /* AddENCExchangeSetView.swift */; };
		954AEDEE2C01332600265114 /* SelectFeaturesInSceneLayerView.swift in Sources */ = {isa = PBXBuildFile; fileRef = 954AEDED2C01332600265114 /* SelectFeaturesInSceneLayerView.swift */; };
		955271612C0E6749009B1ED4 /* AddRasterFromServiceView.swift in Sources */ = {isa = PBXBuildFile; fileRef = 955271602C0E6749009B1ED4 /* AddRasterFromServiceView.swift */; };
		955AFAC42C10FD6F009C8FE5 /* ApplyMosaicRuleToRastersView.swift in Sources */ = {isa = PBXBuildFile; fileRef = 955AFAC32C10FD6F009C8FE5 /* ApplyMosaicRuleToRastersView.swift */; };
		955AFAC62C110B8A009C8FE5 /* ApplyMosaicRuleToRastersView.swift in Copy Source Code Files */ = {isa = PBXBuildFile; fileRef = 955AFAC32C10FD6F009C8FE5 /* ApplyMosaicRuleToRastersView.swift */; };
		9579FCEA2C3360BB00FC8A1D /* EditFeatureAttachmentsView.swift in Sources */ = {isa = PBXBuildFile; fileRef = 9579FCE92C3360BB00FC8A1D /* EditFeatureAttachmentsView.swift */; };
		9579FCEC2C33616B00FC8A1D /* EditFeatureAttachmentsView.swift in Copy Source Code Files */ = {isa = PBXBuildFile; fileRef = 9579FCE92C3360BB00FC8A1D /* EditFeatureAttachmentsView.swift */; };
		95A3773C2C0F93770044D1CC /* AddRasterFromServiceView.swift in Copy Source Code Files */ = {isa = PBXBuildFile; fileRef = 955271602C0E6749009B1ED4 /* AddRasterFromServiceView.swift */; };
		95A572192C0FDCC9006E8B48 /* ShowScaleBarView.swift in Sources */ = {isa = PBXBuildFile; fileRef = 95A572182C0FDCC9006E8B48 /* ShowScaleBarView.swift */; };
		95A5721B2C0FDD34006E8B48 /* ShowScaleBarView.swift in Copy Source Code Files */ = {isa = PBXBuildFile; fileRef = 95A572182C0FDCC9006E8B48 /* ShowScaleBarView.swift */; };
		95ADF34F2C3CBAE800566FF6 /* EditFeatureAttachmentsView.Model.swift in Copy Source Code Files */ = {isa = PBXBuildFile; fileRef = 9547085B2C3C719800CA8579 /* EditFeatureAttachmentsView.Model.swift */; };
		95D2EE0F2C334D1600683D53 /* ShowServiceAreaView.swift in Sources */ = {isa = PBXBuildFile; fileRef = 95D2EE0E2C334D1600683D53 /* ShowServiceAreaView.swift */; };
		95DEB9B62C127A92009BEC35 /* ShowViewshedFromPointOnMapView.swift in Sources */ = {isa = PBXBuildFile; fileRef = 95DEB9B52C127A92009BEC35 /* ShowViewshedFromPointOnMapView.swift */; };
		95DEB9B82C127B5E009BEC35 /* ShowViewshedFromPointOnMapView.swift in Copy Source Code Files */ = {isa = PBXBuildFile; fileRef = 95DEB9B52C127A92009BEC35 /* ShowViewshedFromPointOnMapView.swift */; };
		95E0DBCA2C503E2500224A82 /* ShowDeviceLocationUsingIndoorPositioningView.swift in Copy Source Code Files */ = {isa = PBXBuildFile; fileRef = 95F891282C46E9D60010EBED /* ShowDeviceLocationUsingIndoorPositioningView.swift */; };
		95E0DBCB2C503E2500224A82 /* ShowDeviceLocationUsingIndoorPositioningView.Model.swift in Copy Source Code Files */ = {isa = PBXBuildFile; fileRef = 9503056D2C46ECB70091B32D /* ShowDeviceLocationUsingIndoorPositioningView.Model.swift */; };
		95E980712C26183000CB8912 /* BrowseOGCAPIFeatureServiceView.swift in Sources */ = {isa = PBXBuildFile; fileRef = 95E980702C26183000CB8912 /* BrowseOGCAPIFeatureServiceView.swift */; };
		95E980742C26189E00CB8912 /* BrowseOGCAPIFeatureServiceView.swift in Copy Source Code Files */ = {isa = PBXBuildFile; fileRef = 95E980702C26183000CB8912 /* BrowseOGCAPIFeatureServiceView.swift */; };
		95F3A52B2C07F09C00885DED /* SetSurfaceNavigationConstraintView.swift in Sources */ = {isa = PBXBuildFile; fileRef = 95F3A52A2C07F09C00885DED /* SetSurfaceNavigationConstraintView.swift */; };
		95F3A52D2C07F28700885DED /* SetSurfaceNavigationConstraintView.swift in Copy Source Code Files */ = {isa = PBXBuildFile; fileRef = 95F3A52A2C07F09C00885DED /* SetSurfaceNavigationConstraintView.swift */; };
		95F891292C46E9D60010EBED /* ShowDeviceLocationUsingIndoorPositioningView.swift in Sources */ = {isa = PBXBuildFile; fileRef = 95F891282C46E9D60010EBED /* ShowDeviceLocationUsingIndoorPositioningView.swift */; };
		D70082EB2ACF900100E0C3C2 /* IdentifyKMLFeaturesView.swift in Sources */ = {isa = PBXBuildFile; fileRef = D70082EA2ACF900100E0C3C2 /* IdentifyKMLFeaturesView.swift */; };
		D70082EC2ACF901600E0C3C2 /* IdentifyKMLFeaturesView.swift in Copy Source Code Files */ = {isa = PBXBuildFile; fileRef = D70082EA2ACF900100E0C3C2 /* IdentifyKMLFeaturesView.swift */; };
		D7010EBF2B05616900D43F55 /* DisplaySceneFromMobileScenePackageView.swift in Sources */ = {isa = PBXBuildFile; fileRef = D7010EBC2B05616900D43F55 /* DisplaySceneFromMobileScenePackageView.swift */; };
		D7010EC12B05618400D43F55 /* DisplaySceneFromMobileScenePackageView.swift in Copy Source Code Files */ = {isa = PBXBuildFile; fileRef = D7010EBC2B05616900D43F55 /* DisplaySceneFromMobileScenePackageView.swift */; };
		D701D72C2A37C7F7006FF0C8 /* bradley_low_3ds in Resources */ = {isa = PBXBuildFile; fileRef = D701D72B2A37C7F7006FF0C8 /* bradley_low_3ds */; settings = {ASSET_TAGS = (ShowViewshedFromGeoelementInScene, ); }; };
		D7044B962BE18D73000F2C43 /* EditWithBranchVersioningView.Views.swift in Sources */ = {isa = PBXBuildFile; fileRef = D7044B952BE18D73000F2C43 /* EditWithBranchVersioningView.Views.swift */; };
		D7044B972BE18D8D000F2C43 /* EditWithBranchVersioningView.Views.swift in Copy Source Code Files */ = {isa = PBXBuildFile; fileRef = D7044B952BE18D73000F2C43 /* EditWithBranchVersioningView.Views.swift */; };
		D704AA5A2AB22C1A00A3BB63 /* GroupLayersTogetherView.swift in Sources */ = {isa = PBXBuildFile; fileRef = D704AA592AB22C1A00A3BB63 /* GroupLayersTogetherView.swift */; };
		D704AA5B2AB22D8400A3BB63 /* GroupLayersTogetherView.swift in Copy Source Code Files */ = {isa = PBXBuildFile; fileRef = D704AA592AB22C1A00A3BB63 /* GroupLayersTogetherView.swift */; };
		D7054AE92ACCCB6C007235BA /* Animate3DGraphicView.SettingsView.swift in Sources */ = {isa = PBXBuildFile; fileRef = D7054AE82ACCCB6C007235BA /* Animate3DGraphicView.SettingsView.swift */; };
		D7054AEA2ACCCC34007235BA /* Animate3DGraphicView.SettingsView.swift in Copy Source Code Files */ = {isa = PBXBuildFile; fileRef = D7054AE82ACCCB6C007235BA /* Animate3DGraphicView.SettingsView.swift */; };
		D7058B102B59E44B000A888A /* StylePointWithSceneSymbolView.swift in Sources */ = {isa = PBXBuildFile; fileRef = D7058B0D2B59E44B000A888A /* StylePointWithSceneSymbolView.swift */; };
		D7058B122B59E468000A888A /* StylePointWithSceneSymbolView.swift in Copy Source Code Files */ = {isa = PBXBuildFile; fileRef = D7058B0D2B59E44B000A888A /* StylePointWithSceneSymbolView.swift */; };
		D7058FB12ACB423C00A40F14 /* Animate3DGraphicView.Model.swift in Sources */ = {isa = PBXBuildFile; fileRef = D7058FB02ACB423C00A40F14 /* Animate3DGraphicView.Model.swift */; };
		D7058FB22ACB424E00A40F14 /* Animate3DGraphicView.Model.swift in Copy Source Code Files */ = {isa = PBXBuildFile; fileRef = D7058FB02ACB423C00A40F14 /* Animate3DGraphicView.Model.swift */; };
		D7084FA92AD771AA00EC7F4F /* AugmentRealityToFlyOverSceneView.swift in Sources */ = {isa = PBXBuildFile; fileRef = D7084FA62AD771AA00EC7F4F /* AugmentRealityToFlyOverSceneView.swift */; };
		D7084FAB2AD771F600EC7F4F /* AugmentRealityToFlyOverSceneView.swift in Copy Source Code Files */ = {isa = PBXBuildFile; fileRef = D7084FA62AD771AA00EC7F4F /* AugmentRealityToFlyOverSceneView.swift */; };
		D70BE5792A5624A80022CA02 /* CategoriesView.swift in Sources */ = {isa = PBXBuildFile; fileRef = D70BE5782A5624A80022CA02 /* CategoriesView.swift */; };
		D710996D2A27D9210065A1C1 /* DensifyAndGeneralizeGeometryView.swift in Sources */ = {isa = PBXBuildFile; fileRef = D710996C2A27D9210065A1C1 /* DensifyAndGeneralizeGeometryView.swift */; };
		D710996E2A27D9B30065A1C1 /* DensifyAndGeneralizeGeometryView.swift in Copy Source Code Files */ = {isa = PBXBuildFile; fileRef = D710996C2A27D9210065A1C1 /* DensifyAndGeneralizeGeometryView.swift */; };
		D71099702A2802FA0065A1C1 /* DensifyAndGeneralizeGeometryView.SettingsView.swift in Sources */ = {isa = PBXBuildFile; fileRef = D710996F2A2802FA0065A1C1 /* DensifyAndGeneralizeGeometryView.SettingsView.swift */; };
		D71099712A280D830065A1C1 /* DensifyAndGeneralizeGeometryView.SettingsView.swift in Copy Source Code Files */ = {isa = PBXBuildFile; fileRef = D710996F2A2802FA0065A1C1 /* DensifyAndGeneralizeGeometryView.SettingsView.swift */; };
		D7114A0D2BDC6A3300FA68CA /* EditWithBranchVersioningView.Model.swift in Sources */ = {isa = PBXBuildFile; fileRef = D7114A0C2BDC6A3300FA68CA /* EditWithBranchVersioningView.Model.swift */; };
		D7114A0F2BDC6AED00FA68CA /* EditWithBranchVersioningView.Model.swift in Copy Source Code Files */ = {isa = PBXBuildFile; fileRef = D7114A0C2BDC6A3300FA68CA /* EditWithBranchVersioningView.Model.swift */; };
		D71371792BD88ECC00EB2F86 /* MonitorChangesToLayerViewStateView.swift in Sources */ = {isa = PBXBuildFile; fileRef = D71371752BD88ECC00EB2F86 /* MonitorChangesToLayerViewStateView.swift */; };
		D713717C2BD88EF800EB2F86 /* MonitorChangesToLayerViewStateView.swift in Copy Source Code Files */ = {isa = PBXBuildFile; fileRef = D71371752BD88ECC00EB2F86 /* MonitorChangesToLayerViewStateView.swift */; };
		D713C6D72CB990600073AA72 /* AddKMLLayerView.swift in Sources */ = {isa = PBXBuildFile; fileRef = D713C6D12CB990600073AA72 /* AddKMLLayerView.swift */; };
		D713C6D82CB990800073AA72 /* AddKMLLayerView.swift in Copy Source Code Files */ = {isa = PBXBuildFile; fileRef = D713C6D12CB990600073AA72 /* AddKMLLayerView.swift */; };
		D713C6F72CB9B9A60073AA72 /* US_State_Capitals.kml in Resources */ = {isa = PBXBuildFile; fileRef = D713C6F52CB9B9A60073AA72 /* US_State_Capitals.kml */; settings = {ASSET_TAGS = (AddKmlLayer, ); }; };
		D718A1E72B570F7500447087 /* OrbitCameraAroundObjectView.Model.swift in Sources */ = {isa = PBXBuildFile; fileRef = D718A1E62B570F7500447087 /* OrbitCameraAroundObjectView.Model.swift */; };
		D718A1E82B571C9100447087 /* OrbitCameraAroundObjectView.Model.swift in Copy Source Code Files */ = {isa = PBXBuildFile; fileRef = D718A1E62B570F7500447087 /* OrbitCameraAroundObjectView.Model.swift */; };
		D718A1ED2B575FD900447087 /* ManageBookmarksView.swift in Sources */ = {isa = PBXBuildFile; fileRef = D718A1EA2B575FD900447087 /* ManageBookmarksView.swift */; };
		D718A1F02B57602000447087 /* ManageBookmarksView.swift in Copy Source Code Files */ = {isa = PBXBuildFile; fileRef = D718A1EA2B575FD900447087 /* ManageBookmarksView.swift */; };
		D71C5F642AAA7A88006599FD /* CreateSymbolStylesFromWebStylesView.swift in Sources */ = {isa = PBXBuildFile; fileRef = D71C5F632AAA7A88006599FD /* CreateSymbolStylesFromWebStylesView.swift */; };
		D71C5F652AAA83D2006599FD /* CreateSymbolStylesFromWebStylesView.swift in Copy Source Code Files */ = {isa = PBXBuildFile; fileRef = D71C5F632AAA7A88006599FD /* CreateSymbolStylesFromWebStylesView.swift */; };
		D71C90A22C6C249B0018C63E /* StyleGeometryTypesWithSymbolsView.swift in Sources */ = {isa = PBXBuildFile; fileRef = D71C909C2C6C249B0018C63E /* StyleGeometryTypesWithSymbolsView.swift */; };
		D71C90A32C6C249B0018C63E /* StyleGeometryTypesWithSymbolsView.Views.swift in Sources */ = {isa = PBXBuildFile; fileRef = D71C909D2C6C249B0018C63E /* StyleGeometryTypesWithSymbolsView.Views.swift */; };
		D71C90A42C6C252B0018C63E /* StyleGeometryTypesWithSymbolsView.swift in Copy Source Code Files */ = {isa = PBXBuildFile; fileRef = D71C909C2C6C249B0018C63E /* StyleGeometryTypesWithSymbolsView.swift */; };
		D71C90A52C6C252F0018C63E /* StyleGeometryTypesWithSymbolsView.Views.swift in Copy Source Code Files */ = {isa = PBXBuildFile; fileRef = D71C909D2C6C249B0018C63E /* StyleGeometryTypesWithSymbolsView.Views.swift */; };
		D71D516E2B51D7B600B2A2BE /* SearchForWebMapView.Views.swift in Sources */ = {isa = PBXBuildFile; fileRef = D71D516D2B51D7B600B2A2BE /* SearchForWebMapView.Views.swift */; };
		D71D516F2B51D87700B2A2BE /* SearchForWebMapView.Views.swift in Copy Source Code Files */ = {isa = PBXBuildFile; fileRef = D71D516D2B51D7B600B2A2BE /* SearchForWebMapView.Views.swift */; };
		D71FCB8A2AD6277F000E517C /* CreateMobileGeodatabaseView.Model.swift in Sources */ = {isa = PBXBuildFile; fileRef = D71FCB892AD6277E000E517C /* CreateMobileGeodatabaseView.Model.swift */; };
		D71FCB8B2AD628B9000E517C /* CreateMobileGeodatabaseView.Model.swift in Copy Source Code Files */ = {isa = PBXBuildFile; fileRef = D71FCB892AD6277E000E517C /* CreateMobileGeodatabaseView.Model.swift */; };
		D7201CDA2CC6B710004BDB7D /* AddTiledLayerAsBasemapView.swift in Sources */ = {isa = PBXBuildFile; fileRef = D7201CD42CC6B710004BDB7D /* AddTiledLayerAsBasemapView.swift */; };
		D7201CDB2CC6B72A004BDB7D /* AddTiledLayerAsBasemapView.swift in Copy Source Code Files */ = {isa = PBXBuildFile; fileRef = D7201CD42CC6B710004BDB7D /* AddTiledLayerAsBasemapView.swift */; };
		D7201D042CC6D3B5004BDB7D /* AddVectorTiledLayerFromCustomStyleView.swift in Sources */ = {isa = PBXBuildFile; fileRef = D7201D002CC6D3B5004BDB7D /* AddVectorTiledLayerFromCustomStyleView.swift */; };
		D7201D072CC6D3D3004BDB7D /* AddVectorTiledLayerFromCustomStyleView.swift in Copy Source Code Files */ = {isa = PBXBuildFile; fileRef = D7201D002CC6D3B5004BDB7D /* AddVectorTiledLayerFromCustomStyleView.swift */; };
		D7201D2B2CC6D829004BDB7D /* dodge_city.vtpk in Resources */ = {isa = PBXBuildFile; fileRef = D7201D292CC6D829004BDB7D /* dodge_city.vtpk */; settings = {ASSET_TAGS = (AddVectorTiledLayerFromCustomStyle, ); }; };
		D721EEA82ABDFF550040BE46 /* LothianRiversAnno.mmpk in Resources */ = {isa = PBXBuildFile; fileRef = D721EEA72ABDFF550040BE46 /* LothianRiversAnno.mmpk */; settings = {ASSET_TAGS = (ShowMobileMapPackageExpirationDate, ); }; };
		D722BD222A420DAD002C2087 /* ShowExtrudedFeaturesView.swift in Sources */ = {isa = PBXBuildFile; fileRef = D722BD212A420DAD002C2087 /* ShowExtrudedFeaturesView.swift */; };
		D722BD232A420DEC002C2087 /* ShowExtrudedFeaturesView.swift in Copy Source Code Files */ = {isa = PBXBuildFile; fileRef = D722BD212A420DAD002C2087 /* ShowExtrudedFeaturesView.swift */; };
		D7232EE12AC1E5AA0079ABFF /* PlayKMLTourView.swift in Sources */ = {isa = PBXBuildFile; fileRef = D7232EE02AC1E5AA0079ABFF /* PlayKMLTourView.swift */; };
		D7232EE22AC1E6DC0079ABFF /* PlayKMLTourView.swift in Copy Source Code Files */ = {isa = PBXBuildFile; fileRef = D7232EE02AC1E5AA0079ABFF /* PlayKMLTourView.swift */; };
		D72C43F32AEB066D00B6157B /* GeocodeOfflineView.Model.swift in Sources */ = {isa = PBXBuildFile; fileRef = D72C43F22AEB066D00B6157B /* GeocodeOfflineView.Model.swift */; };
		D72F272E2ADA1E4400F906DA /* AugmentRealityToShowTabletopSceneView.swift in Sources */ = {isa = PBXBuildFile; fileRef = D72F272B2ADA1E4400F906DA /* AugmentRealityToShowTabletopSceneView.swift */; };
		D72F27302ADA1E9900F906DA /* AugmentRealityToShowTabletopSceneView.swift in Copy Source Code Files */ = {isa = PBXBuildFile; fileRef = D72F272B2ADA1E4400F906DA /* AugmentRealityToShowTabletopSceneView.swift */; };
		D731F3C12AD0D2AC00A8431E /* IdentifyGraphicsView.swift in Sources */ = {isa = PBXBuildFile; fileRef = D731F3C02AD0D2AC00A8431E /* IdentifyGraphicsView.swift */; };
		D731F3C22AD0D2BB00A8431E /* IdentifyGraphicsView.swift in Copy Source Code Files */ = {isa = PBXBuildFile; fileRef = D731F3C02AD0D2AC00A8431E /* IdentifyGraphicsView.swift */; };
		D7337C5A2ABCFDB100A5D865 /* StyleSymbolsFromMobileStyleFileView.SymbolOptionsListView.swift in Sources */ = {isa = PBXBuildFile; fileRef = D7337C592ABCFDB100A5D865 /* StyleSymbolsFromMobileStyleFileView.SymbolOptionsListView.swift */; };
		D7337C5B2ABCFDE400A5D865 /* StyleSymbolsFromMobileStyleFileView.SymbolOptionsListView.swift in Copy Source Code Files */ = {isa = PBXBuildFile; fileRef = D7337C592ABCFDB100A5D865 /* StyleSymbolsFromMobileStyleFileView.SymbolOptionsListView.swift */; };
		D7337C602ABD142D00A5D865 /* ShowMobileMapPackageExpirationDateView.swift in Sources */ = {isa = PBXBuildFile; fileRef = D7337C5F2ABD142D00A5D865 /* ShowMobileMapPackageExpirationDateView.swift */; };
		D7337C612ABD166A00A5D865 /* ShowMobileMapPackageExpirationDateView.swift in Copy Source Code Files */ = {isa = PBXBuildFile; fileRef = D7337C5F2ABD142D00A5D865 /* ShowMobileMapPackageExpirationDateView.swift */; };
		D733CA192BED980D00FBDE4C /* EditAndSyncFeaturesWithFeatureServiceView.swift in Sources */ = {isa = PBXBuildFile; fileRef = D733CA152BED980D00FBDE4C /* EditAndSyncFeaturesWithFeatureServiceView.swift */; };
		D733CA1C2BED982C00FBDE4C /* EditAndSyncFeaturesWithFeatureServiceView.swift in Copy Source Code Files */ = {isa = PBXBuildFile; fileRef = D733CA152BED980D00FBDE4C /* EditAndSyncFeaturesWithFeatureServiceView.swift */; };
		D734FA0C2A183A5B00246D7E /* SetMaxExtentView.swift in Sources */ = {isa = PBXBuildFile; fileRef = D734FA092A183A5B00246D7E /* SetMaxExtentView.swift */; };
		D7352F8E2BD992C40013FFEF /* MonitorChangesToDrawStatusView.swift in Sources */ = {isa = PBXBuildFile; fileRef = D7352F8A2BD992C40013FFEF /* MonitorChangesToDrawStatusView.swift */; };
		D7352F912BD992E40013FFEF /* MonitorChangesToDrawStatusView.swift in Copy Source Code Files */ = {isa = PBXBuildFile; fileRef = D7352F8A2BD992C40013FFEF /* MonitorChangesToDrawStatusView.swift */; };
		D73571D72CB613220046A433 /* hydrography in Resources */ = {isa = PBXBuildFile; fileRef = D73571D62CB6131E0046A433 /* hydrography */; settings = {ASSET_TAGS = (AddEncExchangeSet, ); }; };
		D73723762AF5877500846884 /* FindRouteInMobileMapPackageView.Models.swift in Sources */ = {isa = PBXBuildFile; fileRef = D73723742AF5877500846884 /* FindRouteInMobileMapPackageView.Models.swift */; };
		D73723792AF5ADD800846884 /* FindRouteInMobileMapPackageView.MobileMapView.swift in Sources */ = {isa = PBXBuildFile; fileRef = D73723782AF5ADD700846884 /* FindRouteInMobileMapPackageView.MobileMapView.swift */; };
		D737237A2AF5AE1600846884 /* FindRouteInMobileMapPackageView.MobileMapView.swift in Copy Source Code Files */ = {isa = PBXBuildFile; fileRef = D73723782AF5ADD700846884 /* FindRouteInMobileMapPackageView.MobileMapView.swift */; };
		D737237B2AF5AE1A00846884 /* FindRouteInMobileMapPackageView.Models.swift in Copy Source Code Files */ = {isa = PBXBuildFile; fileRef = D73723742AF5877500846884 /* FindRouteInMobileMapPackageView.Models.swift */; };
		D73E61962BDAEE6600457932 /* MatchViewpointOfGeoViewsView.swift in Sources */ = {isa = PBXBuildFile; fileRef = D73E61922BDAEE6600457932 /* MatchViewpointOfGeoViewsView.swift */; };
		D73E61992BDAEEDD00457932 /* MatchViewpointOfGeoViewsView.swift in Copy Source Code Files */ = {isa = PBXBuildFile; fileRef = D73E61922BDAEE6600457932 /* MatchViewpointOfGeoViewsView.swift */; };
		D73E619E2BDB21F400457932 /* EditWithBranchVersioningView.swift in Sources */ = {isa = PBXBuildFile; fileRef = D73E619A2BDB21F400457932 /* EditWithBranchVersioningView.swift */; };
		D73E61A12BDB221B00457932 /* EditWithBranchVersioningView.swift in Copy Source Code Files */ = {isa = PBXBuildFile; fileRef = D73E619A2BDB21F400457932 /* EditWithBranchVersioningView.swift */; };
		D73F06692B5EE73D000B574F /* QueryFeaturesWithArcadeExpressionView.swift in Sources */ = {isa = PBXBuildFile; fileRef = D73F06662B5EE73D000B574F /* QueryFeaturesWithArcadeExpressionView.swift */; };
		D73F066C2B5EE760000B574F /* QueryFeaturesWithArcadeExpressionView.swift in Copy Source Code Files */ = {isa = PBXBuildFile; fileRef = D73F06662B5EE73D000B574F /* QueryFeaturesWithArcadeExpressionView.swift */; };
		D73F8CF42AB1089900CD39DA /* Restaurant.stylx in Resources */ = {isa = PBXBuildFile; fileRef = D73F8CF32AB1089900CD39DA /* Restaurant.stylx */; settings = {ASSET_TAGS = (StyleFeaturesWithCustomDictionary, ); }; };
		D73FC0FD2AD4A18D0067A19B /* CreateMobileGeodatabaseView.swift in Sources */ = {isa = PBXBuildFile; fileRef = D73FC0FC2AD4A18D0067A19B /* CreateMobileGeodatabaseView.swift */; };
		D73FC0FE2AD4A19A0067A19B /* CreateMobileGeodatabaseView.swift in Copy Source Code Files */ = {isa = PBXBuildFile; fileRef = D73FC0FC2AD4A18D0067A19B /* CreateMobileGeodatabaseView.swift */; };
		D73FC90B2B6312A0001AC486 /* AddFeaturesWithContingentValuesView.Model.swift in Copy Source Code Files */ = {isa = PBXBuildFile; fileRef = D74F03EF2B609A7D00E83688 /* AddFeaturesWithContingentValuesView.Model.swift */; };
		D73FC90C2B6312A5001AC486 /* AddFeaturesWithContingentValuesView.AddFeatureView.swift in Copy Source Code Files */ = {isa = PBXBuildFile; fileRef = D7F8C0422B608F120072BFA7 /* AddFeaturesWithContingentValuesView.AddFeatureView.swift */; };
		D73FCFF72B02A3AA0006360D /* FindAddressWithReverseGeocodeView.swift in Sources */ = {isa = PBXBuildFile; fileRef = D73FCFF42B02A3AA0006360D /* FindAddressWithReverseGeocodeView.swift */; };
		D73FCFFA2B02A3C50006360D /* FindAddressWithReverseGeocodeView.swift in Copy Source Code Files */ = {isa = PBXBuildFile; fileRef = D73FCFF42B02A3AA0006360D /* FindAddressWithReverseGeocodeView.swift */; };
		D73FCFFF2B02C7630006360D /* FindRouteAroundBarriersView.Views.swift in Sources */ = {isa = PBXBuildFile; fileRef = D73FCFFE2B02C7630006360D /* FindRouteAroundBarriersView.Views.swift */; };
		D73FD0002B02C9610006360D /* FindRouteAroundBarriersView.Views.swift in Copy Source Code Files */ = {isa = PBXBuildFile; fileRef = D73FCFFE2B02C7630006360D /* FindRouteAroundBarriersView.Views.swift */; };
		D742E4922B04132B00690098 /* DisplayWebSceneFromPortalItemView.swift in Sources */ = {isa = PBXBuildFile; fileRef = D742E48F2B04132B00690098 /* DisplayWebSceneFromPortalItemView.swift */; };
		D742E4952B04134C00690098 /* DisplayWebSceneFromPortalItemView.swift in Copy Source Code Files */ = {isa = PBXBuildFile; fileRef = D742E48F2B04132B00690098 /* DisplayWebSceneFromPortalItemView.swift */; };
		D744FD172A2112D90084A66C /* CreateConvexHullAroundPointsView.swift in Sources */ = {isa = PBXBuildFile; fileRef = D744FD162A2112D90084A66C /* CreateConvexHullAroundPointsView.swift */; };
		D744FD182A2113C70084A66C /* CreateConvexHullAroundPointsView.swift in Copy Source Code Files */ = {isa = PBXBuildFile; fileRef = D744FD162A2112D90084A66C /* CreateConvexHullAroundPointsView.swift */; };
		D7464F1E2ACE04B3007FEE88 /* IdentifyRasterCellView.swift in Sources */ = {isa = PBXBuildFile; fileRef = D7464F1D2ACE04B3007FEE88 /* IdentifyRasterCellView.swift */; };
		D7464F1F2ACE04C2007FEE88 /* IdentifyRasterCellView.swift in Copy Source Code Files */ = {isa = PBXBuildFile; fileRef = D7464F1D2ACE04B3007FEE88 /* IdentifyRasterCellView.swift */; };
		D7464F2B2ACE0965007FEE88 /* SA_EVI_8Day_03May20 in Resources */ = {isa = PBXBuildFile; fileRef = D7464F2A2ACE0964007FEE88 /* SA_EVI_8Day_03May20 */; settings = {ASSET_TAGS = (IdentifyRasterCell, ); }; };
		D7497F3C2AC4B4C100167AD2 /* DisplayDimensionsView.swift in Sources */ = {isa = PBXBuildFile; fileRef = D7497F3B2AC4B4C100167AD2 /* DisplayDimensionsView.swift */; };
		D7497F3D2AC4B4CF00167AD2 /* DisplayDimensionsView.swift in Copy Source Code Files */ = {isa = PBXBuildFile; fileRef = D7497F3B2AC4B4C100167AD2 /* DisplayDimensionsView.swift */; };
		D7497F402AC4BA4100167AD2 /* Edinburgh_Pylon_Dimensions.mmpk in Resources */ = {isa = PBXBuildFile; fileRef = D7497F3F2AC4BA4100167AD2 /* Edinburgh_Pylon_Dimensions.mmpk */; settings = {ASSET_TAGS = (DisplayDimensions, ); }; };
		D74C8BFE2ABA5605007C76B8 /* StyleSymbolsFromMobileStyleFileView.swift in Sources */ = {isa = PBXBuildFile; fileRef = D74C8BFD2ABA5605007C76B8 /* StyleSymbolsFromMobileStyleFileView.swift */; };
		D74C8BFF2ABA56C0007C76B8 /* StyleSymbolsFromMobileStyleFileView.swift in Copy Source Code Files */ = {isa = PBXBuildFile; fileRef = D74C8BFD2ABA5605007C76B8 /* StyleSymbolsFromMobileStyleFileView.swift */; };
		D74C8C022ABA6202007C76B8 /* emoji-mobile.stylx in Resources */ = {isa = PBXBuildFile; fileRef = D74C8C012ABA6202007C76B8 /* emoji-mobile.stylx */; settings = {ASSET_TAGS = (StyleSymbolsFromMobileStyleFile, ); }; };
		D74EA7842B6DADA5008F6C7C /* ValidateUtilityNetworkTopologyView.swift in Sources */ = {isa = PBXBuildFile; fileRef = D74EA7812B6DADA5008F6C7C /* ValidateUtilityNetworkTopologyView.swift */; };
		D74EA7872B6DADCC008F6C7C /* ValidateUtilityNetworkTopologyView.swift in Copy Source Code Files */ = {isa = PBXBuildFile; fileRef = D74EA7812B6DADA5008F6C7C /* ValidateUtilityNetworkTopologyView.swift */; };
		D74ECD0D2BEEAE2F007C0FA6 /* EditAndSyncFeaturesWithFeatureServiceView.Model.swift in Sources */ = {isa = PBXBuildFile; fileRef = D74ECD0C2BEEAE2F007C0FA6 /* EditAndSyncFeaturesWithFeatureServiceView.Model.swift */; };
		D74ECD0E2BEEAE40007C0FA6 /* EditAndSyncFeaturesWithFeatureServiceView.Model.swift in Copy Source Code Files */ = {isa = PBXBuildFile; fileRef = D74ECD0C2BEEAE2F007C0FA6 /* EditAndSyncFeaturesWithFeatureServiceView.Model.swift */; };
		D74F03F02B609A7D00E83688 /* AddFeaturesWithContingentValuesView.Model.swift in Sources */ = {isa = PBXBuildFile; fileRef = D74F03EF2B609A7D00E83688 /* AddFeaturesWithContingentValuesView.Model.swift */; };
		D75101812A2E493600B8FA48 /* ShowLabelsOnLayerView.swift in Sources */ = {isa = PBXBuildFile; fileRef = D75101802A2E493600B8FA48 /* ShowLabelsOnLayerView.swift */; };
		D75101822A2E497F00B8FA48 /* ShowLabelsOnLayerView.swift in Copy Source Code Files */ = {isa = PBXBuildFile; fileRef = D75101802A2E493600B8FA48 /* ShowLabelsOnLayerView.swift */; };
		D751018E2A2E962D00B8FA48 /* IdentifyLayerFeaturesView.swift in Sources */ = {isa = PBXBuildFile; fileRef = D751018D2A2E962D00B8FA48 /* IdentifyLayerFeaturesView.swift */; };
		D751018F2A2E966C00B8FA48 /* IdentifyLayerFeaturesView.swift in Copy Source Code Files */ = {isa = PBXBuildFile; fileRef = D751018D2A2E962D00B8FA48 /* IdentifyLayerFeaturesView.swift */; };
		D752D9402A39154C003EB25E /* ManageOperationalLayersView.swift in Sources */ = {isa = PBXBuildFile; fileRef = D752D93F2A39154C003EB25E /* ManageOperationalLayersView.swift */; };
		D752D9412A39162F003EB25E /* ManageOperationalLayersView.swift in Copy Source Code Files */ = {isa = PBXBuildFile; fileRef = D752D93F2A39154C003EB25E /* ManageOperationalLayersView.swift */; };
		D752D9462A3A6F80003EB25E /* MonitorChangesToMapLoadStatusView.swift in Sources */ = {isa = PBXBuildFile; fileRef = D752D9452A3A6F7F003EB25E /* MonitorChangesToMapLoadStatusView.swift */; };
		D752D9472A3A6FC0003EB25E /* MonitorChangesToMapLoadStatusView.swift in Copy Source Code Files */ = {isa = PBXBuildFile; fileRef = D752D9452A3A6F7F003EB25E /* MonitorChangesToMapLoadStatusView.swift */; };
		D752D95F2A3BCE06003EB25E /* DisplayMapFromPortalItemView.swift in Sources */ = {isa = PBXBuildFile; fileRef = D752D95E2A3BCE06003EB25E /* DisplayMapFromPortalItemView.swift */; };
		D752D9602A3BCE63003EB25E /* DisplayMapFromPortalItemView.swift in Copy Source Code Files */ = {isa = PBXBuildFile; fileRef = D752D95E2A3BCE06003EB25E /* DisplayMapFromPortalItemView.swift */; };
		D75362D22A1E886700D83028 /* ApplyUniqueValueRendererView.swift in Sources */ = {isa = PBXBuildFile; fileRef = D75362D12A1E886700D83028 /* ApplyUniqueValueRendererView.swift */; };
		D75362D32A1E8C8800D83028 /* ApplyUniqueValueRendererView.swift in Copy Source Code Files */ = {isa = PBXBuildFile; fileRef = D75362D12A1E886700D83028 /* ApplyUniqueValueRendererView.swift */; };
		D7553CDB2AE2DFEC00DC2A70 /* GeocodeOfflineView.swift in Sources */ = {isa = PBXBuildFile; fileRef = D7553CD82AE2DFEC00DC2A70 /* GeocodeOfflineView.swift */; };
		D7553CDD2AE2E00E00DC2A70 /* GeocodeOfflineView.swift in Copy Source Code Files */ = {isa = PBXBuildFile; fileRef = D7553CD82AE2DFEC00DC2A70 /* GeocodeOfflineView.swift */; };
		D757D14B2B6C46E50065F78F /* ListSpatialReferenceTransformationsView.Model.swift in Sources */ = {isa = PBXBuildFile; fileRef = D757D14A2B6C46E50065F78F /* ListSpatialReferenceTransformationsView.Model.swift */; };
		D757D14C2B6C60170065F78F /* ListSpatialReferenceTransformationsView.Model.swift in Copy Source Code Files */ = {isa = PBXBuildFile; fileRef = D757D14A2B6C46E50065F78F /* ListSpatialReferenceTransformationsView.Model.swift */; };
		D7588F5F2B7D8DAA008B75E2 /* NavigateRouteWithReroutingView.swift in Sources */ = {isa = PBXBuildFile; fileRef = D7588F5C2B7D8DAA008B75E2 /* NavigateRouteWithReroutingView.swift */; };
		D7588F622B7D8DED008B75E2 /* NavigateRouteWithReroutingView.swift in Copy Source Code Files */ = {isa = PBXBuildFile; fileRef = D7588F5C2B7D8DAA008B75E2 /* NavigateRouteWithReroutingView.swift */; };
		D75B58512AAFB3030038B3B4 /* StyleFeaturesWithCustomDictionaryView.swift in Sources */ = {isa = PBXBuildFile; fileRef = D75B58502AAFB3030038B3B4 /* StyleFeaturesWithCustomDictionaryView.swift */; };
		D75B58522AAFB37C0038B3B4 /* StyleFeaturesWithCustomDictionaryView.swift in Copy Source Code Files */ = {isa = PBXBuildFile; fileRef = D75B58502AAFB3030038B3B4 /* StyleFeaturesWithCustomDictionaryView.swift */; };
		D75C35672AB50338003CD55F /* GroupLayersTogetherView.GroupLayerListView.swift in Sources */ = {isa = PBXBuildFile; fileRef = D75C35662AB50338003CD55F /* GroupLayersTogetherView.GroupLayerListView.swift */; };
		D75E5EE62CC0340100252595 /* ListContentsOfKMLFileView.swift in Sources */ = {isa = PBXBuildFile; fileRef = D75E5EE22CC0340100252595 /* ListContentsOfKMLFileView.swift */; };
		D75E5EE92CC0342700252595 /* ListContentsOfKMLFileView.swift in Copy Source Code Files */ = {isa = PBXBuildFile; fileRef = D75E5EE22CC0340100252595 /* ListContentsOfKMLFileView.swift */; };
		D75E5EEC2CC0466900252595 /* esri_test_data.kmz in Resources */ = {isa = PBXBuildFile; fileRef = D75E5EEA2CC0466900252595 /* esri_test_data.kmz */; settings = {ASSET_TAGS = (ListContentsOfKmlFile, ); }; };
		D75F66362B48EABC00434974 /* SearchForWebMapView.swift in Sources */ = {isa = PBXBuildFile; fileRef = D75F66332B48EABC00434974 /* SearchForWebMapView.swift */; };
		D75F66392B48EB1800434974 /* SearchForWebMapView.swift in Copy Source Code Files */ = {isa = PBXBuildFile; fileRef = D75F66332B48EABC00434974 /* SearchForWebMapView.swift */; };
		D76000A22AF18BAB00B3084D /* FindRouteInTransportNetworkView.Model.swift in Copy Source Code Files */ = {isa = PBXBuildFile; fileRef = D7749AD52AF08BF50086632F /* FindRouteInTransportNetworkView.Model.swift */; };
		D76000AE2AF19C2300B3084D /* FindRouteInMobileMapPackageView.swift in Sources */ = {isa = PBXBuildFile; fileRef = D76000AB2AF19C2300B3084D /* FindRouteInMobileMapPackageView.swift */; };
		D76000B12AF19C4600B3084D /* FindRouteInMobileMapPackageView.swift in Copy Source Code Files */ = {isa = PBXBuildFile; fileRef = D76000AB2AF19C2300B3084D /* FindRouteInMobileMapPackageView.swift */; };
		D76000B72AF19FCA00B3084D /* SanFrancisco.mmpk in Resources */ = {isa = PBXBuildFile; fileRef = D76000B62AF19FCA00B3084D /* SanFrancisco.mmpk */; settings = {ASSET_TAGS = (FindRouteInMobileMapPackage, ); }; };
		D762AF5F2BF6A7B900ECE3C7 /* EditFeaturesWithFeatureLinkedAnnotationView.swift in Sources */ = {isa = PBXBuildFile; fileRef = D762AF5B2BF6A7B900ECE3C7 /* EditFeaturesWithFeatureLinkedAnnotationView.swift */; };
		D762AF622BF6A7D100ECE3C7 /* EditFeaturesWithFeatureLinkedAnnotationView.swift in Copy Source Code Files */ = {isa = PBXBuildFile; fileRef = D762AF5B2BF6A7B900ECE3C7 /* EditFeaturesWithFeatureLinkedAnnotationView.swift */; };
		D762AF652BF6A96100ECE3C7 /* loudoun_anno.geodatabase in Resources */ = {isa = PBXBuildFile; fileRef = D762AF632BF6A96100ECE3C7 /* loudoun_anno.geodatabase */; settings = {ASSET_TAGS = (EditFeaturesWithFeatureLinkedAnnotation, ); }; };
		D7634FAF2A43B7AC00F8AEFB /* CreateConvexHullAroundGeometriesView.swift in Sources */ = {isa = PBXBuildFile; fileRef = D7634FAE2A43B7AC00F8AEFB /* CreateConvexHullAroundGeometriesView.swift */; };
		D7634FB02A43B8B000F8AEFB /* CreateConvexHullAroundGeometriesView.swift in Copy Source Code Files */ = {isa = PBXBuildFile; fileRef = D7634FAE2A43B7AC00F8AEFB /* CreateConvexHullAroundGeometriesView.swift */; };
		D7635FF12B9272CB0044AB97 /* DisplayClustersView.swift in Sources */ = {isa = PBXBuildFile; fileRef = D7635FED2B9272CB0044AB97 /* DisplayClustersView.swift */; };
		D7635FFB2B9277DC0044AB97 /* ConfigureClustersView.Model.swift in Sources */ = {isa = PBXBuildFile; fileRef = D7635FF52B9277DC0044AB97 /* ConfigureClustersView.Model.swift */; };
		D7635FFD2B9277DC0044AB97 /* ConfigureClustersView.SettingsView.swift in Sources */ = {isa = PBXBuildFile; fileRef = D7635FF72B9277DC0044AB97 /* ConfigureClustersView.SettingsView.swift */; };
		D7635FFE2B9277DC0044AB97 /* ConfigureClustersView.swift in Sources */ = {isa = PBXBuildFile; fileRef = D7635FF82B9277DC0044AB97 /* ConfigureClustersView.swift */; };
		D76360002B9296420044AB97 /* ConfigureClustersView.swift in Copy Source Code Files */ = {isa = PBXBuildFile; fileRef = D7635FF82B9277DC0044AB97 /* ConfigureClustersView.swift */; };
		D76360012B92964A0044AB97 /* ConfigureClustersView.Model.swift in Copy Source Code Files */ = {isa = PBXBuildFile; fileRef = D7635FF52B9277DC0044AB97 /* ConfigureClustersView.Model.swift */; };
		D76360022B9296520044AB97 /* ConfigureClustersView.SettingsView.swift in Copy Source Code Files */ = {isa = PBXBuildFile; fileRef = D7635FF72B9277DC0044AB97 /* ConfigureClustersView.SettingsView.swift */; };
		D76360032B9296580044AB97 /* DisplayClustersView.swift in Copy Source Code Files */ = {isa = PBXBuildFile; fileRef = D7635FED2B9272CB0044AB97 /* DisplayClustersView.swift */; };
		D76495212B74687E0042699E /* ValidateUtilityNetworkTopologyView.Model.swift in Sources */ = {isa = PBXBuildFile; fileRef = D76495202B74687E0042699E /* ValidateUtilityNetworkTopologyView.Model.swift */; };
		D76495222B7468940042699E /* ValidateUtilityNetworkTopologyView.Model.swift in Copy Source Code Files */ = {isa = PBXBuildFile; fileRef = D76495202B74687E0042699E /* ValidateUtilityNetworkTopologyView.Model.swift */; };
		D764B7DF2BE2F89D002E2F92 /* EditGeodatabaseWithTransactionsView.swift in Sources */ = {isa = PBXBuildFile; fileRef = D764B7DB2BE2F89D002E2F92 /* EditGeodatabaseWithTransactionsView.swift */; };
		D764B7E22BE2F8B8002E2F92 /* EditGeodatabaseWithTransactionsView.swift in Copy Source Code Files */ = {isa = PBXBuildFile; fileRef = D764B7DB2BE2F89D002E2F92 /* EditGeodatabaseWithTransactionsView.swift */; };
		D76929FA2B4F79540047205E /* OrbitCameraAroundObjectView.swift in Sources */ = {isa = PBXBuildFile; fileRef = D76929F52B4F78340047205E /* OrbitCameraAroundObjectView.swift */; };
		D76929FB2B4F795C0047205E /* OrbitCameraAroundObjectView.swift in Copy Source Code Files */ = {isa = PBXBuildFile; fileRef = D76929F52B4F78340047205E /* OrbitCameraAroundObjectView.swift */; };
		D769C2122A29019B00030F61 /* SetUpLocationDrivenGeotriggersView.swift in Sources */ = {isa = PBXBuildFile; fileRef = D769C2112A29019B00030F61 /* SetUpLocationDrivenGeotriggersView.swift */; };
		D769C2132A29057200030F61 /* SetUpLocationDrivenGeotriggersView.swift in Copy Source Code Files */ = {isa = PBXBuildFile; fileRef = D769C2112A29019B00030F61 /* SetUpLocationDrivenGeotriggersView.swift */; };
		D769DF332BEC1A1C0062AE95 /* EditGeodatabaseWithTransactionsView.Model.swift in Sources */ = {isa = PBXBuildFile; fileRef = D769DF322BEC1A1C0062AE95 /* EditGeodatabaseWithTransactionsView.Model.swift */; };
		D769DF342BEC1A9E0062AE95 /* EditGeodatabaseWithTransactionsView.Model.swift in Copy Source Code Files */ = {isa = PBXBuildFile; fileRef = D769DF322BEC1A1C0062AE95 /* EditGeodatabaseWithTransactionsView.Model.swift */; };
		D76CE8D92BFD7047009A8686 /* SetReferenceScaleView.swift in Sources */ = {isa = PBXBuildFile; fileRef = D76CE8D52BFD7047009A8686 /* SetReferenceScaleView.swift */; };
		D76CE8DA2BFD7063009A8686 /* SetReferenceScaleView.swift in Copy Source Code Files */ = {isa = PBXBuildFile; fileRef = D76CE8D52BFD7047009A8686 /* SetReferenceScaleView.swift */; };
		D76EE6072AF9AFE100DA0325 /* FindRouteAroundBarriersView.Model.swift in Sources */ = {isa = PBXBuildFile; fileRef = D76EE6062AF9AFE100DA0325 /* FindRouteAroundBarriersView.Model.swift */; };
		D76EE6082AF9AFEC00DA0325 /* FindRouteAroundBarriersView.Model.swift in Copy Source Code Files */ = {isa = PBXBuildFile; fileRef = D76EE6062AF9AFE100DA0325 /* FindRouteAroundBarriersView.Model.swift */; };
		D7705D582AFC244E00CC0335 /* FindClosestFacilityToMultiplePointsView.swift in Sources */ = {isa = PBXBuildFile; fileRef = D7705D552AFC244E00CC0335 /* FindClosestFacilityToMultiplePointsView.swift */; };
		D7705D5B2AFC246A00CC0335 /* FindClosestFacilityToMultiplePointsView.swift in Copy Source Code Files */ = {isa = PBXBuildFile; fileRef = D7705D552AFC244E00CC0335 /* FindClosestFacilityToMultiplePointsView.swift */; };
		D7705D642AFC570700CC0335 /* FindClosestFacilityFromPointView.swift in Sources */ = {isa = PBXBuildFile; fileRef = D7705D612AFC570700CC0335 /* FindClosestFacilityFromPointView.swift */; };
		D7705D662AFC575000CC0335 /* FindClosestFacilityFromPointView.swift in Copy Source Code Files */ = {isa = PBXBuildFile; fileRef = D7705D612AFC570700CC0335 /* FindClosestFacilityFromPointView.swift */; };
		D7749AD62AF08BF50086632F /* FindRouteInTransportNetworkView.Model.swift in Sources */ = {isa = PBXBuildFile; fileRef = D7749AD52AF08BF50086632F /* FindRouteInTransportNetworkView.Model.swift */; };
		D77570C02A2942F800F490CD /* AnimateImagesWithImageOverlayView.swift in Sources */ = {isa = PBXBuildFile; fileRef = D77570BF2A2942F800F490CD /* AnimateImagesWithImageOverlayView.swift */; };
		D77570C12A2943D900F490CD /* AnimateImagesWithImageOverlayView.swift in Copy Source Code Files */ = {isa = PBXBuildFile; fileRef = D77570BF2A2942F800F490CD /* AnimateImagesWithImageOverlayView.swift */; };
		D77572AE2A295DDE00F490CD /* PacificSouthWest2 in Resources */ = {isa = PBXBuildFile; fileRef = D77572AD2A295DDD00F490CD /* PacificSouthWest2 */; settings = {ASSET_TAGS = (AnimateImagesWithImageOverlay, ); }; };
		D77688132B69826B007C3860 /* ListSpatialReferenceTransformationsView.swift in Sources */ = {isa = PBXBuildFile; fileRef = D77688102B69826B007C3860 /* ListSpatialReferenceTransformationsView.swift */; };
		D77688152B69828E007C3860 /* ListSpatialReferenceTransformationsView.swift in Copy Source Code Files */ = {isa = PBXBuildFile; fileRef = D77688102B69826B007C3860 /* ListSpatialReferenceTransformationsView.swift */; };
		D7781D492B7EB03400E53C51 /* SanDiegoTourPath.json in Resources */ = {isa = PBXBuildFile; fileRef = D7781D482B7EB03400E53C51 /* SanDiegoTourPath.json */; settings = {ASSET_TAGS = (NavigateRouteWithRerouting, ); }; };
		D7781D4B2B7ECCB700E53C51 /* NavigateRouteWithReroutingView.Model.swift in Sources */ = {isa = PBXBuildFile; fileRef = D7781D4A2B7ECCB700E53C51 /* NavigateRouteWithReroutingView.Model.swift */; };
		D7781D4C2B7ECCC800E53C51 /* NavigateRouteWithReroutingView.Model.swift in Copy Source Code Files */ = {isa = PBXBuildFile; fileRef = D7781D4A2B7ECCB700E53C51 /* NavigateRouteWithReroutingView.Model.swift */; };
		D77BC5392B59A2D3007B49B6 /* StylePointWithDistanceCompositeSceneSymbolView.swift in Sources */ = {isa = PBXBuildFile; fileRef = D77BC5362B59A2D3007B49B6 /* StylePointWithDistanceCompositeSceneSymbolView.swift */; };
		D77BC53C2B59A309007B49B6 /* StylePointWithDistanceCompositeSceneSymbolView.swift in Copy Source Code Files */ = {isa = PBXBuildFile; fileRef = D77BC5362B59A2D3007B49B6 /* StylePointWithDistanceCompositeSceneSymbolView.swift */; };
		D77D9C002BB2438200B38A6C /* AugmentRealityToShowHiddenInfrastructureView.ARSceneView.swift in Sources */ = {isa = PBXBuildFile; fileRef = D77D9BFF2BB2438200B38A6C /* AugmentRealityToShowHiddenInfrastructureView.ARSceneView.swift */; };
		D77D9C012BB2439400B38A6C /* AugmentRealityToShowHiddenInfrastructureView.ARSceneView.swift in Copy Source Code Files */ = {isa = PBXBuildFile; fileRef = D77D9BFF2BB2438200B38A6C /* AugmentRealityToShowHiddenInfrastructureView.ARSceneView.swift */; };
		D7848ED82CBD85A300F6F546 /* AddPointSceneLayerView.swift in Sources */ = {isa = PBXBuildFile; fileRef = D7848ED42CBD85A300F6F546 /* AddPointSceneLayerView.swift */; };
		D7848EDB2CBD85D100F6F546 /* AddPointSceneLayerView.swift in Copy Source Code Files */ = {isa = PBXBuildFile; fileRef = D7848ED42CBD85A300F6F546 /* AddPointSceneLayerView.swift */; };
		D7848EFE2CBD986400F6F546 /* AddElevationSourceFromRasterView.swift in Sources */ = {isa = PBXBuildFile; fileRef = D7848EFA2CBD986400F6F546 /* AddElevationSourceFromRasterView.swift */; };
		D7848F012CBD987B00F6F546 /* AddElevationSourceFromRasterView.swift in Copy Source Code Files */ = {isa = PBXBuildFile; fileRef = D7848EFA2CBD986400F6F546 /* AddElevationSourceFromRasterView.swift */; };
		D78666AD2A2161F100C60110 /* FindNearestVertexView.swift in Sources */ = {isa = PBXBuildFile; fileRef = D78666AC2A2161F100C60110 /* FindNearestVertexView.swift */; };
		D78666AE2A21629200C60110 /* FindNearestVertexView.swift in Copy Source Code Files */ = {isa = PBXBuildFile; fileRef = D78666AC2A2161F100C60110 /* FindNearestVertexView.swift */; };
		D78FA4942C3C88880079313E /* CreateDynamicBasemapGalleryView.Views.swift in Sources */ = {isa = PBXBuildFile; fileRef = D78FA4932C3C88880079313E /* CreateDynamicBasemapGalleryView.Views.swift */; };
		D78FA4952C3C8E8A0079313E /* CreateDynamicBasemapGalleryView.Views.swift in Copy Source Code Files */ = {isa = PBXBuildFile; fileRef = D78FA4932C3C88880079313E /* CreateDynamicBasemapGalleryView.Views.swift */; };
		D79482D42C35D872006521CD /* CreateDynamicBasemapGalleryView.swift in Sources */ = {isa = PBXBuildFile; fileRef = D79482D02C35D872006521CD /* CreateDynamicBasemapGalleryView.swift */; };
		D79482D72C35D8A3006521CD /* CreateDynamicBasemapGalleryView.swift in Copy Source Code Files */ = {isa = PBXBuildFile; fileRef = D79482D02C35D872006521CD /* CreateDynamicBasemapGalleryView.swift */; };
		D79EE76E2A4CEA5D005A52AE /* SetUpLocationDrivenGeotriggersView.Model.swift in Sources */ = {isa = PBXBuildFile; fileRef = D79EE76D2A4CEA5D005A52AE /* SetUpLocationDrivenGeotriggersView.Model.swift */; };
		D79EE76F2A4CEA7F005A52AE /* SetUpLocationDrivenGeotriggersView.Model.swift in Copy Source Code Files */ = {isa = PBXBuildFile; fileRef = D79EE76D2A4CEA5D005A52AE /* SetUpLocationDrivenGeotriggersView.Model.swift */; };
		D7A737E02BABB9FE00B7C7FC /* AugmentRealityToShowHiddenInfrastructureView.swift in Sources */ = {isa = PBXBuildFile; fileRef = D7A737DC2BABB9FE00B7C7FC /* AugmentRealityToShowHiddenInfrastructureView.swift */; };
		D7A737E32BABBA2200B7C7FC /* AugmentRealityToShowHiddenInfrastructureView.swift in Copy Source Code Files */ = {isa = PBXBuildFile; fileRef = D7A737DC2BABB9FE00B7C7FC /* AugmentRealityToShowHiddenInfrastructureView.swift */; };
		D7ABA2F92A32579C0021822B /* MeasureDistanceInSceneView.swift in Sources */ = {isa = PBXBuildFile; fileRef = D7ABA2F82A32579C0021822B /* MeasureDistanceInSceneView.swift */; };
		D7ABA2FA2A32760D0021822B /* MeasureDistanceInSceneView.swift in Copy Source Code Files */ = {isa = PBXBuildFile; fileRef = D7ABA2F82A32579C0021822B /* MeasureDistanceInSceneView.swift */; };
		D7ABA2FF2A32881C0021822B /* ShowViewshedFromGeoelementInSceneView.swift in Sources */ = {isa = PBXBuildFile; fileRef = D7ABA2FE2A32881C0021822B /* ShowViewshedFromGeoelementInSceneView.swift */; };
		D7ABA3002A3288970021822B /* ShowViewshedFromGeoelementInSceneView.swift in Copy Source Code Files */ = {isa = PBXBuildFile; fileRef = D7ABA2FE2A32881C0021822B /* ShowViewshedFromGeoelementInSceneView.swift */; };
		D7AE861E2AC39DC50049B626 /* DisplayAnnotationView.swift in Sources */ = {isa = PBXBuildFile; fileRef = D7AE861D2AC39DC50049B626 /* DisplayAnnotationView.swift */; };
		D7AE861F2AC39E7F0049B626 /* DisplayAnnotationView.swift in Copy Source Code Files */ = {isa = PBXBuildFile; fileRef = D7AE861D2AC39DC50049B626 /* DisplayAnnotationView.swift */; };
		D7AE86202AC3A1050049B626 /* AddCustomDynamicEntityDataSourceView.Vessel.swift in Copy Source Code Files */ = {isa = PBXBuildFile; fileRef = 7900C5F52A83FC3F002D430F /* AddCustomDynamicEntityDataSourceView.Vessel.swift */; };
		D7AE86212AC3A10A0049B626 /* GroupLayersTogetherView.GroupLayerListView.swift in Copy Source Code Files */ = {isa = PBXBuildFile; fileRef = D75C35662AB50338003CD55F /* GroupLayersTogetherView.GroupLayerListView.swift */; };
		D7B759B32B1FFBE300017FDD /* FavoritesView.swift in Sources */ = {isa = PBXBuildFile; fileRef = D7B759B22B1FFBE300017FDD /* FavoritesView.swift */; };
		D7BA38912BFBC476009954F5 /* EditFeaturesWithFeatureLinkedAnnotationView.Model.swift in Sources */ = {isa = PBXBuildFile; fileRef = D7BA38902BFBC476009954F5 /* EditFeaturesWithFeatureLinkedAnnotationView.Model.swift */; };
		D7BA38922BFBC4F0009954F5 /* EditFeaturesWithFeatureLinkedAnnotationView.Model.swift in Copy Source Code Files */ = {isa = PBXBuildFile; fileRef = D7BA38902BFBC476009954F5 /* EditFeaturesWithFeatureLinkedAnnotationView.Model.swift */; };
		D7BA38972BFBFC0F009954F5 /* QueryRelatedFeaturesView.swift in Sources */ = {isa = PBXBuildFile; fileRef = D7BA38932BFBFC0F009954F5 /* QueryRelatedFeaturesView.swift */; };
		D7BA389A2BFBFC2E009954F5 /* QueryRelatedFeaturesView.swift in Copy Source Code Files */ = {isa = PBXBuildFile; fileRef = D7BA38932BFBFC0F009954F5 /* QueryRelatedFeaturesView.swift */; };
		D7BA8C442B2A4DAA00018633 /* Array.swift in Sources */ = {isa = PBXBuildFile; fileRef = D7BA8C432B2A4DAA00018633 /* Array.swift */; };
		D7BA8C462B2A8ACA00018633 /* String.swift in Sources */ = {isa = PBXBuildFile; fileRef = D7BA8C452B2A8ACA00018633 /* String.swift */; };
		D7BB3DD22C5D781800FFCD56 /* SaveTheBay.geodatabase in Resources */ = {isa = PBXBuildFile; fileRef = D7BB3DD02C5D781800FFCD56 /* SaveTheBay.geodatabase */; settings = {ASSET_TAGS = (EditGeodatabaseWithTransactions, ); }; };
		D7BE7E6F2CC19CC3006DDB0C /* AddTiledLayerView.swift in Sources */ = {isa = PBXBuildFile; fileRef = D7BE7E6B2CC19CC3006DDB0C /* AddTiledLayerView.swift */; };
		D7BE7E722CC19CE5006DDB0C /* AddTiledLayerView.swift in Copy Source Code Files */ = {isa = PBXBuildFile; fileRef = D7BE7E6B2CC19CC3006DDB0C /* AddTiledLayerView.swift */; };
		D7BEBAA02CBD9CCA00F882E7 /* MontereyElevation.dt2 in Resources */ = {isa = PBXBuildFile; fileRef = D7BEBA9E2CBD9CCA00F882E7 /* MontereyElevation.dt2 */; settings = {ASSET_TAGS = (AddElevationSourceFromRaster, ); }; };
		D7BEBAC52CBDC0F800F882E7 /* AddElevationSourceFromTilePackageView.swift in Sources */ = {isa = PBXBuildFile; fileRef = D7BEBABF2CBDC0F800F882E7 /* AddElevationSourceFromTilePackageView.swift */; };
		D7BEBAC62CBDC11600F882E7 /* AddElevationSourceFromTilePackageView.swift in Copy Source Code Files */ = {isa = PBXBuildFile; fileRef = D7BEBABF2CBDC0F800F882E7 /* AddElevationSourceFromTilePackageView.swift */; };
		D7BEBAC92CBDC81200F882E7 /* MontereyElevation.tpkx in Resources */ = {isa = PBXBuildFile; fileRef = D7BEBAC72CBDC81200F882E7 /* MontereyElevation.tpkx */; settings = {ASSET_TAGS = (AddElevationSourceFromTilePackage, ); }; };
		D7BEBAD22CBDFE1C00F882E7 /* DisplayAlternateSymbolsAtDifferentScalesView.swift in Sources */ = {isa = PBXBuildFile; fileRef = D7BEBACE2CBDFE1C00F882E7 /* DisplayAlternateSymbolsAtDifferentScalesView.swift */; };
		D7BEBAD52CBDFE3900F882E7 /* DisplayAlternateSymbolsAtDifferentScalesView.swift in Copy Source Code Files */ = {isa = PBXBuildFile; fileRef = D7BEBACE2CBDFE1C00F882E7 /* DisplayAlternateSymbolsAtDifferentScalesView.swift */; };
		D7C16D1B2AC5F95300689E89 /* Animate3DGraphicView.swift in Sources */ = {isa = PBXBuildFile; fileRef = D7C16D1A2AC5F95300689E89 /* Animate3DGraphicView.swift */; };
		D7C16D1C2AC5F96900689E89 /* Animate3DGraphicView.swift in Copy Source Code Files */ = {isa = PBXBuildFile; fileRef = D7C16D1A2AC5F95300689E89 /* Animate3DGraphicView.swift */; };
		D7C16D1F2AC5FE8200689E89 /* Pyrenees.csv in Resources */ = {isa = PBXBuildFile; fileRef = D7C16D1E2AC5FE8200689E89 /* Pyrenees.csv */; settings = {ASSET_TAGS = (Animate3DGraphic, ); }; };
		D7C16D222AC5FE9800689E89 /* GrandCanyon.csv in Resources */ = {isa = PBXBuildFile; fileRef = D7C16D212AC5FE9800689E89 /* GrandCanyon.csv */; settings = {ASSET_TAGS = (Animate3DGraphic, ); }; };
		D7C16D252AC5FEA600689E89 /* Snowdon.csv in Resources */ = {isa = PBXBuildFile; fileRef = D7C16D242AC5FEA600689E89 /* Snowdon.csv */; settings = {ASSET_TAGS = (Animate3DGraphic, ); }; };
		D7C16D282AC5FEB700689E89 /* Hawaii.csv in Resources */ = {isa = PBXBuildFile; fileRef = D7C16D272AC5FEB600689E89 /* Hawaii.csv */; settings = {ASSET_TAGS = (Animate3DGraphic, ); }; };
		D7C3AB4A2B683291008909B9 /* SetFeatureRequestModeView.swift in Sources */ = {isa = PBXBuildFile; fileRef = D7C3AB472B683291008909B9 /* SetFeatureRequestModeView.swift */; };
		D7C3AB4D2B6832B7008909B9 /* SetFeatureRequestModeView.swift in Copy Source Code Files */ = {isa = PBXBuildFile; fileRef = D7C3AB472B683291008909B9 /* SetFeatureRequestModeView.swift */; };
		D7C523402BED9BBF00E8221A /* SanFrancisco.tpkx in Resources */ = {isa = PBXBuildFile; fileRef = D7C5233E2BED9BBF00E8221A /* SanFrancisco.tpkx */; settings = {ASSET_TAGS = (AddTiledLayerAsBasemap, EditAndSyncFeaturesWithFeatureService, ); }; };
		D7C6420C2B4F47E10042B8F7 /* SearchForWebMapView.Model.swift in Sources */ = {isa = PBXBuildFile; fileRef = D7C6420B2B4F47E10042B8F7 /* SearchForWebMapView.Model.swift */; };
		D7C6420D2B4F5DDB0042B8F7 /* SearchForWebMapView.Model.swift in Copy Source Code Files */ = {isa = PBXBuildFile; fileRef = D7C6420B2B4F47E10042B8F7 /* SearchForWebMapView.Model.swift */; };
		D7C97B562B75C10C0097CDA1 /* ValidateUtilityNetworkTopologyView.Views.swift in Sources */ = {isa = PBXBuildFile; fileRef = D7C97B552B75C10C0097CDA1 /* ValidateUtilityNetworkTopologyView.Views.swift */; };
		D7CC33FF2A31475C00198EDF /* ShowLineOfSightBetweenPointsView.swift in Sources */ = {isa = PBXBuildFile; fileRef = D7CC33FD2A31475C00198EDF /* ShowLineOfSightBetweenPointsView.swift */; };
		D7CC34002A3147FF00198EDF /* ShowLineOfSightBetweenPointsView.swift in Copy Source Code Files */ = {isa = PBXBuildFile; fileRef = D7CC33FD2A31475C00198EDF /* ShowLineOfSightBetweenPointsView.swift */; };
		D7CDD38B2CB86F0A00DE9766 /* AddPointCloudLayerFromFileView.swift in Sources */ = {isa = PBXBuildFile; fileRef = D7CDD3852CB86F0A00DE9766 /* AddPointCloudLayerFromFileView.swift */; };
		D7CDD38C2CB86F4A00DE9766 /* AddPointCloudLayerFromFileView.swift in Copy Source Code Files */ = {isa = PBXBuildFile; fileRef = D7CDD3852CB86F0A00DE9766 /* AddPointCloudLayerFromFileView.swift */; };
		D7CDD38F2CB872EA00DE9766 /* sandiego-north-balboa-pointcloud.slpk in Resources */ = {isa = PBXBuildFile; fileRef = D7CDD38D2CB872EA00DE9766 /* sandiego-north-balboa-pointcloud.slpk */; settings = {ASSET_TAGS = (AddPointCloudLayerFromFile, ); }; };
		D7CE9F9B2AE2F575008F7A5F /* streetmap_SD.tpkx in Resources */ = {isa = PBXBuildFile; fileRef = D7CE9F9A2AE2F575008F7A5F /* streetmap_SD.tpkx */; settings = {ASSET_TAGS = (GeocodeOffline, ); }; };
		D7CE9FA32AE2F595008F7A5F /* san-diego-eagle-locator in Resources */ = {isa = PBXBuildFile; fileRef = D7CE9FA22AE2F595008F7A5F /* san-diego-eagle-locator */; settings = {ASSET_TAGS = (GeocodeOffline, ); }; };
		D7D1F3532ADDBE5D009CE2DA /* philadelphia.mspk in Resources */ = {isa = PBXBuildFile; fileRef = D7D1F3522ADDBE5D009CE2DA /* philadelphia.mspk */; settings = {ASSET_TAGS = (AugmentRealityToShowTabletopScene, DisplaySceneFromMobileScenePackage, ); }; };
		D7D9FCF62BF2CC8600F972A2 /* FilterByDefinitionExpressionOrDisplayFilterView.swift in Sources */ = {isa = PBXBuildFile; fileRef = D7D9FCF22BF2CC8600F972A2 /* FilterByDefinitionExpressionOrDisplayFilterView.swift */; };
		D7D9FCF92BF2CCA300F972A2 /* FilterByDefinitionExpressionOrDisplayFilterView.swift in Copy Source Code Files */ = {isa = PBXBuildFile; fileRef = D7D9FCF22BF2CC8600F972A2 /* FilterByDefinitionExpressionOrDisplayFilterView.swift */; };
		D7DDF84E2AF43AA2004352D9 /* GeocodeOfflineView.Model.swift in Copy Source Code Files */ = {isa = PBXBuildFile; fileRef = D72C43F22AEB066D00B6157B /* GeocodeOfflineView.Model.swift */; };
		D7DDF8532AF47C6C004352D9 /* FindRouteAroundBarriersView.swift in Sources */ = {isa = PBXBuildFile; fileRef = D7DDF8502AF47C6C004352D9 /* FindRouteAroundBarriersView.swift */; };
		D7DDF8562AF47C86004352D9 /* FindRouteAroundBarriersView.swift in Copy Source Code Files */ = {isa = PBXBuildFile; fileRef = D7DDF8502AF47C6C004352D9 /* FindRouteAroundBarriersView.swift */; };
		D7DFA0EA2CBA0242007C31F2 /* AddMapImageLayerView.swift in Sources */ = {isa = PBXBuildFile; fileRef = D7DFA0E62CBA0242007C31F2 /* AddMapImageLayerView.swift */; };
		D7DFA0ED2CBA0260007C31F2 /* AddMapImageLayerView.swift in Copy Source Code Files */ = {isa = PBXBuildFile; fileRef = D7DFA0E62CBA0242007C31F2 /* AddMapImageLayerView.swift */; };
		D7E440D72A1ECE7D005D74DE /* CreateBuffersAroundPointsView.swift in Sources */ = {isa = PBXBuildFile; fileRef = D7E440D62A1ECE7D005D74DE /* CreateBuffersAroundPointsView.swift */; };
		D7E440D82A1ECEB3005D74DE /* CreateBuffersAroundPointsView.swift in Copy Source Code Files */ = {isa = PBXBuildFile; fileRef = D7E440D62A1ECE7D005D74DE /* CreateBuffersAroundPointsView.swift */; };
		D7E557682A1D768800B9FB09 /* AddWMSLayerView.swift in Sources */ = {isa = PBXBuildFile; fileRef = D7E557672A1D768800B9FB09 /* AddWMSLayerView.swift */; };
		D7E7D0812AEB39D5003AAD02 /* FindRouteInTransportNetworkView.swift in Sources */ = {isa = PBXBuildFile; fileRef = D7E7D0802AEB39D5003AAD02 /* FindRouteInTransportNetworkView.swift */; };
		D7E7D0822AEB3A1D003AAD02 /* FindRouteInTransportNetworkView.swift in Copy Source Code Files */ = {isa = PBXBuildFile; fileRef = D7E7D0802AEB39D5003AAD02 /* FindRouteInTransportNetworkView.swift */; };
		D7E7D09A2AEB3C47003AAD02 /* san_diego_offline_routing in Resources */ = {isa = PBXBuildFile; fileRef = D7E7D0992AEB3C47003AAD02 /* san_diego_offline_routing */; settings = {ASSET_TAGS = (FindRouteInTransportNetwork, NavigateRouteWithRerouting, ); }; };
		D7E9EF292A1D2219000C4865 /* SetMinAndMaxScaleView.swift in Copy Source Code Files */ = {isa = PBXBuildFile; fileRef = D7EAF3592A1C023800D822C4 /* SetMinAndMaxScaleView.swift */; };
		D7E9EF2A2A1D29F2000C4865 /* SetMaxExtentView.swift in Copy Source Code Files */ = {isa = PBXBuildFile; fileRef = D734FA092A183A5B00246D7E /* SetMaxExtentView.swift */; };
		D7EAF35A2A1C023800D822C4 /* SetMinAndMaxScaleView.swift in Sources */ = {isa = PBXBuildFile; fileRef = D7EAF3592A1C023800D822C4 /* SetMinAndMaxScaleView.swift */; };
		D7ECF5982AB8BE63003FB2BE /* RenderMultilayerSymbolsView.swift in Sources */ = {isa = PBXBuildFile; fileRef = D7ECF5972AB8BE63003FB2BE /* RenderMultilayerSymbolsView.swift */; };
		D7ECF5992AB8BF5A003FB2BE /* RenderMultilayerSymbolsView.swift in Copy Source Code Files */ = {isa = PBXBuildFile; fileRef = D7ECF5972AB8BE63003FB2BE /* RenderMultilayerSymbolsView.swift */; };
		D7EF5D752A26A03A00FEBDE5 /* ShowCoordinatesInMultipleFormatsView.swift in Sources */ = {isa = PBXBuildFile; fileRef = D7EF5D742A26A03A00FEBDE5 /* ShowCoordinatesInMultipleFormatsView.swift */; };
		D7EF5D762A26A1EE00FEBDE5 /* ShowCoordinatesInMultipleFormatsView.swift in Copy Source Code Files */ = {isa = PBXBuildFile; fileRef = D7EF5D742A26A03A00FEBDE5 /* ShowCoordinatesInMultipleFormatsView.swift */; };
		D7F2784C2A1D76F5002E4567 /* AddWMSLayerView.swift in Copy Source Code Files */ = {isa = PBXBuildFile; fileRef = D7E557672A1D768800B9FB09 /* AddWMSLayerView.swift */; };
		D7F850042B7C427A00680D7C /* ValidateUtilityNetworkTopologyView.Views.swift in Copy Source Code Files */ = {isa = PBXBuildFile; fileRef = D7C97B552B75C10C0097CDA1 /* ValidateUtilityNetworkTopologyView.Views.swift */; };
		D7F8C0392B60564D0072BFA7 /* AddFeaturesWithContingentValuesView.swift in Sources */ = {isa = PBXBuildFile; fileRef = D7F8C0362B60564D0072BFA7 /* AddFeaturesWithContingentValuesView.swift */; };
		D7F8C03B2B6056790072BFA7 /* AddFeaturesWithContingentValuesView.swift in Copy Source Code Files */ = {isa = PBXBuildFile; fileRef = D7F8C0362B60564D0072BFA7 /* AddFeaturesWithContingentValuesView.swift */; };
		D7F8C03E2B605AF60072BFA7 /* ContingentValuesBirdNests.geodatabase in Resources */ = {isa = PBXBuildFile; fileRef = D7F8C03D2B605AF60072BFA7 /* ContingentValuesBirdNests.geodatabase */; settings = {ASSET_TAGS = (AddFeaturesWithContingentValues, ); }; };
		D7F8C0412B605E720072BFA7 /* FillmoreTopographicMap.vtpk in Resources */ = {isa = PBXBuildFile; fileRef = D7F8C0402B605E720072BFA7 /* FillmoreTopographicMap.vtpk */; settings = {ASSET_TAGS = (AddFeaturesWithContingentValues, ); }; };
		D7F8C0432B608F120072BFA7 /* AddFeaturesWithContingentValuesView.AddFeatureView.swift in Sources */ = {isa = PBXBuildFile; fileRef = D7F8C0422B608F120072BFA7 /* AddFeaturesWithContingentValuesView.AddFeatureView.swift */; };
		E000E7602869E33D005D87C5 /* ClipGeometryView.swift in Sources */ = {isa = PBXBuildFile; fileRef = E000E75F2869E33D005D87C5 /* ClipGeometryView.swift */; };
		E000E763286A0B18005D87C5 /* CutGeometryView.swift in Sources */ = {isa = PBXBuildFile; fileRef = E000E762286A0B18005D87C5 /* CutGeometryView.swift */; };
		E004A6C128414332002A1FE6 /* SetViewpointRotationView.swift in Sources */ = {isa = PBXBuildFile; fileRef = E004A6BD28414332002A1FE6 /* SetViewpointRotationView.swift */; };
		E004A6DC28465C70002A1FE6 /* DisplaySceneView.swift in Sources */ = {isa = PBXBuildFile; fileRef = E004A6D828465C70002A1FE6 /* DisplaySceneView.swift */; };
		E004A6E028466279002A1FE6 /* ShowCalloutView.swift in Sources */ = {isa = PBXBuildFile; fileRef = E004A6DF28466279002A1FE6 /* ShowCalloutView.swift */; };
		E004A6E62846A61F002A1FE6 /* StyleGraphicsWithSymbolsView.swift in Sources */ = {isa = PBXBuildFile; fileRef = E004A6E52846A61F002A1FE6 /* StyleGraphicsWithSymbolsView.swift */; };
		E004A6E928493BCE002A1FE6 /* ShowDeviceLocationView.swift in Sources */ = {isa = PBXBuildFile; fileRef = E004A6E828493BCE002A1FE6 /* ShowDeviceLocationView.swift */; };
		E004A6ED2849556E002A1FE6 /* CreatePlanarAndGeodeticBuffersView.swift in Sources */ = {isa = PBXBuildFile; fileRef = E004A6EC2849556E002A1FE6 /* CreatePlanarAndGeodeticBuffersView.swift */; };
		E004A6F0284E4B9B002A1FE6 /* DownloadVectorTilesToLocalCacheView.swift in Sources */ = {isa = PBXBuildFile; fileRef = E004A6EF284E4B9B002A1FE6 /* DownloadVectorTilesToLocalCacheView.swift */; };
		E004A6F3284E4FEB002A1FE6 /* ShowResultOfSpatialOperationsView.swift in Sources */ = {isa = PBXBuildFile; fileRef = E004A6F2284E4FEB002A1FE6 /* ShowResultOfSpatialOperationsView.swift */; };
		E004A6F6284FA42A002A1FE6 /* SelectFeaturesInFeatureLayerView.swift in Sources */ = {isa = PBXBuildFile; fileRef = E004A6F5284FA42A002A1FE6 /* SelectFeaturesInFeatureLayerView.swift */; };
		E03CB0692888944D002B27D9 /* GenerateOfflineMapView.swift in Copy Source Code Files */ = {isa = PBXBuildFile; fileRef = E088E1732863B5F800413100 /* GenerateOfflineMapView.swift */; };
		E03CB06A288894C4002B27D9 /* FindRouteView.swift in Copy Source Code Files */ = {isa = PBXBuildFile; fileRef = E066DD34285CF3B3004D3D5B /* FindRouteView.swift */; };
		E03CB06B2889879D002B27D9 /* DownloadVectorTilesToLocalCacheView.swift in Copy Source Code Files */ = {isa = PBXBuildFile; fileRef = E004A6EF284E4B9B002A1FE6 /* DownloadVectorTilesToLocalCacheView.swift */; };
		E041ABC0287CA9F00056009B /* WebView.swift in Sources */ = {isa = PBXBuildFile; fileRef = E041ABBF287CA9F00056009B /* WebView.swift */; };
		E041ABD7287DB04D0056009B /* SampleInfoView.swift in Sources */ = {isa = PBXBuildFile; fileRef = E041ABD6287DB04D0056009B /* SampleInfoView.swift */; };
		E041AC1A287F54580056009B /* highlight.min.js in Resources */ = {isa = PBXBuildFile; fileRef = E041AC15287F54580056009B /* highlight.min.js */; };
		E041AC1E288076A60056009B /* info.css in Resources */ = {isa = PBXBuildFile; fileRef = E041AC1D288076A60056009B /* info.css */; };
		E041AC20288077B90056009B /* xcode.css in Resources */ = {isa = PBXBuildFile; fileRef = E041AC1F288077B90056009B /* xcode.css */; };
		E066DD35285CF3B3004D3D5B /* FindRouteView.swift in Sources */ = {isa = PBXBuildFile; fileRef = E066DD34285CF3B3004D3D5B /* FindRouteView.swift */; };
		E066DD382860AB28004D3D5B /* StyleGraphicsWithRendererView.swift in Sources */ = {isa = PBXBuildFile; fileRef = E066DD372860AB28004D3D5B /* StyleGraphicsWithRendererView.swift */; };
		E066DD3B2860CA08004D3D5B /* ShowResultOfSpatialRelationshipsView.swift in Sources */ = {isa = PBXBuildFile; fileRef = E066DD3A2860CA08004D3D5B /* ShowResultOfSpatialRelationshipsView.swift */; };
		E066DD4028610F55004D3D5B /* AddSceneLayerFromServiceView.swift in Sources */ = {isa = PBXBuildFile; fileRef = E066DD3F28610F55004D3D5B /* AddSceneLayerFromServiceView.swift */; };
		E070A0A3286F3B6000F2B606 /* DownloadPreplannedMapAreaView.swift in Sources */ = {isa = PBXBuildFile; fileRef = E070A0A2286F3B6000F2B606 /* DownloadPreplannedMapAreaView.swift */; };
		E088E1572862579D00413100 /* SetSurfacePlacementModeView.swift in Sources */ = {isa = PBXBuildFile; fileRef = E088E1562862579D00413100 /* SetSurfacePlacementModeView.swift */; };
		E088E1742863B5F800413100 /* GenerateOfflineMapView.swift in Sources */ = {isa = PBXBuildFile; fileRef = E088E1732863B5F800413100 /* GenerateOfflineMapView.swift */; };
		E0A1AEE328874590003C797D /* AddFeatureLayersView.swift in Copy Source Code Files */ = {isa = PBXBuildFile; fileRef = 00D4EF7F2863842100B9CC30 /* AddFeatureLayersView.swift */; };
		E0D04FF228A5390000747989 /* DownloadPreplannedMapAreaView.Model.swift in Sources */ = {isa = PBXBuildFile; fileRef = E0D04FF128A5390000747989 /* DownloadPreplannedMapAreaView.Model.swift */; };
		E0EA0B772866390E00C9621D /* ProjectGeometryView.swift in Sources */ = {isa = PBXBuildFile; fileRef = E0EA0B762866390E00C9621D /* ProjectGeometryView.swift */; };
		E0FE32E728747778002C6ACA /* BrowseBuildingFloorsView.swift in Sources */ = {isa = PBXBuildFile; fileRef = E0FE32E628747778002C6ACA /* BrowseBuildingFloorsView.swift */; };
		F111CCC1288B5D5600205358 /* DisplayMapFromMobileMapPackageView.swift in Sources */ = {isa = PBXBuildFile; fileRef = F111CCC0288B5D5600205358 /* DisplayMapFromMobileMapPackageView.swift */; };
		F111CCC4288B641900205358 /* Yellowstone.mmpk in Resources */ = {isa = PBXBuildFile; fileRef = F111CCC3288B641900205358 /* Yellowstone.mmpk */; settings = {ASSET_TAGS = (DisplayMapFromMobileMapPackage, ); }; };
		F1E71BF1289473760064C33F /* AddRasterFromFileView.swift in Sources */ = {isa = PBXBuildFile; fileRef = F1E71BF0289473760064C33F /* AddRasterFromFileView.swift */; };
		F1E71BFA28A479C70064C33F /* AddRasterFromFileView.swift in Copy Source Code Files */ = {isa = PBXBuildFile; fileRef = F1E71BF0289473760064C33F /* AddRasterFromFileView.swift */; };
/* End PBXBuildFile section */

/* Begin PBXBuildRule section */
		0074ABCC2817B8E60037244A /* PBXBuildRule */ = {
			isa = PBXBuildRule;
			compilerSpec = com.apple.compilers.proxy.script;
			filePatterns = "*.tache";
			fileType = pattern.proxy;
			inputFiles = (
				"$(SRCROOT)/Shared/Samples/",
			);
			isEditable = 1;
			name = "Generate Sample Initializers from Source Code Files";
			outputFiles = (
				"$(DERIVED_FILE_DIR)/$(INPUT_FILE_BASE)",
			);
			runOncePerArchitecture = 0;
			script = "xcrun --sdk macosx swift \"${SRCROOT}/Scripts/GenerateSampleViewSourceCode.swift\" \"${SCRIPT_INPUT_FILE_0}\" \"${INPUT_FILE_PATH}\" \"${SCRIPT_OUTPUT_FILE_0}\" \n";
		};
		0083586F27FE3BCF00192A15 /* PBXBuildRule */ = {
			isa = PBXBuildRule;
			compilerSpec = com.apple.compilers.proxy.script;
			filePatterns = "*.masque";
			fileType = pattern.proxy;
			inputFiles = (
				"$(SRCROOT)/.secrets",
			);
			isEditable = 1;
			name = "Generate Swift Code from Secrets";
			outputFiles = (
				"$(DERIVED_FILE_DIR)/$(INPUT_FILE_BASE)",
			);
			runOncePerArchitecture = 0;
			script = "\"${SRCROOT}/Scripts/masquerade\" -i \"${INPUT_FILE_PATH}\" -o \"${SCRIPT_OUTPUT_FILE_0}\" -s \"${SCRIPT_INPUT_FILE_0}\" -f\n";
		};
/* End PBXBuildRule section */

/* Begin PBXCopyFilesBuildPhase section */
		00144B5E280634840090DD5D /* Embed Frameworks */ = {
			isa = PBXCopyFilesBuildPhase;
			buildActionMask = 2147483647;
			dstPath = "";
			dstSubfolderSpec = 10;
			files = (
			);
			name = "Embed Frameworks";
			runOnlyForDeploymentPostprocessing = 0;
		};
		0039A4E82885C4E300592C86 /* Copy Source Code Files */ = {
			isa = PBXCopyFilesBuildPhase;
			buildActionMask = 2147483647;
			dstPath = "";
			dstSubfolderSpec = 7;
			files = (
<<<<<<< HEAD
				D7201D072CC6D3D3004BDB7D /* AddVectorTiledLayerFromCustomStyleView.swift in Copy Source Code Files */,
=======
				D75E5EE92CC0342700252595 /* ListContentsOfKMLFileView.swift in Copy Source Code Files */,
>>>>>>> 285a0233
				D7201CDB2CC6B72A004BDB7D /* AddTiledLayerAsBasemapView.swift in Copy Source Code Files */,
				D7BE7E722CC19CE5006DDB0C /* AddTiledLayerView.swift in Copy Source Code Files */,
				D7BEBAD52CBDFE3900F882E7 /* DisplayAlternateSymbolsAtDifferentScalesView.swift in Copy Source Code Files */,
				D7BEBAC62CBDC11600F882E7 /* AddElevationSourceFromTilePackageView.swift in Copy Source Code Files */,
				D7848F012CBD987B00F6F546 /* AddElevationSourceFromRasterView.swift in Copy Source Code Files */,
				D7848EDB2CBD85D100F6F546 /* AddPointSceneLayerView.swift in Copy Source Code Files */,
				D7DFA0ED2CBA0260007C31F2 /* AddMapImageLayerView.swift in Copy Source Code Files */,
				D7CDD38C2CB86F4A00DE9766 /* AddPointCloudLayerFromFileView.swift in Copy Source Code Files */,
				D713C6D82CB990800073AA72 /* AddKMLLayerView.swift in Copy Source Code Files */,
				95E0DBCA2C503E2500224A82 /* ShowDeviceLocationUsingIndoorPositioningView.swift in Copy Source Code Files */,
				95E0DBCB2C503E2500224A82 /* ShowDeviceLocationUsingIndoorPositioningView.Model.swift in Copy Source Code Files */,
				D71C90A52C6C252F0018C63E /* StyleGeometryTypesWithSymbolsView.Views.swift in Copy Source Code Files */,
				D71C90A42C6C252B0018C63E /* StyleGeometryTypesWithSymbolsView.swift in Copy Source Code Files */,
				3E9F77742C6A6E670022CAB5 /* QueryFeatureCountAndExtentView.swift in Copy Source Code Files */,
				3E54CF232C66B00500DD2F18 /* AddWebTiledLayerView.swift in Copy Source Code Files */,
				3E30884A2C5D789A00ECEAC5 /* SetSpatialReferenceView.swift in Copy Source Code Files */,
				3E720F9E2C61A0B700E22A9E /* SetInitialViewpointView.swift in Copy Source Code Files */,
				D78FA4952C3C8E8A0079313E /* CreateDynamicBasemapGalleryView.Views.swift in Copy Source Code Files */,
				D79482D72C35D8A3006521CD /* CreateDynamicBasemapGalleryView.swift in Copy Source Code Files */,
				003B36F92C5042BA00A75F66 /* ShowServiceAreaView.swift in Copy Source Code Files */,
				95ADF34F2C3CBAE800566FF6 /* EditFeatureAttachmentsView.Model.swift in Copy Source Code Files */,
				9579FCEC2C33616B00FC8A1D /* EditFeatureAttachmentsView.swift in Copy Source Code Files */,
				954708642C3C798C00CA8579 /* AddENCExchangeSetView.swift in Copy Source Code Files */,
				95E980742C26189E00CB8912 /* BrowseOGCAPIFeatureServiceView.swift in Copy Source Code Files */,
				955AFAC62C110B8A009C8FE5 /* ApplyMosaicRuleToRastersView.swift in Copy Source Code Files */,
				95DEB9B82C127B5E009BEC35 /* ShowViewshedFromPointOnMapView.swift in Copy Source Code Files */,
				95A5721B2C0FDD34006E8B48 /* ShowScaleBarView.swift in Copy Source Code Files */,
				95A3773C2C0F93770044D1CC /* AddRasterFromServiceView.swift in Copy Source Code Files */,
				95F3A52D2C07F28700885DED /* SetSurfaceNavigationConstraintView.swift in Copy Source Code Files */,
				9529D1942C01676200B5C1A3 /* SelectFeaturesInSceneLayerView.swift in Copy Source Code Files */,
				D76CE8DA2BFD7063009A8686 /* SetReferenceScaleView.swift in Copy Source Code Files */,
				D7BA389A2BFBFC2E009954F5 /* QueryRelatedFeaturesView.swift in Copy Source Code Files */,
				00ABA94F2BF6D06200C0488C /* ShowGridView.swift in Copy Source Code Files */,
				D7BA38922BFBC4F0009954F5 /* EditFeaturesWithFeatureLinkedAnnotationView.Model.swift in Copy Source Code Files */,
				D762AF622BF6A7D100ECE3C7 /* EditFeaturesWithFeatureLinkedAnnotationView.swift in Copy Source Code Files */,
				1081B93D2C000E8B00C1BEB1 /* IdentifyFeaturesInWMSLayerView.swift in Copy Source Code Files */,
				D7D9FCF92BF2CCA300F972A2 /* FilterByDefinitionExpressionOrDisplayFilterView.swift in Copy Source Code Files */,
				D7044B972BE18D8D000F2C43 /* EditWithBranchVersioningView.Views.swift in Copy Source Code Files */,
				D7114A0F2BDC6AED00FA68CA /* EditWithBranchVersioningView.Model.swift in Copy Source Code Files */,
				D73E61A12BDB221B00457932 /* EditWithBranchVersioningView.swift in Copy Source Code Files */,
				D74ECD0E2BEEAE40007C0FA6 /* EditAndSyncFeaturesWithFeatureServiceView.Model.swift in Copy Source Code Files */,
				D733CA1C2BED982C00FBDE4C /* EditAndSyncFeaturesWithFeatureServiceView.swift in Copy Source Code Files */,
				10BD9EB52BF51F9000ABDBD5 /* GenerateOfflineMapWithCustomParametersView.Model.swift in Copy Source Code Files */,
				D769DF342BEC1A9E0062AE95 /* EditGeodatabaseWithTransactionsView.Model.swift in Copy Source Code Files */,
				D764B7E22BE2F8B8002E2F92 /* EditGeodatabaseWithTransactionsView.swift in Copy Source Code Files */,
				004A2BA52BED458C00C297CE /* ApplyScheduledUpdatesToPreplannedMapAreaView.swift in Copy Source Code Files */,
				104F55C72BF3E30A00204D04 /* GenerateOfflineMapWithCustomParametersView.swift in Copy Source Code Files */,
				104F55C82BF3E30A00204D04 /* GenerateOfflineMapWithCustomParametersView.CustomParameters.swift in Copy Source Code Files */,
				D73E61992BDAEEDD00457932 /* MatchViewpointOfGeoViewsView.swift in Copy Source Code Files */,
				D7352F912BD992E40013FFEF /* MonitorChangesToDrawStatusView.swift in Copy Source Code Files */,
				D713717C2BD88EF800EB2F86 /* MonitorChangesToLayerViewStateView.swift in Copy Source Code Files */,
				10D321972BDC3B4900B39B1B /* GenerateOfflineMapWithLocalBasemapView.swift in Copy Source Code Files */,
				00E1D9102BC0B4D8001AEB6A /* SnapGeometryEditsView.SnapSettingsView.swift in Copy Source Code Files */,
				00E1D9112BC0B4D8001AEB6A /* SnapGeometryEditsView.GeometryEditorModel.swift in Copy Source Code Files */,
				00E1D9122BC0B4D8001AEB6A /* SnapGeometryEditsView.GeometryEditorMenu.swift in Copy Source Code Files */,
				00E7C15D2BBF74D800B85D69 /* SnapGeometryEditsView.swift in Copy Source Code Files */,
				0000FB712BBDC01400845921 /* Add3DTilesLayerView.swift in Copy Source Code Files */,
				D77D9C012BB2439400B38A6C /* AugmentRealityToShowHiddenInfrastructureView.ARSceneView.swift in Copy Source Code Files */,
				D7A737E32BABBA2200B7C7FC /* AugmentRealityToShowHiddenInfrastructureView.swift in Copy Source Code Files */,
				1C2538542BABACB100337307 /* AugmentRealityToNavigateRouteView.ARSceneView.swift in Copy Source Code Files */,
				1C2538552BABACB100337307 /* AugmentRealityToNavigateRouteView.swift in Copy Source Code Files */,
				1C8EC74B2BAE28A9001A6929 /* AugmentRealityToCollectDataView.swift in Copy Source Code Files */,
				000D43182B993A030003D3C2 /* ConfigureBasemapStyleParametersView.swift in Copy Source Code Files */,
				D76360032B9296580044AB97 /* DisplayClustersView.swift in Copy Source Code Files */,
				D76360022B9296520044AB97 /* ConfigureClustersView.SettingsView.swift in Copy Source Code Files */,
				D76360012B92964A0044AB97 /* ConfigureClustersView.Model.swift in Copy Source Code Files */,
				D76360002B9296420044AB97 /* ConfigureClustersView.swift in Copy Source Code Files */,
				D7781D4C2B7ECCC800E53C51 /* NavigateRouteWithReroutingView.Model.swift in Copy Source Code Files */,
				D7588F622B7D8DED008B75E2 /* NavigateRouteWithReroutingView.swift in Copy Source Code Files */,
				D7F850042B7C427A00680D7C /* ValidateUtilityNetworkTopologyView.Views.swift in Copy Source Code Files */,
				D76495222B7468940042699E /* ValidateUtilityNetworkTopologyView.Model.swift in Copy Source Code Files */,
				D74EA7872B6DADCC008F6C7C /* ValidateUtilityNetworkTopologyView.swift in Copy Source Code Files */,
				D757D14C2B6C60170065F78F /* ListSpatialReferenceTransformationsView.Model.swift in Copy Source Code Files */,
				D77688152B69828E007C3860 /* ListSpatialReferenceTransformationsView.swift in Copy Source Code Files */,
				D7C3AB4D2B6832B7008909B9 /* SetFeatureRequestModeView.swift in Copy Source Code Files */,
				D73FC90C2B6312A5001AC486 /* AddFeaturesWithContingentValuesView.AddFeatureView.swift in Copy Source Code Files */,
				D73FC90B2B6312A0001AC486 /* AddFeaturesWithContingentValuesView.Model.swift in Copy Source Code Files */,
				D7F8C03B2B6056790072BFA7 /* AddFeaturesWithContingentValuesView.swift in Copy Source Code Files */,
				D73F066C2B5EE760000B574F /* QueryFeaturesWithArcadeExpressionView.swift in Copy Source Code Files */,
				D718A1F02B57602000447087 /* ManageBookmarksView.swift in Copy Source Code Files */,
				D77BC53C2B59A309007B49B6 /* StylePointWithDistanceCompositeSceneSymbolView.swift in Copy Source Code Files */,
				D718A1E82B571C9100447087 /* OrbitCameraAroundObjectView.Model.swift in Copy Source Code Files */,
				D76929FB2B4F795C0047205E /* OrbitCameraAroundObjectView.swift in Copy Source Code Files */,
				D7058B122B59E468000A888A /* StylePointWithSceneSymbolView.swift in Copy Source Code Files */,
				D71D516F2B51D87700B2A2BE /* SearchForWebMapView.Views.swift in Copy Source Code Files */,
				D7C6420D2B4F5DDB0042B8F7 /* SearchForWebMapView.Model.swift in Copy Source Code Files */,
				D75F66392B48EB1800434974 /* SearchForWebMapView.swift in Copy Source Code Files */,
				D73FCFFA2B02A3C50006360D /* FindAddressWithReverseGeocodeView.swift in Copy Source Code Files */,
				D742E4952B04134C00690098 /* DisplayWebSceneFromPortalItemView.swift in Copy Source Code Files */,
				D7010EC12B05618400D43F55 /* DisplaySceneFromMobileScenePackageView.swift in Copy Source Code Files */,
				D737237B2AF5AE1A00846884 /* FindRouteInMobileMapPackageView.Models.swift in Copy Source Code Files */,
				D737237A2AF5AE1600846884 /* FindRouteInMobileMapPackageView.MobileMapView.swift in Copy Source Code Files */,
				D76000B12AF19C4600B3084D /* FindRouteInMobileMapPackageView.swift in Copy Source Code Files */,
				D7705D662AFC575000CC0335 /* FindClosestFacilityFromPointView.swift in Copy Source Code Files */,
				D73FD0002B02C9610006360D /* FindRouteAroundBarriersView.Views.swift in Copy Source Code Files */,
				D76EE6082AF9AFEC00DA0325 /* FindRouteAroundBarriersView.Model.swift in Copy Source Code Files */,
				D7DDF8562AF47C86004352D9 /* FindRouteAroundBarriersView.swift in Copy Source Code Files */,
				D7DDF84E2AF43AA2004352D9 /* GeocodeOfflineView.Model.swift in Copy Source Code Files */,
				D7705D5B2AFC246A00CC0335 /* FindClosestFacilityToMultiplePointsView.swift in Copy Source Code Files */,
				00F279D72AF4364700CECAF8 /* AddDynamicEntityLayerView.VehicleCallout.swift in Copy Source Code Files */,
				D76000A22AF18BAB00B3084D /* FindRouteInTransportNetworkView.Model.swift in Copy Source Code Files */,
				D7E7D0822AEB3A1D003AAD02 /* FindRouteInTransportNetworkView.swift in Copy Source Code Files */,
				D7553CDD2AE2E00E00DC2A70 /* GeocodeOfflineView.swift in Copy Source Code Files */,
				4DD058102A0D3F6B00A59B34 /* ShowDeviceLocationWithNMEADataSourcesView.Model.swift in Copy Source Code Files */,
				4D126D7329CA1EFD00CFB7A7 /* ShowDeviceLocationWithNMEADataSourcesView.swift in Copy Source Code Files */,
				4D126D7429CA1EFD00CFB7A7 /* FileNMEASentenceReader.swift in Copy Source Code Files */,
				D7084FAB2AD771F600EC7F4F /* AugmentRealityToFlyOverSceneView.swift in Copy Source Code Files */,
				D72F27302ADA1E9900F906DA /* AugmentRealityToShowTabletopSceneView.swift in Copy Source Code Files */,
				D71FCB8B2AD628B9000E517C /* CreateMobileGeodatabaseView.Model.swift in Copy Source Code Files */,
				D73FC0FE2AD4A19A0067A19B /* CreateMobileGeodatabaseView.swift in Copy Source Code Files */,
				D7464F1F2ACE04C2007FEE88 /* IdentifyRasterCellView.swift in Copy Source Code Files */,
				D731F3C22AD0D2BB00A8431E /* IdentifyGraphicsView.swift in Copy Source Code Files */,
				D70082EC2ACF901600E0C3C2 /* IdentifyKMLFeaturesView.swift in Copy Source Code Files */,
				D7054AEA2ACCCC34007235BA /* Animate3DGraphicView.SettingsView.swift in Copy Source Code Files */,
				D7058FB22ACB424E00A40F14 /* Animate3DGraphicView.Model.swift in Copy Source Code Files */,
				D7C16D1C2AC5F96900689E89 /* Animate3DGraphicView.swift in Copy Source Code Files */,
				D7497F3D2AC4B4CF00167AD2 /* DisplayDimensionsView.swift in Copy Source Code Files */,
				D7232EE22AC1E6DC0079ABFF /* PlayKMLTourView.swift in Copy Source Code Files */,
				D7AE861F2AC39E7F0049B626 /* DisplayAnnotationView.swift in Copy Source Code Files */,
				D7337C5B2ABCFDE400A5D865 /* StyleSymbolsFromMobileStyleFileView.SymbolOptionsListView.swift in Copy Source Code Files */,
				D74C8BFF2ABA56C0007C76B8 /* StyleSymbolsFromMobileStyleFileView.swift in Copy Source Code Files */,
				D7AE86212AC3A10A0049B626 /* GroupLayersTogetherView.GroupLayerListView.swift in Copy Source Code Files */,
				D7AE86202AC3A1050049B626 /* AddCustomDynamicEntityDataSourceView.Vessel.swift in Copy Source Code Files */,
				D7ECF5992AB8BF5A003FB2BE /* RenderMultilayerSymbolsView.swift in Copy Source Code Files */,
				D7337C612ABD166A00A5D865 /* ShowMobileMapPackageExpirationDateView.swift in Copy Source Code Files */,
				D704AA5B2AB22D8400A3BB63 /* GroupLayersTogetherView.swift in Copy Source Code Files */,
				D75B58522AAFB37C0038B3B4 /* StyleFeaturesWithCustomDictionaryView.swift in Copy Source Code Files */,
				D71C5F652AAA83D2006599FD /* CreateSymbolStylesFromWebStylesView.swift in Copy Source Code Files */,
				79D84D152A81718F00F45262 /* AddCustomDynamicEntityDataSourceView.swift in Copy Source Code Files */,
				1C26ED202A8BEC63009B7721 /* FilterFeaturesInSceneView.swift in Copy Source Code Files */,
				D7ABA3002A3288970021822B /* ShowViewshedFromGeoelementInSceneView.swift in Copy Source Code Files */,
				1C3B7DCD2A5F652500907443 /* AnalyzeNetworkWithSubnetworkTraceView.Model.swift in Copy Source Code Files */,
				1C3B7DCE2A5F652500907443 /* AnalyzeNetworkWithSubnetworkTraceView.swift in Copy Source Code Files */,
				D79EE76F2A4CEA7F005A52AE /* SetUpLocationDrivenGeotriggersView.Model.swift in Copy Source Code Files */,
				D769C2132A29057200030F61 /* SetUpLocationDrivenGeotriggersView.swift in Copy Source Code Files */,
				1C19B4F72A578E69001D2506 /* CreateLoadReportView.Model.swift in Copy Source Code Files */,
				1C19B4F82A578E69001D2506 /* CreateLoadReportView.swift in Copy Source Code Files */,
				1C19B4F92A578E69001D2506 /* CreateLoadReportView.Views.swift in Copy Source Code Files */,
				D752D9412A39162F003EB25E /* ManageOperationalLayersView.swift in Copy Source Code Files */,
				D77570C12A2943D900F490CD /* AnimateImagesWithImageOverlayView.swift in Copy Source Code Files */,
				D7634FB02A43B8B000F8AEFB /* CreateConvexHullAroundGeometriesView.swift in Copy Source Code Files */,
				D7ABA2FA2A32760D0021822B /* MeasureDistanceInSceneView.swift in Copy Source Code Files */,
				D722BD232A420DEC002C2087 /* ShowExtrudedFeaturesView.swift in Copy Source Code Files */,
				D752D9602A3BCE63003EB25E /* DisplayMapFromPortalItemView.swift in Copy Source Code Files */,
				1C43BC852A43783900509BF8 /* SetVisibilityOfSubtypeSublayerView.Model.swift in Copy Source Code Files */,
				1C43BC862A43783900509BF8 /* SetVisibilityOfSubtypeSublayerView.swift in Copy Source Code Files */,
				1C43BC872A43783900509BF8 /* SetVisibilityOfSubtypeSublayerView.Views.swift in Copy Source Code Files */,
				00EB803A2A31506F00AC2B07 /* DisplayContentOfUtilityNetworkContainerView.swift in Copy Source Code Files */,
				00EB803B2A31506F00AC2B07 /* DisplayContentOfUtilityNetworkContainerView.Model.swift in Copy Source Code Files */,
				D751018F2A2E966C00B8FA48 /* IdentifyLayerFeaturesView.swift in Copy Source Code Files */,
				D752D9472A3A6FC0003EB25E /* MonitorChangesToMapLoadStatusView.swift in Copy Source Code Files */,
				D7CC34002A3147FF00198EDF /* ShowLineOfSightBetweenPointsView.swift in Copy Source Code Files */,
				1CAB8D502A3CEB43002AA649 /* RunValveIsolationTraceView.Model.swift in Copy Source Code Files */,
				1CAB8D512A3CEB43002AA649 /* RunValveIsolationTraceView.swift in Copy Source Code Files */,
				D71099712A280D830065A1C1 /* DensifyAndGeneralizeGeometryView.SettingsView.swift in Copy Source Code Files */,
				D710996E2A27D9B30065A1C1 /* DensifyAndGeneralizeGeometryView.swift in Copy Source Code Files */,
				D75101822A2E497F00B8FA48 /* ShowLabelsOnLayerView.swift in Copy Source Code Files */,
				D7EF5D762A26A1EE00FEBDE5 /* ShowCoordinatesInMultipleFormatsView.swift in Copy Source Code Files */,
				79A47DFB2A20286800D7C5B9 /* CreateAndSaveKMLView.Model.swift in Copy Source Code Files */,
				79A47DFC2A20286800D7C5B9 /* CreateAndSaveKMLView.Views.swift in Copy Source Code Files */,
				79B7B80B2A1BFDE700F57C27 /* CreateAndSaveKMLView.swift in Copy Source Code Files */,
				D78666AE2A21629200C60110 /* FindNearestVertexView.swift in Copy Source Code Files */,
				D7E440D82A1ECEB3005D74DE /* CreateBuffersAroundPointsView.swift in Copy Source Code Files */,
				D744FD182A2113C70084A66C /* CreateConvexHullAroundPointsView.swift in Copy Source Code Files */,
				D7F2784C2A1D76F5002E4567 /* AddWMSLayerView.swift in Copy Source Code Files */,
				D75362D32A1E8C8800D83028 /* ApplyUniqueValueRendererView.swift in Copy Source Code Files */,
				1C929F092A27B86800134252 /* ShowUtilityAssociationsView.swift in Copy Source Code Files */,
				D7E9EF2A2A1D29F2000C4865 /* SetMaxExtentView.swift in Copy Source Code Files */,
				D7E9EF292A1D2219000C4865 /* SetMinAndMaxScaleView.swift in Copy Source Code Files */,
				1C9B74DE29DB56860038B06F /* ChangeCameraControllerView.swift in Copy Source Code Files */,
				1C965C3929DB9176002F8536 /* ShowRealisticLightAndShadowsView.swift in Copy Source Code Files */,
				883C121729C914E100062FF9 /* DownloadPreplannedMapAreaView.MapPicker.swift in Copy Source Code Files */,
				883C121829C914E100062FF9 /* DownloadPreplannedMapAreaView.Model.swift in Copy Source Code Files */,
				883C121929C914E100062FF9 /* DownloadPreplannedMapAreaView.swift in Copy Source Code Files */,
				1C0C1C3D29D34DDD005C8B24 /* ChangeViewpointView.swift in Copy Source Code Files */,
				1C42E04A29D239D2004FC4BE /* ShowPopupView.swift in Copy Source Code Files */,
				108EC04229D25B55000F35D0 /* QueryFeatureTableView.swift in Copy Source Code Files */,
				88F93CC229C4D3480006B28E /* CreateAndEditGeometriesView.swift in Copy Source Code Files */,
				0044289329C9234300160767 /* GetElevationAtPointOnSurfaceView.swift in Copy Source Code Files */,
				4D2ADC6A29C50D91003B367F /* AddDynamicEntityLayerView.Model.swift in Copy Source Code Files */,
				4D2ADC6B29C50D91003B367F /* AddDynamicEntityLayerView.SettingsView.swift in Copy Source Code Files */,
				4D2ADC4729C26D2C003B367F /* AddDynamicEntityLayerView.swift in Copy Source Code Files */,
				218F35C229C290BF00502022 /* AuthenticateWithOAuthView.swift in Copy Source Code Files */,
				0044CDE02995D4DD004618CE /* ShowDeviceLocationHistoryView.swift in Copy Source Code Files */,
				0042E24628E50EE4001F33D6 /* ShowViewshedFromPointInSceneView.swift in Copy Source Code Files */,
				0042E24728E50EE4001F33D6 /* ShowViewshedFromPointInSceneView.Model.swift in Copy Source Code Files */,
				0042E24828E50EE4001F33D6 /* ShowViewshedFromPointInSceneView.ViewshedSettingsView.swift in Copy Source Code Files */,
				006C835528B40682004AEB7F /* BrowseBuildingFloorsView.swift in Copy Source Code Files */,
				006C835628B40682004AEB7F /* DisplayMapFromMobileMapPackageView.swift in Copy Source Code Files */,
				F1E71BFA28A479C70064C33F /* AddRasterFromFileView.swift in Copy Source Code Files */,
				0039A4E92885C50300592C86 /* AddSceneLayerFromServiceView.swift in Copy Source Code Files */,
				75DD736729D35FF40010229D /* ChangeMapViewBackgroundView.swift in Copy Source Code Files */,
				75DD736829D35FF40010229D /* ChangeMapViewBackgroundView.SettingsView.swift in Copy Source Code Files */,
				75DD736929D35FF40010229D /* ChangeMapViewBackgroundView.Model.swift in Copy Source Code Files */,
				0039A4EA2885C50300592C86 /* ClipGeometryView.swift in Copy Source Code Files */,
				0039A4EB2885C50300592C86 /* CreatePlanarAndGeodeticBuffersView.swift in Copy Source Code Files */,
				0039A4EC2885C50300592C86 /* CutGeometryView.swift in Copy Source Code Files */,
				E0A1AEE328874590003C797D /* AddFeatureLayersView.swift in Copy Source Code Files */,
				0039A4ED2885C50300592C86 /* DisplayMapView.swift in Copy Source Code Files */,
				0039A4EE2885C50300592C86 /* DisplayOverviewMapView.swift in Copy Source Code Files */,
				0039A4EF2885C50300592C86 /* DisplaySceneView.swift in Copy Source Code Files */,
				E03CB06B2889879D002B27D9 /* DownloadVectorTilesToLocalCacheView.swift in Copy Source Code Files */,
				E03CB06A288894C4002B27D9 /* FindRouteView.swift in Copy Source Code Files */,
				E03CB0692888944D002B27D9 /* GenerateOfflineMapView.swift in Copy Source Code Files */,
				75DD739929D38B420010229D /* NavigateRouteView.swift in Copy Source Code Files */,
				0039A4F02885C50300592C86 /* ProjectGeometryView.swift in Copy Source Code Files */,
				0039A4F12885C50300592C86 /* SearchWithGeocodeView.swift in Copy Source Code Files */,
				0039A4F22885C50300592C86 /* SelectFeaturesInFeatureLayerView.swift in Copy Source Code Files */,
				0039A4F32885C50300592C86 /* SetBasemapView.swift in Copy Source Code Files */,
				0039A4F42885C50300592C86 /* SetSurfacePlacementModeView.swift in Copy Source Code Files */,
				0039A4F52885C50300592C86 /* SetViewpointRotationView.swift in Copy Source Code Files */,
				0039A4F62885C50300592C86 /* ShowCalloutView.swift in Copy Source Code Files */,
				0039A4F72885C50300592C86 /* ShowDeviceLocationView.swift in Copy Source Code Files */,
				0039A4F82885C50300592C86 /* ShowResultOfSpatialRelationshipsView.swift in Copy Source Code Files */,
				0039A4F92885C50300592C86 /* ShowResultOfSpatialOperationsView.swift in Copy Source Code Files */,
				0039A4FA2885C50300592C86 /* StyleGraphicsWithRendererView.swift in Copy Source Code Files */,
				0039A4FB2885C50300592C86 /* StyleGraphicsWithSymbolsView.swift in Copy Source Code Files */,
				7573E82129D6136C00BEED9C /* TraceUtilityNetworkView.Model.swift in Copy Source Code Files */,
				7573E82229D6136C00BEED9C /* TraceUtilityNetworkView.Enums.swift in Copy Source Code Files */,
				7573E82329D6136C00BEED9C /* TraceUtilityNetworkView.Views.swift in Copy Source Code Files */,
				7573E82429D6136C00BEED9C /* TraceUtilityNetworkView.swift in Copy Source Code Files */,
			);
			name = "Copy Source Code Files";
			runOnlyForDeploymentPostprocessing = 0;
		};
/* End PBXCopyFilesBuildPhase section */

/* Begin PBXFileReference section */
		0000FB6B2BBDB17600845921 /* Add3DTilesLayerView.swift */ = {isa = PBXFileReference; fileEncoding = 4; lastKnownFileType = sourcecode.swift; path = Add3DTilesLayerView.swift; sourceTree = "<group>"; };
		000558092817C51E00224BC6 /* SampleDetailView.swift */ = {isa = PBXFileReference; lastKnownFileType = sourcecode.swift; path = SampleDetailView.swift; sourceTree = "<group>"; };
		000D43132B9918420003D3C2 /* ConfigureBasemapStyleParametersView.swift */ = {isa = PBXFileReference; fileEncoding = 4; lastKnownFileType = sourcecode.swift; path = ConfigureBasemapStyleParametersView.swift; sourceTree = "<group>"; };
		00181B452846AD7100654571 /* View+ErrorAlert.swift */ = {isa = PBXFileReference; lastKnownFileType = sourcecode.swift; path = "View+ErrorAlert.swift"; sourceTree = "<group>"; };
		001C6DD827FE585A00D472C2 /* AppSecrets.swift.masque */ = {isa = PBXFileReference; fileEncoding = 4; lastKnownFileType = text; path = AppSecrets.swift.masque; sourceTree = "<group>"; };
		00273CF32A82AB5900A7A77D /* SamplesSearchView.swift */ = {isa = PBXFileReference; lastKnownFileType = sourcecode.swift; path = SamplesSearchView.swift; sourceTree = "<group>"; };
		00273CF52A82AB8700A7A77D /* SampleLink.swift */ = {isa = PBXFileReference; lastKnownFileType = sourcecode.swift; path = SampleLink.swift; sourceTree = "<group>"; };
		003D7C342821EBCC009DDFD2 /* masquerade */ = {isa = PBXFileReference; lastKnownFileType = text; path = masquerade; sourceTree = "<group>"; };
		003D7C352821EBCC009DDFD2 /* GenerateSampleViewSourceCode.swift */ = {isa = PBXFileReference; lastKnownFileType = sourcecode.swift; path = GenerateSampleViewSourceCode.swift; sourceTree = "<group>"; };
		0042E24228E4BF8F001F33D6 /* ShowViewshedFromPointInSceneView.Model.swift */ = {isa = PBXFileReference; lastKnownFileType = sourcecode.swift; path = ShowViewshedFromPointInSceneView.Model.swift; sourceTree = "<group>"; };
		0042E24428E4F82B001F33D6 /* ShowViewshedFromPointInSceneView.ViewshedSettingsView.swift */ = {isa = PBXFileReference; lastKnownFileType = sourcecode.swift; path = ShowViewshedFromPointInSceneView.ViewshedSettingsView.swift; sourceTree = "<group>"; };
		0044289129C90C0B00160767 /* GetElevationAtPointOnSurfaceView.swift */ = {isa = PBXFileReference; lastKnownFileType = sourcecode.swift; path = GetElevationAtPointOnSurfaceView.swift; sourceTree = "<group>"; };
		0044CDDE2995C39E004618CE /* ShowDeviceLocationHistoryView.swift */ = {isa = PBXFileReference; lastKnownFileType = sourcecode.swift; path = ShowDeviceLocationHistoryView.swift; sourceTree = "<group>"; };
		004A2B9C2BED455B00C297CE /* canyonlands */ = {isa = PBXFileReference; lastKnownFileType = folder; path = canyonlands; sourceTree = "<group>"; };
		004A2B9E2BED456500C297CE /* ApplyScheduledUpdatesToPreplannedMapAreaView.swift */ = {isa = PBXFileReference; fileEncoding = 4; lastKnownFileType = sourcecode.swift; path = ApplyScheduledUpdatesToPreplannedMapAreaView.swift; sourceTree = "<group>"; };
		004FE87029DF5D8700075217 /* Bristol */ = {isa = PBXFileReference; lastKnownFileType = folder; path = Bristol; sourceTree = "<group>"; };
		0074ABBE28174BCF0037244A /* DisplayMapView.swift */ = {isa = PBXFileReference; lastKnownFileType = sourcecode.swift; path = DisplayMapView.swift; sourceTree = "<group>"; };
		0074ABC128174F430037244A /* Sample.swift */ = {isa = PBXFileReference; fileEncoding = 4; lastKnownFileType = sourcecode.swift; path = Sample.swift; sourceTree = "<group>"; };
		0074ABCA2817B8DB0037244A /* SamplesApp+Samples.swift.tache */ = {isa = PBXFileReference; fileEncoding = 4; lastKnownFileType = text; path = "SamplesApp+Samples.swift.tache"; sourceTree = "<group>"; };
		0086F3FD28E3770900974721 /* ShowViewshedFromPointInSceneView.swift */ = {isa = PBXFileReference; fileEncoding = 4; lastKnownFileType = sourcecode.swift; path = ShowViewshedFromPointInSceneView.swift; sourceTree = "<group>"; };
		00A7A1432A2FC58300F035F7 /* DisplayContentOfUtilityNetworkContainerView.swift */ = {isa = PBXFileReference; fileEncoding = 4; lastKnownFileType = sourcecode.swift; path = DisplayContentOfUtilityNetworkContainerView.swift; sourceTree = "<group>"; };
		00A7A1492A2FC5B700F035F7 /* DisplayContentOfUtilityNetworkContainerView.Model.swift */ = {isa = PBXFileReference; lastKnownFileType = sourcecode.swift; path = DisplayContentOfUtilityNetworkContainerView.Model.swift; sourceTree = "<group>"; };
		00ABA94D2BF6721700C0488C /* ShowGridView.swift */ = {isa = PBXFileReference; lastKnownFileType = sourcecode.swift; path = ShowGridView.swift; sourceTree = "<group>"; };
		00ACF554293E6C6A0059B2A9 /* Samples.entitlements */ = {isa = PBXFileReference; lastKnownFileType = text.plist.entitlements; path = Samples.entitlements; sourceTree = "<group>"; };
		00B04272282EC59E0072E1B4 /* AboutView.swift */ = {isa = PBXFileReference; fileEncoding = 4; lastKnownFileType = sourcecode.swift; path = AboutView.swift; sourceTree = "<group>"; };
		00B042E5282EDC690072E1B4 /* SetBasemapView.swift */ = {isa = PBXFileReference; fileEncoding = 4; lastKnownFileType = sourcecode.swift; path = SetBasemapView.swift; sourceTree = "<group>"; };
		00B04FB4283EEBA80026C882 /* DisplayOverviewMapView.swift */ = {isa = PBXFileReference; lastKnownFileType = sourcecode.swift; path = DisplayOverviewMapView.swift; sourceTree = "<group>"; };
		00C94A0C28B53DE1004E42D9 /* raster-file */ = {isa = PBXFileReference; lastKnownFileType = folder; path = "raster-file"; sourceTree = "<group>"; };
		00CB9137284814A4005C2C5D /* SearchWithGeocodeView.swift */ = {isa = PBXFileReference; lastKnownFileType = sourcecode.swift; path = SearchWithGeocodeView.swift; sourceTree = "<group>"; };
		00CCB8A2285AAD7D00BBAB70 /* DowloadPortalItemData.swift */ = {isa = PBXFileReference; lastKnownFileType = sourcecode.swift; path = DowloadPortalItemData.swift; sourceTree = "<group>"; };
		00CCB8A4285BAF8700BBAB70 /* OnDemandResource.swift */ = {isa = PBXFileReference; lastKnownFileType = sourcecode.swift; path = OnDemandResource.swift; sourceTree = "<group>"; };
		00D4EF7F2863842100B9CC30 /* AddFeatureLayersView.swift */ = {isa = PBXFileReference; lastKnownFileType = sourcecode.swift; path = AddFeatureLayersView.swift; sourceTree = "<group>"; };
		00D4EF8228638BF100B9CC30 /* LA_Trails.geodatabase */ = {isa = PBXFileReference; lastKnownFileType = file; path = LA_Trails.geodatabase; sourceTree = "<group>"; };
		00D4EF8F28638BF100B9CC30 /* AuroraCO.gpkg */ = {isa = PBXFileReference; lastKnownFileType = file; path = AuroraCO.gpkg; sourceTree = "<group>"; };
		00D4EFB02863CE6300B9CC30 /* ScottishWildlifeTrust_reserves */ = {isa = PBXFileReference; lastKnownFileType = folder; path = ScottishWildlifeTrust_reserves; sourceTree = "<group>"; };
		00E1D90A2BC0AF97001AEB6A /* SnapGeometryEditsView.SnapSettingsView.swift */ = {isa = PBXFileReference; lastKnownFileType = sourcecode.swift; path = SnapGeometryEditsView.SnapSettingsView.swift; sourceTree = "<group>"; };
		00E1D90C2BC0B125001AEB6A /* SnapGeometryEditsView.GeometryEditorModel.swift */ = {isa = PBXFileReference; lastKnownFileType = sourcecode.swift; path = SnapGeometryEditsView.GeometryEditorModel.swift; sourceTree = "<group>"; };
		00E1D90E2BC0B1E8001AEB6A /* SnapGeometryEditsView.GeometryEditorMenu.swift */ = {isa = PBXFileReference; lastKnownFileType = sourcecode.swift; path = SnapGeometryEditsView.GeometryEditorMenu.swift; sourceTree = "<group>"; };
		00E5400C27F3CCA100CF66D5 /* SamplesApp.swift */ = {isa = PBXFileReference; lastKnownFileType = sourcecode.swift; path = SamplesApp.swift; sourceTree = "<group>"; };
		00E5400D27F3CCA100CF66D5 /* ContentView.swift */ = {isa = PBXFileReference; lastKnownFileType = sourcecode.swift; path = ContentView.swift; sourceTree = "<group>"; };
		00E5400E27F3CCA200CF66D5 /* Assets.xcassets */ = {isa = PBXFileReference; lastKnownFileType = folder.assetcatalog; path = Assets.xcassets; sourceTree = "<group>"; };
		00E5401327F3CCA200CF66D5 /* ArcGIS Maps SDK Samples.app */ = {isa = PBXFileReference; explicitFileType = wrapper.application; includeInIndex = 0; path = "ArcGIS Maps SDK Samples.app"; sourceTree = BUILT_PRODUCTS_DIR; };
		00E5402A27F775EA00CF66D5 /* Info.plist */ = {isa = PBXFileReference; lastKnownFileType = text.plist.xml; path = Info.plist; sourceTree = "<group>"; };
		00E7C1592BBE1BF000B85D69 /* SnapGeometryEditsView.swift */ = {isa = PBXFileReference; fileEncoding = 4; lastKnownFileType = sourcecode.swift; path = SnapGeometryEditsView.swift; sourceTree = "<group>"; };
		00F279D52AF418DC00CECAF8 /* AddDynamicEntityLayerView.VehicleCallout.swift */ = {isa = PBXFileReference; lastKnownFileType = sourcecode.swift; path = AddDynamicEntityLayerView.VehicleCallout.swift; sourceTree = "<group>"; };
		102B6A362BFD5B55009F763C /* IdentifyFeaturesInWMSLayerView.swift */ = {isa = PBXFileReference; lastKnownFileType = sourcecode.swift; path = IdentifyFeaturesInWMSLayerView.swift; sourceTree = "<group>"; };
		108EC04029D25B2C000F35D0 /* QueryFeatureTableView.swift */ = {isa = PBXFileReference; fileEncoding = 4; lastKnownFileType = sourcecode.swift; path = QueryFeatureTableView.swift; sourceTree = "<group>"; };
		10B782042BE55D7E007EAE6C /* GenerateOfflineMapWithCustomParametersView.swift */ = {isa = PBXFileReference; lastKnownFileType = sourcecode.swift; path = GenerateOfflineMapWithCustomParametersView.swift; sourceTree = "<group>"; };
		10B782072BE5A058007EAE6C /* GenerateOfflineMapWithCustomParametersView.CustomParameters.swift */ = {isa = PBXFileReference; lastKnownFileType = sourcecode.swift; path = GenerateOfflineMapWithCustomParametersView.CustomParameters.swift; sourceTree = "<group>"; };
		10BD9EB32BF51B4B00ABDBD5 /* GenerateOfflineMapWithCustomParametersView.Model.swift */ = {isa = PBXFileReference; lastKnownFileType = sourcecode.swift; path = GenerateOfflineMapWithCustomParametersView.Model.swift; sourceTree = "<group>"; };
		10D321922BDB187400B39B1B /* naperville_imagery.tpkx */ = {isa = PBXFileReference; lastKnownFileType = file; path = naperville_imagery.tpkx; sourceTree = "<group>"; };
		10D321952BDB1CB500B39B1B /* GenerateOfflineMapWithLocalBasemapView.swift */ = {isa = PBXFileReference; lastKnownFileType = sourcecode.swift; path = GenerateOfflineMapWithLocalBasemapView.swift; sourceTree = "<group>"; };
		1C0C1C3429D34DAE005C8B24 /* ChangeViewpointView.swift */ = {isa = PBXFileReference; fileEncoding = 4; lastKnownFileType = sourcecode.swift; path = ChangeViewpointView.swift; sourceTree = "<group>"; };
		1C19B4EB2A578E46001D2506 /* CreateLoadReportView.Views.swift */ = {isa = PBXFileReference; fileEncoding = 4; lastKnownFileType = sourcecode.swift; path = CreateLoadReportView.Views.swift; sourceTree = "<group>"; };
		1C19B4ED2A578E46001D2506 /* CreateLoadReportView.swift */ = {isa = PBXFileReference; fileEncoding = 4; lastKnownFileType = sourcecode.swift; path = CreateLoadReportView.swift; sourceTree = "<group>"; };
		1C19B4EF2A578E46001D2506 /* CreateLoadReportView.Model.swift */ = {isa = PBXFileReference; fileEncoding = 4; lastKnownFileType = sourcecode.swift; path = CreateLoadReportView.Model.swift; sourceTree = "<group>"; };
		1C2538522BABACB100337307 /* AugmentRealityToNavigateRouteView.ARSceneView.swift */ = {isa = PBXFileReference; lastKnownFileType = sourcecode.swift; path = AugmentRealityToNavigateRouteView.ARSceneView.swift; sourceTree = "<group>"; };
		1C2538532BABACB100337307 /* AugmentRealityToNavigateRouteView.swift */ = {isa = PBXFileReference; lastKnownFileType = sourcecode.swift; path = AugmentRealityToNavigateRouteView.swift; sourceTree = "<group>"; };
		1C26ED152A859525009B7721 /* FilterFeaturesInSceneView.swift */ = {isa = PBXFileReference; fileEncoding = 4; lastKnownFileType = sourcecode.swift; path = FilterFeaturesInSceneView.swift; sourceTree = "<group>"; };
		1C3B7DC32A5F64FC00907443 /* AnalyzeNetworkWithSubnetworkTraceView.Model.swift */ = {isa = PBXFileReference; fileEncoding = 4; lastKnownFileType = sourcecode.swift; path = AnalyzeNetworkWithSubnetworkTraceView.Model.swift; sourceTree = "<group>"; };
		1C3B7DC62A5F64FC00907443 /* AnalyzeNetworkWithSubnetworkTraceView.swift */ = {isa = PBXFileReference; fileEncoding = 4; lastKnownFileType = sourcecode.swift; path = AnalyzeNetworkWithSubnetworkTraceView.swift; sourceTree = "<group>"; };
		1C42E04329D2396B004FC4BE /* ShowPopupView.swift */ = {isa = PBXFileReference; fileEncoding = 4; lastKnownFileType = sourcecode.swift; path = ShowPopupView.swift; sourceTree = "<group>"; };
		1C43BC792A43781100509BF8 /* SetVisibilityOfSubtypeSublayerView.Views.swift */ = {isa = PBXFileReference; fileEncoding = 4; lastKnownFileType = sourcecode.swift; path = SetVisibilityOfSubtypeSublayerView.Views.swift; sourceTree = "<group>"; };
		1C43BC7C2A43781100509BF8 /* SetVisibilityOfSubtypeSublayerView.Model.swift */ = {isa = PBXFileReference; fileEncoding = 4; lastKnownFileType = sourcecode.swift; path = SetVisibilityOfSubtypeSublayerView.Model.swift; sourceTree = "<group>"; };
		1C43BC7E2A43781100509BF8 /* SetVisibilityOfSubtypeSublayerView.swift */ = {isa = PBXFileReference; fileEncoding = 4; lastKnownFileType = sourcecode.swift; path = SetVisibilityOfSubtypeSublayerView.swift; sourceTree = "<group>"; };
		1C8EC7432BAE2891001A6929 /* AugmentRealityToCollectDataView.swift */ = {isa = PBXFileReference; fileEncoding = 4; lastKnownFileType = sourcecode.swift; path = AugmentRealityToCollectDataView.swift; sourceTree = "<group>"; };
		1C9B74C529DB43580038B06F /* ShowRealisticLightAndShadowsView.swift */ = {isa = PBXFileReference; fileEncoding = 4; lastKnownFileType = sourcecode.swift; path = ShowRealisticLightAndShadowsView.swift; sourceTree = "<group>"; };
		1C9B74D529DB54560038B06F /* ChangeCameraControllerView.swift */ = {isa = PBXFileReference; fileEncoding = 4; lastKnownFileType = sourcecode.swift; path = ChangeCameraControllerView.swift; sourceTree = "<group>"; };
		1CAB8D442A3CEAB0002AA649 /* RunValveIsolationTraceView.Model.swift */ = {isa = PBXFileReference; fileEncoding = 4; lastKnownFileType = sourcecode.swift; path = RunValveIsolationTraceView.Model.swift; sourceTree = "<group>"; };
		1CAB8D472A3CEAB0002AA649 /* RunValveIsolationTraceView.swift */ = {isa = PBXFileReference; fileEncoding = 4; lastKnownFileType = sourcecode.swift; path = RunValveIsolationTraceView.swift; sourceTree = "<group>"; };
		1CAF831B2A20305F000E1E60 /* ShowUtilityAssociationsView.swift */ = {isa = PBXFileReference; fileEncoding = 4; lastKnownFileType = sourcecode.swift; path = ShowUtilityAssociationsView.swift; sourceTree = "<group>"; };
		218F35B329C28F4A00502022 /* AuthenticateWithOAuthView.swift */ = {isa = PBXFileReference; fileEncoding = 4; lastKnownFileType = sourcecode.swift; path = AuthenticateWithOAuthView.swift; sourceTree = "<group>"; };
		3E54CF212C66AFBE00DD2F18 /* AddWebTiledLayerView.swift */ = {isa = PBXFileReference; lastKnownFileType = sourcecode.swift; path = AddWebTiledLayerView.swift; sourceTree = "<group>"; };
		3E720F9C2C619B1700E22A9E /* SetInitialViewpointView.swift */ = {isa = PBXFileReference; lastKnownFileType = sourcecode.swift; path = SetInitialViewpointView.swift; sourceTree = "<group>"; };
		3E9F77722C6A60FA0022CAB5 /* QueryFeatureCountAndExtentView.swift */ = {isa = PBXFileReference; lastKnownFileType = sourcecode.swift; path = QueryFeatureCountAndExtentView.swift; sourceTree = "<group>"; };
		3EEDE7CD2C5D73F700510104 /* SetSpatialReferenceView.swift */ = {isa = PBXFileReference; lastKnownFileType = sourcecode.swift; path = SetSpatialReferenceView.swift; sourceTree = "<group>"; };
		4D126D6929CA1B6000CFB7A7 /* ShowDeviceLocationWithNMEADataSourcesView.swift */ = {isa = PBXFileReference; fileEncoding = 4; lastKnownFileType = sourcecode.swift; path = ShowDeviceLocationWithNMEADataSourcesView.swift; sourceTree = "<group>"; };
		4D126D7129CA1E1800CFB7A7 /* FileNMEASentenceReader.swift */ = {isa = PBXFileReference; lastKnownFileType = sourcecode.swift; path = FileNMEASentenceReader.swift; sourceTree = "<group>"; };
		4D126D7B29CA3E6000CFB7A7 /* Redlands.nmea */ = {isa = PBXFileReference; fileEncoding = 4; lastKnownFileType = text; path = Redlands.nmea; sourceTree = "<group>"; };
		4D126D7D29CA43D200CFB7A7 /* ShowDeviceLocationWithNMEADataSourcesView.Model.swift */ = {isa = PBXFileReference; lastKnownFileType = sourcecode.swift; path = ShowDeviceLocationWithNMEADataSourcesView.Model.swift; sourceTree = "<group>"; };
		4D2ADC3F29C26D05003B367F /* AddDynamicEntityLayerView.swift */ = {isa = PBXFileReference; fileEncoding = 4; lastKnownFileType = sourcecode.swift; path = AddDynamicEntityLayerView.swift; sourceTree = "<group>"; };
		4D2ADC5529C4F612003B367F /* ChangeMapViewBackgroundView.swift */ = {isa = PBXFileReference; fileEncoding = 4; lastKnownFileType = sourcecode.swift; path = ChangeMapViewBackgroundView.swift; sourceTree = "<group>"; };
		4D2ADC5829C4F612003B367F /* ChangeMapViewBackgroundView.SettingsView.swift */ = {isa = PBXFileReference; fileEncoding = 4; lastKnownFileType = sourcecode.swift; path = ChangeMapViewBackgroundView.SettingsView.swift; sourceTree = "<group>"; };
		4D2ADC6129C5071C003B367F /* ChangeMapViewBackgroundView.Model.swift */ = {isa = PBXFileReference; lastKnownFileType = sourcecode.swift; path = ChangeMapViewBackgroundView.Model.swift; sourceTree = "<group>"; };
		4D2ADC6629C50BD6003B367F /* AddDynamicEntityLayerView.Model.swift */ = {isa = PBXFileReference; lastKnownFileType = sourcecode.swift; path = AddDynamicEntityLayerView.Model.swift; sourceTree = "<group>"; };
		4D2ADC6829C50C4C003B367F /* AddDynamicEntityLayerView.SettingsView.swift */ = {isa = PBXFileReference; lastKnownFileType = sourcecode.swift; path = AddDynamicEntityLayerView.SettingsView.swift; sourceTree = "<group>"; };
		7573E81329D6134C00BEED9C /* TraceUtilityNetworkView.Model.swift */ = {isa = PBXFileReference; fileEncoding = 4; lastKnownFileType = sourcecode.swift; path = TraceUtilityNetworkView.Model.swift; sourceTree = "<group>"; };
		7573E81529D6134C00BEED9C /* TraceUtilityNetworkView.Enums.swift */ = {isa = PBXFileReference; fileEncoding = 4; lastKnownFileType = sourcecode.swift; path = TraceUtilityNetworkView.Enums.swift; sourceTree = "<group>"; };
		7573E81729D6134C00BEED9C /* TraceUtilityNetworkView.Views.swift */ = {isa = PBXFileReference; fileEncoding = 4; lastKnownFileType = sourcecode.swift; path = TraceUtilityNetworkView.Views.swift; sourceTree = "<group>"; };
		7573E81829D6134C00BEED9C /* TraceUtilityNetworkView.swift */ = {isa = PBXFileReference; fileEncoding = 4; lastKnownFileType = sourcecode.swift; path = TraceUtilityNetworkView.swift; sourceTree = "<group>"; };
		75DD739129D38B1B0010229D /* NavigateRouteView.swift */ = {isa = PBXFileReference; fileEncoding = 4; lastKnownFileType = sourcecode.swift; path = NavigateRouteView.swift; sourceTree = "<group>"; };
		7900C5F52A83FC3F002D430F /* AddCustomDynamicEntityDataSourceView.Vessel.swift */ = {isa = PBXFileReference; lastKnownFileType = sourcecode.swift; path = AddCustomDynamicEntityDataSourceView.Vessel.swift; sourceTree = "<group>"; };
		792222DC2A81AA5D00619FFE /* AIS_MarineCadastre_SelectedVessels_CustomDataSource.jsonl */ = {isa = PBXFileReference; fileEncoding = 4; lastKnownFileType = text; path = AIS_MarineCadastre_SelectedVessels_CustomDataSource.jsonl; sourceTree = "<group>"; };
		79302F842A1ED4E30002336A /* CreateAndSaveKMLView.Model.swift */ = {isa = PBXFileReference; lastKnownFileType = sourcecode.swift; path = CreateAndSaveKMLView.Model.swift; sourceTree = "<group>"; };
		79302F862A1ED71B0002336A /* CreateAndSaveKMLView.Views.swift */ = {isa = PBXFileReference; lastKnownFileType = sourcecode.swift; path = CreateAndSaveKMLView.Views.swift; sourceTree = "<group>"; };
		798C2DA62AFC505600EE7E97 /* PrivacyInfo.xcprivacy */ = {isa = PBXFileReference; lastKnownFileType = text.xml; path = PrivacyInfo.xcprivacy; sourceTree = "<group>"; };
		79B7B8092A1BF8EC00F57C27 /* CreateAndSaveKMLView.swift */ = {isa = PBXFileReference; lastKnownFileType = sourcecode.swift; path = CreateAndSaveKMLView.swift; sourceTree = "<group>"; };
		79D84D0D2A815C5B00F45262 /* AddCustomDynamicEntityDataSourceView.swift */ = {isa = PBXFileReference; lastKnownFileType = sourcecode.swift; path = AddCustomDynamicEntityDataSourceView.swift; sourceTree = "<group>"; };
		883C121429C9136600062FF9 /* DownloadPreplannedMapAreaView.MapPicker.swift */ = {isa = PBXFileReference; fileEncoding = 4; lastKnownFileType = sourcecode.swift; path = DownloadPreplannedMapAreaView.MapPicker.swift; sourceTree = "<group>"; };
		88F93CC029C3D59C0006B28E /* CreateAndEditGeometriesView.swift */ = {isa = PBXFileReference; lastKnownFileType = sourcecode.swift; path = CreateAndEditGeometriesView.swift; sourceTree = "<group>"; };
		9503056D2C46ECB70091B32D /* ShowDeviceLocationUsingIndoorPositioningView.Model.swift */ = {isa = PBXFileReference; lastKnownFileType = sourcecode.swift; path = ShowDeviceLocationUsingIndoorPositioningView.Model.swift; sourceTree = "<group>"; };
		9537AFB32C2208B5000923C5 /* AddENCExchangeSetView.swift */ = {isa = PBXFileReference; lastKnownFileType = sourcecode.swift; path = AddENCExchangeSetView.swift; sourceTree = "<group>"; };
		9537AFD62C220EF0000923C5 /* ExchangeSetwithoutUpdates */ = {isa = PBXFileReference; lastKnownFileType = folder; path = ExchangeSetwithoutUpdates; sourceTree = "<group>"; };
		9547085B2C3C719800CA8579 /* EditFeatureAttachmentsView.Model.swift */ = {isa = PBXFileReference; lastKnownFileType = sourcecode.swift; path = EditFeatureAttachmentsView.Model.swift; sourceTree = "<group>"; };
		954AEDED2C01332600265114 /* SelectFeaturesInSceneLayerView.swift */ = {isa = PBXFileReference; lastKnownFileType = sourcecode.swift; path = SelectFeaturesInSceneLayerView.swift; sourceTree = "<group>"; };
		955271602C0E6749009B1ED4 /* AddRasterFromServiceView.swift */ = {isa = PBXFileReference; lastKnownFileType = sourcecode.swift; path = AddRasterFromServiceView.swift; sourceTree = "<group>"; };
		955AFAC32C10FD6F009C8FE5 /* ApplyMosaicRuleToRastersView.swift */ = {isa = PBXFileReference; lastKnownFileType = sourcecode.swift; path = ApplyMosaicRuleToRastersView.swift; sourceTree = "<group>"; };
		9579FCE92C3360BB00FC8A1D /* EditFeatureAttachmentsView.swift */ = {isa = PBXFileReference; lastKnownFileType = sourcecode.swift; path = EditFeatureAttachmentsView.swift; sourceTree = "<group>"; };
		95A572182C0FDCC9006E8B48 /* ShowScaleBarView.swift */ = {isa = PBXFileReference; lastKnownFileType = sourcecode.swift; path = ShowScaleBarView.swift; sourceTree = "<group>"; };
		95D2EE0E2C334D1600683D53 /* ShowServiceAreaView.swift */ = {isa = PBXFileReference; lastKnownFileType = sourcecode.swift; path = ShowServiceAreaView.swift; sourceTree = "<group>"; };
		95DEB9B52C127A92009BEC35 /* ShowViewshedFromPointOnMapView.swift */ = {isa = PBXFileReference; lastKnownFileType = sourcecode.swift; path = ShowViewshedFromPointOnMapView.swift; sourceTree = "<group>"; };
		95E980702C26183000CB8912 /* BrowseOGCAPIFeatureServiceView.swift */ = {isa = PBXFileReference; lastKnownFileType = sourcecode.swift; path = BrowseOGCAPIFeatureServiceView.swift; sourceTree = "<group>"; };
		95F3A52A2C07F09C00885DED /* SetSurfaceNavigationConstraintView.swift */ = {isa = PBXFileReference; lastKnownFileType = sourcecode.swift; path = SetSurfaceNavigationConstraintView.swift; sourceTree = "<group>"; };
		95F891282C46E9D60010EBED /* ShowDeviceLocationUsingIndoorPositioningView.swift */ = {isa = PBXFileReference; lastKnownFileType = sourcecode.swift; path = ShowDeviceLocationUsingIndoorPositioningView.swift; sourceTree = "<group>"; };
		D70082EA2ACF900100E0C3C2 /* IdentifyKMLFeaturesView.swift */ = {isa = PBXFileReference; fileEncoding = 4; lastKnownFileType = sourcecode.swift; path = IdentifyKMLFeaturesView.swift; sourceTree = "<group>"; };
		D7010EBC2B05616900D43F55 /* DisplaySceneFromMobileScenePackageView.swift */ = {isa = PBXFileReference; fileEncoding = 4; lastKnownFileType = sourcecode.swift; path = DisplaySceneFromMobileScenePackageView.swift; sourceTree = "<group>"; };
		D701D72B2A37C7F7006FF0C8 /* bradley_low_3ds */ = {isa = PBXFileReference; lastKnownFileType = folder; path = bradley_low_3ds; sourceTree = "<group>"; };
		D7044B952BE18D73000F2C43 /* EditWithBranchVersioningView.Views.swift */ = {isa = PBXFileReference; fileEncoding = 4; lastKnownFileType = sourcecode.swift; path = EditWithBranchVersioningView.Views.swift; sourceTree = "<group>"; };
		D704AA592AB22C1A00A3BB63 /* GroupLayersTogetherView.swift */ = {isa = PBXFileReference; fileEncoding = 4; lastKnownFileType = sourcecode.swift; path = GroupLayersTogetherView.swift; sourceTree = "<group>"; };
		D7054AE82ACCCB6C007235BA /* Animate3DGraphicView.SettingsView.swift */ = {isa = PBXFileReference; fileEncoding = 4; lastKnownFileType = sourcecode.swift; path = Animate3DGraphicView.SettingsView.swift; sourceTree = "<group>"; };
		D7058B0D2B59E44B000A888A /* StylePointWithSceneSymbolView.swift */ = {isa = PBXFileReference; fileEncoding = 4; lastKnownFileType = sourcecode.swift; path = StylePointWithSceneSymbolView.swift; sourceTree = "<group>"; };
		D7058FB02ACB423C00A40F14 /* Animate3DGraphicView.Model.swift */ = {isa = PBXFileReference; fileEncoding = 4; lastKnownFileType = sourcecode.swift; path = Animate3DGraphicView.Model.swift; sourceTree = "<group>"; };
		D7084FA62AD771AA00EC7F4F /* AugmentRealityToFlyOverSceneView.swift */ = {isa = PBXFileReference; fileEncoding = 4; lastKnownFileType = sourcecode.swift; path = AugmentRealityToFlyOverSceneView.swift; sourceTree = "<group>"; };
		D70BE5782A5624A80022CA02 /* CategoriesView.swift */ = {isa = PBXFileReference; lastKnownFileType = sourcecode.swift; path = CategoriesView.swift; sourceTree = "<group>"; };
		D710996C2A27D9210065A1C1 /* DensifyAndGeneralizeGeometryView.swift */ = {isa = PBXFileReference; fileEncoding = 4; lastKnownFileType = sourcecode.swift; path = DensifyAndGeneralizeGeometryView.swift; sourceTree = "<group>"; };
		D710996F2A2802FA0065A1C1 /* DensifyAndGeneralizeGeometryView.SettingsView.swift */ = {isa = PBXFileReference; lastKnownFileType = sourcecode.swift; path = DensifyAndGeneralizeGeometryView.SettingsView.swift; sourceTree = "<group>"; };
		D7114A0C2BDC6A3300FA68CA /* EditWithBranchVersioningView.Model.swift */ = {isa = PBXFileReference; fileEncoding = 4; lastKnownFileType = sourcecode.swift; path = EditWithBranchVersioningView.Model.swift; sourceTree = "<group>"; };
		D71371752BD88ECC00EB2F86 /* MonitorChangesToLayerViewStateView.swift */ = {isa = PBXFileReference; fileEncoding = 4; lastKnownFileType = sourcecode.swift; path = MonitorChangesToLayerViewStateView.swift; sourceTree = "<group>"; };
		D713C6D12CB990600073AA72 /* AddKMLLayerView.swift */ = {isa = PBXFileReference; lastKnownFileType = sourcecode.swift; path = AddKMLLayerView.swift; sourceTree = "<group>"; };
		D713C6F52CB9B9A60073AA72 /* US_State_Capitals.kml */ = {isa = PBXFileReference; lastKnownFileType = text.xml; path = US_State_Capitals.kml; sourceTree = "<group>"; };
		D718A1E62B570F7500447087 /* OrbitCameraAroundObjectView.Model.swift */ = {isa = PBXFileReference; fileEncoding = 4; lastKnownFileType = sourcecode.swift; path = OrbitCameraAroundObjectView.Model.swift; sourceTree = "<group>"; };
		D718A1EA2B575FD900447087 /* ManageBookmarksView.swift */ = {isa = PBXFileReference; fileEncoding = 4; lastKnownFileType = sourcecode.swift; path = ManageBookmarksView.swift; sourceTree = "<group>"; };
		D71C5F632AAA7A88006599FD /* CreateSymbolStylesFromWebStylesView.swift */ = {isa = PBXFileReference; fileEncoding = 4; lastKnownFileType = sourcecode.swift; path = CreateSymbolStylesFromWebStylesView.swift; sourceTree = "<group>"; };
		D71C909C2C6C249B0018C63E /* StyleGeometryTypesWithSymbolsView.swift */ = {isa = PBXFileReference; fileEncoding = 4; lastKnownFileType = sourcecode.swift; path = StyleGeometryTypesWithSymbolsView.swift; sourceTree = "<group>"; };
		D71C909D2C6C249B0018C63E /* StyleGeometryTypesWithSymbolsView.Views.swift */ = {isa = PBXFileReference; fileEncoding = 4; lastKnownFileType = sourcecode.swift; path = StyleGeometryTypesWithSymbolsView.Views.swift; sourceTree = "<group>"; };
		D71D516D2B51D7B600B2A2BE /* SearchForWebMapView.Views.swift */ = {isa = PBXFileReference; fileEncoding = 4; lastKnownFileType = sourcecode.swift; path = SearchForWebMapView.Views.swift; sourceTree = "<group>"; };
		D71FCB892AD6277E000E517C /* CreateMobileGeodatabaseView.Model.swift */ = {isa = PBXFileReference; fileEncoding = 4; lastKnownFileType = sourcecode.swift; path = CreateMobileGeodatabaseView.Model.swift; sourceTree = "<group>"; };
		D7201CD42CC6B710004BDB7D /* AddTiledLayerAsBasemapView.swift */ = {isa = PBXFileReference; lastKnownFileType = sourcecode.swift; path = AddTiledLayerAsBasemapView.swift; sourceTree = "<group>"; };
		D7201D002CC6D3B5004BDB7D /* AddVectorTiledLayerFromCustomStyleView.swift */ = {isa = PBXFileReference; lastKnownFileType = sourcecode.swift; path = AddVectorTiledLayerFromCustomStyleView.swift; sourceTree = "<group>"; };
		D7201D292CC6D829004BDB7D /* dodge_city.vtpk */ = {isa = PBXFileReference; lastKnownFileType = file; path = dodge_city.vtpk; sourceTree = "<group>"; };
		D721EEA72ABDFF550040BE46 /* LothianRiversAnno.mmpk */ = {isa = PBXFileReference; lastKnownFileType = file; path = LothianRiversAnno.mmpk; sourceTree = "<group>"; };
		D722BD212A420DAD002C2087 /* ShowExtrudedFeaturesView.swift */ = {isa = PBXFileReference; fileEncoding = 4; lastKnownFileType = sourcecode.swift; path = ShowExtrudedFeaturesView.swift; sourceTree = "<group>"; };
		D7232EE02AC1E5AA0079ABFF /* PlayKMLTourView.swift */ = {isa = PBXFileReference; fileEncoding = 4; lastKnownFileType = sourcecode.swift; path = PlayKMLTourView.swift; sourceTree = "<group>"; };
		D72C43F22AEB066D00B6157B /* GeocodeOfflineView.Model.swift */ = {isa = PBXFileReference; fileEncoding = 4; lastKnownFileType = sourcecode.swift; path = GeocodeOfflineView.Model.swift; sourceTree = "<group>"; };
		D72F272B2ADA1E4400F906DA /* AugmentRealityToShowTabletopSceneView.swift */ = {isa = PBXFileReference; fileEncoding = 4; lastKnownFileType = sourcecode.swift; path = AugmentRealityToShowTabletopSceneView.swift; sourceTree = "<group>"; };
		D731F3C02AD0D2AC00A8431E /* IdentifyGraphicsView.swift */ = {isa = PBXFileReference; fileEncoding = 4; lastKnownFileType = sourcecode.swift; path = IdentifyGraphicsView.swift; sourceTree = "<group>"; };
		D7337C592ABCFDB100A5D865 /* StyleSymbolsFromMobileStyleFileView.SymbolOptionsListView.swift */ = {isa = PBXFileReference; fileEncoding = 4; lastKnownFileType = sourcecode.swift; path = StyleSymbolsFromMobileStyleFileView.SymbolOptionsListView.swift; sourceTree = "<group>"; };
		D7337C5F2ABD142D00A5D865 /* ShowMobileMapPackageExpirationDateView.swift */ = {isa = PBXFileReference; fileEncoding = 4; lastKnownFileType = sourcecode.swift; path = ShowMobileMapPackageExpirationDateView.swift; sourceTree = "<group>"; };
		D733CA152BED980D00FBDE4C /* EditAndSyncFeaturesWithFeatureServiceView.swift */ = {isa = PBXFileReference; fileEncoding = 4; lastKnownFileType = sourcecode.swift; path = EditAndSyncFeaturesWithFeatureServiceView.swift; sourceTree = "<group>"; };
		D734FA092A183A5B00246D7E /* SetMaxExtentView.swift */ = {isa = PBXFileReference; fileEncoding = 4; lastKnownFileType = sourcecode.swift; path = SetMaxExtentView.swift; sourceTree = "<group>"; };
		D7352F8A2BD992C40013FFEF /* MonitorChangesToDrawStatusView.swift */ = {isa = PBXFileReference; fileEncoding = 4; lastKnownFileType = sourcecode.swift; path = MonitorChangesToDrawStatusView.swift; sourceTree = "<group>"; };
		D73571D62CB6131E0046A433 /* hydrography */ = {isa = PBXFileReference; lastKnownFileType = folder; path = hydrography; sourceTree = "<group>"; };
		D73723742AF5877500846884 /* FindRouteInMobileMapPackageView.Models.swift */ = {isa = PBXFileReference; fileEncoding = 4; lastKnownFileType = sourcecode.swift; path = FindRouteInMobileMapPackageView.Models.swift; sourceTree = "<group>"; };
		D73723782AF5ADD700846884 /* FindRouteInMobileMapPackageView.MobileMapView.swift */ = {isa = PBXFileReference; fileEncoding = 4; lastKnownFileType = sourcecode.swift; path = FindRouteInMobileMapPackageView.MobileMapView.swift; sourceTree = "<group>"; };
		D73E61922BDAEE6600457932 /* MatchViewpointOfGeoViewsView.swift */ = {isa = PBXFileReference; fileEncoding = 4; lastKnownFileType = sourcecode.swift; path = MatchViewpointOfGeoViewsView.swift; sourceTree = "<group>"; };
		D73E619A2BDB21F400457932 /* EditWithBranchVersioningView.swift */ = {isa = PBXFileReference; fileEncoding = 4; lastKnownFileType = sourcecode.swift; path = EditWithBranchVersioningView.swift; sourceTree = "<group>"; };
		D73F06662B5EE73D000B574F /* QueryFeaturesWithArcadeExpressionView.swift */ = {isa = PBXFileReference; fileEncoding = 4; lastKnownFileType = sourcecode.swift; path = QueryFeaturesWithArcadeExpressionView.swift; sourceTree = "<group>"; };
		D73F8CF32AB1089900CD39DA /* Restaurant.stylx */ = {isa = PBXFileReference; lastKnownFileType = file; path = Restaurant.stylx; sourceTree = "<group>"; };
		D73FC0FC2AD4A18D0067A19B /* CreateMobileGeodatabaseView.swift */ = {isa = PBXFileReference; fileEncoding = 4; lastKnownFileType = sourcecode.swift; path = CreateMobileGeodatabaseView.swift; sourceTree = "<group>"; };
		D73FCFF42B02A3AA0006360D /* FindAddressWithReverseGeocodeView.swift */ = {isa = PBXFileReference; fileEncoding = 4; lastKnownFileType = sourcecode.swift; path = FindAddressWithReverseGeocodeView.swift; sourceTree = "<group>"; };
		D73FCFFE2B02C7630006360D /* FindRouteAroundBarriersView.Views.swift */ = {isa = PBXFileReference; fileEncoding = 4; lastKnownFileType = sourcecode.swift; path = FindRouteAroundBarriersView.Views.swift; sourceTree = "<group>"; };
		D742E48F2B04132B00690098 /* DisplayWebSceneFromPortalItemView.swift */ = {isa = PBXFileReference; fileEncoding = 4; lastKnownFileType = sourcecode.swift; path = DisplayWebSceneFromPortalItemView.swift; sourceTree = "<group>"; };
		D744FD162A2112D90084A66C /* CreateConvexHullAroundPointsView.swift */ = {isa = PBXFileReference; fileEncoding = 4; lastKnownFileType = sourcecode.swift; path = CreateConvexHullAroundPointsView.swift; sourceTree = "<group>"; };
		D7464F1D2ACE04B3007FEE88 /* IdentifyRasterCellView.swift */ = {isa = PBXFileReference; fileEncoding = 4; lastKnownFileType = sourcecode.swift; path = IdentifyRasterCellView.swift; sourceTree = "<group>"; };
		D7464F2A2ACE0964007FEE88 /* SA_EVI_8Day_03May20 */ = {isa = PBXFileReference; lastKnownFileType = folder; path = SA_EVI_8Day_03May20; sourceTree = "<group>"; };
		D7497F3B2AC4B4C100167AD2 /* DisplayDimensionsView.swift */ = {isa = PBXFileReference; fileEncoding = 4; lastKnownFileType = sourcecode.swift; path = DisplayDimensionsView.swift; sourceTree = "<group>"; };
		D7497F3F2AC4BA4100167AD2 /* Edinburgh_Pylon_Dimensions.mmpk */ = {isa = PBXFileReference; lastKnownFileType = file; path = Edinburgh_Pylon_Dimensions.mmpk; sourceTree = "<group>"; };
		D74C8BFD2ABA5605007C76B8 /* StyleSymbolsFromMobileStyleFileView.swift */ = {isa = PBXFileReference; fileEncoding = 4; lastKnownFileType = sourcecode.swift; path = StyleSymbolsFromMobileStyleFileView.swift; sourceTree = "<group>"; };
		D74C8C012ABA6202007C76B8 /* emoji-mobile.stylx */ = {isa = PBXFileReference; lastKnownFileType = file; path = "emoji-mobile.stylx"; sourceTree = "<group>"; };
		D74EA7812B6DADA5008F6C7C /* ValidateUtilityNetworkTopologyView.swift */ = {isa = PBXFileReference; fileEncoding = 4; lastKnownFileType = sourcecode.swift; path = ValidateUtilityNetworkTopologyView.swift; sourceTree = "<group>"; };
		D74ECD0C2BEEAE2F007C0FA6 /* EditAndSyncFeaturesWithFeatureServiceView.Model.swift */ = {isa = PBXFileReference; fileEncoding = 4; lastKnownFileType = sourcecode.swift; path = EditAndSyncFeaturesWithFeatureServiceView.Model.swift; sourceTree = "<group>"; };
		D74F03EF2B609A7D00E83688 /* AddFeaturesWithContingentValuesView.Model.swift */ = {isa = PBXFileReference; fileEncoding = 4; lastKnownFileType = sourcecode.swift; path = AddFeaturesWithContingentValuesView.Model.swift; sourceTree = "<group>"; };
		D75101802A2E493600B8FA48 /* ShowLabelsOnLayerView.swift */ = {isa = PBXFileReference; fileEncoding = 4; lastKnownFileType = sourcecode.swift; path = ShowLabelsOnLayerView.swift; sourceTree = "<group>"; };
		D751018D2A2E962D00B8FA48 /* IdentifyLayerFeaturesView.swift */ = {isa = PBXFileReference; fileEncoding = 4; lastKnownFileType = sourcecode.swift; path = IdentifyLayerFeaturesView.swift; sourceTree = "<group>"; };
		D752D93F2A39154C003EB25E /* ManageOperationalLayersView.swift */ = {isa = PBXFileReference; fileEncoding = 4; lastKnownFileType = sourcecode.swift; path = ManageOperationalLayersView.swift; sourceTree = "<group>"; };
		D752D9452A3A6F7F003EB25E /* MonitorChangesToMapLoadStatusView.swift */ = {isa = PBXFileReference; fileEncoding = 4; lastKnownFileType = sourcecode.swift; path = MonitorChangesToMapLoadStatusView.swift; sourceTree = "<group>"; };
		D752D95E2A3BCE06003EB25E /* DisplayMapFromPortalItemView.swift */ = {isa = PBXFileReference; fileEncoding = 4; lastKnownFileType = sourcecode.swift; path = DisplayMapFromPortalItemView.swift; sourceTree = "<group>"; };
		D75362D12A1E886700D83028 /* ApplyUniqueValueRendererView.swift */ = {isa = PBXFileReference; fileEncoding = 4; lastKnownFileType = sourcecode.swift; path = ApplyUniqueValueRendererView.swift; sourceTree = "<group>"; };
		D7553CD82AE2DFEC00DC2A70 /* GeocodeOfflineView.swift */ = {isa = PBXFileReference; fileEncoding = 4; lastKnownFileType = sourcecode.swift; path = GeocodeOfflineView.swift; sourceTree = "<group>"; };
		D757D14A2B6C46E50065F78F /* ListSpatialReferenceTransformationsView.Model.swift */ = {isa = PBXFileReference; fileEncoding = 4; lastKnownFileType = sourcecode.swift; path = ListSpatialReferenceTransformationsView.Model.swift; sourceTree = "<group>"; };
		D7588F5C2B7D8DAA008B75E2 /* NavigateRouteWithReroutingView.swift */ = {isa = PBXFileReference; fileEncoding = 4; lastKnownFileType = sourcecode.swift; path = NavigateRouteWithReroutingView.swift; sourceTree = "<group>"; };
		D75B58502AAFB3030038B3B4 /* StyleFeaturesWithCustomDictionaryView.swift */ = {isa = PBXFileReference; fileEncoding = 4; lastKnownFileType = sourcecode.swift; path = StyleFeaturesWithCustomDictionaryView.swift; sourceTree = "<group>"; };
		D75C35662AB50338003CD55F /* GroupLayersTogetherView.GroupLayerListView.swift */ = {isa = PBXFileReference; fileEncoding = 4; lastKnownFileType = sourcecode.swift; path = GroupLayersTogetherView.GroupLayerListView.swift; sourceTree = "<group>"; };
		D75E5EE22CC0340100252595 /* ListContentsOfKMLFileView.swift */ = {isa = PBXFileReference; lastKnownFileType = sourcecode.swift; path = ListContentsOfKMLFileView.swift; sourceTree = "<group>"; };
		D75E5EEA2CC0466900252595 /* esri_test_data.kmz */ = {isa = PBXFileReference; lastKnownFileType = file; path = esri_test_data.kmz; sourceTree = "<group>"; };
		D75F66332B48EABC00434974 /* SearchForWebMapView.swift */ = {isa = PBXFileReference; fileEncoding = 4; lastKnownFileType = sourcecode.swift; path = SearchForWebMapView.swift; sourceTree = "<group>"; };
		D76000AB2AF19C2300B3084D /* FindRouteInMobileMapPackageView.swift */ = {isa = PBXFileReference; fileEncoding = 4; lastKnownFileType = sourcecode.swift; path = FindRouteInMobileMapPackageView.swift; sourceTree = "<group>"; };
		D76000B62AF19FCA00B3084D /* SanFrancisco.mmpk */ = {isa = PBXFileReference; lastKnownFileType = file; path = SanFrancisco.mmpk; sourceTree = "<group>"; };
		D762AF5B2BF6A7B900ECE3C7 /* EditFeaturesWithFeatureLinkedAnnotationView.swift */ = {isa = PBXFileReference; fileEncoding = 4; lastKnownFileType = sourcecode.swift; path = EditFeaturesWithFeatureLinkedAnnotationView.swift; sourceTree = "<group>"; };
		D762AF632BF6A96100ECE3C7 /* loudoun_anno.geodatabase */ = {isa = PBXFileReference; lastKnownFileType = file; path = loudoun_anno.geodatabase; sourceTree = "<group>"; };
		D7634FAE2A43B7AC00F8AEFB /* CreateConvexHullAroundGeometriesView.swift */ = {isa = PBXFileReference; fileEncoding = 4; lastKnownFileType = sourcecode.swift; path = CreateConvexHullAroundGeometriesView.swift; sourceTree = "<group>"; };
		D7635FED2B9272CB0044AB97 /* DisplayClustersView.swift */ = {isa = PBXFileReference; fileEncoding = 4; lastKnownFileType = sourcecode.swift; path = DisplayClustersView.swift; sourceTree = "<group>"; };
		D7635FF52B9277DC0044AB97 /* ConfigureClustersView.Model.swift */ = {isa = PBXFileReference; fileEncoding = 4; lastKnownFileType = sourcecode.swift; path = ConfigureClustersView.Model.swift; sourceTree = "<group>"; };
		D7635FF72B9277DC0044AB97 /* ConfigureClustersView.SettingsView.swift */ = {isa = PBXFileReference; fileEncoding = 4; lastKnownFileType = sourcecode.swift; path = ConfigureClustersView.SettingsView.swift; sourceTree = "<group>"; };
		D7635FF82B9277DC0044AB97 /* ConfigureClustersView.swift */ = {isa = PBXFileReference; fileEncoding = 4; lastKnownFileType = sourcecode.swift; path = ConfigureClustersView.swift; sourceTree = "<group>"; };
		D76495202B74687E0042699E /* ValidateUtilityNetworkTopologyView.Model.swift */ = {isa = PBXFileReference; fileEncoding = 4; lastKnownFileType = sourcecode.swift; path = ValidateUtilityNetworkTopologyView.Model.swift; sourceTree = "<group>"; };
		D764B7DB2BE2F89D002E2F92 /* EditGeodatabaseWithTransactionsView.swift */ = {isa = PBXFileReference; fileEncoding = 4; lastKnownFileType = sourcecode.swift; path = EditGeodatabaseWithTransactionsView.swift; sourceTree = "<group>"; };
		D76929F52B4F78340047205E /* OrbitCameraAroundObjectView.swift */ = {isa = PBXFileReference; fileEncoding = 4; lastKnownFileType = sourcecode.swift; path = OrbitCameraAroundObjectView.swift; sourceTree = "<group>"; };
		D769C2112A29019B00030F61 /* SetUpLocationDrivenGeotriggersView.swift */ = {isa = PBXFileReference; fileEncoding = 4; lastKnownFileType = sourcecode.swift; path = SetUpLocationDrivenGeotriggersView.swift; sourceTree = "<group>"; };
		D769DF322BEC1A1C0062AE95 /* EditGeodatabaseWithTransactionsView.Model.swift */ = {isa = PBXFileReference; fileEncoding = 4; lastKnownFileType = sourcecode.swift; path = EditGeodatabaseWithTransactionsView.Model.swift; sourceTree = "<group>"; };
		D76CE8D52BFD7047009A8686 /* SetReferenceScaleView.swift */ = {isa = PBXFileReference; fileEncoding = 4; lastKnownFileType = sourcecode.swift; path = SetReferenceScaleView.swift; sourceTree = "<group>"; };
		D76EE6062AF9AFE100DA0325 /* FindRouteAroundBarriersView.Model.swift */ = {isa = PBXFileReference; fileEncoding = 4; lastKnownFileType = sourcecode.swift; path = FindRouteAroundBarriersView.Model.swift; sourceTree = "<group>"; };
		D7705D552AFC244E00CC0335 /* FindClosestFacilityToMultiplePointsView.swift */ = {isa = PBXFileReference; fileEncoding = 4; lastKnownFileType = sourcecode.swift; path = FindClosestFacilityToMultiplePointsView.swift; sourceTree = "<group>"; };
		D7705D612AFC570700CC0335 /* FindClosestFacilityFromPointView.swift */ = {isa = PBXFileReference; fileEncoding = 4; lastKnownFileType = sourcecode.swift; path = FindClosestFacilityFromPointView.swift; sourceTree = "<group>"; };
		D7749AD52AF08BF50086632F /* FindRouteInTransportNetworkView.Model.swift */ = {isa = PBXFileReference; fileEncoding = 4; lastKnownFileType = sourcecode.swift; path = FindRouteInTransportNetworkView.Model.swift; sourceTree = "<group>"; };
		D77570BF2A2942F800F490CD /* AnimateImagesWithImageOverlayView.swift */ = {isa = PBXFileReference; fileEncoding = 4; lastKnownFileType = sourcecode.swift; path = AnimateImagesWithImageOverlayView.swift; sourceTree = "<group>"; };
		D77572AD2A295DDD00F490CD /* PacificSouthWest2 */ = {isa = PBXFileReference; lastKnownFileType = folder; path = PacificSouthWest2; sourceTree = "<group>"; };
		D77688102B69826B007C3860 /* ListSpatialReferenceTransformationsView.swift */ = {isa = PBXFileReference; fileEncoding = 4; lastKnownFileType = sourcecode.swift; path = ListSpatialReferenceTransformationsView.swift; sourceTree = "<group>"; };
		D7781D482B7EB03400E53C51 /* SanDiegoTourPath.json */ = {isa = PBXFileReference; fileEncoding = 4; lastKnownFileType = text.json; path = SanDiegoTourPath.json; sourceTree = "<group>"; };
		D7781D4A2B7ECCB700E53C51 /* NavigateRouteWithReroutingView.Model.swift */ = {isa = PBXFileReference; fileEncoding = 4; lastKnownFileType = sourcecode.swift; path = NavigateRouteWithReroutingView.Model.swift; sourceTree = "<group>"; };
		D77BC5362B59A2D3007B49B6 /* StylePointWithDistanceCompositeSceneSymbolView.swift */ = {isa = PBXFileReference; fileEncoding = 4; lastKnownFileType = sourcecode.swift; path = StylePointWithDistanceCompositeSceneSymbolView.swift; sourceTree = "<group>"; };
		D77D9BFF2BB2438200B38A6C /* AugmentRealityToShowHiddenInfrastructureView.ARSceneView.swift */ = {isa = PBXFileReference; fileEncoding = 4; lastKnownFileType = sourcecode.swift; path = AugmentRealityToShowHiddenInfrastructureView.ARSceneView.swift; sourceTree = "<group>"; };
		D7848ED42CBD85A300F6F546 /* AddPointSceneLayerView.swift */ = {isa = PBXFileReference; lastKnownFileType = sourcecode.swift; path = AddPointSceneLayerView.swift; sourceTree = "<group>"; };
		D7848EFA2CBD986400F6F546 /* AddElevationSourceFromRasterView.swift */ = {isa = PBXFileReference; lastKnownFileType = sourcecode.swift; path = AddElevationSourceFromRasterView.swift; sourceTree = "<group>"; };
		D78666AC2A2161F100C60110 /* FindNearestVertexView.swift */ = {isa = PBXFileReference; fileEncoding = 4; lastKnownFileType = sourcecode.swift; path = FindNearestVertexView.swift; sourceTree = "<group>"; };
		D78FA4932C3C88880079313E /* CreateDynamicBasemapGalleryView.Views.swift */ = {isa = PBXFileReference; lastKnownFileType = sourcecode.swift; path = CreateDynamicBasemapGalleryView.Views.swift; sourceTree = "<group>"; };
		D79482D02C35D872006521CD /* CreateDynamicBasemapGalleryView.swift */ = {isa = PBXFileReference; fileEncoding = 4; lastKnownFileType = sourcecode.swift; path = CreateDynamicBasemapGalleryView.swift; sourceTree = "<group>"; };
		D79EE76D2A4CEA5D005A52AE /* SetUpLocationDrivenGeotriggersView.Model.swift */ = {isa = PBXFileReference; fileEncoding = 4; lastKnownFileType = sourcecode.swift; path = SetUpLocationDrivenGeotriggersView.Model.swift; sourceTree = "<group>"; };
		D7A737DC2BABB9FE00B7C7FC /* AugmentRealityToShowHiddenInfrastructureView.swift */ = {isa = PBXFileReference; fileEncoding = 4; lastKnownFileType = sourcecode.swift; path = AugmentRealityToShowHiddenInfrastructureView.swift; sourceTree = "<group>"; };
		D7ABA2F82A32579C0021822B /* MeasureDistanceInSceneView.swift */ = {isa = PBXFileReference; fileEncoding = 4; lastKnownFileType = sourcecode.swift; path = MeasureDistanceInSceneView.swift; sourceTree = "<group>"; };
		D7ABA2FE2A32881C0021822B /* ShowViewshedFromGeoelementInSceneView.swift */ = {isa = PBXFileReference; fileEncoding = 4; lastKnownFileType = sourcecode.swift; path = ShowViewshedFromGeoelementInSceneView.swift; sourceTree = "<group>"; };
		D7AE861D2AC39DC50049B626 /* DisplayAnnotationView.swift */ = {isa = PBXFileReference; fileEncoding = 4; lastKnownFileType = sourcecode.swift; path = DisplayAnnotationView.swift; sourceTree = "<group>"; };
		D7B759B22B1FFBE300017FDD /* FavoritesView.swift */ = {isa = PBXFileReference; lastKnownFileType = sourcecode.swift; path = FavoritesView.swift; sourceTree = "<group>"; };
		D7BA38902BFBC476009954F5 /* EditFeaturesWithFeatureLinkedAnnotationView.Model.swift */ = {isa = PBXFileReference; fileEncoding = 4; lastKnownFileType = sourcecode.swift; path = EditFeaturesWithFeatureLinkedAnnotationView.Model.swift; sourceTree = "<group>"; };
		D7BA38932BFBFC0F009954F5 /* QueryRelatedFeaturesView.swift */ = {isa = PBXFileReference; fileEncoding = 4; lastKnownFileType = sourcecode.swift; path = QueryRelatedFeaturesView.swift; sourceTree = "<group>"; };
		D7BA8C432B2A4DAA00018633 /* Array.swift */ = {isa = PBXFileReference; lastKnownFileType = sourcecode.swift; path = Array.swift; sourceTree = "<group>"; };
		D7BA8C452B2A8ACA00018633 /* String.swift */ = {isa = PBXFileReference; lastKnownFileType = sourcecode.swift; path = String.swift; sourceTree = "<group>"; };
		D7BB3DD02C5D781800FFCD56 /* SaveTheBay.geodatabase */ = {isa = PBXFileReference; lastKnownFileType = file; path = SaveTheBay.geodatabase; sourceTree = "<group>"; };
		D7BE7E6B2CC19CC3006DDB0C /* AddTiledLayerView.swift */ = {isa = PBXFileReference; lastKnownFileType = sourcecode.swift; path = AddTiledLayerView.swift; sourceTree = "<group>"; };
		D7BEBA9E2CBD9CCA00F882E7 /* MontereyElevation.dt2 */ = {isa = PBXFileReference; lastKnownFileType = text; path = MontereyElevation.dt2; sourceTree = "<group>"; };
		D7BEBABF2CBDC0F800F882E7 /* AddElevationSourceFromTilePackageView.swift */ = {isa = PBXFileReference; lastKnownFileType = sourcecode.swift; path = AddElevationSourceFromTilePackageView.swift; sourceTree = "<group>"; };
		D7BEBAC72CBDC81200F882E7 /* MontereyElevation.tpkx */ = {isa = PBXFileReference; lastKnownFileType = file; path = MontereyElevation.tpkx; sourceTree = "<group>"; };
		D7BEBACE2CBDFE1C00F882E7 /* DisplayAlternateSymbolsAtDifferentScalesView.swift */ = {isa = PBXFileReference; lastKnownFileType = sourcecode.swift; path = DisplayAlternateSymbolsAtDifferentScalesView.swift; sourceTree = "<group>"; };
		D7C16D1A2AC5F95300689E89 /* Animate3DGraphicView.swift */ = {isa = PBXFileReference; fileEncoding = 4; lastKnownFileType = sourcecode.swift; path = Animate3DGraphicView.swift; sourceTree = "<group>"; };
		D7C16D1E2AC5FE8200689E89 /* Pyrenees.csv */ = {isa = PBXFileReference; fileEncoding = 4; lastKnownFileType = text; path = Pyrenees.csv; sourceTree = "<group>"; };
		D7C16D212AC5FE9800689E89 /* GrandCanyon.csv */ = {isa = PBXFileReference; fileEncoding = 4; lastKnownFileType = text; path = GrandCanyon.csv; sourceTree = "<group>"; };
		D7C16D242AC5FEA600689E89 /* Snowdon.csv */ = {isa = PBXFileReference; fileEncoding = 4; lastKnownFileType = text; path = Snowdon.csv; sourceTree = "<group>"; };
		D7C16D272AC5FEB600689E89 /* Hawaii.csv */ = {isa = PBXFileReference; fileEncoding = 4; lastKnownFileType = text; path = Hawaii.csv; sourceTree = "<group>"; };
		D7C3AB472B683291008909B9 /* SetFeatureRequestModeView.swift */ = {isa = PBXFileReference; fileEncoding = 4; lastKnownFileType = sourcecode.swift; path = SetFeatureRequestModeView.swift; sourceTree = "<group>"; };
		D7C5233E2BED9BBF00E8221A /* SanFrancisco.tpkx */ = {isa = PBXFileReference; lastKnownFileType = file; path = SanFrancisco.tpkx; sourceTree = "<group>"; };
		D7C6420B2B4F47E10042B8F7 /* SearchForWebMapView.Model.swift */ = {isa = PBXFileReference; fileEncoding = 4; lastKnownFileType = sourcecode.swift; path = SearchForWebMapView.Model.swift; sourceTree = "<group>"; };
		D7C97B552B75C10C0097CDA1 /* ValidateUtilityNetworkTopologyView.Views.swift */ = {isa = PBXFileReference; fileEncoding = 4; lastKnownFileType = sourcecode.swift; path = ValidateUtilityNetworkTopologyView.Views.swift; sourceTree = "<group>"; };
		D7CC33FD2A31475C00198EDF /* ShowLineOfSightBetweenPointsView.swift */ = {isa = PBXFileReference; fileEncoding = 4; lastKnownFileType = sourcecode.swift; path = ShowLineOfSightBetweenPointsView.swift; sourceTree = "<group>"; };
		D7CDD3852CB86F0A00DE9766 /* AddPointCloudLayerFromFileView.swift */ = {isa = PBXFileReference; lastKnownFileType = sourcecode.swift; path = AddPointCloudLayerFromFileView.swift; sourceTree = "<group>"; };
		D7CDD38D2CB872EA00DE9766 /* sandiego-north-balboa-pointcloud.slpk */ = {isa = PBXFileReference; lastKnownFileType = file; path = "sandiego-north-balboa-pointcloud.slpk"; sourceTree = "<group>"; };
		D7CE9F9A2AE2F575008F7A5F /* streetmap_SD.tpkx */ = {isa = PBXFileReference; lastKnownFileType = file; path = streetmap_SD.tpkx; sourceTree = "<group>"; };
		D7CE9FA22AE2F595008F7A5F /* san-diego-eagle-locator */ = {isa = PBXFileReference; lastKnownFileType = folder; path = "san-diego-eagle-locator"; sourceTree = "<group>"; };
		D7D1F3522ADDBE5D009CE2DA /* philadelphia.mspk */ = {isa = PBXFileReference; lastKnownFileType = file; path = philadelphia.mspk; sourceTree = "<group>"; };
		D7D9FCF22BF2CC8600F972A2 /* FilterByDefinitionExpressionOrDisplayFilterView.swift */ = {isa = PBXFileReference; fileEncoding = 4; lastKnownFileType = sourcecode.swift; path = FilterByDefinitionExpressionOrDisplayFilterView.swift; sourceTree = "<group>"; };
		D7DDF8502AF47C6C004352D9 /* FindRouteAroundBarriersView.swift */ = {isa = PBXFileReference; fileEncoding = 4; lastKnownFileType = sourcecode.swift; path = FindRouteAroundBarriersView.swift; sourceTree = "<group>"; };
		D7DFA0E62CBA0242007C31F2 /* AddMapImageLayerView.swift */ = {isa = PBXFileReference; lastKnownFileType = sourcecode.swift; path = AddMapImageLayerView.swift; sourceTree = "<group>"; };
		D7E440D62A1ECE7D005D74DE /* CreateBuffersAroundPointsView.swift */ = {isa = PBXFileReference; fileEncoding = 4; lastKnownFileType = sourcecode.swift; path = CreateBuffersAroundPointsView.swift; sourceTree = "<group>"; };
		D7E557672A1D768800B9FB09 /* AddWMSLayerView.swift */ = {isa = PBXFileReference; fileEncoding = 4; lastKnownFileType = sourcecode.swift; path = AddWMSLayerView.swift; sourceTree = "<group>"; };
		D7E7D0802AEB39D5003AAD02 /* FindRouteInTransportNetworkView.swift */ = {isa = PBXFileReference; fileEncoding = 4; lastKnownFileType = sourcecode.swift; path = FindRouteInTransportNetworkView.swift; sourceTree = "<group>"; };
		D7E7D0992AEB3C47003AAD02 /* san_diego_offline_routing */ = {isa = PBXFileReference; lastKnownFileType = folder; path = san_diego_offline_routing; sourceTree = "<group>"; };
		D7EAF3592A1C023800D822C4 /* SetMinAndMaxScaleView.swift */ = {isa = PBXFileReference; fileEncoding = 4; lastKnownFileType = sourcecode.swift; path = SetMinAndMaxScaleView.swift; sourceTree = "<group>"; };
		D7ECF5972AB8BE63003FB2BE /* RenderMultilayerSymbolsView.swift */ = {isa = PBXFileReference; fileEncoding = 4; lastKnownFileType = sourcecode.swift; path = RenderMultilayerSymbolsView.swift; sourceTree = "<group>"; };
		D7EF5D742A26A03A00FEBDE5 /* ShowCoordinatesInMultipleFormatsView.swift */ = {isa = PBXFileReference; fileEncoding = 4; lastKnownFileType = sourcecode.swift; path = ShowCoordinatesInMultipleFormatsView.swift; sourceTree = "<group>"; };
		D7F8C0362B60564D0072BFA7 /* AddFeaturesWithContingentValuesView.swift */ = {isa = PBXFileReference; fileEncoding = 4; lastKnownFileType = sourcecode.swift; path = AddFeaturesWithContingentValuesView.swift; sourceTree = "<group>"; };
		D7F8C03D2B605AF60072BFA7 /* ContingentValuesBirdNests.geodatabase */ = {isa = PBXFileReference; lastKnownFileType = file; path = ContingentValuesBirdNests.geodatabase; sourceTree = "<group>"; };
		D7F8C0402B605E720072BFA7 /* FillmoreTopographicMap.vtpk */ = {isa = PBXFileReference; lastKnownFileType = file; path = FillmoreTopographicMap.vtpk; sourceTree = "<group>"; };
		D7F8C0422B608F120072BFA7 /* AddFeaturesWithContingentValuesView.AddFeatureView.swift */ = {isa = PBXFileReference; fileEncoding = 4; lastKnownFileType = sourcecode.swift; path = AddFeaturesWithContingentValuesView.AddFeatureView.swift; sourceTree = "<group>"; };
		E000E75F2869E33D005D87C5 /* ClipGeometryView.swift */ = {isa = PBXFileReference; lastKnownFileType = sourcecode.swift; path = ClipGeometryView.swift; sourceTree = "<group>"; };
		E000E762286A0B18005D87C5 /* CutGeometryView.swift */ = {isa = PBXFileReference; lastKnownFileType = sourcecode.swift; path = CutGeometryView.swift; sourceTree = "<group>"; };
		E004A6BD28414332002A1FE6 /* SetViewpointRotationView.swift */ = {isa = PBXFileReference; fileEncoding = 4; lastKnownFileType = sourcecode.swift; path = SetViewpointRotationView.swift; sourceTree = "<group>"; };
		E004A6D828465C70002A1FE6 /* DisplaySceneView.swift */ = {isa = PBXFileReference; fileEncoding = 4; lastKnownFileType = sourcecode.swift; path = DisplaySceneView.swift; sourceTree = "<group>"; };
		E004A6DF28466279002A1FE6 /* ShowCalloutView.swift */ = {isa = PBXFileReference; lastKnownFileType = sourcecode.swift; path = ShowCalloutView.swift; sourceTree = "<group>"; };
		E004A6E52846A61F002A1FE6 /* StyleGraphicsWithSymbolsView.swift */ = {isa = PBXFileReference; lastKnownFileType = sourcecode.swift; path = StyleGraphicsWithSymbolsView.swift; sourceTree = "<group>"; };
		E004A6E828493BCE002A1FE6 /* ShowDeviceLocationView.swift */ = {isa = PBXFileReference; lastKnownFileType = sourcecode.swift; path = ShowDeviceLocationView.swift; sourceTree = "<group>"; };
		E004A6EC2849556E002A1FE6 /* CreatePlanarAndGeodeticBuffersView.swift */ = {isa = PBXFileReference; lastKnownFileType = sourcecode.swift; path = CreatePlanarAndGeodeticBuffersView.swift; sourceTree = "<group>"; };
		E004A6EF284E4B9B002A1FE6 /* DownloadVectorTilesToLocalCacheView.swift */ = {isa = PBXFileReference; lastKnownFileType = sourcecode.swift; path = DownloadVectorTilesToLocalCacheView.swift; sourceTree = "<group>"; };
		E004A6F2284E4FEB002A1FE6 /* ShowResultOfSpatialOperationsView.swift */ = {isa = PBXFileReference; lastKnownFileType = sourcecode.swift; path = ShowResultOfSpatialOperationsView.swift; sourceTree = "<group>"; };
		E004A6F5284FA42A002A1FE6 /* SelectFeaturesInFeatureLayerView.swift */ = {isa = PBXFileReference; lastKnownFileType = sourcecode.swift; path = SelectFeaturesInFeatureLayerView.swift; sourceTree = "<group>"; };
		E041ABBF287CA9F00056009B /* WebView.swift */ = {isa = PBXFileReference; lastKnownFileType = sourcecode.swift; path = WebView.swift; sourceTree = "<group>"; };
		E041ABD6287DB04D0056009B /* SampleInfoView.swift */ = {isa = PBXFileReference; lastKnownFileType = sourcecode.swift; path = SampleInfoView.swift; sourceTree = "<group>"; };
		E041AC15287F54580056009B /* highlight.min.js */ = {isa = PBXFileReference; fileEncoding = 4; lastKnownFileType = sourcecode.javascript; path = highlight.min.js; sourceTree = "<group>"; };
		E041AC1D288076A60056009B /* info.css */ = {isa = PBXFileReference; fileEncoding = 4; lastKnownFileType = text.css; path = info.css; sourceTree = "<group>"; };
		E041AC1F288077B90056009B /* xcode.css */ = {isa = PBXFileReference; fileEncoding = 4; lastKnownFileType = text.css; path = xcode.css; sourceTree = "<group>"; };
		E066DD34285CF3B3004D3D5B /* FindRouteView.swift */ = {isa = PBXFileReference; lastKnownFileType = sourcecode.swift; path = FindRouteView.swift; sourceTree = "<group>"; };
		E066DD372860AB28004D3D5B /* StyleGraphicsWithRendererView.swift */ = {isa = PBXFileReference; lastKnownFileType = sourcecode.swift; path = StyleGraphicsWithRendererView.swift; sourceTree = "<group>"; };
		E066DD3A2860CA08004D3D5B /* ShowResultOfSpatialRelationshipsView.swift */ = {isa = PBXFileReference; lastKnownFileType = sourcecode.swift; path = ShowResultOfSpatialRelationshipsView.swift; sourceTree = "<group>"; };
		E066DD3F28610F55004D3D5B /* AddSceneLayerFromServiceView.swift */ = {isa = PBXFileReference; lastKnownFileType = sourcecode.swift; path = AddSceneLayerFromServiceView.swift; sourceTree = "<group>"; };
		E070A0A2286F3B6000F2B606 /* DownloadPreplannedMapAreaView.swift */ = {isa = PBXFileReference; lastKnownFileType = sourcecode.swift; path = DownloadPreplannedMapAreaView.swift; sourceTree = "<group>"; };
		E088E1562862579D00413100 /* SetSurfacePlacementModeView.swift */ = {isa = PBXFileReference; lastKnownFileType = sourcecode.swift; path = SetSurfacePlacementModeView.swift; sourceTree = "<group>"; };
		E088E1732863B5F800413100 /* GenerateOfflineMapView.swift */ = {isa = PBXFileReference; lastKnownFileType = sourcecode.swift; path = GenerateOfflineMapView.swift; sourceTree = "<group>"; };
		E0D04FF128A5390000747989 /* DownloadPreplannedMapAreaView.Model.swift */ = {isa = PBXFileReference; lastKnownFileType = sourcecode.swift; path = DownloadPreplannedMapAreaView.Model.swift; sourceTree = "<group>"; };
		E0EA0B762866390E00C9621D /* ProjectGeometryView.swift */ = {isa = PBXFileReference; lastKnownFileType = sourcecode.swift; path = ProjectGeometryView.swift; sourceTree = "<group>"; };
		E0FE32E628747778002C6ACA /* BrowseBuildingFloorsView.swift */ = {isa = PBXFileReference; lastKnownFileType = sourcecode.swift; path = BrowseBuildingFloorsView.swift; sourceTree = "<group>"; };
		F111CCC0288B5D5600205358 /* DisplayMapFromMobileMapPackageView.swift */ = {isa = PBXFileReference; lastKnownFileType = sourcecode.swift; path = DisplayMapFromMobileMapPackageView.swift; sourceTree = "<group>"; };
		F111CCC3288B641900205358 /* Yellowstone.mmpk */ = {isa = PBXFileReference; lastKnownFileType = file; path = Yellowstone.mmpk; sourceTree = "<group>"; };
		F1E71BF0289473760064C33F /* AddRasterFromFileView.swift */ = {isa = PBXFileReference; lastKnownFileType = sourcecode.swift; path = AddRasterFromFileView.swift; sourceTree = "<group>"; };
/* End PBXFileReference section */

/* Begin PBXFrameworksBuildPhase section */
		00E5401027F3CCA200CF66D5 /* Frameworks */ = {
			isa = PBXFrameworksBuildPhase;
			buildActionMask = 2147483647;
			files = (
				00C43AED2947DC350099AE34 /* ArcGISToolkit in Frameworks */,
			);
			runOnlyForDeploymentPostprocessing = 0;
		};
/* End PBXFrameworksBuildPhase section */

/* Begin PBXGroup section */
		0000FB6D2BBDB17600845921 /* Add 3D tiles layer */ = {
			isa = PBXGroup;
			children = (
				0000FB6B2BBDB17600845921 /* Add3DTilesLayerView.swift */,
			);
			path = "Add 3D tiles layer";
			sourceTree = "<group>";
		};
		0005580D281872BE00224BC6 /* Views */ = {
			isa = PBXGroup;
			children = (
				00B04272282EC59E0072E1B4 /* AboutView.swift */,
				D70BE5782A5624A80022CA02 /* CategoriesView.swift */,
				00E5400D27F3CCA100CF66D5 /* ContentView.swift */,
				D7B759B22B1FFBE300017FDD /* FavoritesView.swift */,
				000558092817C51E00224BC6 /* SampleDetailView.swift */,
				E041ABD6287DB04D0056009B /* SampleInfoView.swift */,
				00273CF52A82AB8700A7A77D /* SampleLink.swift */,
				00273CF32A82AB5900A7A77D /* SamplesSearchView.swift */,
				E041ABBF287CA9F00056009B /* WebView.swift */,
			);
			path = Views;
			sourceTree = "<group>";
		};
		000D43152B9918420003D3C2 /* Configure basemap style parameters */ = {
			isa = PBXGroup;
			children = (
				000D43132B9918420003D3C2 /* ConfigureBasemapStyleParametersView.swift */,
			);
			path = "Configure basemap style parameters";
			sourceTree = "<group>";
		};
		00181B442846AD3900654571 /* Extensions */ = {
			isa = PBXGroup;
			children = (
				D7BA8C432B2A4DAA00018633 /* Array.swift */,
				D7BA8C452B2A8ACA00018633 /* String.swift */,
				00181B452846AD7100654571 /* View+ErrorAlert.swift */,
			);
			path = Extensions;
			sourceTree = "<group>";
		};
		0023DE5029D648FA0098243A /* macOS */ = {
			isa = PBXGroup;
			children = (
				00ACF554293E6C6A0059B2A9 /* Samples.entitlements */,
			);
			path = macOS;
			sourceTree = "<group>";
		};
		003D7C332821EBCC009DDFD2 /* Scripts */ = {
			isa = PBXGroup;
			children = (
				00CCB8A2285AAD7D00BBAB70 /* DowloadPortalItemData.swift */,
				003D7C352821EBCC009DDFD2 /* GenerateSampleViewSourceCode.swift */,
				003D7C342821EBCC009DDFD2 /* masquerade */,
			);
			path = Scripts;
			sourceTree = "<group>";
		};
		0044288C29C90BD500160767 /* Get elevation at point on surface */ = {
			isa = PBXGroup;
			children = (
				0044289129C90C0B00160767 /* GetElevationAtPointOnSurfaceView.swift */,
			);
			path = "Get elevation at point on surface";
			sourceTree = "<group>";
		};
		0044CDD72995C352004618CE /* Show device location history */ = {
			isa = PBXGroup;
			children = (
				0044CDDE2995C39E004618CE /* ShowDeviceLocationHistoryView.swift */,
			);
			path = "Show device location history";
			sourceTree = "<group>";
		};
		004A2B962BED454300C297CE /* 740b663bff5e4198b9b6674af93f638a */ = {
			isa = PBXGroup;
			children = (
				004A2B9C2BED455B00C297CE /* canyonlands */,
			);
			path = 740b663bff5e4198b9b6674af93f638a;
			sourceTree = "<group>";
		};
		004A2BA12BED456500C297CE /* Apply scheduled updates to preplanned map area */ = {
			isa = PBXGroup;
			children = (
				004A2B9E2BED456500C297CE /* ApplyScheduledUpdatesToPreplannedMapAreaView.swift */,
			);
			path = "Apply scheduled updates to preplanned map area";
			sourceTree = "<group>";
		};
		0074ABAF281742420037244A /* Supporting Files */ = {
			isa = PBXGroup;
			children = (
				00181B442846AD3900654571 /* Extensions */,
				0074ABC028174F430037244A /* Models */,
				0005580D281872BE00224BC6 /* Views */,
				E041ABC3287CAFEB0056009B /* Web */,
			);
			path = "Supporting Files";
			sourceTree = "<group>";
		};
		0074ABB228174B830037244A /* Samples */ = {
			isa = PBXGroup;
			children = (
				0000FB6D2BBDB17600845921 /* Add 3D tiles layer */,
				79D84D0C2A815BED00F45262 /* Add custom dynamic entity data source */,
				4D2ADC3E29C26D05003B367F /* Add dynamic entity layer */,
				D7848EFD2CBD986400F6F546 /* Add elevation source from raster */,
				D7BEBAC22CBDC0F800F882E7 /* Add elevation source from tile package */,
				9537AFB52C2208CD000923C5 /* Add ENC exchange set */,
				00D4EF7E2863840D00B9CC30 /* Add feature layers */,
				D7F8C0342B60564D0072BFA7 /* Add features with contingent values */,
				D713C6D42CB990600073AA72 /* Add KML layer */,
				D7DFA0E92CBA0242007C31F2 /* Add map image layer */,
				D7CDD3882CB86F0A00DE9766 /* Add point cloud layer from file */,
				D7848ED72CBD85A300F6F546 /* Add point scene layer */,
				F19A316128906F0D003B7EF9 /* Add raster from file */,
				955271622C0E6750009B1ED4 /* Add raster from service */,
				E066DD3E28610F3F004D3D5B /* Add scene layer from service */,
				D7BE7E6E2CC19CC3006DDB0C /* Add tiled layer */,
				D7201CD72CC6B710004BDB7D /* Add tiled layer as basemap */,
				D7201D032CC6D3B5004BDB7D /* Add vector tiled layer from custom style */,
				3E54CF202C66AFA400DD2F18 /* Add web tiled layer */,
				D7E557602A1D743100B9FB09 /* Add WMS layer */,
				1C3B7DC22A5F64FC00907443 /* Analyze network with subnetwork trace */,
				D7C16D172AC5F6C100689E89 /* Animate 3D graphic */,
				D77570BC2A29427200F490CD /* Animate images with image overlay */,
				955AFAC52C10FD74009C8FE5 /* Apply mosaic rule to rasters */,
				004A2BA12BED456500C297CE /* Apply scheduled updates to preplanned map area */,
				D75362CC2A1E862B00D83028 /* Apply unique value renderer */,
				1C8EC7422BAE2891001A6929 /* Augment reality to collect data */,
				D7084FA42AD771AA00EC7F4F /* Augment reality to fly over scene */,
				1C2538472BABAC7B00337307 /* Augment reality to navigate route */,
				D7A737DF2BABB9FE00B7C7FC /* Augment reality to show hidden infrastructure */,
				D72F27292ADA1E4400F906DA /* Augment reality to show tabletop scene */,
				218F35B229C28F4A00502022 /* Authenticate with OAuth */,
				E0FE32E528747762002C6ACA /* Browse building floors */,
				95E980732C26185000CB8912 /* Browse OGC API feature service */,
				1C9B74D229DB54560038B06F /* Change camera controller */,
				4D2ADC5329C4F612003B367F /* Change map view background */,
				1C0C1C3229D34DAE005C8B24 /* Change viewpoint */,
				E000E75E2869E325005D87C5 /* Clip geometry */,
				000D43152B9918420003D3C2 /* Configure basemap style parameters */,
				D7635FF32B9277DC0044AB97 /* Configure clusters */,
				88F93CBE29C3D4E30006B28E /* Create and edit geometries */,
				79B7B8082A1BF8B300F57C27 /* Create and save KML file */,
				D7E440D12A1ECBC2005D74DE /* Create buffers around points */,
				D7B3C5C02A43B71E001DA4D8 /* Create convex hull around geometries */,
				D744FD132A2112360084A66C /* Create convex hull around points */,
				D79482D32C35D872006521CD /* Create dynamic basemap gallery */,
				1C19B4EA2A578E46001D2506 /* Create load report */,
				D73FABE82AD4A0370048EC70 /* Create mobile geodatabase */,
				E004A6EB28495538002A1FE6 /* Create planar and geodetic buffers */,
				D71C5F602AAA7854006599FD /* Create symbol styles from web styles */,
				E000E761286A0B07005D87C5 /* Cut geometry */,
				D71099692A27D8880065A1C1 /* Densify and generalize geometry */,
				D7BEBAD12CBDFE1C00F882E7 /* Display alternate symbols at different scales */,
				D7AE861A2AC39D750049B626 /* Display annotation */,
				D7635FEA2B9272CB0044AB97 /* Display clusters */,
				00A7A1422A2FC58300F035F7 /* Display content of utility network container */,
				D7497F382AC4B45300167AD2 /* Display dimensions */,
				0074ABB328174B830037244A /* Display map */,
				F111CCBD288B548400205358 /* Display map from mobile map package */,
				D752D95B2A3BCDD4003EB25E /* Display map from portal item */,
				00B04FB3283EEB830026C882 /* Display overview map */,
				E004A6D528465C70002A1FE6 /* Display scene */,
				D7010EBA2B05616900D43F55 /* Display scene from mobile scene package */,
				D742E48E2B04132B00690098 /* Display web scene from portal item */,
				E070A0A1286F3B3400F2B606 /* Download preplanned map area */,
				E004A6EE284E4B7A002A1FE6 /* Download vector tiles to local cache */,
				D733CA182BED980D00FBDE4C /* Edit and sync features with feature service */,
				9579FCEB2C3360CA00FC8A1D /* Edit feature attachments */,
				D762AF5E2BF6A7B900ECE3C7 /* Edit features with feature-linked annotation */,
				D764B7DE2BE2F89D002E2F92 /* Edit geodatabase with transactions */,
				D73E619D2BDB21F400457932 /* Edit with branch versioning */,
				D7D9FCF52BF2CC8600F972A2 /* Filter by definition expression or display filter */,
				1C26ED122A859525009B7721 /* Filter features in scene */,
				D73FCFF32B02A3AA0006360D /* Find address with reverse geocode */,
				D7705D5F2AFC570700CC0335 /* Find closest facility from point */,
				D7705D542AFC244E00CC0335 /* Find closest facility to multiple points */,
				D78666A92A21616D00C60110 /* Find nearest vertex */,
				E066DD33285CF3A0004D3D5B /* Find route */,
				D7DDF84F2AF47C6C004352D9 /* Find route around barriers */,
				D76000AA2AF19C2300B3084D /* Find route in mobile map package */,
				D7E7D0792AEB39BF003AAD02 /* Find route in transport network */,
				E088E1722863B5E600413100 /* Generate offline map */,
				10B782032BE55C52007EAE6C /* Generate offline map with custom parameters */,
				10D321942BDB1C2E00B39B1B /* Generate offline map with local basemap */,
				D7553CD62AE2DFEC00DC2A70 /* Geocode offline */,
				0044288C29C90BD500160767 /* Get elevation at point on surface */,
				D704AA562AB22B7A00A3BB63 /* Group layers together */,
				102B6A352BFD5AD1009F763C /* Identify features in WMS layer */,
				D731F3BD2AD0D22500A8431E /* Identify graphics */,
				D70082E72ACF8F6C00E0C3C2 /* Identify KML features */,
				D751018A2A2E960300B8FA48 /* Identify layer features */,
				D7464F182ACE0445007FEE88 /* Identify raster cell */,
				D75E5EE52CC0340100252595 /* List contents of KML file */,
				D776880E2B69826B007C3860 /* List spatial reference transformations */,
				D718A1E92B575FD900447087 /* Manage bookmarks */,
				D752D93C2A3914E5003EB25E /* Manage operational layers */,
				D73E61952BDAEE6600457932 /* Match viewpoint of geo views */,
				D7ABA2F52A3256610021822B /* Measure distance in scene */,
				D7352F8D2BD992C40013FFEF /* Monitor changes to draw status */,
				D71371782BD88ECC00EB2F86 /* Monitor changes to layer view state */,
				D752D9422A3A6EB8003EB25E /* Monitor changes to map load status */,
				75DD739029D38B1B0010229D /* Navigate route */,
				D7588F5B2B7D8DAA008B75E2 /* Navigate route with rerouting */,
				D76929F32B4F78340047205E /* Orbit camera around object */,
				D7232EDD2AC1E5410079ABFF /* Play KML tour */,
				E0EA0B75286638FD00C9621D /* Project geometry */,
				3E9F77712C6A609B0022CAB5 /* Query feature count and extent */,
				108EC03F29D25AE1000F35D0 /* Query feature table */,
				D73F06652B5EE73D000B574F /* Query features with Arcade expression */,
				D7BA38962BFBFC0F009954F5 /* Query related features */,
				D7ECF5942AB8BDCA003FB2BE /* Render multilayer symbols */,
				1CAB8D402A3CEAB0002AA649 /* Run valve isolation trace */,
				D75F66322B48EABC00434974 /* Search for web map */,
				00CB913628481475005C2C5D /* Search with geocode */,
				E004A6F4284FA3C5002A1FE6 /* Select features in feature layer */,
				954AEDEF2C01332F00265114 /* Select features in scene layer */,
				00B042E3282EDC690072E1B4 /* Set basemap */,
				D7C3AB462B683291008909B9 /* Set feature request mode */,
				3E720F9B2C619ACD00E22A9E /* Set initial viewpoint */,
				D734FA072A183A5A00246D7E /* Set max extent */,
				D7EAF34F2A1C011000D822C4 /* Set min and max scale */,
				D76CE8D62BFD7047009A8686 /* Set reference scale */,
				3EEDE7CC2C5D735E00510104 /* Set spatial reference */,
				95F3A52C2C07F0A600885DED /* Set surface navigation constraint */,
				E088E1552862578800413100 /* Set surface placement mode */,
				D769C20D2A28FF8600030F61 /* Set up location-driven geotriggers */,
				E004A6B928414332002A1FE6 /* Set viewpoint rotation */,
				1C43BC782A43781100509BF8 /* Set visibility of subtype sublayer */,
				E004A6DE2846626A002A1FE6 /* Show callout */,
				D7EF5D712A269E2D00FEBDE5 /* Show coordinates in multiple formats */,
				E004A6E728493BBB002A1FE6 /* Show device location */,
				0044CDD72995C352004618CE /* Show device location history */,
				95F8912A2C46E9F00010EBED /* Show device location using indoor positioning */,
				4D126D6829CA1B6000CFB7A7 /* Show device location with NMEA data sources */,
				D722BD1E2A420D7E002C2087 /* Show extruded features */,
				00ABA94B2BF671FC00C0488C /* Show grid */,
				D751017D2A2E490800B8FA48 /* Show labels on layer */,
				D7CC33FB2A31475C00198EDF /* Show line of sight between points */,
				D7337C5C2ABD137400A5D865 /* Show mobile map package expiration date */,
				1C42E04129D2396B004FC4BE /* Show popup */,
				1C9B74C429DB43580038B06F /* Show realistic light and shadows */,
				E004A6F1284E4F80002A1FE6 /* Show result of spatial operations */,
				E066DD392860C9EE004D3D5B /* Show result of spatial relationships */,
				95A5721A2C0FDCCE006E8B48 /* Show scale bar */,
				95D2EE102C334D1D00683D53 /* Show service area */,
				1CAF831A2A20305F000E1E60 /* Show utility associations */,
				D7ABA2FB2A3287C10021822B /* Show viewshed from geoelement in scene */,
				0086F3FC28E3770900974721 /* Show viewshed from point in scene */,
				95DEB9B72C127A97009BEC35 /* Show viewshed from point on map */,
				00E7C15A2BBE1BF000B85D69 /* Snap geometry edits */,
				D75B584D2AAFB2C20038B3B4 /* Style features with custom dictionary */,
				D71C909E2C6C249B0018C63E /* Style geometry types with symbols */,
				E066DD362860AB0B004D3D5B /* Style graphics with renderer */,
				E004A6E42846A609002A1FE6 /* Style graphics with symbols */,
				D77BC5352B59A2D3007B49B6 /* Style point with distance composite scene symbol */,
				D7058B0B2B59E44B000A888A /* Style point with scene symbol */,
				D74C8BFA2ABA5572007C76B8 /* Style symbols from mobile style file */,
				7573E81229D6134C00BEED9C /* Trace utility network */,
				D74EA7802B6DADA5008F6C7C /* Validate utility network topology */,
			);
			path = Samples;
			sourceTree = "<group>";
		};
		0074ABB328174B830037244A /* Display map */ = {
			isa = PBXGroup;
			children = (
				0074ABBE28174BCF0037244A /* DisplayMapView.swift */,
			);
			path = "Display map";
			sourceTree = "<group>";
		};
		0074ABC028174F430037244A /* Models */ = {
			isa = PBXGroup;
			children = (
				00CCB8A4285BAF8700BBAB70 /* OnDemandResource.swift */,
				0074ABC128174F430037244A /* Sample.swift */,
			);
			path = Models;
			sourceTree = "<group>";
		};
		0086F3FC28E3770900974721 /* Show viewshed from point in scene */ = {
			isa = PBXGroup;
			children = (
				0042E24228E4BF8F001F33D6 /* ShowViewshedFromPointInSceneView.Model.swift */,
				0086F3FD28E3770900974721 /* ShowViewshedFromPointInSceneView.swift */,
				0042E24428E4F82B001F33D6 /* ShowViewshedFromPointInSceneView.ViewshedSettingsView.swift */,
			);
			path = "Show viewshed from point in scene";
			sourceTree = "<group>";
		};
		00966EE62811F64D009D3DD7 /* iOS */ = {
			isa = PBXGroup;
			children = (
				00E5402A27F775EA00CF66D5 /* Info.plist */,
			);
			path = iOS;
			sourceTree = "<group>";
		};
		00A7A1422A2FC58300F035F7 /* Display content of utility network container */ = {
			isa = PBXGroup;
			children = (
				00A7A1432A2FC58300F035F7 /* DisplayContentOfUtilityNetworkContainerView.swift */,
				00A7A1492A2FC5B700F035F7 /* DisplayContentOfUtilityNetworkContainerView.Model.swift */,
			);
			path = "Display content of utility network container";
			sourceTree = "<group>";
		};
		00ABA94B2BF671FC00C0488C /* Show grid */ = {
			isa = PBXGroup;
			children = (
				00ABA94D2BF6721700C0488C /* ShowGridView.swift */,
			);
			path = "Show grid";
			sourceTree = "<group>";
		};
		00B042E3282EDC690072E1B4 /* Set basemap */ = {
			isa = PBXGroup;
			children = (
				00B042E5282EDC690072E1B4 /* SetBasemapView.swift */,
			);
			path = "Set basemap";
			sourceTree = "<group>";
		};
		00B04FB3283EEB830026C882 /* Display overview map */ = {
			isa = PBXGroup;
			children = (
				00B04FB4283EEBA80026C882 /* DisplayOverviewMapView.swift */,
			);
			path = "Display overview map";
			sourceTree = "<group>";
		};
		00C94A0228B53DCC004E42D9 /* 7c4c679ab06a4df19dc497f577f111bd */ = {
			isa = PBXGroup;
			children = (
				00C94A0C28B53DE1004E42D9 /* raster-file */,
			);
			path = 7c4c679ab06a4df19dc497f577f111bd;
			sourceTree = "<group>";
		};
		00CB913628481475005C2C5D /* Search with geocode */ = {
			isa = PBXGroup;
			children = (
				00CB9137284814A4005C2C5D /* SearchWithGeocodeView.swift */,
			);
			path = "Search with geocode";
			sourceTree = "<group>";
		};
		00CCB8A6285D059300BBAB70 /* Portal Data */ = {
			isa = PBXGroup;
			children = (
				D74C8C002ABA6202007C76B8 /* 1bd036f221f54a99abc9e46ff3511cbf */,
				D7781D472B7EB03400E53C51 /* 4caec8c55ea2463982f1af7d9611b8d5 */,
				D7C16D1D2AC5FE8200689E89 /* 5a9b60cee9ba41e79640a06bcdf8084d */,
				00C94A0228B53DCC004E42D9 /* 7c4c679ab06a4df19dc497f577f111bd */,
				D701D7242A37C7E4006FF0C8 /* 07d62a792ab6496d9b772a24efea45d0 */,
				D7D1F3512ADDBE5D009CE2DA /* 7dd2f97bb007466ea939160d0de96a9d */,
				9537AFC82C220ECB000923C5 /* 9d2987a825c646468b3ce7512fb76e2d */,
				00D4EF8328638BF100B9CC30 /* 15a7cbd3af1e47cfa5d2c6b93dc44fc2 */,
				D7CE9F992AE2F575008F7A5F /* 22c3083d4fa74e3e9b25adfc9f8c0496 */,
				D7CDD38E2CB872EA00DE9766 /* 34da965ca51d4c68aa9b3a38edb29e00 */,
				D7BEBAC82CBDC81200F882E7 /* 52ca74b4ba8042b78b3c653696f34a9c */,
				00D4EF8E28638BF100B9CC30 /* 68ec42517cdd439e81b036210483e8e7 */,
				D762AF642BF6A96100ECE3C7 /* 74c0c9fa80f4498c9739cc42531e9948 */,
				D76000B52AF19FC900B3084D /* 260eb6535c824209964cf281766ebe43 */,
				D7C16D202AC5FE9800689E89 /* 290f0c571c394461a8b58b6775d0bd63 */,
				D713C6F62CB9B9A60073AA72 /* 324e4742820e46cfbe5029ff2c32cb1f */,
				1C965C4629DBA879002F8536 /* 681d6f7694644709a7c830ec57a2d72b */,
				004A2B962BED454300C297CE /* 740b663bff5e4198b9b6674af93f638a */,
				D7CE9F9C2AE2F585008F7A5F /* 3424d442ebe54f3cbf34462382d3aebe */,
				D735717F2CB613100046A433 /* 5028bf3513ff4c38b28822d010a4937c */,
				D7C16D232AC5FEA600689E89 /* 12509ffdc684437f8f2656b0129d2c13 */,
				D7BB3DD12C5D781800FFCD56 /* 43809fd639f242fd8045ecbafd61a579 */,
				10D321912BDB187400B39B1B /* 85282f2aaa2844d8935cdb8722e22a93 */,
				D73F8CF22AB1089900CD39DA /* 751138a2e0844e06853522d54103222a */,
				D7BEBA9F2CBD9CCA00F882E7 /* 98092369c4ae4d549bbbd45dba993ebc */,
				D721EEA62ABDFF550040BE46 /* 174150279af74a2ba6f8b87a567f480b */,
				792222DB2A81AA5D00619FFE /* a8a942c228af4fac96baa78ad60f511f */,
				D7464F202ACE0910007FEE88 /* b5f977c78ec74b3a8857ca86d1d9b318 */,
				D7F8C03F2B605E720072BFA7 /* b5106355f1634b8996e634c04b6a930a */,
				00D4EF8128638BF100B9CC30 /* cb1b20748a9f4d128dad8a87244e3e37 */,
				4D126D7629CA3B3F00CFB7A7 /* d5bad9f4fee9483791e405880fb466da */,
				D77572AC2A295DC100F490CD /* d1453556d91e46dea191c20c398b82cd */,
				D75E5EEB2CC0466900252595 /* da301cb122874d5497f8a8f6c81eb36e */,
				D7E7D0862AEB3C36003AAD02 /* df193653ed39449195af0c9725701dca */,
				F111CCC2288B63DB00205358 /* e1f3a7254cb845b09450f54937c16061 */,
				D7C5233F2BED9BBF00E8221A /* e4a398afe9a945f3b0f4dca1e4faccb5 */,
				D7F8C03C2B605AF60072BFA7 /* e12b54ea799f4606a2712157cf9f6e41 */,
				D7C16D262AC5FEB600689E89 /* e87c154fb9c2487f999143df5b08e9b1 */,
				D7201D2A2CC6D829004BDB7D /* f4b742a57af344988b02227e2824ca5f */,
				D7497F3E2AC4BA4100167AD2 /* f5ff6f5556a945bca87ca513b8729a1e */,
			);
			path = "Portal Data";
			sourceTree = SOURCE_ROOT;
		};
		00D4EF7E2863840D00B9CC30 /* Add feature layers */ = {
			isa = PBXGroup;
			children = (
				00D4EF7F2863842100B9CC30 /* AddFeatureLayersView.swift */,
			);
			path = "Add feature layers";
			sourceTree = "<group>";
		};
		00D4EF8128638BF100B9CC30 /* cb1b20748a9f4d128dad8a87244e3e37 */ = {
			isa = PBXGroup;
			children = (
				00D4EF8228638BF100B9CC30 /* LA_Trails.geodatabase */,
			);
			path = cb1b20748a9f4d128dad8a87244e3e37;
			sourceTree = "<group>";
		};
		00D4EF8328638BF100B9CC30 /* 15a7cbd3af1e47cfa5d2c6b93dc44fc2 */ = {
			isa = PBXGroup;
			children = (
				00D4EFB02863CE6300B9CC30 /* ScottishWildlifeTrust_reserves */,
			);
			path = 15a7cbd3af1e47cfa5d2c6b93dc44fc2;
			sourceTree = "<group>";
		};
		00D4EF8E28638BF100B9CC30 /* 68ec42517cdd439e81b036210483e8e7 */ = {
			isa = PBXGroup;
			children = (
				00D4EF8F28638BF100B9CC30 /* AuroraCO.gpkg */,
			);
			path = 68ec42517cdd439e81b036210483e8e7;
			sourceTree = "<group>";
		};
		00E5400627F3CCA100CF66D5 = {
			isa = PBXGroup;
			children = (
				00966EE62811F64D009D3DD7 /* iOS */,
				0023DE5029D648FA0098243A /* macOS */,
				00CCB8A6285D059300BBAB70 /* Portal Data */,
				00E5401427F3CCA200CF66D5 /* Products */,
				003D7C332821EBCC009DDFD2 /* Scripts */,
				00E5400B27F3CCA100CF66D5 /* Shared */,
			);
			sourceTree = "<group>";
		};
		00E5400B27F3CCA100CF66D5 /* Shared */ = {
			isa = PBXGroup;
			children = (
				0074ABAF281742420037244A /* Supporting Files */,
				0074ABB228174B830037244A /* Samples */,
				00E5400C27F3CCA100CF66D5 /* SamplesApp.swift */,
				00E5400E27F3CCA200CF66D5 /* Assets.xcassets */,
				798C2DA62AFC505600EE7E97 /* PrivacyInfo.xcprivacy */,
				001C6DD827FE585A00D472C2 /* AppSecrets.swift.masque */,
				0074ABCA2817B8DB0037244A /* SamplesApp+Samples.swift.tache */,
			);
			path = Shared;
			sourceTree = "<group>";
		};
		00E5401427F3CCA200CF66D5 /* Products */ = {
			isa = PBXGroup;
			children = (
				00E5401327F3CCA200CF66D5 /* ArcGIS Maps SDK Samples.app */,
			);
			name = Products;
			sourceTree = "<group>";
		};
		00E7C15A2BBE1BF000B85D69 /* Snap geometry edits */ = {
			isa = PBXGroup;
			children = (
				00E7C1592BBE1BF000B85D69 /* SnapGeometryEditsView.swift */,
				00E1D90A2BC0AF97001AEB6A /* SnapGeometryEditsView.SnapSettingsView.swift */,
				00E1D90C2BC0B125001AEB6A /* SnapGeometryEditsView.GeometryEditorModel.swift */,
				00E1D90E2BC0B1E8001AEB6A /* SnapGeometryEditsView.GeometryEditorMenu.swift */,
			);
			path = "Snap geometry edits";
			sourceTree = "<group>";
		};
		102B6A352BFD5AD1009F763C /* Identify features in WMS layer */ = {
			isa = PBXGroup;
			children = (
				102B6A362BFD5B55009F763C /* IdentifyFeaturesInWMSLayerView.swift */,
			);
			path = "Identify features in WMS layer";
			sourceTree = "<group>";
		};
		108EC03F29D25AE1000F35D0 /* Query feature table */ = {
			isa = PBXGroup;
			children = (
				108EC04029D25B2C000F35D0 /* QueryFeatureTableView.swift */,
			);
			path = "Query feature table";
			sourceTree = "<group>";
		};
		10B782032BE55C52007EAE6C /* Generate offline map with custom parameters */ = {
			isa = PBXGroup;
			children = (
				10B782042BE55D7E007EAE6C /* GenerateOfflineMapWithCustomParametersView.swift */,
				10B782072BE5A058007EAE6C /* GenerateOfflineMapWithCustomParametersView.CustomParameters.swift */,
				10BD9EB32BF51B4B00ABDBD5 /* GenerateOfflineMapWithCustomParametersView.Model.swift */,
			);
			path = "Generate offline map with custom parameters";
			sourceTree = "<group>";
		};
		10D321912BDB187400B39B1B /* 85282f2aaa2844d8935cdb8722e22a93 */ = {
			isa = PBXGroup;
			children = (
				10D321922BDB187400B39B1B /* naperville_imagery.tpkx */,
			);
			path = 85282f2aaa2844d8935cdb8722e22a93;
			sourceTree = "<group>";
		};
		10D321942BDB1C2E00B39B1B /* Generate offline map with local basemap */ = {
			isa = PBXGroup;
			children = (
				10D321952BDB1CB500B39B1B /* GenerateOfflineMapWithLocalBasemapView.swift */,
			);
			path = "Generate offline map with local basemap";
			sourceTree = "<group>";
		};
		1C0C1C3229D34DAE005C8B24 /* Change viewpoint */ = {
			isa = PBXGroup;
			children = (
				1C0C1C3429D34DAE005C8B24 /* ChangeViewpointView.swift */,
			);
			path = "Change viewpoint";
			sourceTree = "<group>";
		};
		1C19B4EA2A578E46001D2506 /* Create load report */ = {
			isa = PBXGroup;
			children = (
				1C19B4EF2A578E46001D2506 /* CreateLoadReportView.Model.swift */,
				1C19B4ED2A578E46001D2506 /* CreateLoadReportView.swift */,
				1C19B4EB2A578E46001D2506 /* CreateLoadReportView.Views.swift */,
			);
			path = "Create load report";
			sourceTree = "<group>";
		};
		1C2538472BABAC7B00337307 /* Augment reality to navigate route */ = {
			isa = PBXGroup;
			children = (
				1C2538532BABACB100337307 /* AugmentRealityToNavigateRouteView.swift */,
				1C2538522BABACB100337307 /* AugmentRealityToNavigateRouteView.ARSceneView.swift */,
			);
			path = "Augment reality to navigate route";
			sourceTree = "<group>";
		};
		1C26ED122A859525009B7721 /* Filter features in scene */ = {
			isa = PBXGroup;
			children = (
				1C26ED152A859525009B7721 /* FilterFeaturesInSceneView.swift */,
			);
			path = "Filter features in scene";
			sourceTree = "<group>";
		};
		1C3B7DC22A5F64FC00907443 /* Analyze network with subnetwork trace */ = {
			isa = PBXGroup;
			children = (
				1C3B7DC32A5F64FC00907443 /* AnalyzeNetworkWithSubnetworkTraceView.Model.swift */,
				1C3B7DC62A5F64FC00907443 /* AnalyzeNetworkWithSubnetworkTraceView.swift */,
			);
			path = "Analyze network with subnetwork trace";
			sourceTree = "<group>";
		};
		1C42E04129D2396B004FC4BE /* Show popup */ = {
			isa = PBXGroup;
			children = (
				1C42E04329D2396B004FC4BE /* ShowPopupView.swift */,
			);
			path = "Show popup";
			sourceTree = "<group>";
		};
		1C43BC782A43781100509BF8 /* Set visibility of subtype sublayer */ = {
			isa = PBXGroup;
			children = (
				1C43BC7C2A43781100509BF8 /* SetVisibilityOfSubtypeSublayerView.Model.swift */,
				1C43BC7E2A43781100509BF8 /* SetVisibilityOfSubtypeSublayerView.swift */,
				1C43BC792A43781100509BF8 /* SetVisibilityOfSubtypeSublayerView.Views.swift */,
			);
			path = "Set visibility of subtype sublayer";
			sourceTree = "<group>";
		};
		1C8EC7422BAE2891001A6929 /* Augment reality to collect data */ = {
			isa = PBXGroup;
			children = (
				1C8EC7432BAE2891001A6929 /* AugmentRealityToCollectDataView.swift */,
			);
			path = "Augment reality to collect data";
			sourceTree = "<group>";
		};
		1C965C4629DBA879002F8536 /* 681d6f7694644709a7c830ec57a2d72b */ = {
			isa = PBXGroup;
			children = (
				004FE87029DF5D8700075217 /* Bristol */,
			);
			path = 681d6f7694644709a7c830ec57a2d72b;
			sourceTree = "<group>";
		};
		1C9B74C429DB43580038B06F /* Show realistic light and shadows */ = {
			isa = PBXGroup;
			children = (
				1C9B74C529DB43580038B06F /* ShowRealisticLightAndShadowsView.swift */,
			);
			path = "Show realistic light and shadows";
			sourceTree = "<group>";
		};
		1C9B74D229DB54560038B06F /* Change camera controller */ = {
			isa = PBXGroup;
			children = (
				1C9B74D529DB54560038B06F /* ChangeCameraControllerView.swift */,
			);
			path = "Change camera controller";
			sourceTree = "<group>";
		};
		1CAB8D402A3CEAB0002AA649 /* Run valve isolation trace */ = {
			isa = PBXGroup;
			children = (
				1CAB8D442A3CEAB0002AA649 /* RunValveIsolationTraceView.Model.swift */,
				1CAB8D472A3CEAB0002AA649 /* RunValveIsolationTraceView.swift */,
			);
			path = "Run valve isolation trace";
			sourceTree = "<group>";
		};
		1CAF831A2A20305F000E1E60 /* Show utility associations */ = {
			isa = PBXGroup;
			children = (
				1CAF831B2A20305F000E1E60 /* ShowUtilityAssociationsView.swift */,
			);
			path = "Show utility associations";
			sourceTree = "<group>";
		};
		218F35B229C28F4A00502022 /* Authenticate with OAuth */ = {
			isa = PBXGroup;
			children = (
				218F35B329C28F4A00502022 /* AuthenticateWithOAuthView.swift */,
			);
			path = "Authenticate with OAuth";
			sourceTree = "<group>";
		};
		3E54CF202C66AFA400DD2F18 /* Add web tiled layer */ = {
			isa = PBXGroup;
			children = (
				3E54CF212C66AFBE00DD2F18 /* AddWebTiledLayerView.swift */,
			);
			path = "Add web tiled layer";
			sourceTree = "<group>";
		};
		3E720F9B2C619ACD00E22A9E /* Set initial viewpoint */ = {
			isa = PBXGroup;
			children = (
				3E720F9C2C619B1700E22A9E /* SetInitialViewpointView.swift */,
			);
			path = "Set initial viewpoint";
			sourceTree = "<group>";
		};
		3E9F77712C6A609B0022CAB5 /* Query feature count and extent */ = {
			isa = PBXGroup;
			children = (
				3E9F77722C6A60FA0022CAB5 /* QueryFeatureCountAndExtentView.swift */,
			);
			path = "Query feature count and extent";
			sourceTree = "<group>";
		};
		3EEDE7CC2C5D735E00510104 /* Set spatial reference */ = {
			isa = PBXGroup;
			children = (
				3EEDE7CD2C5D73F700510104 /* SetSpatialReferenceView.swift */,
			);
			path = "Set spatial reference";
			sourceTree = "<group>";
		};
		4D126D6829CA1B6000CFB7A7 /* Show device location with NMEA data sources */ = {
			isa = PBXGroup;
			children = (
				4D126D6929CA1B6000CFB7A7 /* ShowDeviceLocationWithNMEADataSourcesView.swift */,
				4D126D7D29CA43D200CFB7A7 /* ShowDeviceLocationWithNMEADataSourcesView.Model.swift */,
				4D126D7129CA1E1800CFB7A7 /* FileNMEASentenceReader.swift */,
			);
			path = "Show device location with NMEA data sources";
			sourceTree = "<group>";
		};
		4D126D7629CA3B3F00CFB7A7 /* d5bad9f4fee9483791e405880fb466da */ = {
			isa = PBXGroup;
			children = (
				4D126D7B29CA3E6000CFB7A7 /* Redlands.nmea */,
			);
			path = d5bad9f4fee9483791e405880fb466da;
			sourceTree = "<group>";
		};
		4D2ADC3E29C26D05003B367F /* Add dynamic entity layer */ = {
			isa = PBXGroup;
			children = (
				4D2ADC3F29C26D05003B367F /* AddDynamicEntityLayerView.swift */,
				4D2ADC6629C50BD6003B367F /* AddDynamicEntityLayerView.Model.swift */,
				4D2ADC6829C50C4C003B367F /* AddDynamicEntityLayerView.SettingsView.swift */,
				00F279D52AF418DC00CECAF8 /* AddDynamicEntityLayerView.VehicleCallout.swift */,
			);
			path = "Add dynamic entity layer";
			sourceTree = "<group>";
		};
		4D2ADC5329C4F612003B367F /* Change map view background */ = {
			isa = PBXGroup;
			children = (
				4D2ADC5529C4F612003B367F /* ChangeMapViewBackgroundView.swift */,
				4D2ADC5829C4F612003B367F /* ChangeMapViewBackgroundView.SettingsView.swift */,
				4D2ADC6129C5071C003B367F /* ChangeMapViewBackgroundView.Model.swift */,
			);
			path = "Change map view background";
			sourceTree = "<group>";
		};
		7573E81229D6134C00BEED9C /* Trace utility network */ = {
			isa = PBXGroup;
			children = (
				7573E81329D6134C00BEED9C /* TraceUtilityNetworkView.Model.swift */,
				7573E81529D6134C00BEED9C /* TraceUtilityNetworkView.Enums.swift */,
				7573E81729D6134C00BEED9C /* TraceUtilityNetworkView.Views.swift */,
				7573E81829D6134C00BEED9C /* TraceUtilityNetworkView.swift */,
			);
			path = "Trace utility network";
			sourceTree = "<group>";
		};
		75DD739029D38B1B0010229D /* Navigate route */ = {
			isa = PBXGroup;
			children = (
				75DD739129D38B1B0010229D /* NavigateRouteView.swift */,
			);
			path = "Navigate route";
			sourceTree = "<group>";
		};
		792222DB2A81AA5D00619FFE /* a8a942c228af4fac96baa78ad60f511f */ = {
			isa = PBXGroup;
			children = (
				792222DC2A81AA5D00619FFE /* AIS_MarineCadastre_SelectedVessels_CustomDataSource.jsonl */,
			);
			path = a8a942c228af4fac96baa78ad60f511f;
			sourceTree = "<group>";
		};
		79B7B8082A1BF8B300F57C27 /* Create and save KML file */ = {
			isa = PBXGroup;
			children = (
				79302F842A1ED4E30002336A /* CreateAndSaveKMLView.Model.swift */,
				79B7B8092A1BF8EC00F57C27 /* CreateAndSaveKMLView.swift */,
				79302F862A1ED71B0002336A /* CreateAndSaveKMLView.Views.swift */,
			);
			path = "Create and save KML file";
			sourceTree = "<group>";
		};
		79D84D0C2A815BED00F45262 /* Add custom dynamic entity data source */ = {
			isa = PBXGroup;
			children = (
				79D84D0D2A815C5B00F45262 /* AddCustomDynamicEntityDataSourceView.swift */,
				7900C5F52A83FC3F002D430F /* AddCustomDynamicEntityDataSourceView.Vessel.swift */,
			);
			path = "Add custom dynamic entity data source";
			sourceTree = "<group>";
		};
		88F93CBE29C3D4E30006B28E /* Create and edit geometries */ = {
			isa = PBXGroup;
			children = (
				88F93CC029C3D59C0006B28E /* CreateAndEditGeometriesView.swift */,
			);
			path = "Create and edit geometries";
			sourceTree = "<group>";
		};
		9537AFB52C2208CD000923C5 /* Add ENC exchange set */ = {
			isa = PBXGroup;
			children = (
				9537AFB32C2208B5000923C5 /* AddENCExchangeSetView.swift */,
			);
			path = "Add ENC exchange set";
			sourceTree = "<group>";
		};
		9537AFC82C220ECB000923C5 /* 9d2987a825c646468b3ce7512fb76e2d */ = {
			isa = PBXGroup;
			children = (
				9537AFD62C220EF0000923C5 /* ExchangeSetwithoutUpdates */,
			);
			path = 9d2987a825c646468b3ce7512fb76e2d;
			sourceTree = "<group>";
		};
		954AEDEF2C01332F00265114 /* Select features in scene layer */ = {
			isa = PBXGroup;
			children = (
				954AEDED2C01332600265114 /* SelectFeaturesInSceneLayerView.swift */,
			);
			path = "Select features in scene layer";
			sourceTree = "<group>";
		};
		955271622C0E6750009B1ED4 /* Add raster from service */ = {
			isa = PBXGroup;
			children = (
				955271602C0E6749009B1ED4 /* AddRasterFromServiceView.swift */,
			);
			path = "Add raster from service";
			sourceTree = "<group>";
		};
		955AFAC52C10FD74009C8FE5 /* Apply mosaic rule to rasters */ = {
			isa = PBXGroup;
			children = (
				955AFAC32C10FD6F009C8FE5 /* ApplyMosaicRuleToRastersView.swift */,
			);
			path = "Apply mosaic rule to rasters";
			sourceTree = "<group>";
		};
		9579FCEB2C3360CA00FC8A1D /* Edit feature attachments */ = {
			isa = PBXGroup;
			children = (
				9579FCE92C3360BB00FC8A1D /* EditFeatureAttachmentsView.swift */,
				9547085B2C3C719800CA8579 /* EditFeatureAttachmentsView.Model.swift */,
			);
			path = "Edit feature attachments";
			sourceTree = "<group>";
		};
		95A5721A2C0FDCCE006E8B48 /* Show scale bar */ = {
			isa = PBXGroup;
			children = (
				95A572182C0FDCC9006E8B48 /* ShowScaleBarView.swift */,
			);
			path = "Show scale bar";
			sourceTree = "<group>";
		};
		95D2EE102C334D1D00683D53 /* Show service area */ = {
			isa = PBXGroup;
			children = (
				95D2EE0E2C334D1600683D53 /* ShowServiceAreaView.swift */,
			);
			path = "Show service area";
			sourceTree = "<group>";
		};
		95DEB9B72C127A97009BEC35 /* Show viewshed from point on map */ = {
			isa = PBXGroup;
			children = (
				95DEB9B52C127A92009BEC35 /* ShowViewshedFromPointOnMapView.swift */,
			);
			path = "Show viewshed from point on map";
			sourceTree = "<group>";
		};
		95E980732C26185000CB8912 /* Browse OGC API feature service */ = {
			isa = PBXGroup;
			children = (
				95E980702C26183000CB8912 /* BrowseOGCAPIFeatureServiceView.swift */,
			);
			path = "Browse OGC API feature service";
			sourceTree = "<group>";
		};
		95F3A52C2C07F0A600885DED /* Set surface navigation constraint */ = {
			isa = PBXGroup;
			children = (
				95F3A52A2C07F09C00885DED /* SetSurfaceNavigationConstraintView.swift */,
			);
			path = "Set surface navigation constraint";
			sourceTree = "<group>";
		};
		95F8912A2C46E9F00010EBED /* Show device location using indoor positioning */ = {
			isa = PBXGroup;
			children = (
				95F891282C46E9D60010EBED /* ShowDeviceLocationUsingIndoorPositioningView.swift */,
				9503056D2C46ECB70091B32D /* ShowDeviceLocationUsingIndoorPositioningView.Model.swift */,
			);
			path = "Show device location using indoor positioning";
			sourceTree = "<group>";
		};
		D70082E72ACF8F6C00E0C3C2 /* Identify KML features */ = {
			isa = PBXGroup;
			children = (
				D70082EA2ACF900100E0C3C2 /* IdentifyKMLFeaturesView.swift */,
			);
			path = "Identify KML features";
			sourceTree = "<group>";
		};
		D7010EBA2B05616900D43F55 /* Display scene from mobile scene package */ = {
			isa = PBXGroup;
			children = (
				D7010EBC2B05616900D43F55 /* DisplaySceneFromMobileScenePackageView.swift */,
			);
			path = "Display scene from mobile scene package";
			sourceTree = "<group>";
		};
		D701D7242A37C7E4006FF0C8 /* 07d62a792ab6496d9b772a24efea45d0 */ = {
			isa = PBXGroup;
			children = (
				D701D72B2A37C7F7006FF0C8 /* bradley_low_3ds */,
			);
			path = 07d62a792ab6496d9b772a24efea45d0;
			sourceTree = "<group>";
		};
		D704AA562AB22B7A00A3BB63 /* Group layers together */ = {
			isa = PBXGroup;
			children = (
				D704AA592AB22C1A00A3BB63 /* GroupLayersTogetherView.swift */,
				D75C35662AB50338003CD55F /* GroupLayersTogetherView.GroupLayerListView.swift */,
			);
			path = "Group layers together";
			sourceTree = "<group>";
		};
		D7058B0B2B59E44B000A888A /* Style point with scene symbol */ = {
			isa = PBXGroup;
			children = (
				D7058B0D2B59E44B000A888A /* StylePointWithSceneSymbolView.swift */,
			);
			path = "Style point with scene symbol";
			sourceTree = "<group>";
		};
		D7084FA42AD771AA00EC7F4F /* Augment reality to fly over scene */ = {
			isa = PBXGroup;
			children = (
				D7084FA62AD771AA00EC7F4F /* AugmentRealityToFlyOverSceneView.swift */,
			);
			path = "Augment reality to fly over scene";
			sourceTree = "<group>";
		};
		D71099692A27D8880065A1C1 /* Densify and generalize geometry */ = {
			isa = PBXGroup;
			children = (
				D710996C2A27D9210065A1C1 /* DensifyAndGeneralizeGeometryView.swift */,
				D710996F2A2802FA0065A1C1 /* DensifyAndGeneralizeGeometryView.SettingsView.swift */,
			);
			path = "Densify and generalize geometry";
			sourceTree = "<group>";
		};
		D71371782BD88ECC00EB2F86 /* Monitor changes to layer view state */ = {
			isa = PBXGroup;
			children = (
				D71371752BD88ECC00EB2F86 /* MonitorChangesToLayerViewStateView.swift */,
			);
			path = "Monitor changes to layer view state";
			sourceTree = "<group>";
		};
		D713C6D42CB990600073AA72 /* Add KML layer */ = {
			isa = PBXGroup;
			children = (
				D713C6D12CB990600073AA72 /* AddKMLLayerView.swift */,
			);
			path = "Add KML layer";
			sourceTree = "<group>";
		};
		D713C6F62CB9B9A60073AA72 /* 324e4742820e46cfbe5029ff2c32cb1f */ = {
			isa = PBXGroup;
			children = (
				D713C6F52CB9B9A60073AA72 /* US_State_Capitals.kml */,
			);
			path = 324e4742820e46cfbe5029ff2c32cb1f;
			sourceTree = "<group>";
		};
		D718A1E92B575FD900447087 /* Manage bookmarks */ = {
			isa = PBXGroup;
			children = (
				D718A1EA2B575FD900447087 /* ManageBookmarksView.swift */,
			);
			path = "Manage bookmarks";
			sourceTree = "<group>";
		};
		D71C5F602AAA7854006599FD /* Create symbol styles from web styles */ = {
			isa = PBXGroup;
			children = (
				D71C5F632AAA7A88006599FD /* CreateSymbolStylesFromWebStylesView.swift */,
			);
			path = "Create symbol styles from web styles";
			sourceTree = "<group>";
		};
		D71C909E2C6C249B0018C63E /* Style geometry types with symbols */ = {
			isa = PBXGroup;
			children = (
				D71C909C2C6C249B0018C63E /* StyleGeometryTypesWithSymbolsView.swift */,
				D71C909D2C6C249B0018C63E /* StyleGeometryTypesWithSymbolsView.Views.swift */,
			);
			path = "Style geometry types with symbols";
			sourceTree = "<group>";
		};
		D7201CD72CC6B710004BDB7D /* Add tiled layer as basemap */ = {
			isa = PBXGroup;
			children = (
				D7201CD42CC6B710004BDB7D /* AddTiledLayerAsBasemapView.swift */,
			);
			path = "Add tiled layer as basemap";
			sourceTree = "<group>";
		};
		D7201D032CC6D3B5004BDB7D /* Add vector tiled layer from custom style */ = {
			isa = PBXGroup;
			children = (
				D7201D002CC6D3B5004BDB7D /* AddVectorTiledLayerFromCustomStyleView.swift */,
			);
			path = "Add vector tiled layer from custom style";
			sourceTree = "<group>";
		};
		D7201D2A2CC6D829004BDB7D /* f4b742a57af344988b02227e2824ca5f */ = {
			isa = PBXGroup;
			children = (
				D7201D292CC6D829004BDB7D /* dodge_city.vtpk */,
			);
			path = f4b742a57af344988b02227e2824ca5f;
			sourceTree = "<group>";
		};
		D721EEA62ABDFF550040BE46 /* 174150279af74a2ba6f8b87a567f480b */ = {
			isa = PBXGroup;
			children = (
				D721EEA72ABDFF550040BE46 /* LothianRiversAnno.mmpk */,
			);
			path = 174150279af74a2ba6f8b87a567f480b;
			sourceTree = "<group>";
		};
		D722BD1E2A420D7E002C2087 /* Show extruded features */ = {
			isa = PBXGroup;
			children = (
				D722BD212A420DAD002C2087 /* ShowExtrudedFeaturesView.swift */,
			);
			path = "Show extruded features";
			sourceTree = "<group>";
		};
		D7232EDD2AC1E5410079ABFF /* Play KML tour */ = {
			isa = PBXGroup;
			children = (
				D7232EE02AC1E5AA0079ABFF /* PlayKMLTourView.swift */,
			);
			path = "Play KML tour";
			sourceTree = "<group>";
		};
		D72F27292ADA1E4400F906DA /* Augment reality to show tabletop scene */ = {
			isa = PBXGroup;
			children = (
				D72F272B2ADA1E4400F906DA /* AugmentRealityToShowTabletopSceneView.swift */,
			);
			path = "Augment reality to show tabletop scene";
			sourceTree = "<group>";
		};
		D731F3BD2AD0D22500A8431E /* Identify graphics */ = {
			isa = PBXGroup;
			children = (
				D731F3C02AD0D2AC00A8431E /* IdentifyGraphicsView.swift */,
			);
			path = "Identify graphics";
			sourceTree = "<group>";
		};
		D7337C5C2ABD137400A5D865 /* Show mobile map package expiration date */ = {
			isa = PBXGroup;
			children = (
				D7337C5F2ABD142D00A5D865 /* ShowMobileMapPackageExpirationDateView.swift */,
			);
			path = "Show mobile map package expiration date";
			sourceTree = "<group>";
		};
		D733CA182BED980D00FBDE4C /* Edit and sync features with feature service */ = {
			isa = PBXGroup;
			children = (
				D733CA152BED980D00FBDE4C /* EditAndSyncFeaturesWithFeatureServiceView.swift */,
				D74ECD0C2BEEAE2F007C0FA6 /* EditAndSyncFeaturesWithFeatureServiceView.Model.swift */,
			);
			path = "Edit and sync features with feature service";
			sourceTree = "<group>";
		};
		D734FA072A183A5A00246D7E /* Set max extent */ = {
			isa = PBXGroup;
			children = (
				D734FA092A183A5B00246D7E /* SetMaxExtentView.swift */,
			);
			path = "Set max extent";
			sourceTree = "<group>";
		};
		D7352F8D2BD992C40013FFEF /* Monitor changes to draw status */ = {
			isa = PBXGroup;
			children = (
				D7352F8A2BD992C40013FFEF /* MonitorChangesToDrawStatusView.swift */,
			);
			path = "Monitor changes to draw status";
			sourceTree = "<group>";
		};
		D735717F2CB613100046A433 /* 5028bf3513ff4c38b28822d010a4937c */ = {
			isa = PBXGroup;
			children = (
				D73571D62CB6131E0046A433 /* hydrography */,
			);
			path = 5028bf3513ff4c38b28822d010a4937c;
			sourceTree = "<group>";
		};
		D73E61952BDAEE6600457932 /* Match viewpoint of geo views */ = {
			isa = PBXGroup;
			children = (
				D73E61922BDAEE6600457932 /* MatchViewpointOfGeoViewsView.swift */,
			);
			path = "Match viewpoint of geo views";
			sourceTree = "<group>";
		};
		D73E619D2BDB21F400457932 /* Edit with branch versioning */ = {
			isa = PBXGroup;
			children = (
				D73E619A2BDB21F400457932 /* EditWithBranchVersioningView.swift */,
				D7114A0C2BDC6A3300FA68CA /* EditWithBranchVersioningView.Model.swift */,
				D7044B952BE18D73000F2C43 /* EditWithBranchVersioningView.Views.swift */,
			);
			path = "Edit with branch versioning";
			sourceTree = "<group>";
		};
		D73F06652B5EE73D000B574F /* Query features with Arcade expression */ = {
			isa = PBXGroup;
			children = (
				D73F06662B5EE73D000B574F /* QueryFeaturesWithArcadeExpressionView.swift */,
			);
			path = "Query features with Arcade expression";
			sourceTree = "<group>";
		};
		D73F8CF22AB1089900CD39DA /* 751138a2e0844e06853522d54103222a */ = {
			isa = PBXGroup;
			children = (
				D73F8CF32AB1089900CD39DA /* Restaurant.stylx */,
			);
			path = 751138a2e0844e06853522d54103222a;
			sourceTree = "<group>";
		};
		D73FABE82AD4A0370048EC70 /* Create mobile geodatabase */ = {
			isa = PBXGroup;
			children = (
				D71FCB892AD6277E000E517C /* CreateMobileGeodatabaseView.Model.swift */,
				D73FC0FC2AD4A18D0067A19B /* CreateMobileGeodatabaseView.swift */,
			);
			path = "Create mobile geodatabase";
			sourceTree = "<group>";
		};
		D73FCFF32B02A3AA0006360D /* Find address with reverse geocode */ = {
			isa = PBXGroup;
			children = (
				D73FCFF42B02A3AA0006360D /* FindAddressWithReverseGeocodeView.swift */,
			);
			path = "Find address with reverse geocode";
			sourceTree = "<group>";
		};
		D742E48E2B04132B00690098 /* Display web scene from portal item */ = {
			isa = PBXGroup;
			children = (
				D742E48F2B04132B00690098 /* DisplayWebSceneFromPortalItemView.swift */,
			);
			path = "Display web scene from portal item";
			sourceTree = "<group>";
		};
		D744FD132A2112360084A66C /* Create convex hull around points */ = {
			isa = PBXGroup;
			children = (
				D744FD162A2112D90084A66C /* CreateConvexHullAroundPointsView.swift */,
			);
			path = "Create convex hull around points";
			sourceTree = "<group>";
		};
		D7464F182ACE0445007FEE88 /* Identify raster cell */ = {
			isa = PBXGroup;
			children = (
				D7464F1D2ACE04B3007FEE88 /* IdentifyRasterCellView.swift */,
			);
			path = "Identify raster cell";
			sourceTree = "<group>";
		};
		D7464F202ACE0910007FEE88 /* b5f977c78ec74b3a8857ca86d1d9b318 */ = {
			isa = PBXGroup;
			children = (
				D7464F2A2ACE0964007FEE88 /* SA_EVI_8Day_03May20 */,
			);
			path = b5f977c78ec74b3a8857ca86d1d9b318;
			sourceTree = "<group>";
		};
		D7497F382AC4B45300167AD2 /* Display dimensions */ = {
			isa = PBXGroup;
			children = (
				D7497F3B2AC4B4C100167AD2 /* DisplayDimensionsView.swift */,
			);
			path = "Display dimensions";
			sourceTree = "<group>";
		};
		D7497F3E2AC4BA4100167AD2 /* f5ff6f5556a945bca87ca513b8729a1e */ = {
			isa = PBXGroup;
			children = (
				D7497F3F2AC4BA4100167AD2 /* Edinburgh_Pylon_Dimensions.mmpk */,
			);
			path = f5ff6f5556a945bca87ca513b8729a1e;
			sourceTree = "<group>";
		};
		D74C8BFA2ABA5572007C76B8 /* Style symbols from mobile style file */ = {
			isa = PBXGroup;
			children = (
				D7337C592ABCFDB100A5D865 /* StyleSymbolsFromMobileStyleFileView.SymbolOptionsListView.swift */,
				D74C8BFD2ABA5605007C76B8 /* StyleSymbolsFromMobileStyleFileView.swift */,
			);
			path = "Style symbols from mobile style file";
			sourceTree = "<group>";
		};
		D74C8C002ABA6202007C76B8 /* 1bd036f221f54a99abc9e46ff3511cbf */ = {
			isa = PBXGroup;
			children = (
				D74C8C012ABA6202007C76B8 /* emoji-mobile.stylx */,
			);
			path = 1bd036f221f54a99abc9e46ff3511cbf;
			sourceTree = "<group>";
		};
		D74EA7802B6DADA5008F6C7C /* Validate utility network topology */ = {
			isa = PBXGroup;
			children = (
				D74EA7812B6DADA5008F6C7C /* ValidateUtilityNetworkTopologyView.swift */,
				D76495202B74687E0042699E /* ValidateUtilityNetworkTopologyView.Model.swift */,
				D7C97B552B75C10C0097CDA1 /* ValidateUtilityNetworkTopologyView.Views.swift */,
			);
			path = "Validate utility network topology";
			sourceTree = "<group>";
		};
		D751017D2A2E490800B8FA48 /* Show labels on layer */ = {
			isa = PBXGroup;
			children = (
				D75101802A2E493600B8FA48 /* ShowLabelsOnLayerView.swift */,
			);
			path = "Show labels on layer";
			sourceTree = "<group>";
		};
		D751018A2A2E960300B8FA48 /* Identify layer features */ = {
			isa = PBXGroup;
			children = (
				D751018D2A2E962D00B8FA48 /* IdentifyLayerFeaturesView.swift */,
			);
			path = "Identify layer features";
			sourceTree = "<group>";
		};
		D752D93C2A3914E5003EB25E /* Manage operational layers */ = {
			isa = PBXGroup;
			children = (
				D752D93F2A39154C003EB25E /* ManageOperationalLayersView.swift */,
			);
			path = "Manage operational layers";
			sourceTree = "<group>";
		};
		D752D9422A3A6EB8003EB25E /* Monitor changes to map load status */ = {
			isa = PBXGroup;
			children = (
				D752D9452A3A6F7F003EB25E /* MonitorChangesToMapLoadStatusView.swift */,
			);
			path = "Monitor changes to map load status";
			sourceTree = "<group>";
		};
		D752D95B2A3BCDD4003EB25E /* Display map from portal item */ = {
			isa = PBXGroup;
			children = (
				D752D95E2A3BCE06003EB25E /* DisplayMapFromPortalItemView.swift */,
			);
			path = "Display map from portal item";
			sourceTree = "<group>";
		};
		D75362CC2A1E862B00D83028 /* Apply unique value renderer */ = {
			isa = PBXGroup;
			children = (
				D75362D12A1E886700D83028 /* ApplyUniqueValueRendererView.swift */,
			);
			path = "Apply unique value renderer";
			sourceTree = "<group>";
		};
		D7553CD62AE2DFEC00DC2A70 /* Geocode offline */ = {
			isa = PBXGroup;
			children = (
				D72C43F22AEB066D00B6157B /* GeocodeOfflineView.Model.swift */,
				D7553CD82AE2DFEC00DC2A70 /* GeocodeOfflineView.swift */,
			);
			path = "Geocode offline";
			sourceTree = "<group>";
		};
		D7588F5B2B7D8DAA008B75E2 /* Navigate route with rerouting */ = {
			isa = PBXGroup;
			children = (
				D7588F5C2B7D8DAA008B75E2 /* NavigateRouteWithReroutingView.swift */,
				D7781D4A2B7ECCB700E53C51 /* NavigateRouteWithReroutingView.Model.swift */,
			);
			path = "Navigate route with rerouting";
			sourceTree = "<group>";
		};
		D75B584D2AAFB2C20038B3B4 /* Style features with custom dictionary */ = {
			isa = PBXGroup;
			children = (
				D75B58502AAFB3030038B3B4 /* StyleFeaturesWithCustomDictionaryView.swift */,
			);
			path = "Style features with custom dictionary";
			sourceTree = "<group>";
		};
		D75E5EE52CC0340100252595 /* List contents of KML file */ = {
			isa = PBXGroup;
			children = (
				D75E5EE22CC0340100252595 /* ListContentsOfKMLFileView.swift */,
			);
			path = "List contents of KML file";
			sourceTree = "<group>";
		};
		D75E5EEB2CC0466900252595 /* da301cb122874d5497f8a8f6c81eb36e */ = {
			isa = PBXGroup;
			children = (
				D75E5EEA2CC0466900252595 /* esri_test_data.kmz */,
			);
			path = da301cb122874d5497f8a8f6c81eb36e;
			sourceTree = "<group>";
		};
		D75F66322B48EABC00434974 /* Search for web map */ = {
			isa = PBXGroup;
			children = (
				D75F66332B48EABC00434974 /* SearchForWebMapView.swift */,
				D7C6420B2B4F47E10042B8F7 /* SearchForWebMapView.Model.swift */,
				D71D516D2B51D7B600B2A2BE /* SearchForWebMapView.Views.swift */,
			);
			path = "Search for web map";
			sourceTree = "<group>";
		};
		D76000AA2AF19C2300B3084D /* Find route in mobile map package */ = {
			isa = PBXGroup;
			children = (
				D73723782AF5ADD700846884 /* FindRouteInMobileMapPackageView.MobileMapView.swift */,
				D73723742AF5877500846884 /* FindRouteInMobileMapPackageView.Models.swift */,
				D76000AB2AF19C2300B3084D /* FindRouteInMobileMapPackageView.swift */,
			);
			path = "Find route in mobile map package";
			sourceTree = "<group>";
		};
		D76000B52AF19FC900B3084D /* 260eb6535c824209964cf281766ebe43 */ = {
			isa = PBXGroup;
			children = (
				D76000B62AF19FCA00B3084D /* SanFrancisco.mmpk */,
			);
			path = 260eb6535c824209964cf281766ebe43;
			sourceTree = "<group>";
		};
		D762AF5E2BF6A7B900ECE3C7 /* Edit features with feature-linked annotation */ = {
			isa = PBXGroup;
			children = (
				D762AF5B2BF6A7B900ECE3C7 /* EditFeaturesWithFeatureLinkedAnnotationView.swift */,
				D7BA38902BFBC476009954F5 /* EditFeaturesWithFeatureLinkedAnnotationView.Model.swift */,
			);
			path = "Edit features with feature-linked annotation";
			sourceTree = "<group>";
		};
		D762AF642BF6A96100ECE3C7 /* 74c0c9fa80f4498c9739cc42531e9948 */ = {
			isa = PBXGroup;
			children = (
				D762AF632BF6A96100ECE3C7 /* loudoun_anno.geodatabase */,
			);
			path = 74c0c9fa80f4498c9739cc42531e9948;
			sourceTree = "<group>";
		};
		D7635FEA2B9272CB0044AB97 /* Display clusters */ = {
			isa = PBXGroup;
			children = (
				D7635FED2B9272CB0044AB97 /* DisplayClustersView.swift */,
			);
			path = "Display clusters";
			sourceTree = "<group>";
		};
		D7635FF32B9277DC0044AB97 /* Configure clusters */ = {
			isa = PBXGroup;
			children = (
				D7635FF82B9277DC0044AB97 /* ConfigureClustersView.swift */,
				D7635FF52B9277DC0044AB97 /* ConfigureClustersView.Model.swift */,
				D7635FF72B9277DC0044AB97 /* ConfigureClustersView.SettingsView.swift */,
			);
			path = "Configure clusters";
			sourceTree = "<group>";
		};
		D764B7DE2BE2F89D002E2F92 /* Edit geodatabase with transactions */ = {
			isa = PBXGroup;
			children = (
				D764B7DB2BE2F89D002E2F92 /* EditGeodatabaseWithTransactionsView.swift */,
				D769DF322BEC1A1C0062AE95 /* EditGeodatabaseWithTransactionsView.Model.swift */,
			);
			path = "Edit geodatabase with transactions";
			sourceTree = "<group>";
		};
		D76929F32B4F78340047205E /* Orbit camera around object */ = {
			isa = PBXGroup;
			children = (
				D76929F52B4F78340047205E /* OrbitCameraAroundObjectView.swift */,
				D718A1E62B570F7500447087 /* OrbitCameraAroundObjectView.Model.swift */,
			);
			path = "Orbit camera around object";
			sourceTree = "<group>";
		};
		D769C20D2A28FF8600030F61 /* Set up location-driven geotriggers */ = {
			isa = PBXGroup;
			children = (
				D769C2112A29019B00030F61 /* SetUpLocationDrivenGeotriggersView.swift */,
				D79EE76D2A4CEA5D005A52AE /* SetUpLocationDrivenGeotriggersView.Model.swift */,
			);
			path = "Set up location-driven geotriggers";
			sourceTree = "<group>";
		};
		D76CE8D62BFD7047009A8686 /* Set reference scale */ = {
			isa = PBXGroup;
			children = (
				D76CE8D52BFD7047009A8686 /* SetReferenceScaleView.swift */,
			);
			path = "Set reference scale";
			sourceTree = "<group>";
		};
		D7705D542AFC244E00CC0335 /* Find closest facility to multiple points */ = {
			isa = PBXGroup;
			children = (
				D7705D552AFC244E00CC0335 /* FindClosestFacilityToMultiplePointsView.swift */,
			);
			path = "Find closest facility to multiple points";
			sourceTree = "<group>";
		};
		D7705D5F2AFC570700CC0335 /* Find closest facility from point */ = {
			isa = PBXGroup;
			children = (
				D7705D612AFC570700CC0335 /* FindClosestFacilityFromPointView.swift */,
			);
			path = "Find closest facility from point";
			sourceTree = "<group>";
		};
		D77570BC2A29427200F490CD /* Animate images with image overlay */ = {
			isa = PBXGroup;
			children = (
				D77570BF2A2942F800F490CD /* AnimateImagesWithImageOverlayView.swift */,
			);
			path = "Animate images with image overlay";
			sourceTree = "<group>";
		};
		D77572AC2A295DC100F490CD /* d1453556d91e46dea191c20c398b82cd */ = {
			isa = PBXGroup;
			children = (
				D77572AD2A295DDD00F490CD /* PacificSouthWest2 */,
			);
			path = d1453556d91e46dea191c20c398b82cd;
			sourceTree = "<group>";
		};
		D776880E2B69826B007C3860 /* List spatial reference transformations */ = {
			isa = PBXGroup;
			children = (
				D77688102B69826B007C3860 /* ListSpatialReferenceTransformationsView.swift */,
				D757D14A2B6C46E50065F78F /* ListSpatialReferenceTransformationsView.Model.swift */,
			);
			path = "List spatial reference transformations";
			sourceTree = "<group>";
		};
		D7781D472B7EB03400E53C51 /* 4caec8c55ea2463982f1af7d9611b8d5 */ = {
			isa = PBXGroup;
			children = (
				D7781D482B7EB03400E53C51 /* SanDiegoTourPath.json */,
			);
			path = 4caec8c55ea2463982f1af7d9611b8d5;
			sourceTree = "<group>";
		};
		D77BC5352B59A2D3007B49B6 /* Style point with distance composite scene symbol */ = {
			isa = PBXGroup;
			children = (
				D77BC5362B59A2D3007B49B6 /* StylePointWithDistanceCompositeSceneSymbolView.swift */,
			);
			path = "Style point with distance composite scene symbol";
			sourceTree = "<group>";
		};
		D7848ED72CBD85A300F6F546 /* Add point scene layer */ = {
			isa = PBXGroup;
			children = (
				D7848ED42CBD85A300F6F546 /* AddPointSceneLayerView.swift */,
			);
			path = "Add point scene layer";
			sourceTree = "<group>";
		};
		D7848EFD2CBD986400F6F546 /* Add elevation source from raster */ = {
			isa = PBXGroup;
			children = (
				D7848EFA2CBD986400F6F546 /* AddElevationSourceFromRasterView.swift */,
			);
			path = "Add elevation source from raster";
			sourceTree = "<group>";
		};
		D78666A92A21616D00C60110 /* Find nearest vertex */ = {
			isa = PBXGroup;
			children = (
				D78666AC2A2161F100C60110 /* FindNearestVertexView.swift */,
			);
			path = "Find nearest vertex";
			sourceTree = "<group>";
		};
		D79482D32C35D872006521CD /* Create dynamic basemap gallery */ = {
			isa = PBXGroup;
			children = (
				D79482D02C35D872006521CD /* CreateDynamicBasemapGalleryView.swift */,
				D78FA4932C3C88880079313E /* CreateDynamicBasemapGalleryView.Views.swift */,
			);
			path = "Create dynamic basemap gallery";
			sourceTree = "<group>";
		};
		D7A737DF2BABB9FE00B7C7FC /* Augment reality to show hidden infrastructure */ = {
			isa = PBXGroup;
			children = (
				D7A737DC2BABB9FE00B7C7FC /* AugmentRealityToShowHiddenInfrastructureView.swift */,
				D77D9BFF2BB2438200B38A6C /* AugmentRealityToShowHiddenInfrastructureView.ARSceneView.swift */,
			);
			path = "Augment reality to show hidden infrastructure";
			sourceTree = "<group>";
		};
		D7ABA2F52A3256610021822B /* Measure distance in scene */ = {
			isa = PBXGroup;
			children = (
				D7ABA2F82A32579C0021822B /* MeasureDistanceInSceneView.swift */,
			);
			path = "Measure distance in scene";
			sourceTree = "<group>";
		};
		D7ABA2FB2A3287C10021822B /* Show viewshed from geoelement in scene */ = {
			isa = PBXGroup;
			children = (
				D7ABA2FE2A32881C0021822B /* ShowViewshedFromGeoelementInSceneView.swift */,
			);
			path = "Show viewshed from geoelement in scene";
			sourceTree = "<group>";
		};
		D7AE861A2AC39D750049B626 /* Display annotation */ = {
			isa = PBXGroup;
			children = (
				D7AE861D2AC39DC50049B626 /* DisplayAnnotationView.swift */,
			);
			path = "Display annotation";
			sourceTree = "<group>";
		};
		D7B3C5C02A43B71E001DA4D8 /* Create convex hull around geometries */ = {
			isa = PBXGroup;
			children = (
				D7634FAE2A43B7AC00F8AEFB /* CreateConvexHullAroundGeometriesView.swift */,
			);
			path = "Create convex hull around geometries";
			sourceTree = "<group>";
		};
		D7BA38962BFBFC0F009954F5 /* Query related features */ = {
			isa = PBXGroup;
			children = (
				D7BA38932BFBFC0F009954F5 /* QueryRelatedFeaturesView.swift */,
			);
			path = "Query related features";
			sourceTree = "<group>";
		};
		D7BB3DD12C5D781800FFCD56 /* 43809fd639f242fd8045ecbafd61a579 */ = {
			isa = PBXGroup;
			children = (
				D7BB3DD02C5D781800FFCD56 /* SaveTheBay.geodatabase */,
			);
			path = 43809fd639f242fd8045ecbafd61a579;
			sourceTree = "<group>";
		};
		D7BE7E6E2CC19CC3006DDB0C /* Add tiled layer */ = {
			isa = PBXGroup;
			children = (
				D7BE7E6B2CC19CC3006DDB0C /* AddTiledLayerView.swift */,
			);
			path = "Add tiled layer";
			sourceTree = "<group>";
		};
		D7BEBA9F2CBD9CCA00F882E7 /* 98092369c4ae4d549bbbd45dba993ebc */ = {
			isa = PBXGroup;
			children = (
				D7BEBA9E2CBD9CCA00F882E7 /* MontereyElevation.dt2 */,
			);
			path = 98092369c4ae4d549bbbd45dba993ebc;
			sourceTree = "<group>";
		};
		D7BEBAC22CBDC0F800F882E7 /* Add elevation source from tile package */ = {
			isa = PBXGroup;
			children = (
				D7BEBABF2CBDC0F800F882E7 /* AddElevationSourceFromTilePackageView.swift */,
			);
			path = "Add elevation source from tile package";
			sourceTree = "<group>";
		};
		D7BEBAC82CBDC81200F882E7 /* 52ca74b4ba8042b78b3c653696f34a9c */ = {
			isa = PBXGroup;
			children = (
				D7BEBAC72CBDC81200F882E7 /* MontereyElevation.tpkx */,
			);
			path = 52ca74b4ba8042b78b3c653696f34a9c;
			sourceTree = "<group>";
		};
		D7BEBAD12CBDFE1C00F882E7 /* Display alternate symbols at different scales */ = {
			isa = PBXGroup;
			children = (
				D7BEBACE2CBDFE1C00F882E7 /* DisplayAlternateSymbolsAtDifferentScalesView.swift */,
			);
			path = "Display alternate symbols at different scales";
			sourceTree = "<group>";
		};
		D7C16D172AC5F6C100689E89 /* Animate 3D graphic */ = {
			isa = PBXGroup;
			children = (
				D7058FB02ACB423C00A40F14 /* Animate3DGraphicView.Model.swift */,
				D7054AE82ACCCB6C007235BA /* Animate3DGraphicView.SettingsView.swift */,
				D7C16D1A2AC5F95300689E89 /* Animate3DGraphicView.swift */,
			);
			path = "Animate 3D graphic";
			sourceTree = "<group>";
		};
		D7C16D1D2AC5FE8200689E89 /* 5a9b60cee9ba41e79640a06bcdf8084d */ = {
			isa = PBXGroup;
			children = (
				D7C16D1E2AC5FE8200689E89 /* Pyrenees.csv */,
			);
			path = 5a9b60cee9ba41e79640a06bcdf8084d;
			sourceTree = "<group>";
		};
		D7C16D202AC5FE9800689E89 /* 290f0c571c394461a8b58b6775d0bd63 */ = {
			isa = PBXGroup;
			children = (
				D7C16D212AC5FE9800689E89 /* GrandCanyon.csv */,
			);
			path = 290f0c571c394461a8b58b6775d0bd63;
			sourceTree = "<group>";
		};
		D7C16D232AC5FEA600689E89 /* 12509ffdc684437f8f2656b0129d2c13 */ = {
			isa = PBXGroup;
			children = (
				D7C16D242AC5FEA600689E89 /* Snowdon.csv */,
			);
			path = 12509ffdc684437f8f2656b0129d2c13;
			sourceTree = "<group>";
		};
		D7C16D262AC5FEB600689E89 /* e87c154fb9c2487f999143df5b08e9b1 */ = {
			isa = PBXGroup;
			children = (
				D7C16D272AC5FEB600689E89 /* Hawaii.csv */,
			);
			path = e87c154fb9c2487f999143df5b08e9b1;
			sourceTree = "<group>";
		};
		D7C3AB462B683291008909B9 /* Set feature request mode */ = {
			isa = PBXGroup;
			children = (
				D7C3AB472B683291008909B9 /* SetFeatureRequestModeView.swift */,
			);
			path = "Set feature request mode";
			sourceTree = "<group>";
		};
		D7C5233F2BED9BBF00E8221A /* e4a398afe9a945f3b0f4dca1e4faccb5 */ = {
			isa = PBXGroup;
			children = (
				D7C5233E2BED9BBF00E8221A /* SanFrancisco.tpkx */,
			);
			path = e4a398afe9a945f3b0f4dca1e4faccb5;
			sourceTree = "<group>";
		};
		D7CC33FB2A31475C00198EDF /* Show line of sight between points */ = {
			isa = PBXGroup;
			children = (
				D7CC33FD2A31475C00198EDF /* ShowLineOfSightBetweenPointsView.swift */,
			);
			path = "Show line of sight between points";
			sourceTree = "<group>";
		};
		D7CDD3882CB86F0A00DE9766 /* Add point cloud layer from file */ = {
			isa = PBXGroup;
			children = (
				D7CDD3852CB86F0A00DE9766 /* AddPointCloudLayerFromFileView.swift */,
			);
			path = "Add point cloud layer from file";
			sourceTree = "<group>";
		};
		D7CDD38E2CB872EA00DE9766 /* 34da965ca51d4c68aa9b3a38edb29e00 */ = {
			isa = PBXGroup;
			children = (
				D7CDD38D2CB872EA00DE9766 /* sandiego-north-balboa-pointcloud.slpk */,
			);
			path = 34da965ca51d4c68aa9b3a38edb29e00;
			sourceTree = "<group>";
		};
		D7CE9F992AE2F575008F7A5F /* 22c3083d4fa74e3e9b25adfc9f8c0496 */ = {
			isa = PBXGroup;
			children = (
				D7CE9F9A2AE2F575008F7A5F /* streetmap_SD.tpkx */,
			);
			path = 22c3083d4fa74e3e9b25adfc9f8c0496;
			sourceTree = "<group>";
		};
		D7CE9F9C2AE2F585008F7A5F /* 3424d442ebe54f3cbf34462382d3aebe */ = {
			isa = PBXGroup;
			children = (
				D7CE9FA22AE2F595008F7A5F /* san-diego-eagle-locator */,
			);
			path = 3424d442ebe54f3cbf34462382d3aebe;
			sourceTree = "<group>";
		};
		D7D1F3512ADDBE5D009CE2DA /* 7dd2f97bb007466ea939160d0de96a9d */ = {
			isa = PBXGroup;
			children = (
				D7D1F3522ADDBE5D009CE2DA /* philadelphia.mspk */,
			);
			path = 7dd2f97bb007466ea939160d0de96a9d;
			sourceTree = "<group>";
		};
		D7D9FCF52BF2CC8600F972A2 /* Filter by definition expression or display filter */ = {
			isa = PBXGroup;
			children = (
				D7D9FCF22BF2CC8600F972A2 /* FilterByDefinitionExpressionOrDisplayFilterView.swift */,
			);
			path = "Filter by definition expression or display filter";
			sourceTree = "<group>";
		};
		D7DDF84F2AF47C6C004352D9 /* Find route around barriers */ = {
			isa = PBXGroup;
			children = (
				D76EE6062AF9AFE100DA0325 /* FindRouteAroundBarriersView.Model.swift */,
				D7DDF8502AF47C6C004352D9 /* FindRouteAroundBarriersView.swift */,
				D73FCFFE2B02C7630006360D /* FindRouteAroundBarriersView.Views.swift */,
			);
			path = "Find route around barriers";
			sourceTree = "<group>";
		};
		D7DFA0E92CBA0242007C31F2 /* Add map image layer */ = {
			isa = PBXGroup;
			children = (
				D7DFA0E62CBA0242007C31F2 /* AddMapImageLayerView.swift */,
			);
			path = "Add map image layer";
			sourceTree = "<group>";
		};
		D7E440D12A1ECBC2005D74DE /* Create buffers around points */ = {
			isa = PBXGroup;
			children = (
				D7E440D62A1ECE7D005D74DE /* CreateBuffersAroundPointsView.swift */,
			);
			path = "Create buffers around points";
			sourceTree = "<group>";
		};
		D7E557602A1D743100B9FB09 /* Add WMS layer */ = {
			isa = PBXGroup;
			children = (
				D7E557672A1D768800B9FB09 /* AddWMSLayerView.swift */,
			);
			path = "Add WMS layer";
			sourceTree = "<group>";
		};
		D7E7D0792AEB39BF003AAD02 /* Find route in transport network */ = {
			isa = PBXGroup;
			children = (
				D7749AD52AF08BF50086632F /* FindRouteInTransportNetworkView.Model.swift */,
				D7E7D0802AEB39D5003AAD02 /* FindRouteInTransportNetworkView.swift */,
			);
			path = "Find route in transport network";
			sourceTree = "<group>";
		};
		D7E7D0862AEB3C36003AAD02 /* df193653ed39449195af0c9725701dca */ = {
			isa = PBXGroup;
			children = (
				D7E7D0992AEB3C47003AAD02 /* san_diego_offline_routing */,
			);
			path = df193653ed39449195af0c9725701dca;
			sourceTree = "<group>";
		};
		D7EAF34F2A1C011000D822C4 /* Set min and max scale */ = {
			isa = PBXGroup;
			children = (
				D7EAF3592A1C023800D822C4 /* SetMinAndMaxScaleView.swift */,
			);
			path = "Set min and max scale";
			sourceTree = "<group>";
		};
		D7ECF5942AB8BDCA003FB2BE /* Render multilayer symbols */ = {
			isa = PBXGroup;
			children = (
				D7ECF5972AB8BE63003FB2BE /* RenderMultilayerSymbolsView.swift */,
			);
			path = "Render multilayer symbols";
			sourceTree = "<group>";
		};
		D7EF5D712A269E2D00FEBDE5 /* Show coordinates in multiple formats */ = {
			isa = PBXGroup;
			children = (
				D7EF5D742A26A03A00FEBDE5 /* ShowCoordinatesInMultipleFormatsView.swift */,
			);
			path = "Show coordinates in multiple formats";
			sourceTree = "<group>";
		};
		D7F8C0342B60564D0072BFA7 /* Add features with contingent values */ = {
			isa = PBXGroup;
			children = (
				D7F8C0362B60564D0072BFA7 /* AddFeaturesWithContingentValuesView.swift */,
				D74F03EF2B609A7D00E83688 /* AddFeaturesWithContingentValuesView.Model.swift */,
				D7F8C0422B608F120072BFA7 /* AddFeaturesWithContingentValuesView.AddFeatureView.swift */,
			);
			path = "Add features with contingent values";
			sourceTree = "<group>";
		};
		D7F8C03C2B605AF60072BFA7 /* e12b54ea799f4606a2712157cf9f6e41 */ = {
			isa = PBXGroup;
			children = (
				D7F8C03D2B605AF60072BFA7 /* ContingentValuesBirdNests.geodatabase */,
			);
			path = e12b54ea799f4606a2712157cf9f6e41;
			sourceTree = "<group>";
		};
		D7F8C03F2B605E720072BFA7 /* b5106355f1634b8996e634c04b6a930a */ = {
			isa = PBXGroup;
			children = (
				D7F8C0402B605E720072BFA7 /* FillmoreTopographicMap.vtpk */,
			);
			path = b5106355f1634b8996e634c04b6a930a;
			sourceTree = "<group>";
		};
		E000E75E2869E325005D87C5 /* Clip geometry */ = {
			isa = PBXGroup;
			children = (
				E000E75F2869E33D005D87C5 /* ClipGeometryView.swift */,
			);
			path = "Clip geometry";
			sourceTree = "<group>";
		};
		E000E761286A0B07005D87C5 /* Cut geometry */ = {
			isa = PBXGroup;
			children = (
				E000E762286A0B18005D87C5 /* CutGeometryView.swift */,
			);
			path = "Cut geometry";
			sourceTree = "<group>";
		};
		E004A6B928414332002A1FE6 /* Set viewpoint rotation */ = {
			isa = PBXGroup;
			children = (
				E004A6BD28414332002A1FE6 /* SetViewpointRotationView.swift */,
			);
			path = "Set viewpoint rotation";
			sourceTree = "<group>";
		};
		E004A6D528465C70002A1FE6 /* Display scene */ = {
			isa = PBXGroup;
			children = (
				E004A6D828465C70002A1FE6 /* DisplaySceneView.swift */,
			);
			path = "Display scene";
			sourceTree = "<group>";
		};
		E004A6DE2846626A002A1FE6 /* Show callout */ = {
			isa = PBXGroup;
			children = (
				E004A6DF28466279002A1FE6 /* ShowCalloutView.swift */,
			);
			path = "Show callout";
			sourceTree = "<group>";
		};
		E004A6E42846A609002A1FE6 /* Style graphics with symbols */ = {
			isa = PBXGroup;
			children = (
				E004A6E52846A61F002A1FE6 /* StyleGraphicsWithSymbolsView.swift */,
			);
			path = "Style graphics with symbols";
			sourceTree = "<group>";
		};
		E004A6E728493BBB002A1FE6 /* Show device location */ = {
			isa = PBXGroup;
			children = (
				E004A6E828493BCE002A1FE6 /* ShowDeviceLocationView.swift */,
			);
			path = "Show device location";
			sourceTree = "<group>";
		};
		E004A6EB28495538002A1FE6 /* Create planar and geodetic buffers */ = {
			isa = PBXGroup;
			children = (
				E004A6EC2849556E002A1FE6 /* CreatePlanarAndGeodeticBuffersView.swift */,
			);
			path = "Create planar and geodetic buffers";
			sourceTree = "<group>";
		};
		E004A6EE284E4B7A002A1FE6 /* Download vector tiles to local cache */ = {
			isa = PBXGroup;
			children = (
				E004A6EF284E4B9B002A1FE6 /* DownloadVectorTilesToLocalCacheView.swift */,
			);
			path = "Download vector tiles to local cache";
			sourceTree = "<group>";
		};
		E004A6F1284E4F80002A1FE6 /* Show result of spatial operations */ = {
			isa = PBXGroup;
			children = (
				E004A6F2284E4FEB002A1FE6 /* ShowResultOfSpatialOperationsView.swift */,
			);
			path = "Show result of spatial operations";
			sourceTree = "<group>";
		};
		E004A6F4284FA3C5002A1FE6 /* Select features in feature layer */ = {
			isa = PBXGroup;
			children = (
				E004A6F5284FA42A002A1FE6 /* SelectFeaturesInFeatureLayerView.swift */,
			);
			path = "Select features in feature layer";
			sourceTree = "<group>";
		};
		E041ABC3287CAFEB0056009B /* Web */ = {
			isa = PBXGroup;
			children = (
				E041AC15287F54580056009B /* highlight.min.js */,
				E041AC1D288076A60056009B /* info.css */,
				E041AC1F288077B90056009B /* xcode.css */,
			);
			path = Web;
			sourceTree = "<group>";
		};
		E066DD33285CF3A0004D3D5B /* Find route */ = {
			isa = PBXGroup;
			children = (
				E066DD34285CF3B3004D3D5B /* FindRouteView.swift */,
			);
			path = "Find route";
			sourceTree = "<group>";
		};
		E066DD362860AB0B004D3D5B /* Style graphics with renderer */ = {
			isa = PBXGroup;
			children = (
				E066DD372860AB28004D3D5B /* StyleGraphicsWithRendererView.swift */,
			);
			path = "Style graphics with renderer";
			sourceTree = "<group>";
		};
		E066DD392860C9EE004D3D5B /* Show result of spatial relationships */ = {
			isa = PBXGroup;
			children = (
				E066DD3A2860CA08004D3D5B /* ShowResultOfSpatialRelationshipsView.swift */,
			);
			path = "Show result of spatial relationships";
			sourceTree = "<group>";
		};
		E066DD3E28610F3F004D3D5B /* Add scene layer from service */ = {
			isa = PBXGroup;
			children = (
				E066DD3F28610F55004D3D5B /* AddSceneLayerFromServiceView.swift */,
			);
			path = "Add scene layer from service";
			sourceTree = "<group>";
		};
		E070A0A1286F3B3400F2B606 /* Download preplanned map area */ = {
			isa = PBXGroup;
			children = (
				883C121429C9136600062FF9 /* DownloadPreplannedMapAreaView.MapPicker.swift */,
				E0D04FF128A5390000747989 /* DownloadPreplannedMapAreaView.Model.swift */,
				E070A0A2286F3B6000F2B606 /* DownloadPreplannedMapAreaView.swift */,
			);
			path = "Download preplanned map area";
			sourceTree = "<group>";
		};
		E088E1552862578800413100 /* Set surface placement mode */ = {
			isa = PBXGroup;
			children = (
				E088E1562862579D00413100 /* SetSurfacePlacementModeView.swift */,
			);
			path = "Set surface placement mode";
			sourceTree = "<group>";
		};
		E088E1722863B5E600413100 /* Generate offline map */ = {
			isa = PBXGroup;
			children = (
				E088E1732863B5F800413100 /* GenerateOfflineMapView.swift */,
			);
			path = "Generate offline map";
			sourceTree = "<group>";
		};
		E0EA0B75286638FD00C9621D /* Project geometry */ = {
			isa = PBXGroup;
			children = (
				E0EA0B762866390E00C9621D /* ProjectGeometryView.swift */,
			);
			path = "Project geometry";
			sourceTree = "<group>";
		};
		E0FE32E528747762002C6ACA /* Browse building floors */ = {
			isa = PBXGroup;
			children = (
				E0FE32E628747778002C6ACA /* BrowseBuildingFloorsView.swift */,
			);
			path = "Browse building floors";
			sourceTree = "<group>";
		};
		F111CCBD288B548400205358 /* Display map from mobile map package */ = {
			isa = PBXGroup;
			children = (
				F111CCC0288B5D5600205358 /* DisplayMapFromMobileMapPackageView.swift */,
			);
			path = "Display map from mobile map package";
			sourceTree = "<group>";
		};
		F111CCC2288B63DB00205358 /* e1f3a7254cb845b09450f54937c16061 */ = {
			isa = PBXGroup;
			children = (
				F111CCC3288B641900205358 /* Yellowstone.mmpk */,
			);
			path = e1f3a7254cb845b09450f54937c16061;
			sourceTree = "<group>";
		};
		F19A316128906F0D003B7EF9 /* Add raster from file */ = {
			isa = PBXGroup;
			children = (
				F1E71BF0289473760064C33F /* AddRasterFromFileView.swift */,
			);
			path = "Add raster from file";
			sourceTree = "<group>";
		};
/* End PBXGroup section */

/* Begin PBXNativeTarget section */
		00E5401227F3CCA200CF66D5 /* Samples */ = {
			isa = PBXNativeTarget;
			buildConfigurationList = 00E5402427F3CCA200CF66D5 /* Build configuration list for PBXNativeTarget "Samples" */;
			buildPhases = (
				001C6DDC27FE5CE800D472C2 /* Create .secrets File If It Does Not Exist */,
				00CCB8A3285BA2FD00BBAB70 /* Download Portal Item Data */,
				00E5402B27F77A5A00CF66D5 /* Lint Sources */,
				00E5400F27F3CCA200CF66D5 /* Sources */,
				00144B5E280634840090DD5D /* Embed Frameworks */,
				00E5401027F3CCA200CF66D5 /* Frameworks */,
				00E5401127F3CCA200CF66D5 /* Resources */,
				0039A4E82885C4E300592C86 /* Copy Source Code Files */,
				0039A4E72885C45200592C86 /* Copy README.md Files For Source Code View */,
			);
			buildRules = (
				0083586F27FE3BCF00192A15 /* PBXBuildRule */,
				0074ABCC2817B8E60037244A /* PBXBuildRule */,
			);
			dependencies = (
			);
			name = Samples;
			packageProductDependencies = (
				00C43AEC2947DC350099AE34 /* ArcGISToolkit */,
			);
			productName = "arcgis-swift-sdk-samples (iOS)";
			productReference = 00E5401327F3CCA200CF66D5 /* ArcGIS Maps SDK Samples.app */;
			productType = "com.apple.product-type.application";
		};
/* End PBXNativeTarget section */

/* Begin PBXProject section */
		00E5400727F3CCA100CF66D5 /* Project object */ = {
			isa = PBXProject;
			attributes = {
				BuildIndependentTargetsInParallel = 1;
				KnownAssetTags = (
					AddCustomDynamicEntityDataSource,
					AddElevationSourceFromRaster,
					AddElevationSourceFromTilePackage,
					AddEncExchangeSet,
					AddFeatureLayers,
					AddFeaturesWithContingentValues,
					AddKmlLayer,
					AddPointCloudLayerFromFile,
					AddRasterFromFile,
					AddTiledLayerAsBasemap,
					AddVectorTiledLayerFromCustomStyle,
					Animate3DGraphic,
					AnimateImagesWithImageOverlay,
					ApplyScheduledUpdatesToPreplannedMapArea,
					AugmentRealityToShowTabletopScene,
					ChangeCameraController,
					DisplayDimensions,
					DisplayMapFromMobileMapPackage,
					DisplaySceneFromMobileScenePackage,
					EditAndSyncFeaturesWithFeatureService,
					EditFeaturesWithFeatureLinkedAnnotation,
					EditGeodatabaseWithTransactions,
					FindRouteInMobileMapPackage,
					FindRouteInTransportNetwork,
					GenerateOfflineMapWithLocalBasemap,
					GeocodeOffline,
					IdentifyRasterCell,
					ListContentsOfKmlFile,
					NavigateRouteWithRerouting,
					OrbitCameraAroundObject,
					ShowDeviceLocationWithNmeaDataSources,
					ShowMobileMapPackageExpirationDate,
					ShowViewshedFromGeoelementInScene,
					StyleFeaturesWithCustomDictionary,
					StylePointWithDistanceCompositeSceneSymbol,
					StyleSymbolsFromMobileStyleFile,
				);
				LastSwiftUpdateCheck = 1330;
				LastUpgradeCheck = 1600;
				ORGANIZATIONNAME = Esri;
				TargetAttributes = {
					00E5401227F3CCA200CF66D5 = {
						CreatedOnToolsVersion = 13.3;
					};
				};
			};
			buildConfigurationList = 00E5400A27F3CCA100CF66D5 /* Build configuration list for PBXProject "Samples" */;
			developmentRegion = en;
			hasScannedForEncodings = 0;
			knownRegions = (
				en,
				Base,
			);
			mainGroup = 00E5400627F3CCA100CF66D5;
			packageReferences = (
				00C43AEB2947DC350099AE34 /* XCRemoteSwiftPackageReference "arcgis-maps-sdk-swift-toolkit" */,
			);
			preferredProjectObjectVersion = 77;
			productRefGroup = 00E5401427F3CCA200CF66D5 /* Products */;
			projectDirPath = "";
			projectRoot = "";
			targets = (
				00E5401227F3CCA200CF66D5 /* Samples */,
			);
		};
/* End PBXProject section */

/* Begin PBXResourcesBuildPhase section */
		00E5401127F3CCA200CF66D5 /* Resources */ = {
			isa = PBXResourcesBuildPhase;
			buildActionMask = 2147483647;
			files = (
				D7F8C0412B605E720072BFA7 /* FillmoreTopographicMap.vtpk in Resources */,
				9537AFD72C220EF0000923C5 /* ExchangeSetwithoutUpdates in Resources */,
				D7F8C03E2B605AF60072BFA7 /* ContingentValuesBirdNests.geodatabase in Resources */,
				E041AC1E288076A60056009B /* info.css in Resources */,
				D7CE9F9B2AE2F575008F7A5F /* streetmap_SD.tpkx in Resources */,
				D721EEA82ABDFF550040BE46 /* LothianRiversAnno.mmpk in Resources */,
				D7C16D1F2AC5FE8200689E89 /* Pyrenees.csv in Resources */,
				E041AC1A287F54580056009B /* highlight.min.js in Resources */,
				D7497F402AC4BA4100167AD2 /* Edinburgh_Pylon_Dimensions.mmpk in Resources */,
				D7C523402BED9BBF00E8221A /* SanFrancisco.tpkx in Resources */,
				00E5402027F3CCA200CF66D5 /* Assets.xcassets in Resources */,
				4D126D7C29CA3E6000CFB7A7 /* Redlands.nmea in Resources */,
				00C94A0D28B53DE1004E42D9 /* raster-file in Resources */,
				D7464F2B2ACE0965007FEE88 /* SA_EVI_8Day_03May20 in Resources */,
				004FE87129DF5D8700075217 /* Bristol in Resources */,
				D713C6F72CB9B9A60073AA72 /* US_State_Capitals.kml in Resources */,
				D7C16D252AC5FEA600689E89 /* Snowdon.csv in Resources */,
				D73F8CF42AB1089900CD39DA /* Restaurant.stylx in Resources */,
				D7BB3DD22C5D781800FFCD56 /* SaveTheBay.geodatabase in Resources */,
				D74C8C022ABA6202007C76B8 /* emoji-mobile.stylx in Resources */,
				D7CE9FA32AE2F595008F7A5F /* san-diego-eagle-locator in Resources */,
				D76000B72AF19FCA00B3084D /* SanFrancisco.mmpk in Resources */,
				D762AF652BF6A96100ECE3C7 /* loudoun_anno.geodatabase in Resources */,
				792222DD2A81AA5D00619FFE /* AIS_MarineCadastre_SelectedVessels_CustomDataSource.jsonl in Resources */,
				E041AC20288077B90056009B /* xcode.css in Resources */,
				00D4EF9028638BF100B9CC30 /* LA_Trails.geodatabase in Resources */,
				D701D72C2A37C7F7006FF0C8 /* bradley_low_3ds in Resources */,
				D7CDD38F2CB872EA00DE9766 /* sandiego-north-balboa-pointcloud.slpk in Resources */,
				00D4EF9A28638BF100B9CC30 /* AuroraCO.gpkg in Resources */,
				D7C16D282AC5FEB700689E89 /* Hawaii.csv in Resources */,
				D73571D72CB613220046A433 /* hydrography in Resources */,
				D7BEBAC92CBDC81200F882E7 /* MontereyElevation.tpkx in Resources */,
				D7D1F3532ADDBE5D009CE2DA /* philadelphia.mspk in Resources */,
				D7201D2B2CC6D829004BDB7D /* dodge_city.vtpk in Resources */,
				004A2B9D2BED455B00C297CE /* canyonlands in Resources */,
				798C2DA72AFC505600EE7E97 /* PrivacyInfo.xcprivacy in Resources */,
				D7E7D09A2AEB3C47003AAD02 /* san_diego_offline_routing in Resources */,
				F111CCC4288B641900205358 /* Yellowstone.mmpk in Resources */,
				D77572AE2A295DDE00F490CD /* PacificSouthWest2 in Resources */,
				D75E5EEC2CC0466900252595 /* esri_test_data.kmz in Resources */,
				10D321932BDB187400B39B1B /* naperville_imagery.tpkx in Resources */,
				00D4EFB12863CE6300B9CC30 /* ScottishWildlifeTrust_reserves in Resources */,
				D7781D492B7EB03400E53C51 /* SanDiegoTourPath.json in Resources */,
				D7C16D222AC5FE9800689E89 /* GrandCanyon.csv in Resources */,
				D7BEBAA02CBD9CCA00F882E7 /* MontereyElevation.dt2 in Resources */,
			);
			runOnlyForDeploymentPostprocessing = 0;
		};
/* End PBXResourcesBuildPhase section */

/* Begin PBXShellScriptBuildPhase section */
		001C6DDC27FE5CE800D472C2 /* Create .secrets File If It Does Not Exist */ = {
			isa = PBXShellScriptBuildPhase;
			alwaysOutOfDate = 1;
			buildActionMask = 2147483647;
			files = (
			);
			inputFileListPaths = (
			);
			inputPaths = (
			);
			name = "Create .secrets File If It Does Not Exist";
			outputFileListPaths = (
			);
			outputPaths = (
				"$(SRCROOT)/.secrets",
			);
			runOnlyForDeploymentPostprocessing = 0;
			shellPath = /bin/sh;
			shellScript = "if [ ! -e \"$SRCROOT/.secrets\" ]\nthen\n    touch \"$SRCROOT/.secrets\"\nfi\n";
		};
		0039A4E72885C45200592C86 /* Copy README.md Files For Source Code View */ = {
			isa = PBXShellScriptBuildPhase;
			alwaysOutOfDate = 1;
			buildActionMask = 2147483647;
			files = (
			);
			inputFileListPaths = (
			);
			inputPaths = (
			);
			name = "Copy README.md Files For Source Code View";
			outputFileListPaths = (
			);
			outputPaths = (
			);
			runOnlyForDeploymentPostprocessing = 0;
			shellPath = /bin/sh;
			shellScript = "echo $BUILT_PRODUCTS_DIR\n\n# Directory to which the readmes will be copied.\nREADMES_DIR=${BUILT_PRODUCTS_DIR}/${UNLOCALIZED_RESOURCES_FOLDER_PATH}/READMEs\nmkdir -p \"${READMES_DIR}\"\n\n# Root readme for the project to skip.\nDEFAULT_README=$SRCROOT/README.md\n\n# Find all README.md files in the project.\nfind ${SRCROOT} -name \"README.md\" | while read file\ndo\n    # Skip the root readme for project.\n    if [ \"$file\" = \"$DEFAULT_README\" ]\n    then\n        echo $BUILT_PRODUCTS_DIR\n        continue\n    fi\n    \n    # Extract the folder name from the path.\n    FILE_PATH=$(dirname \"$file\")\n    FOLDER_NAME=$(basename \"$FILE_PATH\")\n    \n    cp \"${file}\" \"${READMES_DIR}/${FOLDER_NAME}.md\"\ndone\n";
		};
		00CCB8A3285BA2FD00BBAB70 /* Download Portal Item Data */ = {
			isa = PBXShellScriptBuildPhase;
			alwaysOutOfDate = 1;
			buildActionMask = 2147483647;
			files = (
			);
			inputFileListPaths = (
			);
			inputPaths = (
			);
			name = "Download Portal Item Data";
			outputFileListPaths = (
			);
			outputPaths = (
			);
			runOnlyForDeploymentPostprocessing = 0;
			shellPath = /bin/sh;
			shellScript = "SAMPLES_DIRECTORY=\"${SRCROOT}/Shared/Samples\"\nDOWNLOAD_DIRECTORY=\"${SRCROOT}/Portal Data\"\nxcrun --sdk macosx swift \"${SRCROOT}/Scripts/DowloadPortalItemData.swift\" \"$SAMPLES_DIRECTORY\" \"$DOWNLOAD_DIRECTORY\"\n";
		};
		00E5402B27F77A5A00CF66D5 /* Lint Sources */ = {
			isa = PBXShellScriptBuildPhase;
			alwaysOutOfDate = 1;
			buildActionMask = 2147483647;
			files = (
			);
			inputFileListPaths = (
			);
			inputPaths = (
			);
			name = "Lint Sources";
			outputFileListPaths = (
			);
			outputPaths = (
			);
			runOnlyForDeploymentPostprocessing = 0;
			shellPath = /bin/sh;
			shellScript = "if [[ \"$(uname -m)\" == arm64 ]]; then\n    export PATH=\"/opt/homebrew/bin:$PATH\"\nfi\n\nif which swiftlint > /dev/null; then\n  swiftlint\nelse\n  echo \"warning: SwiftLint not installed, download from https://github.com/realm/SwiftLint\"\nfi\n";
		};
/* End PBXShellScriptBuildPhase section */

/* Begin PBXSourcesBuildPhase section */
		00E5400F27F3CCA200CF66D5 /* Sources */ = {
			isa = PBXSourcesBuildPhase;
			buildActionMask = 2147483647;
			files = (
				95F891292C46E9D60010EBED /* ShowDeviceLocationUsingIndoorPositioningView.swift in Sources */,
				1C2538562BABACFD00337307 /* AugmentRealityToNavigateRouteView.swift in Sources */,
				1C2538572BABACFD00337307 /* AugmentRealityToNavigateRouteView.ARSceneView.swift in Sources */,
				D76929FA2B4F79540047205E /* OrbitCameraAroundObjectView.swift in Sources */,
				79D84D132A81711A00F45262 /* AddCustomDynamicEntityDataSourceView.swift in Sources */,
				102B6A372BFD5B55009F763C /* IdentifyFeaturesInWMSLayerView.swift in Sources */,
				E000E7602869E33D005D87C5 /* ClipGeometryView.swift in Sources */,
				9503056E2C46ECB70091B32D /* ShowDeviceLocationUsingIndoorPositioningView.Model.swift in Sources */,
				4D2ADC6729C50BD6003B367F /* AddDynamicEntityLayerView.Model.swift in Sources */,
				E004A6E928493BCE002A1FE6 /* ShowDeviceLocationView.swift in Sources */,
				1C26ED192A859525009B7721 /* FilterFeaturesInSceneView.swift in Sources */,
				D7352F8E2BD992C40013FFEF /* MonitorChangesToDrawStatusView.swift in Sources */,
				F111CCC1288B5D5600205358 /* DisplayMapFromMobileMapPackageView.swift in Sources */,
				D7BA8C462B2A8ACA00018633 /* String.swift in Sources */,
				D76495212B74687E0042699E /* ValidateUtilityNetworkTopologyView.Model.swift in Sources */,
				D7D9FCF62BF2CC8600F972A2 /* FilterByDefinitionExpressionOrDisplayFilterView.swift in Sources */,
				D7337C5A2ABCFDB100A5D865 /* StyleSymbolsFromMobileStyleFileView.SymbolOptionsListView.swift in Sources */,
				00E1D90F2BC0B1E8001AEB6A /* SnapGeometryEditsView.GeometryEditorMenu.swift in Sources */,
				1C43BC842A43781200509BF8 /* SetVisibilityOfSubtypeSublayerView.swift in Sources */,
				00A7A1462A2FC58300F035F7 /* DisplayContentOfUtilityNetworkContainerView.swift in Sources */,
				D7553CDB2AE2DFEC00DC2A70 /* GeocodeOfflineView.swift in Sources */,
				D757D14B2B6C46E50065F78F /* ListSpatialReferenceTransformationsView.Model.swift in Sources */,
				218F35B829C28F4A00502022 /* AuthenticateWithOAuthView.swift in Sources */,
				79B7B80A2A1BF8EC00F57C27 /* CreateAndSaveKMLView.swift in Sources */,
				D7C6420C2B4F47E10042B8F7 /* SearchForWebMapView.Model.swift in Sources */,
				000D43162B9918420003D3C2 /* ConfigureBasemapStyleParametersView.swift in Sources */,
				7573E81C29D6134C00BEED9C /* TraceUtilityNetworkView.Enums.swift in Sources */,
				7573E81A29D6134C00BEED9C /* TraceUtilityNetworkView.Model.swift in Sources */,
				1C3B7DC82A5F64FC00907443 /* AnalyzeNetworkWithSubnetworkTraceView.Model.swift in Sources */,
				D752D9402A39154C003EB25E /* ManageOperationalLayersView.swift in Sources */,
				D7ABA2F92A32579C0021822B /* MeasureDistanceInSceneView.swift in Sources */,
				D7CDD38B2CB86F0A00DE9766 /* AddPointCloudLayerFromFileView.swift in Sources */,
				D7BA38912BFBC476009954F5 /* EditFeaturesWithFeatureLinkedAnnotationView.Model.swift in Sources */,
				10D321962BDB1CB500B39B1B /* GenerateOfflineMapWithLocalBasemapView.swift in Sources */,
				D7201CDA2CC6B710004BDB7D /* AddTiledLayerAsBasemapView.swift in Sources */,
				D73723792AF5ADD800846884 /* FindRouteInMobileMapPackageView.MobileMapView.swift in Sources */,
				E004A6E028466279002A1FE6 /* ShowCalloutView.swift in Sources */,
				E000E763286A0B18005D87C5 /* CutGeometryView.swift in Sources */,
				D7BE7E6F2CC19CC3006DDB0C /* AddTiledLayerView.swift in Sources */,
				D7705D582AFC244E00CC0335 /* FindClosestFacilityToMultiplePointsView.swift in Sources */,
				D73FCFFF2B02C7630006360D /* FindRouteAroundBarriersView.Views.swift in Sources */,
				3EEDE7CE2C5D73F700510104 /* SetSpatialReferenceView.swift in Sources */,
				4D126D7229CA1E1800CFB7A7 /* FileNMEASentenceReader.swift in Sources */,
				001C6DE127FE8A9400D472C2 /* AppSecrets.swift.masque in Sources */,
				D77BC5392B59A2D3007B49B6 /* StylePointWithDistanceCompositeSceneSymbolView.swift in Sources */,
				D7084FA92AD771AA00EC7F4F /* AugmentRealityToFlyOverSceneView.swift in Sources */,
				D75B58512AAFB3030038B3B4 /* StyleFeaturesWithCustomDictionaryView.swift in Sources */,
				E0D04FF228A5390000747989 /* DownloadPreplannedMapAreaView.Model.swift in Sources */,
				D764B7DF2BE2F89D002E2F92 /* EditGeodatabaseWithTransactionsView.swift in Sources */,
				00CCB8A5285BAF8700BBAB70 /* OnDemandResource.swift in Sources */,
				D7635FFE2B9277DC0044AB97 /* ConfigureClustersView.swift in Sources */,
				1C19B4F32A578E46001D2506 /* CreateLoadReportView.swift in Sources */,
				7900C5F62A83FC3F002D430F /* AddCustomDynamicEntityDataSourceView.Vessel.swift in Sources */,
				D71099702A2802FA0065A1C1 /* DensifyAndGeneralizeGeometryView.SettingsView.swift in Sources */,
				D7201D042CC6D3B5004BDB7D /* AddVectorTiledLayerFromCustomStyleView.swift in Sources */,
				E004A6ED2849556E002A1FE6 /* CreatePlanarAndGeodeticBuffersView.swift in Sources */,
				E041ABD7287DB04D0056009B /* SampleInfoView.swift in Sources */,
				D7635FFD2B9277DC0044AB97 /* ConfigureClustersView.SettingsView.swift in Sources */,
				D769DF332BEC1A1C0062AE95 /* EditGeodatabaseWithTransactionsView.Model.swift in Sources */,
				1C43BC822A43781200509BF8 /* SetVisibilityOfSubtypeSublayerView.Model.swift in Sources */,
				D71FCB8A2AD6277F000E517C /* CreateMobileGeodatabaseView.Model.swift in Sources */,
				D752D9462A3A6F80003EB25E /* MonitorChangesToMapLoadStatusView.swift in Sources */,
				00181B462846AD7100654571 /* View+ErrorAlert.swift in Sources */,
				D733CA192BED980D00FBDE4C /* EditAndSyncFeaturesWithFeatureServiceView.swift in Sources */,
				00273CF62A82AB8700A7A77D /* SampleLink.swift in Sources */,
				95A572192C0FDCC9006E8B48 /* ShowScaleBarView.swift in Sources */,
				D7ABA2FF2A32881C0021822B /* ShowViewshedFromGeoelementInSceneView.swift in Sources */,
				E0FE32E728747778002C6ACA /* BrowseBuildingFloorsView.swift in Sources */,
				954AEDEE2C01332600265114 /* SelectFeaturesInSceneLayerView.swift in Sources */,
				D7F8C0432B608F120072BFA7 /* AddFeaturesWithContingentValuesView.AddFeatureView.swift in Sources */,
				D752D95F2A3BCE06003EB25E /* DisplayMapFromPortalItemView.swift in Sources */,
				004A2BA22BED456500C297CE /* ApplyScheduledUpdatesToPreplannedMapAreaView.swift in Sources */,
				3E9F77732C6A60FA0022CAB5 /* QueryFeatureCountAndExtentView.swift in Sources */,
				1CAB8D4B2A3CEAB0002AA649 /* RunValveIsolationTraceView.Model.swift in Sources */,
				E070A0A3286F3B6000F2B606 /* DownloadPreplannedMapAreaView.swift in Sources */,
				D79482D42C35D872006521CD /* CreateDynamicBasemapGalleryView.swift in Sources */,
				D77570C02A2942F800F490CD /* AnimateImagesWithImageOverlayView.swift in Sources */,
				D7848EFE2CBD986400F6F546 /* AddElevationSourceFromRasterView.swift in Sources */,
				D7054AE92ACCCB6C007235BA /* Animate3DGraphicView.SettingsView.swift in Sources */,
				D7BA8C442B2A4DAA00018633 /* Array.swift in Sources */,
				D78FA4942C3C88880079313E /* CreateDynamicBasemapGalleryView.Views.swift in Sources */,
				E0EA0B772866390E00C9621D /* ProjectGeometryView.swift in Sources */,
				D74C8BFE2ABA5605007C76B8 /* StyleSymbolsFromMobileStyleFileView.swift in Sources */,
				D7E7D0812AEB39D5003AAD02 /* FindRouteInTransportNetworkView.swift in Sources */,
				D742E4922B04132B00690098 /* DisplayWebSceneFromPortalItemView.swift in Sources */,
				0042E24328E4BF8F001F33D6 /* ShowViewshedFromPointInSceneView.Model.swift in Sources */,
				95F3A52B2C07F09C00885DED /* SetSurfaceNavigationConstraintView.swift in Sources */,
				D7E557682A1D768800B9FB09 /* AddWMSLayerView.swift in Sources */,
				D7497F3C2AC4B4C100167AD2 /* DisplayDimensionsView.swift in Sources */,
				D7C97B562B75C10C0097CDA1 /* ValidateUtilityNetworkTopologyView.Views.swift in Sources */,
				D73FCFF72B02A3AA0006360D /* FindAddressWithReverseGeocodeView.swift in Sources */,
				0005580A2817C51E00224BC6 /* SampleDetailView.swift in Sources */,
				D75F66362B48EABC00434974 /* SearchForWebMapView.swift in Sources */,
				D7058B102B59E44B000A888A /* StylePointWithSceneSymbolView.swift in Sources */,
				1C8EC7472BAE2891001A6929 /* AugmentRealityToCollectDataView.swift in Sources */,
				D75C35672AB50338003CD55F /* GroupLayersTogetherView.GroupLayerListView.swift in Sources */,
				4D2ADC6229C5071C003B367F /* ChangeMapViewBackgroundView.Model.swift in Sources */,
				D7848ED82CBD85A300F6F546 /* AddPointSceneLayerView.swift in Sources */,
				0074ABCD2817BCC30037244A /* SamplesApp+Samples.swift.tache in Sources */,
				D79EE76E2A4CEA5D005A52AE /* SetUpLocationDrivenGeotriggersView.Model.swift in Sources */,
				D74F03F02B609A7D00E83688 /* AddFeaturesWithContingentValuesView.Model.swift in Sources */,
				E004A6F3284E4FEB002A1FE6 /* ShowResultOfSpatialOperationsView.swift in Sources */,
				955AFAC42C10FD6F009C8FE5 /* ApplyMosaicRuleToRastersView.swift in Sources */,
				D751018E2A2E962D00B8FA48 /* IdentifyLayerFeaturesView.swift in Sources */,
				9537AFB42C2208B5000923C5 /* AddENCExchangeSetView.swift in Sources */,
				F1E71BF1289473760064C33F /* AddRasterFromFileView.swift in Sources */,
				00B04273282EC59E0072E1B4 /* AboutView.swift in Sources */,
				7573E81F29D6134C00BEED9C /* TraceUtilityNetworkView.swift in Sources */,
				D7781D4B2B7ECCB700E53C51 /* NavigateRouteWithReroutingView.Model.swift in Sources */,
				4D2ADC6929C50C4C003B367F /* AddDynamicEntityLayerView.SettingsView.swift in Sources */,
				1C42E04729D2396B004FC4BE /* ShowPopupView.swift in Sources */,
				79302F872A1ED71B0002336A /* CreateAndSaveKMLView.Views.swift in Sources */,
				D73FC0FD2AD4A18D0067A19B /* CreateMobileGeodatabaseView.swift in Sources */,
				1C19B4F12A578E46001D2506 /* CreateLoadReportView.Views.swift in Sources */,
				E066DD3B2860CA08004D3D5B /* ShowResultOfSpatialRelationshipsView.swift in Sources */,
				7573E81E29D6134C00BEED9C /* TraceUtilityNetworkView.Views.swift in Sources */,
				D75E5EE62CC0340100252595 /* ListContentsOfKMLFileView.swift in Sources */,
				4D2ADC5A29C4F612003B367F /* ChangeMapViewBackgroundView.swift in Sources */,
				95DEB9B62C127A92009BEC35 /* ShowViewshedFromPointOnMapView.swift in Sources */,
				D7BA38972BFBFC0F009954F5 /* QueryRelatedFeaturesView.swift in Sources */,
				D7ECF5982AB8BE63003FB2BE /* RenderMultilayerSymbolsView.swift in Sources */,
				D769C2122A29019B00030F61 /* SetUpLocationDrivenGeotriggersView.swift in Sources */,
				79302F852A1ED4E30002336A /* CreateAndSaveKMLView.Model.swift in Sources */,
				D7C3AB4A2B683291008909B9 /* SetFeatureRequestModeView.swift in Sources */,
				95D2EE0F2C334D1600683D53 /* ShowServiceAreaView.swift in Sources */,
				D7058FB12ACB423C00A40F14 /* Animate3DGraphicView.Model.swift in Sources */,
				D7BEBAC52CBDC0F800F882E7 /* AddElevationSourceFromTilePackageView.swift in Sources */,
				D77D9C002BB2438200B38A6C /* AugmentRealityToShowHiddenInfrastructureView.ARSceneView.swift in Sources */,
				0044CDDF2995C39E004618CE /* ShowDeviceLocationHistoryView.swift in Sources */,
				E041ABC0287CA9F00056009B /* WebView.swift in Sources */,
				D73E619E2BDB21F400457932 /* EditWithBranchVersioningView.swift in Sources */,
				D7DFA0EA2CBA0242007C31F2 /* AddMapImageLayerView.swift in Sources */,
				D7705D642AFC570700CC0335 /* FindClosestFacilityFromPointView.swift in Sources */,
				E088E1572862579D00413100 /* SetSurfacePlacementModeView.swift in Sources */,
				9579FCEA2C3360BB00FC8A1D /* EditFeatureAttachmentsView.swift in Sources */,
				D762AF5F2BF6A7B900ECE3C7 /* EditFeaturesWithFeatureLinkedAnnotationView.swift in Sources */,
				1CAF831F2A20305F000E1E60 /* ShowUtilityAssociationsView.swift in Sources */,
				00E7C15C2BBE1BF000B85D69 /* SnapGeometryEditsView.swift in Sources */,
				E004A6C128414332002A1FE6 /* SetViewpointRotationView.swift in Sources */,
				883C121529C9136600062FF9 /* DownloadPreplannedMapAreaView.MapPicker.swift in Sources */,
				D72C43F32AEB066D00B6157B /* GeocodeOfflineView.Model.swift in Sources */,
				1C9B74C929DB43580038B06F /* ShowRealisticLightAndShadowsView.swift in Sources */,
				10B782052BE55D7E007EAE6C /* GenerateOfflineMapWithCustomParametersView.swift in Sources */,
				D7635FF12B9272CB0044AB97 /* DisplayClustersView.swift in Sources */,
				D7232EE12AC1E5AA0079ABFF /* PlayKMLTourView.swift in Sources */,
				D7010EBF2B05616900D43F55 /* DisplaySceneFromMobileScenePackageView.swift in Sources */,
				D7337C602ABD142D00A5D865 /* ShowMobileMapPackageExpirationDateView.swift in Sources */,
				00E5401E27F3CCA200CF66D5 /* ContentView.swift in Sources */,
				D7634FAF2A43B7AC00F8AEFB /* CreateConvexHullAroundGeometriesView.swift in Sources */,
				E066DD382860AB28004D3D5B /* StyleGraphicsWithRendererView.swift in Sources */,
				108EC04129D25B2C000F35D0 /* QueryFeatureTableView.swift in Sources */,
				D71D516E2B51D7B600B2A2BE /* SearchForWebMapView.Views.swift in Sources */,
				D7114A0D2BDC6A3300FA68CA /* EditWithBranchVersioningView.Model.swift in Sources */,
				00B04FB5283EEBA80026C882 /* DisplayOverviewMapView.swift in Sources */,
				D718A1E72B570F7500447087 /* OrbitCameraAroundObjectView.Model.swift in Sources */,
				D71C5F642AAA7A88006599FD /* CreateSymbolStylesFromWebStylesView.swift in Sources */,
				D7CC33FF2A31475C00198EDF /* ShowLineOfSightBetweenPointsView.swift in Sources */,
				D70BE5792A5624A80022CA02 /* CategoriesView.swift in Sources */,
				10BD9EB42BF51B4B00ABDBD5 /* GenerateOfflineMapWithCustomParametersView.Model.swift in Sources */,
				4D2ADC5D29C4F612003B367F /* ChangeMapViewBackgroundView.SettingsView.swift in Sources */,
				75DD739529D38B1B0010229D /* NavigateRouteView.swift in Sources */,
				D75362D22A1E886700D83028 /* ApplyUniqueValueRendererView.swift in Sources */,
				0074ABBF28174BCF0037244A /* DisplayMapView.swift in Sources */,
				D7EF5D752A26A03A00FEBDE5 /* ShowCoordinatesInMultipleFormatsView.swift in Sources */,
				D72F272E2ADA1E4400F906DA /* AugmentRealityToShowTabletopSceneView.swift in Sources */,
				10B782082BE5A058007EAE6C /* GenerateOfflineMapWithCustomParametersView.CustomParameters.swift in Sources */,
				D76EE6072AF9AFE100DA0325 /* FindRouteAroundBarriersView.Model.swift in Sources */,
				0086F40128E3770A00974721 /* ShowViewshedFromPointInSceneView.swift in Sources */,
				0044289229C90C0B00160767 /* GetElevationAtPointOnSurfaceView.swift in Sources */,
				00E1D90B2BC0AF97001AEB6A /* SnapGeometryEditsView.SnapSettingsView.swift in Sources */,
				D7E440D72A1ECE7D005D74DE /* CreateBuffersAroundPointsView.swift in Sources */,
				00D4EF802863842100B9CC30 /* AddFeatureLayersView.swift in Sources */,
				4D126D7E29CA43D200CFB7A7 /* ShowDeviceLocationWithNMEADataSourcesView.Model.swift in Sources */,
				4D126D6D29CA1B6000CFB7A7 /* ShowDeviceLocationWithNMEADataSourcesView.swift in Sources */,
				D710996D2A27D9210065A1C1 /* DensifyAndGeneralizeGeometryView.swift in Sources */,
				88F93CC129C3D59D0006B28E /* CreateAndEditGeometriesView.swift in Sources */,
				1C0C1C3929D34DAE005C8B24 /* ChangeViewpointView.swift in Sources */,
				955271612C0E6749009B1ED4 /* AddRasterFromServiceView.swift in Sources */,
				D7AE861E2AC39DC50049B626 /* DisplayAnnotationView.swift in Sources */,
				D734FA0C2A183A5B00246D7E /* SetMaxExtentView.swift in Sources */,
				D704AA5A2AB22C1A00A3BB63 /* GroupLayersTogetherView.swift in Sources */,
				E004A6DC28465C70002A1FE6 /* DisplaySceneView.swift in Sources */,
				E066DD35285CF3B3004D3D5B /* FindRouteView.swift in Sources */,
				D71371792BD88ECC00EB2F86 /* MonitorChangesToLayerViewStateView.swift in Sources */,
				D7B759B32B1FFBE300017FDD /* FavoritesView.swift in Sources */,
				D722BD222A420DAD002C2087 /* ShowExtrudedFeaturesView.swift in Sources */,
				E004A6F6284FA42A002A1FE6 /* SelectFeaturesInFeatureLayerView.swift in Sources */,
				D77688132B69826B007C3860 /* ListSpatialReferenceTransformationsView.swift in Sources */,
				D75101812A2E493600B8FA48 /* ShowLabelsOnLayerView.swift in Sources */,
				1C3B7DCB2A5F64FC00907443 /* AnalyzeNetworkWithSubnetworkTraceView.swift in Sources */,
				00B042E8282EDC690072E1B4 /* SetBasemapView.swift in Sources */,
				E004A6E62846A61F002A1FE6 /* StyleGraphicsWithSymbolsView.swift in Sources */,
				0000FB6E2BBDB17600845921 /* Add3DTilesLayerView.swift in Sources */,
				D74EA7842B6DADA5008F6C7C /* ValidateUtilityNetworkTopologyView.swift in Sources */,
				00E1D90D2BC0B125001AEB6A /* SnapGeometryEditsView.GeometryEditorModel.swift in Sources */,
				E088E1742863B5F800413100 /* GenerateOfflineMapView.swift in Sources */,
				0074ABC428174F430037244A /* Sample.swift in Sources */,
				95E980712C26183000CB8912 /* BrowseOGCAPIFeatureServiceView.swift in Sources */,
				D713C6D72CB990600073AA72 /* AddKMLLayerView.swift in Sources */,
				00A7A14A2A2FC5B700F035F7 /* DisplayContentOfUtilityNetworkContainerView.Model.swift in Sources */,
				E004A6F0284E4B9B002A1FE6 /* DownloadVectorTilesToLocalCacheView.swift in Sources */,
				00ABA94E2BF6721700C0488C /* ShowGridView.swift in Sources */,
				1CAB8D4E2A3CEAB0002AA649 /* RunValveIsolationTraceView.swift in Sources */,
				D7A737E02BABB9FE00B7C7FC /* AugmentRealityToShowHiddenInfrastructureView.swift in Sources */,
				4D2ADC4329C26D05003B367F /* AddDynamicEntityLayerView.swift in Sources */,
				D70082EB2ACF900100E0C3C2 /* IdentifyKMLFeaturesView.swift in Sources */,
				D7635FFB2B9277DC0044AB97 /* ConfigureClustersView.Model.swift in Sources */,
				D7EAF35A2A1C023800D822C4 /* SetMinAndMaxScaleView.swift in Sources */,
				1C19B4F52A578E46001D2506 /* CreateLoadReportView.Model.swift in Sources */,
				9547085C2C3C719800CA8579 /* EditFeatureAttachmentsView.Model.swift in Sources */,
				D71C90A22C6C249B0018C63E /* StyleGeometryTypesWithSymbolsView.swift in Sources */,
				3E54CF222C66AFBE00DD2F18 /* AddWebTiledLayerView.swift in Sources */,
				0042E24528E4F82C001F33D6 /* ShowViewshedFromPointInSceneView.ViewshedSettingsView.swift in Sources */,
				D7DDF8532AF47C6C004352D9 /* FindRouteAroundBarriersView.swift in Sources */,
				1C9B74D929DB54560038B06F /* ChangeCameraControllerView.swift in Sources */,
				D7BEBAD22CBDFE1C00F882E7 /* DisplayAlternateSymbolsAtDifferentScalesView.swift in Sources */,
				D76000AE2AF19C2300B3084D /* FindRouteInMobileMapPackageView.swift in Sources */,
				00273CF42A82AB5900A7A77D /* SamplesSearchView.swift in Sources */,
				D78666AD2A2161F100C60110 /* FindNearestVertexView.swift in Sources */,
				3E720F9D2C619B1700E22A9E /* SetInitialViewpointView.swift in Sources */,
				D76CE8D92BFD7047009A8686 /* SetReferenceScaleView.swift in Sources */,
				D7C16D1B2AC5F95300689E89 /* Animate3DGraphicView.swift in Sources */,
				D744FD172A2112D90084A66C /* CreateConvexHullAroundPointsView.swift in Sources */,
				D7044B962BE18D73000F2C43 /* EditWithBranchVersioningView.Views.swift in Sources */,
				D71C90A32C6C249B0018C63E /* StyleGeometryTypesWithSymbolsView.Views.swift in Sources */,
				D718A1ED2B575FD900447087 /* ManageBookmarksView.swift in Sources */,
				D73723762AF5877500846884 /* FindRouteInMobileMapPackageView.Models.swift in Sources */,
				D74ECD0D2BEEAE2F007C0FA6 /* EditAndSyncFeaturesWithFeatureServiceView.Model.swift in Sources */,
				00CB9138284814A4005C2C5D /* SearchWithGeocodeView.swift in Sources */,
				1C43BC7F2A43781200509BF8 /* SetVisibilityOfSubtypeSublayerView.Views.swift in Sources */,
				D731F3C12AD0D2AC00A8431E /* IdentifyGraphicsView.swift in Sources */,
				00E5401C27F3CCA200CF66D5 /* SamplesApp.swift in Sources */,
				D73E61962BDAEE6600457932 /* MatchViewpointOfGeoViewsView.swift in Sources */,
				E066DD4028610F55004D3D5B /* AddSceneLayerFromServiceView.swift in Sources */,
				D7F8C0392B60564D0072BFA7 /* AddFeaturesWithContingentValuesView.swift in Sources */,
				00F279D62AF418DC00CECAF8 /* AddDynamicEntityLayerView.VehicleCallout.swift in Sources */,
				D7749AD62AF08BF50086632F /* FindRouteInTransportNetworkView.Model.swift in Sources */,
				D73F06692B5EE73D000B574F /* QueryFeaturesWithArcadeExpressionView.swift in Sources */,
				D7464F1E2ACE04B3007FEE88 /* IdentifyRasterCellView.swift in Sources */,
				D7588F5F2B7D8DAA008B75E2 /* NavigateRouteWithReroutingView.swift in Sources */,
			);
			runOnlyForDeploymentPostprocessing = 0;
		};
/* End PBXSourcesBuildPhase section */

/* Begin XCBuildConfiguration section */
		00E5402227F3CCA200CF66D5 /* Debug */ = {
			isa = XCBuildConfiguration;
			buildSettings = {
				ALWAYS_SEARCH_USER_PATHS = NO;
				ASSETCATALOG_COMPILER_GENERATE_SWIFT_ASSET_SYMBOL_EXTENSIONS = YES;
				CLANG_ANALYZER_NONNULL = YES;
				CLANG_ANALYZER_NUMBER_OBJECT_CONVERSION = YES_AGGRESSIVE;
				CLANG_CXX_LANGUAGE_STANDARD = "gnu++17";
				CLANG_ENABLE_MODULES = YES;
				CLANG_ENABLE_OBJC_ARC = YES;
				CLANG_ENABLE_OBJC_WEAK = YES;
				CLANG_WARN_BLOCK_CAPTURE_AUTORELEASING = YES;
				CLANG_WARN_BOOL_CONVERSION = YES;
				CLANG_WARN_COMMA = YES;
				CLANG_WARN_CONSTANT_CONVERSION = YES;
				CLANG_WARN_DEPRECATED_OBJC_IMPLEMENTATIONS = YES;
				CLANG_WARN_DIRECT_OBJC_ISA_USAGE = YES_ERROR;
				CLANG_WARN_DOCUMENTATION_COMMENTS = YES;
				CLANG_WARN_EMPTY_BODY = YES;
				CLANG_WARN_ENUM_CONVERSION = YES;
				CLANG_WARN_INFINITE_RECURSION = YES;
				CLANG_WARN_INT_CONVERSION = YES;
				CLANG_WARN_NON_LITERAL_NULL_CONVERSION = YES;
				CLANG_WARN_OBJC_IMPLICIT_RETAIN_SELF = YES;
				CLANG_WARN_OBJC_LITERAL_CONVERSION = YES;
				CLANG_WARN_OBJC_ROOT_CLASS = YES_ERROR;
				CLANG_WARN_QUOTED_INCLUDE_IN_FRAMEWORK_HEADER = YES;
				CLANG_WARN_RANGE_LOOP_ANALYSIS = YES;
				CLANG_WARN_STRICT_PROTOTYPES = YES;
				CLANG_WARN_SUSPICIOUS_MOVE = YES;
				CLANG_WARN_UNGUARDED_AVAILABILITY = YES_AGGRESSIVE;
				CLANG_WARN_UNREACHABLE_CODE = YES;
				CLANG_WARN__DUPLICATE_METHOD_MATCH = YES;
				COPY_PHASE_STRIP = NO;
				DEAD_CODE_STRIPPING = YES;
				DEBUG_INFORMATION_FORMAT = dwarf;
				ENABLE_STRICT_OBJC_MSGSEND = YES;
				ENABLE_TESTABILITY = YES;
				ENABLE_USER_SCRIPT_SANDBOXING = NO;
				GCC_C_LANGUAGE_STANDARD = gnu11;
				GCC_DYNAMIC_NO_PIC = NO;
				GCC_NO_COMMON_BLOCKS = YES;
				GCC_OPTIMIZATION_LEVEL = 0;
				GCC_PREPROCESSOR_DEFINITIONS = (
					"DEBUG=1",
					"$(inherited)",
				);
				GCC_WARN_64_TO_32_BIT_CONVERSION = YES;
				GCC_WARN_ABOUT_RETURN_TYPE = YES_ERROR;
				GCC_WARN_UNDECLARED_SELECTOR = YES;
				GCC_WARN_UNINITIALIZED_AUTOS = YES_AGGRESSIVE;
				GCC_WARN_UNUSED_FUNCTION = YES;
				GCC_WARN_UNUSED_VARIABLE = YES;
				MTL_ENABLE_DEBUG_INFO = INCLUDE_SOURCE;
				MTL_FAST_MATH = YES;
				ONLY_ACTIVE_ARCH = YES;
				SWIFT_ACTIVE_COMPILATION_CONDITIONS = DEBUG;
				SWIFT_OPTIMIZATION_LEVEL = "-Onone";
			};
			name = Debug;
		};
		00E5402327F3CCA200CF66D5 /* Release */ = {
			isa = XCBuildConfiguration;
			buildSettings = {
				ALWAYS_SEARCH_USER_PATHS = NO;
				ASSETCATALOG_COMPILER_GENERATE_SWIFT_ASSET_SYMBOL_EXTENSIONS = YES;
				CLANG_ANALYZER_NONNULL = YES;
				CLANG_ANALYZER_NUMBER_OBJECT_CONVERSION = YES_AGGRESSIVE;
				CLANG_CXX_LANGUAGE_STANDARD = "gnu++17";
				CLANG_ENABLE_MODULES = YES;
				CLANG_ENABLE_OBJC_ARC = YES;
				CLANG_ENABLE_OBJC_WEAK = YES;
				CLANG_WARN_BLOCK_CAPTURE_AUTORELEASING = YES;
				CLANG_WARN_BOOL_CONVERSION = YES;
				CLANG_WARN_COMMA = YES;
				CLANG_WARN_CONSTANT_CONVERSION = YES;
				CLANG_WARN_DEPRECATED_OBJC_IMPLEMENTATIONS = YES;
				CLANG_WARN_DIRECT_OBJC_ISA_USAGE = YES_ERROR;
				CLANG_WARN_DOCUMENTATION_COMMENTS = YES;
				CLANG_WARN_EMPTY_BODY = YES;
				CLANG_WARN_ENUM_CONVERSION = YES;
				CLANG_WARN_INFINITE_RECURSION = YES;
				CLANG_WARN_INT_CONVERSION = YES;
				CLANG_WARN_NON_LITERAL_NULL_CONVERSION = YES;
				CLANG_WARN_OBJC_IMPLICIT_RETAIN_SELF = YES;
				CLANG_WARN_OBJC_LITERAL_CONVERSION = YES;
				CLANG_WARN_OBJC_ROOT_CLASS = YES_ERROR;
				CLANG_WARN_QUOTED_INCLUDE_IN_FRAMEWORK_HEADER = YES;
				CLANG_WARN_RANGE_LOOP_ANALYSIS = YES;
				CLANG_WARN_STRICT_PROTOTYPES = YES;
				CLANG_WARN_SUSPICIOUS_MOVE = YES;
				CLANG_WARN_UNGUARDED_AVAILABILITY = YES_AGGRESSIVE;
				CLANG_WARN_UNREACHABLE_CODE = YES;
				CLANG_WARN__DUPLICATE_METHOD_MATCH = YES;
				COPY_PHASE_STRIP = NO;
				DEAD_CODE_STRIPPING = YES;
				DEBUG_INFORMATION_FORMAT = "dwarf-with-dsym";
				ENABLE_NS_ASSERTIONS = NO;
				ENABLE_STRICT_OBJC_MSGSEND = YES;
				ENABLE_USER_SCRIPT_SANDBOXING = NO;
				GCC_C_LANGUAGE_STANDARD = gnu11;
				GCC_NO_COMMON_BLOCKS = YES;
				GCC_WARN_64_TO_32_BIT_CONVERSION = YES;
				GCC_WARN_ABOUT_RETURN_TYPE = YES_ERROR;
				GCC_WARN_UNDECLARED_SELECTOR = YES;
				GCC_WARN_UNINITIALIZED_AUTOS = YES_AGGRESSIVE;
				GCC_WARN_UNUSED_FUNCTION = YES;
				GCC_WARN_UNUSED_VARIABLE = YES;
				MTL_ENABLE_DEBUG_INFO = NO;
				MTL_FAST_MATH = YES;
				SWIFT_COMPILATION_MODE = wholemodule;
				SWIFT_OPTIMIZATION_LEVEL = "-O";
			};
			name = Release;
		};
		00E5402527F3CCA200CF66D5 /* Debug */ = {
			isa = XCBuildConfiguration;
			buildSettings = {
				ASSETCATALOG_COMPILER_APPICON_NAME = AppIcon;
				ASSETCATALOG_COMPILER_GLOBAL_ACCENT_COLOR_NAME = AccentColor;
				CODE_SIGN_ENTITLEMENTS = macOS/Samples.entitlements;
				"CODE_SIGN_IDENTITY[sdk=macosx*]" = "Apple Development";
				CODE_SIGN_STYLE = Automatic;
				CURRENT_PROJECT_VERSION = 1;
				EMBED_ASSET_PACKS_IN_PRODUCT_BUNDLE = YES;
				INFOPLIST_FILE = "$(SRCROOT)/iOS/Info.plist";
				IPHONEOS_DEPLOYMENT_TARGET = 16.0;
				"IPHONEOS_DEPLOYMENT_TARGET[sdk=macosx*]" = 16.0;
				LD_RUNPATH_SEARCH_PATHS = (
					"$(inherited)",
					"@executable_path/Frameworks",
				);
				MARKETING_VERSION = 200.5.0;
				PRODUCT_BUNDLE_IDENTIFIER = "com.esri.arcgis-swift-sdk-samples";
				PRODUCT_NAME = "ArcGIS Maps SDK Samples";
				SDKROOT = iphoneos;
				SUPPORTED_PLATFORMS = "iphoneos iphonesimulator";
				SUPPORTS_MACCATALYST = YES;
				SUPPORTS_MAC_DESIGNED_FOR_IPHONE_IPAD = NO;
				SWIFT_EMIT_LOC_STRINGS = YES;
				SWIFT_VERSION = 6.0;
				TARGETED_DEVICE_FAMILY = "1,2,6";
			};
			name = Debug;
		};
		00E5402627F3CCA200CF66D5 /* Release */ = {
			isa = XCBuildConfiguration;
			buildSettings = {
				ASSETCATALOG_COMPILER_APPICON_NAME = AppIcon;
				ASSETCATALOG_COMPILER_GLOBAL_ACCENT_COLOR_NAME = AccentColor;
				CODE_SIGN_ENTITLEMENTS = macOS/Samples.entitlements;
				"CODE_SIGN_IDENTITY[sdk=macosx*]" = "Apple Development";
				CODE_SIGN_STYLE = Automatic;
				CURRENT_PROJECT_VERSION = 1;
				DEVELOPMENT_TEAM = "";
				EMBED_ASSET_PACKS_IN_PRODUCT_BUNDLE = YES;
				INFOPLIST_FILE = "$(SRCROOT)/iOS/Info.plist";
				IPHONEOS_DEPLOYMENT_TARGET = 16.0;
				"IPHONEOS_DEPLOYMENT_TARGET[sdk=macosx*]" = 16.0;
				LD_RUNPATH_SEARCH_PATHS = (
					"$(inherited)",
					"@executable_path/Frameworks",
				);
				MARKETING_VERSION = 200.5.0;
				PRODUCT_BUNDLE_IDENTIFIER = "com.esri.arcgis-swift-sdk-samples";
				PRODUCT_NAME = "ArcGIS Maps SDK Samples";
				SDKROOT = iphoneos;
				SUPPORTED_PLATFORMS = "iphoneos iphonesimulator";
				SUPPORTS_MACCATALYST = YES;
				SUPPORTS_MAC_DESIGNED_FOR_IPHONE_IPAD = NO;
				SWIFT_EMIT_LOC_STRINGS = YES;
				SWIFT_VERSION = 6.0;
				TARGETED_DEVICE_FAMILY = "1,2,6";
				VALIDATE_PRODUCT = YES;
			};
			name = Release;
		};
/* End XCBuildConfiguration section */

/* Begin XCConfigurationList section */
		00E5400A27F3CCA100CF66D5 /* Build configuration list for PBXProject "Samples" */ = {
			isa = XCConfigurationList;
			buildConfigurations = (
				00E5402227F3CCA200CF66D5 /* Debug */,
				00E5402327F3CCA200CF66D5 /* Release */,
			);
			defaultConfigurationIsVisible = 0;
			defaultConfigurationName = Release;
		};
		00E5402427F3CCA200CF66D5 /* Build configuration list for PBXNativeTarget "Samples" */ = {
			isa = XCConfigurationList;
			buildConfigurations = (
				00E5402527F3CCA200CF66D5 /* Debug */,
				00E5402627F3CCA200CF66D5 /* Release */,
			);
			defaultConfigurationIsVisible = 0;
			defaultConfigurationName = Release;
		};
/* End XCConfigurationList section */

/* Begin XCRemoteSwiftPackageReference section */
		00C43AEB2947DC350099AE34 /* XCRemoteSwiftPackageReference "arcgis-maps-sdk-swift-toolkit" */ = {
			isa = XCRemoteSwiftPackageReference;
			repositoryURL = "https://github.com/Esri/arcgis-maps-sdk-swift-toolkit/";
			requirement = {
				kind = upToNextMinorVersion;
				minimumVersion = 200.5.0;
			};
		};
/* End XCRemoteSwiftPackageReference section */

/* Begin XCSwiftPackageProductDependency section */
		00C43AEC2947DC350099AE34 /* ArcGISToolkit */ = {
			isa = XCSwiftPackageProductDependency;
			package = 00C43AEB2947DC350099AE34 /* XCRemoteSwiftPackageReference "arcgis-maps-sdk-swift-toolkit" */;
			productName = ArcGISToolkit;
		};
/* End XCSwiftPackageProductDependency section */
	};
	rootObject = 00E5400727F3CCA100CF66D5 /* Project object */;
}<|MERGE_RESOLUTION|>--- conflicted
+++ resolved
@@ -570,11 +570,8 @@
 			dstPath = "";
 			dstSubfolderSpec = 7;
 			files = (
-<<<<<<< HEAD
 				D7201D072CC6D3D3004BDB7D /* AddVectorTiledLayerFromCustomStyleView.swift in Copy Source Code Files */,
-=======
 				D75E5EE92CC0342700252595 /* ListContentsOfKMLFileView.swift in Copy Source Code Files */,
->>>>>>> 285a0233
 				D7201CDB2CC6B72A004BDB7D /* AddTiledLayerAsBasemapView.swift in Copy Source Code Files */,
 				D7BE7E722CC19CE5006DDB0C /* AddTiledLayerView.swift in Copy Source Code Files */,
 				D7BEBAD52CBDFE3900F882E7 /* DisplayAlternateSymbolsAtDifferentScalesView.swift in Copy Source Code Files */,
