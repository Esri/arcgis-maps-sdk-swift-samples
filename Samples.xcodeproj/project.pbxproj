// !$*UTF8*$!
{
	archiveVersion = 1;
	classes = {
	};
	objectVersion = 55;
	objects = {

/* Begin PBXBuildFile section */
		0005580A2817C51E00224BC6 /* SampleDetailView.swift in Sources */ = {isa = PBXBuildFile; fileRef = 000558092817C51E00224BC6 /* SampleDetailView.swift */; };
		00181B462846AD7100654571 /* View+Alert.swift in Sources */ = {isa = PBXBuildFile; fileRef = 00181B452846AD7100654571 /* View+Alert.swift */; };
		001C6DE127FE8A9400D472C2 /* AppSecrets.swift.masque in Sources */ = {isa = PBXBuildFile; fileRef = 001C6DD827FE585A00D472C2 /* AppSecrets.swift.masque */; };
		00273CF42A82AB5900A7A77D /* SamplesSearchView.swift in Sources */ = {isa = PBXBuildFile; fileRef = 00273CF32A82AB5900A7A77D /* SamplesSearchView.swift */; };
		00273CF62A82AB8700A7A77D /* SampleRow.swift in Sources */ = {isa = PBXBuildFile; fileRef = 00273CF52A82AB8700A7A77D /* SampleRow.swift */; };
		0039A4E92885C50300592C86 /* AddSceneLayerFromServiceView.swift in Copy Source Code Files */ = {isa = PBXBuildFile; fileRef = E066DD3F28610F55004D3D5B /* AddSceneLayerFromServiceView.swift */; };
		0039A4EA2885C50300592C86 /* ClipGeometryView.swift in Copy Source Code Files */ = {isa = PBXBuildFile; fileRef = E000E75F2869E33D005D87C5 /* ClipGeometryView.swift */; };
		0039A4EB2885C50300592C86 /* CreatePlanarAndGeodeticBuffersView.swift in Copy Source Code Files */ = {isa = PBXBuildFile; fileRef = E004A6EC2849556E002A1FE6 /* CreatePlanarAndGeodeticBuffersView.swift */; };
		0039A4EC2885C50300592C86 /* CutGeometryView.swift in Copy Source Code Files */ = {isa = PBXBuildFile; fileRef = E000E762286A0B18005D87C5 /* CutGeometryView.swift */; };
		0039A4ED2885C50300592C86 /* DisplayMapView.swift in Copy Source Code Files */ = {isa = PBXBuildFile; fileRef = 0074ABBE28174BCF0037244A /* DisplayMapView.swift */; };
		0039A4EE2885C50300592C86 /* DisplayOverviewMapView.swift in Copy Source Code Files */ = {isa = PBXBuildFile; fileRef = 00B04FB4283EEBA80026C882 /* DisplayOverviewMapView.swift */; };
		0039A4EF2885C50300592C86 /* DisplaySceneView.swift in Copy Source Code Files */ = {isa = PBXBuildFile; fileRef = E004A6D828465C70002A1FE6 /* DisplaySceneView.swift */; };
		0039A4F02885C50300592C86 /* ProjectGeometryView.swift in Copy Source Code Files */ = {isa = PBXBuildFile; fileRef = E0EA0B762866390E00C9621D /* ProjectGeometryView.swift */; };
		0039A4F12885C50300592C86 /* SearchWithGeocodeView.swift in Copy Source Code Files */ = {isa = PBXBuildFile; fileRef = 00CB9137284814A4005C2C5D /* SearchWithGeocodeView.swift */; };
		0039A4F22885C50300592C86 /* SelectFeaturesInFeatureLayerView.swift in Copy Source Code Files */ = {isa = PBXBuildFile; fileRef = E004A6F5284FA42A002A1FE6 /* SelectFeaturesInFeatureLayerView.swift */; };
		0039A4F32885C50300592C86 /* SetBasemapView.swift in Copy Source Code Files */ = {isa = PBXBuildFile; fileRef = 00B042E5282EDC690072E1B4 /* SetBasemapView.swift */; };
		0039A4F42885C50300592C86 /* SetSurfacePlacementModeView.swift in Copy Source Code Files */ = {isa = PBXBuildFile; fileRef = E088E1562862579D00413100 /* SetSurfacePlacementModeView.swift */; };
		0039A4F52885C50300592C86 /* SetViewpointRotationView.swift in Copy Source Code Files */ = {isa = PBXBuildFile; fileRef = E004A6BD28414332002A1FE6 /* SetViewpointRotationView.swift */; };
		0039A4F62885C50300592C86 /* ShowCalloutView.swift in Copy Source Code Files */ = {isa = PBXBuildFile; fileRef = E004A6DF28466279002A1FE6 /* ShowCalloutView.swift */; };
		0039A4F72885C50300592C86 /* ShowDeviceLocationView.swift in Copy Source Code Files */ = {isa = PBXBuildFile; fileRef = E004A6E828493BCE002A1FE6 /* ShowDeviceLocationView.swift */; };
		0039A4F82885C50300592C86 /* ShowResultOfSpatialRelationshipsView.swift in Copy Source Code Files */ = {isa = PBXBuildFile; fileRef = E066DD3A2860CA08004D3D5B /* ShowResultOfSpatialRelationshipsView.swift */; };
		0039A4F92885C50300592C86 /* ShowResultOfSpatialOperationsView.swift in Copy Source Code Files */ = {isa = PBXBuildFile; fileRef = E004A6F2284E4FEB002A1FE6 /* ShowResultOfSpatialOperationsView.swift */; };
		0039A4FA2885C50300592C86 /* StyleGraphicsWithRendererView.swift in Copy Source Code Files */ = {isa = PBXBuildFile; fileRef = E066DD372860AB28004D3D5B /* StyleGraphicsWithRendererView.swift */; };
		0039A4FB2885C50300592C86 /* StyleGraphicsWithSymbolsView.swift in Copy Source Code Files */ = {isa = PBXBuildFile; fileRef = E004A6E52846A61F002A1FE6 /* StyleGraphicsWithSymbolsView.swift */; };
		0042E24328E4BF8F001F33D6 /* ShowViewshedFromPointInSceneView.Model.swift in Sources */ = {isa = PBXBuildFile; fileRef = 0042E24228E4BF8F001F33D6 /* ShowViewshedFromPointInSceneView.Model.swift */; };
		0042E24528E4F82C001F33D6 /* ShowViewshedFromPointInSceneView.ViewshedSettingsView.swift in Sources */ = {isa = PBXBuildFile; fileRef = 0042E24428E4F82B001F33D6 /* ShowViewshedFromPointInSceneView.ViewshedSettingsView.swift */; };
		0042E24628E50EE4001F33D6 /* ShowViewshedFromPointInSceneView.swift in Copy Source Code Files */ = {isa = PBXBuildFile; fileRef = 0086F3FD28E3770900974721 /* ShowViewshedFromPointInSceneView.swift */; };
		0042E24728E50EE4001F33D6 /* ShowViewshedFromPointInSceneView.Model.swift in Copy Source Code Files */ = {isa = PBXBuildFile; fileRef = 0042E24228E4BF8F001F33D6 /* ShowViewshedFromPointInSceneView.Model.swift */; };
		0042E24828E50EE4001F33D6 /* ShowViewshedFromPointInSceneView.ViewshedSettingsView.swift in Copy Source Code Files */ = {isa = PBXBuildFile; fileRef = 0042E24428E4F82B001F33D6 /* ShowViewshedFromPointInSceneView.ViewshedSettingsView.swift */; };
		0044289229C90C0B00160767 /* GetElevationAtPointOnSurfaceView.swift in Sources */ = {isa = PBXBuildFile; fileRef = 0044289129C90C0B00160767 /* GetElevationAtPointOnSurfaceView.swift */; };
		0044289329C9234300160767 /* GetElevationAtPointOnSurfaceView.swift in Copy Source Code Files */ = {isa = PBXBuildFile; fileRef = 0044289129C90C0B00160767 /* GetElevationAtPointOnSurfaceView.swift */; };
		0044CDDF2995C39E004618CE /* ShowDeviceLocationHistoryView.swift in Sources */ = {isa = PBXBuildFile; fileRef = 0044CDDE2995C39E004618CE /* ShowDeviceLocationHistoryView.swift */; };
		0044CDE02995D4DD004618CE /* ShowDeviceLocationHistoryView.swift in Copy Source Code Files */ = {isa = PBXBuildFile; fileRef = 0044CDDE2995C39E004618CE /* ShowDeviceLocationHistoryView.swift */; };
		004FE87129DF5D8700075217 /* Bristol in Resources */ = {isa = PBXBuildFile; fileRef = 004FE87029DF5D8700075217 /* Bristol */; settings = {ASSET_TAGS = (Animate3DGraphic, ChangeCameraController, ); }; };
		006C835528B40682004AEB7F /* BrowseBuildingFloorsView.swift in Copy Source Code Files */ = {isa = PBXBuildFile; fileRef = E0FE32E628747778002C6ACA /* BrowseBuildingFloorsView.swift */; };
		006C835628B40682004AEB7F /* DisplayMapFromMobileMapPackageView.swift in Copy Source Code Files */ = {isa = PBXBuildFile; fileRef = F111CCC0288B5D5600205358 /* DisplayMapFromMobileMapPackageView.swift */; };
		0074ABBF28174BCF0037244A /* DisplayMapView.swift in Sources */ = {isa = PBXBuildFile; fileRef = 0074ABBE28174BCF0037244A /* DisplayMapView.swift */; };
		0074ABC428174F430037244A /* Sample.swift in Sources */ = {isa = PBXBuildFile; fileRef = 0074ABC128174F430037244A /* Sample.swift */; };
		0074ABCD2817BCC30037244A /* SamplesApp+Samples.swift.tache in Sources */ = {isa = PBXBuildFile; fileRef = 0074ABCA2817B8DB0037244A /* SamplesApp+Samples.swift.tache */; };
		0086F40128E3770A00974721 /* ShowViewshedFromPointInSceneView.swift in Sources */ = {isa = PBXBuildFile; fileRef = 0086F3FD28E3770900974721 /* ShowViewshedFromPointInSceneView.swift */; };
		00A7A1462A2FC58300F035F7 /* DisplayContentOfUtilityNetworkContainerView.swift in Sources */ = {isa = PBXBuildFile; fileRef = 00A7A1432A2FC58300F035F7 /* DisplayContentOfUtilityNetworkContainerView.swift */; };
		00A7A14A2A2FC5B700F035F7 /* DisplayContentOfUtilityNetworkContainerView.Model.swift in Sources */ = {isa = PBXBuildFile; fileRef = 00A7A1492A2FC5B700F035F7 /* DisplayContentOfUtilityNetworkContainerView.Model.swift */; };
		00B04273282EC59E0072E1B4 /* AboutView.swift in Sources */ = {isa = PBXBuildFile; fileRef = 00B04272282EC59E0072E1B4 /* AboutView.swift */; };
		00B042E8282EDC690072E1B4 /* SetBasemapView.swift in Sources */ = {isa = PBXBuildFile; fileRef = 00B042E5282EDC690072E1B4 /* SetBasemapView.swift */; };
		00B04FB5283EEBA80026C882 /* DisplayOverviewMapView.swift in Sources */ = {isa = PBXBuildFile; fileRef = 00B04FB4283EEBA80026C882 /* DisplayOverviewMapView.swift */; };
		00C43AED2947DC350099AE34 /* ArcGISToolkit in Frameworks */ = {isa = PBXBuildFile; productRef = 00C43AEC2947DC350099AE34 /* ArcGISToolkit */; };
		00C7993B2A845AAF00AFE342 /* Sidebar.swift in Sources */ = {isa = PBXBuildFile; fileRef = 00C7993A2A845AAF00AFE342 /* Sidebar.swift */; };
		00C94A0D28B53DE1004E42D9 /* raster-file in Resources */ = {isa = PBXBuildFile; fileRef = 00C94A0C28B53DE1004E42D9 /* raster-file */; settings = {ASSET_TAGS = (AddRasterFromFile, ); }; };
		00CB9138284814A4005C2C5D /* SearchWithGeocodeView.swift in Sources */ = {isa = PBXBuildFile; fileRef = 00CB9137284814A4005C2C5D /* SearchWithGeocodeView.swift */; };
		00CCB8A5285BAF8700BBAB70 /* OnDemandResource.swift in Sources */ = {isa = PBXBuildFile; fileRef = 00CCB8A4285BAF8700BBAB70 /* OnDemandResource.swift */; };
		00D4EF802863842100B9CC30 /* AddFeatureLayersView.swift in Sources */ = {isa = PBXBuildFile; fileRef = 00D4EF7F2863842100B9CC30 /* AddFeatureLayersView.swift */; };
		00D4EF9028638BF100B9CC30 /* LA_Trails.geodatabase in Resources */ = {isa = PBXBuildFile; fileRef = 00D4EF8228638BF100B9CC30 /* LA_Trails.geodatabase */; settings = {ASSET_TAGS = (AddFeatureLayers, ); }; };
		00D4EF9A28638BF100B9CC30 /* AuroraCO.gpkg in Resources */ = {isa = PBXBuildFile; fileRef = 00D4EF8F28638BF100B9CC30 /* AuroraCO.gpkg */; settings = {ASSET_TAGS = (AddFeatureLayers, ); }; };
		00D4EFB12863CE6300B9CC30 /* ScottishWildlifeTrust_reserves in Resources */ = {isa = PBXBuildFile; fileRef = 00D4EFB02863CE6300B9CC30 /* ScottishWildlifeTrust_reserves */; settings = {ASSET_TAGS = (AddFeatureLayers, ); }; };
		00E5401C27F3CCA200CF66D5 /* SamplesApp.swift in Sources */ = {isa = PBXBuildFile; fileRef = 00E5400C27F3CCA100CF66D5 /* SamplesApp.swift */; };
		00E5401E27F3CCA200CF66D5 /* ContentView.swift in Sources */ = {isa = PBXBuildFile; fileRef = 00E5400D27F3CCA100CF66D5 /* ContentView.swift */; };
		00E5402027F3CCA200CF66D5 /* Assets.xcassets in Resources */ = {isa = PBXBuildFile; fileRef = 00E5400E27F3CCA200CF66D5 /* Assets.xcassets */; };
		00EB803A2A31506F00AC2B07 /* DisplayContentOfUtilityNetworkContainerView.swift in Copy Source Code Files */ = {isa = PBXBuildFile; fileRef = 00A7A1432A2FC58300F035F7 /* DisplayContentOfUtilityNetworkContainerView.swift */; };
		00EB803B2A31506F00AC2B07 /* DisplayContentOfUtilityNetworkContainerView.Model.swift in Copy Source Code Files */ = {isa = PBXBuildFile; fileRef = 00A7A1492A2FC5B700F035F7 /* DisplayContentOfUtilityNetworkContainerView.Model.swift */; };
		00F279D62AF418DC00CECAF8 /* AddDynamicEntityLayerView.VehicleCallout.swift in Sources */ = {isa = PBXBuildFile; fileRef = 00F279D52AF418DC00CECAF8 /* AddDynamicEntityLayerView.VehicleCallout.swift */; };
		00F279D72AF4364700CECAF8 /* AddDynamicEntityLayerView.VehicleCallout.swift in Copy Source Code Files */ = {isa = PBXBuildFile; fileRef = 00F279D52AF418DC00CECAF8 /* AddDynamicEntityLayerView.VehicleCallout.swift */; };
		108EC04129D25B2C000F35D0 /* QueryFeatureTableView.swift in Sources */ = {isa = PBXBuildFile; fileRef = 108EC04029D25B2C000F35D0 /* QueryFeatureTableView.swift */; };
		108EC04229D25B55000F35D0 /* QueryFeatureTableView.swift in Copy Source Code Files */ = {isa = PBXBuildFile; fileRef = 108EC04029D25B2C000F35D0 /* QueryFeatureTableView.swift */; };
		1C0C1C3929D34DAE005C8B24 /* ChangeViewpointView.swift in Sources */ = {isa = PBXBuildFile; fileRef = 1C0C1C3429D34DAE005C8B24 /* ChangeViewpointView.swift */; };
		1C0C1C3D29D34DDD005C8B24 /* ChangeViewpointView.swift in Copy Source Code Files */ = {isa = PBXBuildFile; fileRef = 1C0C1C3429D34DAE005C8B24 /* ChangeViewpointView.swift */; };
		1C19B4F12A578E46001D2506 /* CreateLoadReportView.Views.swift in Sources */ = {isa = PBXBuildFile; fileRef = 1C19B4EB2A578E46001D2506 /* CreateLoadReportView.Views.swift */; };
		1C19B4F32A578E46001D2506 /* CreateLoadReportView.swift in Sources */ = {isa = PBXBuildFile; fileRef = 1C19B4ED2A578E46001D2506 /* CreateLoadReportView.swift */; };
		1C19B4F52A578E46001D2506 /* CreateLoadReportView.Model.swift in Sources */ = {isa = PBXBuildFile; fileRef = 1C19B4EF2A578E46001D2506 /* CreateLoadReportView.Model.swift */; };
		1C19B4F72A578E69001D2506 /* CreateLoadReportView.Model.swift in Copy Source Code Files */ = {isa = PBXBuildFile; fileRef = 1C19B4EF2A578E46001D2506 /* CreateLoadReportView.Model.swift */; };
		1C19B4F82A578E69001D2506 /* CreateLoadReportView.swift in Copy Source Code Files */ = {isa = PBXBuildFile; fileRef = 1C19B4ED2A578E46001D2506 /* CreateLoadReportView.swift */; };
		1C19B4F92A578E69001D2506 /* CreateLoadReportView.Views.swift in Copy Source Code Files */ = {isa = PBXBuildFile; fileRef = 1C19B4EB2A578E46001D2506 /* CreateLoadReportView.Views.swift */; };
		1C26ED192A859525009B7721 /* FilterFeaturesInSceneView.swift in Sources */ = {isa = PBXBuildFile; fileRef = 1C26ED152A859525009B7721 /* FilterFeaturesInSceneView.swift */; };
		1C26ED202A8BEC63009B7721 /* FilterFeaturesInSceneView.swift in Copy Source Code Files */ = {isa = PBXBuildFile; fileRef = 1C26ED152A859525009B7721 /* FilterFeaturesInSceneView.swift */; };
		1C3B7DC82A5F64FC00907443 /* AnalyzeNetworkWithSubnetworkTraceView.Model.swift in Sources */ = {isa = PBXBuildFile; fileRef = 1C3B7DC32A5F64FC00907443 /* AnalyzeNetworkWithSubnetworkTraceView.Model.swift */; };
		1C3B7DCB2A5F64FC00907443 /* AnalyzeNetworkWithSubnetworkTraceView.swift in Sources */ = {isa = PBXBuildFile; fileRef = 1C3B7DC62A5F64FC00907443 /* AnalyzeNetworkWithSubnetworkTraceView.swift */; };
		1C3B7DCD2A5F652500907443 /* AnalyzeNetworkWithSubnetworkTraceView.Model.swift in Copy Source Code Files */ = {isa = PBXBuildFile; fileRef = 1C3B7DC32A5F64FC00907443 /* AnalyzeNetworkWithSubnetworkTraceView.Model.swift */; };
		1C3B7DCE2A5F652500907443 /* AnalyzeNetworkWithSubnetworkTraceView.swift in Copy Source Code Files */ = {isa = PBXBuildFile; fileRef = 1C3B7DC62A5F64FC00907443 /* AnalyzeNetworkWithSubnetworkTraceView.swift */; };
		1C42E04729D2396B004FC4BE /* ShowPopupView.swift in Sources */ = {isa = PBXBuildFile; fileRef = 1C42E04329D2396B004FC4BE /* ShowPopupView.swift */; };
		1C42E04A29D239D2004FC4BE /* ShowPopupView.swift in Copy Source Code Files */ = {isa = PBXBuildFile; fileRef = 1C42E04329D2396B004FC4BE /* ShowPopupView.swift */; };
		1C43BC7F2A43781200509BF8 /* SetVisibilityOfSubtypeSublayerView.Views.swift in Sources */ = {isa = PBXBuildFile; fileRef = 1C43BC792A43781100509BF8 /* SetVisibilityOfSubtypeSublayerView.Views.swift */; };
		1C43BC822A43781200509BF8 /* SetVisibilityOfSubtypeSublayerView.Model.swift in Sources */ = {isa = PBXBuildFile; fileRef = 1C43BC7C2A43781100509BF8 /* SetVisibilityOfSubtypeSublayerView.Model.swift */; };
		1C43BC842A43781200509BF8 /* SetVisibilityOfSubtypeSublayerView.swift in Sources */ = {isa = PBXBuildFile; fileRef = 1C43BC7E2A43781100509BF8 /* SetVisibilityOfSubtypeSublayerView.swift */; };
		1C43BC852A43783900509BF8 /* SetVisibilityOfSubtypeSublayerView.Model.swift in Copy Source Code Files */ = {isa = PBXBuildFile; fileRef = 1C43BC7C2A43781100509BF8 /* SetVisibilityOfSubtypeSublayerView.Model.swift */; };
		1C43BC862A43783900509BF8 /* SetVisibilityOfSubtypeSublayerView.swift in Copy Source Code Files */ = {isa = PBXBuildFile; fileRef = 1C43BC7E2A43781100509BF8 /* SetVisibilityOfSubtypeSublayerView.swift */; };
		1C43BC872A43783900509BF8 /* SetVisibilityOfSubtypeSublayerView.Views.swift in Copy Source Code Files */ = {isa = PBXBuildFile; fileRef = 1C43BC792A43781100509BF8 /* SetVisibilityOfSubtypeSublayerView.Views.swift */; };
		1C56B5E62A82C02D000381DA /* DisplayPointsUsingClusteringFeatureReductionView.swift in Sources */ = {isa = PBXBuildFile; fileRef = 1C56B5E22A82C02D000381DA /* DisplayPointsUsingClusteringFeatureReductionView.swift */; };
		1C56B5E72A82C057000381DA /* DisplayPointsUsingClusteringFeatureReductionView.swift in Copy Source Code Files */ = {isa = PBXBuildFile; fileRef = 1C56B5E22A82C02D000381DA /* DisplayPointsUsingClusteringFeatureReductionView.swift */; };
		1C929F092A27B86800134252 /* ShowUtilityAssociationsView.swift in Copy Source Code Files */ = {isa = PBXBuildFile; fileRef = 1CAF831B2A20305F000E1E60 /* ShowUtilityAssociationsView.swift */; };
		1C965C3929DB9176002F8536 /* ShowRealisticLightAndShadowsView.swift in Copy Source Code Files */ = {isa = PBXBuildFile; fileRef = 1C9B74C529DB43580038B06F /* ShowRealisticLightAndShadowsView.swift */; };
		1C9B74C929DB43580038B06F /* ShowRealisticLightAndShadowsView.swift in Sources */ = {isa = PBXBuildFile; fileRef = 1C9B74C529DB43580038B06F /* ShowRealisticLightAndShadowsView.swift */; };
		1C9B74D929DB54560038B06F /* ChangeCameraControllerView.swift in Sources */ = {isa = PBXBuildFile; fileRef = 1C9B74D529DB54560038B06F /* ChangeCameraControllerView.swift */; };
		1C9B74DE29DB56860038B06F /* ChangeCameraControllerView.swift in Copy Source Code Files */ = {isa = PBXBuildFile; fileRef = 1C9B74D529DB54560038B06F /* ChangeCameraControllerView.swift */; };
		1CAB8D4B2A3CEAB0002AA649 /* RunValveIsolationTraceView.Model.swift in Sources */ = {isa = PBXBuildFile; fileRef = 1CAB8D442A3CEAB0002AA649 /* RunValveIsolationTraceView.Model.swift */; };
		1CAB8D4E2A3CEAB0002AA649 /* RunValveIsolationTraceView.swift in Sources */ = {isa = PBXBuildFile; fileRef = 1CAB8D472A3CEAB0002AA649 /* RunValveIsolationTraceView.swift */; };
		1CAB8D502A3CEB43002AA649 /* RunValveIsolationTraceView.Model.swift in Copy Source Code Files */ = {isa = PBXBuildFile; fileRef = 1CAB8D442A3CEAB0002AA649 /* RunValveIsolationTraceView.Model.swift */; };
		1CAB8D512A3CEB43002AA649 /* RunValveIsolationTraceView.swift in Copy Source Code Files */ = {isa = PBXBuildFile; fileRef = 1CAB8D472A3CEAB0002AA649 /* RunValveIsolationTraceView.swift */; };
		1CAF831F2A20305F000E1E60 /* ShowUtilityAssociationsView.swift in Sources */ = {isa = PBXBuildFile; fileRef = 1CAF831B2A20305F000E1E60 /* ShowUtilityAssociationsView.swift */; };
		218F35B829C28F4A00502022 /* AuthenticateWithOAuthView.swift in Sources */ = {isa = PBXBuildFile; fileRef = 218F35B329C28F4A00502022 /* AuthenticateWithOAuthView.swift */; };
		218F35C229C290BF00502022 /* AuthenticateWithOAuthView.swift in Copy Source Code Files */ = {isa = PBXBuildFile; fileRef = 218F35B329C28F4A00502022 /* AuthenticateWithOAuthView.swift */; };
		4D126D6D29CA1B6000CFB7A7 /* ShowDeviceLocationWithNMEADataSourcesView.swift in Sources */ = {isa = PBXBuildFile; fileRef = 4D126D6929CA1B6000CFB7A7 /* ShowDeviceLocationWithNMEADataSourcesView.swift */; };
		4D126D7229CA1E1800CFB7A7 /* FileNMEASentenceReader.swift in Sources */ = {isa = PBXBuildFile; fileRef = 4D126D7129CA1E1800CFB7A7 /* FileNMEASentenceReader.swift */; };
		4D126D7329CA1EFD00CFB7A7 /* ShowDeviceLocationWithNMEADataSourcesView.swift in Copy Source Code Files */ = {isa = PBXBuildFile; fileRef = 4D126D6929CA1B6000CFB7A7 /* ShowDeviceLocationWithNMEADataSourcesView.swift */; };
		4D126D7429CA1EFD00CFB7A7 /* FileNMEASentenceReader.swift in Copy Source Code Files */ = {isa = PBXBuildFile; fileRef = 4D126D7129CA1E1800CFB7A7 /* FileNMEASentenceReader.swift */; };
		4D126D7C29CA3E6000CFB7A7 /* Redlands.nmea in Resources */ = {isa = PBXBuildFile; fileRef = 4D126D7B29CA3E6000CFB7A7 /* Redlands.nmea */; settings = {ASSET_TAGS = (ShowDeviceLocationWithNmeaDataSources, ); }; };
		4D126D7E29CA43D200CFB7A7 /* ShowDeviceLocationWithNMEADataSourcesView.Model.swift in Sources */ = {isa = PBXBuildFile; fileRef = 4D126D7D29CA43D200CFB7A7 /* ShowDeviceLocationWithNMEADataSourcesView.Model.swift */; };
		4D2ADC4329C26D05003B367F /* AddDynamicEntityLayerView.swift in Sources */ = {isa = PBXBuildFile; fileRef = 4D2ADC3F29C26D05003B367F /* AddDynamicEntityLayerView.swift */; };
		4D2ADC4729C26D2C003B367F /* AddDynamicEntityLayerView.swift in Copy Source Code Files */ = {isa = PBXBuildFile; fileRef = 4D2ADC3F29C26D05003B367F /* AddDynamicEntityLayerView.swift */; };
		4D2ADC5A29C4F612003B367F /* ChangeMapViewBackgroundView.swift in Sources */ = {isa = PBXBuildFile; fileRef = 4D2ADC5529C4F612003B367F /* ChangeMapViewBackgroundView.swift */; };
		4D2ADC5D29C4F612003B367F /* ChangeMapViewBackgroundView.SettingsView.swift in Sources */ = {isa = PBXBuildFile; fileRef = 4D2ADC5829C4F612003B367F /* ChangeMapViewBackgroundView.SettingsView.swift */; };
		4D2ADC6229C5071C003B367F /* ChangeMapViewBackgroundView.Model.swift in Sources */ = {isa = PBXBuildFile; fileRef = 4D2ADC6129C5071C003B367F /* ChangeMapViewBackgroundView.Model.swift */; };
		4D2ADC6729C50BD6003B367F /* AddDynamicEntityLayerView.Model.swift in Sources */ = {isa = PBXBuildFile; fileRef = 4D2ADC6629C50BD6003B367F /* AddDynamicEntityLayerView.Model.swift */; };
		4D2ADC6929C50C4C003B367F /* AddDynamicEntityLayerView.SettingsView.swift in Sources */ = {isa = PBXBuildFile; fileRef = 4D2ADC6829C50C4C003B367F /* AddDynamicEntityLayerView.SettingsView.swift */; };
		4D2ADC6A29C50D91003B367F /* AddDynamicEntityLayerView.Model.swift in Copy Source Code Files */ = {isa = PBXBuildFile; fileRef = 4D2ADC6629C50BD6003B367F /* AddDynamicEntityLayerView.Model.swift */; };
		4D2ADC6B29C50D91003B367F /* AddDynamicEntityLayerView.SettingsView.swift in Copy Source Code Files */ = {isa = PBXBuildFile; fileRef = 4D2ADC6829C50C4C003B367F /* AddDynamicEntityLayerView.SettingsView.swift */; };
		4DD058102A0D3F6B00A59B34 /* ShowDeviceLocationWithNMEADataSourcesView.Model.swift in Copy Source Code Files */ = {isa = PBXBuildFile; fileRef = 4D126D7D29CA43D200CFB7A7 /* ShowDeviceLocationWithNMEADataSourcesView.Model.swift */; };
		7573E81A29D6134C00BEED9C /* TraceUtilityNetworkView.Model.swift in Sources */ = {isa = PBXBuildFile; fileRef = 7573E81329D6134C00BEED9C /* TraceUtilityNetworkView.Model.swift */; };
		7573E81C29D6134C00BEED9C /* TraceUtilityNetworkView.Enums.swift in Sources */ = {isa = PBXBuildFile; fileRef = 7573E81529D6134C00BEED9C /* TraceUtilityNetworkView.Enums.swift */; };
		7573E81E29D6134C00BEED9C /* TraceUtilityNetworkView.Views.swift in Sources */ = {isa = PBXBuildFile; fileRef = 7573E81729D6134C00BEED9C /* TraceUtilityNetworkView.Views.swift */; };
		7573E81F29D6134C00BEED9C /* TraceUtilityNetworkView.swift in Sources */ = {isa = PBXBuildFile; fileRef = 7573E81829D6134C00BEED9C /* TraceUtilityNetworkView.swift */; };
		7573E82129D6136C00BEED9C /* TraceUtilityNetworkView.Model.swift in Copy Source Code Files */ = {isa = PBXBuildFile; fileRef = 7573E81329D6134C00BEED9C /* TraceUtilityNetworkView.Model.swift */; };
		7573E82229D6136C00BEED9C /* TraceUtilityNetworkView.Enums.swift in Copy Source Code Files */ = {isa = PBXBuildFile; fileRef = 7573E81529D6134C00BEED9C /* TraceUtilityNetworkView.Enums.swift */; };
		7573E82329D6136C00BEED9C /* TraceUtilityNetworkView.Views.swift in Copy Source Code Files */ = {isa = PBXBuildFile; fileRef = 7573E81729D6134C00BEED9C /* TraceUtilityNetworkView.Views.swift */; };
		7573E82429D6136C00BEED9C /* TraceUtilityNetworkView.swift in Copy Source Code Files */ = {isa = PBXBuildFile; fileRef = 7573E81829D6134C00BEED9C /* TraceUtilityNetworkView.swift */; };
		75DD736729D35FF40010229D /* ChangeMapViewBackgroundView.swift in Copy Source Code Files */ = {isa = PBXBuildFile; fileRef = 4D2ADC5529C4F612003B367F /* ChangeMapViewBackgroundView.swift */; };
		75DD736829D35FF40010229D /* ChangeMapViewBackgroundView.SettingsView.swift in Copy Source Code Files */ = {isa = PBXBuildFile; fileRef = 4D2ADC5829C4F612003B367F /* ChangeMapViewBackgroundView.SettingsView.swift */; };
		75DD736929D35FF40010229D /* ChangeMapViewBackgroundView.Model.swift in Copy Source Code Files */ = {isa = PBXBuildFile; fileRef = 4D2ADC6129C5071C003B367F /* ChangeMapViewBackgroundView.Model.swift */; };
		75DD739529D38B1B0010229D /* NavigateRouteView.swift in Sources */ = {isa = PBXBuildFile; fileRef = 75DD739129D38B1B0010229D /* NavigateRouteView.swift */; };
		75DD739929D38B420010229D /* NavigateRouteView.swift in Copy Source Code Files */ = {isa = PBXBuildFile; fileRef = 75DD739129D38B1B0010229D /* NavigateRouteView.swift */; };
		7900C5F62A83FC3F002D430F /* AddCustomDynamicEntityDataSourceView.Vessel.swift in Sources */ = {isa = PBXBuildFile; fileRef = 7900C5F52A83FC3F002D430F /* AddCustomDynamicEntityDataSourceView.Vessel.swift */; };
		792222DD2A81AA5D00619FFE /* AIS_MarineCadastre_SelectedVessels_CustomDataSource.jsonl in Resources */ = {isa = PBXBuildFile; fileRef = 792222DC2A81AA5D00619FFE /* AIS_MarineCadastre_SelectedVessels_CustomDataSource.jsonl */; settings = {ASSET_TAGS = (AddCustomDynamicEntityDataSource, ); }; };
		79302F852A1ED4E30002336A /* CreateAndSaveKMLView.Model.swift in Sources */ = {isa = PBXBuildFile; fileRef = 79302F842A1ED4E30002336A /* CreateAndSaveKMLView.Model.swift */; };
		79302F872A1ED71B0002336A /* CreateAndSaveKMLView.Views.swift in Sources */ = {isa = PBXBuildFile; fileRef = 79302F862A1ED71B0002336A /* CreateAndSaveKMLView.Views.swift */; };
		79A47DFB2A20286800D7C5B9 /* CreateAndSaveKMLView.Model.swift in Copy Source Code Files */ = {isa = PBXBuildFile; fileRef = 79302F842A1ED4E30002336A /* CreateAndSaveKMLView.Model.swift */; };
		79A47DFC2A20286800D7C5B9 /* CreateAndSaveKMLView.Views.swift in Copy Source Code Files */ = {isa = PBXBuildFile; fileRef = 79302F862A1ED71B0002336A /* CreateAndSaveKMLView.Views.swift */; };
		79B7B80A2A1BF8EC00F57C27 /* CreateAndSaveKMLView.swift in Sources */ = {isa = PBXBuildFile; fileRef = 79B7B8092A1BF8EC00F57C27 /* CreateAndSaveKMLView.swift */; };
		79B7B80B2A1BFDE700F57C27 /* CreateAndSaveKMLView.swift in Copy Source Code Files */ = {isa = PBXBuildFile; fileRef = 79B7B8092A1BF8EC00F57C27 /* CreateAndSaveKMLView.swift */; };
		79D84D132A81711A00F45262 /* AddCustomDynamicEntityDataSourceView.swift in Sources */ = {isa = PBXBuildFile; fileRef = 79D84D0D2A815C5B00F45262 /* AddCustomDynamicEntityDataSourceView.swift */; };
		79D84D152A81718F00F45262 /* AddCustomDynamicEntityDataSourceView.swift in Copy Source Code Files */ = {isa = PBXBuildFile; fileRef = 79D84D0D2A815C5B00F45262 /* AddCustomDynamicEntityDataSourceView.swift */; };
		883C121529C9136600062FF9 /* DownloadPreplannedMapAreaView.MapPicker.swift in Sources */ = {isa = PBXBuildFile; fileRef = 883C121429C9136600062FF9 /* DownloadPreplannedMapAreaView.MapPicker.swift */; };
		883C121729C914E100062FF9 /* DownloadPreplannedMapAreaView.MapPicker.swift in Copy Source Code Files */ = {isa = PBXBuildFile; fileRef = 883C121429C9136600062FF9 /* DownloadPreplannedMapAreaView.MapPicker.swift */; };
		883C121829C914E100062FF9 /* DownloadPreplannedMapAreaView.Model.swift in Copy Source Code Files */ = {isa = PBXBuildFile; fileRef = E0D04FF128A5390000747989 /* DownloadPreplannedMapAreaView.Model.swift */; };
		883C121929C914E100062FF9 /* DownloadPreplannedMapAreaView.swift in Copy Source Code Files */ = {isa = PBXBuildFile; fileRef = E070A0A2286F3B6000F2B606 /* DownloadPreplannedMapAreaView.swift */; };
		88F93CC129C3D59D0006B28E /* CreateAndEditGeometriesView.swift in Sources */ = {isa = PBXBuildFile; fileRef = 88F93CC029C3D59C0006B28E /* CreateAndEditGeometriesView.swift */; };
		88F93CC229C4D3480006B28E /* CreateAndEditGeometriesView.swift in Copy Source Code Files */ = {isa = PBXBuildFile; fileRef = 88F93CC029C3D59C0006B28E /* CreateAndEditGeometriesView.swift */; };
		D70082EB2ACF900100E0C3C2 /* IdentifyKMLFeaturesView.swift in Sources */ = {isa = PBXBuildFile; fileRef = D70082EA2ACF900100E0C3C2 /* IdentifyKMLFeaturesView.swift */; };
		D70082EC2ACF901600E0C3C2 /* IdentifyKMLFeaturesView.swift in Copy Source Code Files */ = {isa = PBXBuildFile; fileRef = D70082EA2ACF900100E0C3C2 /* IdentifyKMLFeaturesView.swift */; };
		D701D72C2A37C7F7006FF0C8 /* bradley_low_3ds in Resources */ = {isa = PBXBuildFile; fileRef = D701D72B2A37C7F7006FF0C8 /* bradley_low_3ds */; settings = {ASSET_TAGS = (ShowViewshedFromGeoelementInScene, ); }; };
		D704AA5A2AB22C1A00A3BB63 /* GroupLayersTogetherView.swift in Sources */ = {isa = PBXBuildFile; fileRef = D704AA592AB22C1A00A3BB63 /* GroupLayersTogetherView.swift */; };
		D704AA5B2AB22D8400A3BB63 /* GroupLayersTogetherView.swift in Copy Source Code Files */ = {isa = PBXBuildFile; fileRef = D704AA592AB22C1A00A3BB63 /* GroupLayersTogetherView.swift */; };
		D7054AE92ACCCB6C007235BA /* Animate3DGraphicView.SettingsView.swift in Sources */ = {isa = PBXBuildFile; fileRef = D7054AE82ACCCB6C007235BA /* Animate3DGraphicView.SettingsView.swift */; };
		D7054AEA2ACCCC34007235BA /* Animate3DGraphicView.SettingsView.swift in Copy Source Code Files */ = {isa = PBXBuildFile; fileRef = D7054AE82ACCCB6C007235BA /* Animate3DGraphicView.SettingsView.swift */; };
		D7058FB12ACB423C00A40F14 /* Animate3DGraphicView.Model.swift in Sources */ = {isa = PBXBuildFile; fileRef = D7058FB02ACB423C00A40F14 /* Animate3DGraphicView.Model.swift */; };
		D7058FB22ACB424E00A40F14 /* Animate3DGraphicView.Model.swift in Copy Source Code Files */ = {isa = PBXBuildFile; fileRef = D7058FB02ACB423C00A40F14 /* Animate3DGraphicView.Model.swift */; };
		D7084FA92AD771AA00EC7F4F /* AugmentRealityToFlyOverSceneView.swift in Sources */ = {isa = PBXBuildFile; fileRef = D7084FA62AD771AA00EC7F4F /* AugmentRealityToFlyOverSceneView.swift */; };
		D7084FAB2AD771F600EC7F4F /* AugmentRealityToFlyOverSceneView.swift in Copy Source Code Files */ = {isa = PBXBuildFile; fileRef = D7084FA62AD771AA00EC7F4F /* AugmentRealityToFlyOverSceneView.swift */; };
		D70BE5792A5624A80022CA02 /* CategoriesView.swift in Sources */ = {isa = PBXBuildFile; fileRef = D70BE5782A5624A80022CA02 /* CategoriesView.swift */; };
		D710996D2A27D9210065A1C1 /* DensifyAndGeneralizeGeometryView.swift in Sources */ = {isa = PBXBuildFile; fileRef = D710996C2A27D9210065A1C1 /* DensifyAndGeneralizeGeometryView.swift */; };
		D710996E2A27D9B30065A1C1 /* DensifyAndGeneralizeGeometryView.swift in Copy Source Code Files */ = {isa = PBXBuildFile; fileRef = D710996C2A27D9210065A1C1 /* DensifyAndGeneralizeGeometryView.swift */; };
		D71099702A2802FA0065A1C1 /* DensifyAndGeneralizeGeometryView.SettingsView.swift in Sources */ = {isa = PBXBuildFile; fileRef = D710996F2A2802FA0065A1C1 /* DensifyAndGeneralizeGeometryView.SettingsView.swift */; };
		D71099712A280D830065A1C1 /* DensifyAndGeneralizeGeometryView.SettingsView.swift in Copy Source Code Files */ = {isa = PBXBuildFile; fileRef = D710996F2A2802FA0065A1C1 /* DensifyAndGeneralizeGeometryView.SettingsView.swift */; };
		D71C5F642AAA7A88006599FD /* CreateSymbolStylesFromWebStylesView.swift in Sources */ = {isa = PBXBuildFile; fileRef = D71C5F632AAA7A88006599FD /* CreateSymbolStylesFromWebStylesView.swift */; };
		D71C5F652AAA83D2006599FD /* CreateSymbolStylesFromWebStylesView.swift in Copy Source Code Files */ = {isa = PBXBuildFile; fileRef = D71C5F632AAA7A88006599FD /* CreateSymbolStylesFromWebStylesView.swift */; };
		D71FCB8A2AD6277F000E517C /* CreateMobileGeodatabaseView.Model.swift in Sources */ = {isa = PBXBuildFile; fileRef = D71FCB892AD6277E000E517C /* CreateMobileGeodatabaseView.Model.swift */; };
		D71FCB8B2AD628B9000E517C /* CreateMobileGeodatabaseView.Model.swift in Copy Source Code Files */ = {isa = PBXBuildFile; fileRef = D71FCB892AD6277E000E517C /* CreateMobileGeodatabaseView.Model.swift */; };
		D721EEA82ABDFF550040BE46 /* LothianRiversAnno.mmpk in Resources */ = {isa = PBXBuildFile; fileRef = D721EEA72ABDFF550040BE46 /* LothianRiversAnno.mmpk */; settings = {ASSET_TAGS = (ShowMobileMapPackageExpirationDate, ); }; };
		D722BD222A420DAD002C2087 /* ShowExtrudedFeaturesView.swift in Sources */ = {isa = PBXBuildFile; fileRef = D722BD212A420DAD002C2087 /* ShowExtrudedFeaturesView.swift */; };
		D722BD232A420DEC002C2087 /* ShowExtrudedFeaturesView.swift in Copy Source Code Files */ = {isa = PBXBuildFile; fileRef = D722BD212A420DAD002C2087 /* ShowExtrudedFeaturesView.swift */; };
		D7232EE12AC1E5AA0079ABFF /* PlayKMLTourView.swift in Sources */ = {isa = PBXBuildFile; fileRef = D7232EE02AC1E5AA0079ABFF /* PlayKMLTourView.swift */; };
		D7232EE22AC1E6DC0079ABFF /* PlayKMLTourView.swift in Copy Source Code Files */ = {isa = PBXBuildFile; fileRef = D7232EE02AC1E5AA0079ABFF /* PlayKMLTourView.swift */; };
		D72C43F32AEB066D00B6157B /* GeocodeOfflineView.Model.swift in Sources */ = {isa = PBXBuildFile; fileRef = D72C43F22AEB066D00B6157B /* GeocodeOfflineView.Model.swift */; };
		D72F272E2ADA1E4400F906DA /* AugmentRealityToShowTabletopSceneView.swift in Sources */ = {isa = PBXBuildFile; fileRef = D72F272B2ADA1E4400F906DA /* AugmentRealityToShowTabletopSceneView.swift */; };
		D72F27302ADA1E9900F906DA /* AugmentRealityToShowTabletopSceneView.swift in Copy Source Code Files */ = {isa = PBXBuildFile; fileRef = D72F272B2ADA1E4400F906DA /* AugmentRealityToShowTabletopSceneView.swift */; };
		D731F3C12AD0D2AC00A8431E /* IdentifyGraphicsView.swift in Sources */ = {isa = PBXBuildFile; fileRef = D731F3C02AD0D2AC00A8431E /* IdentifyGraphicsView.swift */; };
		D731F3C22AD0D2BB00A8431E /* IdentifyGraphicsView.swift in Copy Source Code Files */ = {isa = PBXBuildFile; fileRef = D731F3C02AD0D2AC00A8431E /* IdentifyGraphicsView.swift */; };
		D7337C5A2ABCFDB100A5D865 /* StyleSymbolsFromMobileStyleFileView.SymbolOptionsListView.swift in Sources */ = {isa = PBXBuildFile; fileRef = D7337C592ABCFDB100A5D865 /* StyleSymbolsFromMobileStyleFileView.SymbolOptionsListView.swift */; };
		D7337C5B2ABCFDE400A5D865 /* StyleSymbolsFromMobileStyleFileView.SymbolOptionsListView.swift in Copy Source Code Files */ = {isa = PBXBuildFile; fileRef = D7337C592ABCFDB100A5D865 /* StyleSymbolsFromMobileStyleFileView.SymbolOptionsListView.swift */; };
		D7337C602ABD142D00A5D865 /* ShowMobileMapPackageExpirationDateView.swift in Sources */ = {isa = PBXBuildFile; fileRef = D7337C5F2ABD142D00A5D865 /* ShowMobileMapPackageExpirationDateView.swift */; };
		D7337C612ABD166A00A5D865 /* ShowMobileMapPackageExpirationDateView.swift in Copy Source Code Files */ = {isa = PBXBuildFile; fileRef = D7337C5F2ABD142D00A5D865 /* ShowMobileMapPackageExpirationDateView.swift */; };
		D734FA0C2A183A5B00246D7E /* SetMaxExtentView.swift in Sources */ = {isa = PBXBuildFile; fileRef = D734FA092A183A5B00246D7E /* SetMaxExtentView.swift */; };
		D73723762AF5877500846884 /* FindRouteInMobileMapPackageView.Model.swift in Sources */ = {isa = PBXBuildFile; fileRef = D73723742AF5877500846884 /* FindRouteInMobileMapPackageView.Model.swift */; };
		D73723792AF5ADD800846884 /* FindRouteInMobileMapPackageView.MobileMapView.swift in Sources */ = {isa = PBXBuildFile; fileRef = D73723782AF5ADD700846884 /* FindRouteInMobileMapPackageView.MobileMapView.swift */; };
		D737237A2AF5AE1600846884 /* FindRouteInMobileMapPackageView.MobileMapView.swift in Copy Source Code Files */ = {isa = PBXBuildFile; fileRef = D73723782AF5ADD700846884 /* FindRouteInMobileMapPackageView.MobileMapView.swift */; };
		D737237B2AF5AE1A00846884 /* FindRouteInMobileMapPackageView.Model.swift in Copy Source Code Files */ = {isa = PBXBuildFile; fileRef = D73723742AF5877500846884 /* FindRouteInMobileMapPackageView.Model.swift */; };
		D73F8CF42AB1089900CD39DA /* Restaurant.stylx in Resources */ = {isa = PBXBuildFile; fileRef = D73F8CF32AB1089900CD39DA /* Restaurant.stylx */; settings = {ASSET_TAGS = (StyleFeaturesWithCustomDictionary, ); }; };
		D73FC0FD2AD4A18D0067A19B /* CreateMobileGeodatabaseView.swift in Sources */ = {isa = PBXBuildFile; fileRef = D73FC0FC2AD4A18D0067A19B /* CreateMobileGeodatabaseView.swift */; };
		D73FC0FE2AD4A19A0067A19B /* CreateMobileGeodatabaseView.swift in Copy Source Code Files */ = {isa = PBXBuildFile; fileRef = D73FC0FC2AD4A18D0067A19B /* CreateMobileGeodatabaseView.swift */; };
		D744FD172A2112D90084A66C /* CreateConvexHullAroundPointsView.swift in Sources */ = {isa = PBXBuildFile; fileRef = D744FD162A2112D90084A66C /* CreateConvexHullAroundPointsView.swift */; };
		D744FD182A2113C70084A66C /* CreateConvexHullAroundPointsView.swift in Copy Source Code Files */ = {isa = PBXBuildFile; fileRef = D744FD162A2112D90084A66C /* CreateConvexHullAroundPointsView.swift */; };
		D7464F1E2ACE04B3007FEE88 /* IdentifyRasterCellView.swift in Sources */ = {isa = PBXBuildFile; fileRef = D7464F1D2ACE04B3007FEE88 /* IdentifyRasterCellView.swift */; };
		D7464F1F2ACE04C2007FEE88 /* IdentifyRasterCellView.swift in Copy Source Code Files */ = {isa = PBXBuildFile; fileRef = D7464F1D2ACE04B3007FEE88 /* IdentifyRasterCellView.swift */; };
		D7464F2B2ACE0965007FEE88 /* SA_EVI_8Day_03May20 in Resources */ = {isa = PBXBuildFile; fileRef = D7464F2A2ACE0964007FEE88 /* SA_EVI_8Day_03May20 */; settings = {ASSET_TAGS = (IdentifyRasterCell, ); }; };
		D7497F3C2AC4B4C100167AD2 /* DisplayDimensionsView.swift in Sources */ = {isa = PBXBuildFile; fileRef = D7497F3B2AC4B4C100167AD2 /* DisplayDimensionsView.swift */; };
		D7497F3D2AC4B4CF00167AD2 /* DisplayDimensionsView.swift in Copy Source Code Files */ = {isa = PBXBuildFile; fileRef = D7497F3B2AC4B4C100167AD2 /* DisplayDimensionsView.swift */; };
		D7497F402AC4BA4100167AD2 /* Edinburgh_Pylon_Dimensions.mmpk in Resources */ = {isa = PBXBuildFile; fileRef = D7497F3F2AC4BA4100167AD2 /* Edinburgh_Pylon_Dimensions.mmpk */; settings = {ASSET_TAGS = (DisplayDimensions, ); }; };
		D74C8BFE2ABA5605007C76B8 /* StyleSymbolsFromMobileStyleFileView.swift in Sources */ = {isa = PBXBuildFile; fileRef = D74C8BFD2ABA5605007C76B8 /* StyleSymbolsFromMobileStyleFileView.swift */; };
		D74C8BFF2ABA56C0007C76B8 /* StyleSymbolsFromMobileStyleFileView.swift in Copy Source Code Files */ = {isa = PBXBuildFile; fileRef = D74C8BFD2ABA5605007C76B8 /* StyleSymbolsFromMobileStyleFileView.swift */; };
		D74C8C022ABA6202007C76B8 /* emoji-mobile.stylx in Resources */ = {isa = PBXBuildFile; fileRef = D74C8C012ABA6202007C76B8 /* emoji-mobile.stylx */; settings = {ASSET_TAGS = (StyleSymbolsFromMobileStyleFile, ); }; };
		D75101812A2E493600B8FA48 /* ShowLabelsOnLayerView.swift in Sources */ = {isa = PBXBuildFile; fileRef = D75101802A2E493600B8FA48 /* ShowLabelsOnLayerView.swift */; };
		D75101822A2E497F00B8FA48 /* ShowLabelsOnLayerView.swift in Copy Source Code Files */ = {isa = PBXBuildFile; fileRef = D75101802A2E493600B8FA48 /* ShowLabelsOnLayerView.swift */; };
		D751018E2A2E962D00B8FA48 /* IdentifyLayerFeaturesView.swift in Sources */ = {isa = PBXBuildFile; fileRef = D751018D2A2E962D00B8FA48 /* IdentifyLayerFeaturesView.swift */; };
		D751018F2A2E966C00B8FA48 /* IdentifyLayerFeaturesView.swift in Copy Source Code Files */ = {isa = PBXBuildFile; fileRef = D751018D2A2E962D00B8FA48 /* IdentifyLayerFeaturesView.swift */; };
		D752D9402A39154C003EB25E /* ManageOperationalLayersView.swift in Sources */ = {isa = PBXBuildFile; fileRef = D752D93F2A39154C003EB25E /* ManageOperationalLayersView.swift */; };
		D752D9412A39162F003EB25E /* ManageOperationalLayersView.swift in Copy Source Code Files */ = {isa = PBXBuildFile; fileRef = D752D93F2A39154C003EB25E /* ManageOperationalLayersView.swift */; };
		D752D9462A3A6F80003EB25E /* MonitorChangesToMapLoadStatusView.swift in Sources */ = {isa = PBXBuildFile; fileRef = D752D9452A3A6F7F003EB25E /* MonitorChangesToMapLoadStatusView.swift */; };
		D752D9472A3A6FC0003EB25E /* MonitorChangesToMapLoadStatusView.swift in Copy Source Code Files */ = {isa = PBXBuildFile; fileRef = D752D9452A3A6F7F003EB25E /* MonitorChangesToMapLoadStatusView.swift */; };
		D752D95F2A3BCE06003EB25E /* DisplayMapFromPortalItemView.swift in Sources */ = {isa = PBXBuildFile; fileRef = D752D95E2A3BCE06003EB25E /* DisplayMapFromPortalItemView.swift */; };
		D752D9602A3BCE63003EB25E /* DisplayMapFromPortalItemView.swift in Copy Source Code Files */ = {isa = PBXBuildFile; fileRef = D752D95E2A3BCE06003EB25E /* DisplayMapFromPortalItemView.swift */; };
		D75362D22A1E886700D83028 /* ApplyUniqueValueRendererView.swift in Sources */ = {isa = PBXBuildFile; fileRef = D75362D12A1E886700D83028 /* ApplyUniqueValueRendererView.swift */; };
		D75362D32A1E8C8800D83028 /* ApplyUniqueValueRendererView.swift in Copy Source Code Files */ = {isa = PBXBuildFile; fileRef = D75362D12A1E886700D83028 /* ApplyUniqueValueRendererView.swift */; };
		D754E3232A1D66820006C5F1 /* StylePointWithPictureMarkerSymbolsView.swift in Sources */ = {isa = PBXBuildFile; fileRef = D754E3222A1D66820006C5F1 /* StylePointWithPictureMarkerSymbolsView.swift */; };
		D754E3242A1D66C20006C5F1 /* StylePointWithPictureMarkerSymbolsView.swift in Copy Source Code Files */ = {isa = PBXBuildFile; fileRef = D754E3222A1D66820006C5F1 /* StylePointWithPictureMarkerSymbolsView.swift */; };
		D7553CDB2AE2DFEC00DC2A70 /* GeocodeOfflineView.swift in Sources */ = {isa = PBXBuildFile; fileRef = D7553CD82AE2DFEC00DC2A70 /* GeocodeOfflineView.swift */; };
		D7553CDD2AE2E00E00DC2A70 /* GeocodeOfflineView.swift in Copy Source Code Files */ = {isa = PBXBuildFile; fileRef = D7553CD82AE2DFEC00DC2A70 /* GeocodeOfflineView.swift */; };
		D75B58512AAFB3030038B3B4 /* StyleFeaturesWithCustomDictionaryView.swift in Sources */ = {isa = PBXBuildFile; fileRef = D75B58502AAFB3030038B3B4 /* StyleFeaturesWithCustomDictionaryView.swift */; };
		D75B58522AAFB37C0038B3B4 /* StyleFeaturesWithCustomDictionaryView.swift in Copy Source Code Files */ = {isa = PBXBuildFile; fileRef = D75B58502AAFB3030038B3B4 /* StyleFeaturesWithCustomDictionaryView.swift */; };
		D75C35672AB50338003CD55F /* GroupLayersTogetherView.GroupLayerListView.swift in Sources */ = {isa = PBXBuildFile; fileRef = D75C35662AB50338003CD55F /* GroupLayersTogetherView.GroupLayerListView.swift */; };
		D76000A22AF18BAB00B3084D /* FindRouteInTransportNetworkView.Model.swift in Copy Source Code Files */ = {isa = PBXBuildFile; fileRef = D7749AD52AF08BF50086632F /* FindRouteInTransportNetworkView.Model.swift */; };
		D76000AE2AF19C2300B3084D /* FindRouteInMobileMapPackageView.swift in Sources */ = {isa = PBXBuildFile; fileRef = D76000AB2AF19C2300B3084D /* FindRouteInMobileMapPackageView.swift */; };
		D76000B12AF19C4600B3084D /* FindRouteInMobileMapPackageView.swift in Copy Source Code Files */ = {isa = PBXBuildFile; fileRef = D76000AB2AF19C2300B3084D /* FindRouteInMobileMapPackageView.swift */; };
		D76000B72AF19FCA00B3084D /* SanFrancisco.mmpk in Resources */ = {isa = PBXBuildFile; fileRef = D76000B62AF19FCA00B3084D /* SanFrancisco.mmpk */; settings = {ASSET_TAGS = (FindRouteInMobileMapPackage, ); }; };
		D7634FAF2A43B7AC00F8AEFB /* CreateConvexHullAroundGeometriesView.swift in Sources */ = {isa = PBXBuildFile; fileRef = D7634FAE2A43B7AC00F8AEFB /* CreateConvexHullAroundGeometriesView.swift */; };
		D7634FB02A43B8B000F8AEFB /* CreateConvexHullAroundGeometriesView.swift in Copy Source Code Files */ = {isa = PBXBuildFile; fileRef = D7634FAE2A43B7AC00F8AEFB /* CreateConvexHullAroundGeometriesView.swift */; };
		D769C2122A29019B00030F61 /* SetUpLocationDrivenGeotriggersView.swift in Sources */ = {isa = PBXBuildFile; fileRef = D769C2112A29019B00030F61 /* SetUpLocationDrivenGeotriggersView.swift */; };
		D769C2132A29057200030F61 /* SetUpLocationDrivenGeotriggersView.swift in Copy Source Code Files */ = {isa = PBXBuildFile; fileRef = D769C2112A29019B00030F61 /* SetUpLocationDrivenGeotriggersView.swift */; };
		D7749AD62AF08BF50086632F /* FindRouteInTransportNetworkView.Model.swift in Sources */ = {isa = PBXBuildFile; fileRef = D7749AD52AF08BF50086632F /* FindRouteInTransportNetworkView.Model.swift */; };
		D77570C02A2942F800F490CD /* AnimateImagesWithImageOverlayView.swift in Sources */ = {isa = PBXBuildFile; fileRef = D77570BF2A2942F800F490CD /* AnimateImagesWithImageOverlayView.swift */; };
		D77570C12A2943D900F490CD /* AnimateImagesWithImageOverlayView.swift in Copy Source Code Files */ = {isa = PBXBuildFile; fileRef = D77570BF2A2942F800F490CD /* AnimateImagesWithImageOverlayView.swift */; };
		D77572AE2A295DDE00F490CD /* PacificSouthWest2 in Resources */ = {isa = PBXBuildFile; fileRef = D77572AD2A295DDD00F490CD /* PacificSouthWest2 */; settings = {ASSET_TAGS = (AnimateImagesWithImageOverlay, ); }; };
		D78666AD2A2161F100C60110 /* FindNearestVertexView.swift in Sources */ = {isa = PBXBuildFile; fileRef = D78666AC2A2161F100C60110 /* FindNearestVertexView.swift */; };
		D78666AE2A21629200C60110 /* FindNearestVertexView.swift in Copy Source Code Files */ = {isa = PBXBuildFile; fileRef = D78666AC2A2161F100C60110 /* FindNearestVertexView.swift */; };
		D79EE76E2A4CEA5D005A52AE /* SetUpLocationDrivenGeotriggersView.Model.swift in Sources */ = {isa = PBXBuildFile; fileRef = D79EE76D2A4CEA5D005A52AE /* SetUpLocationDrivenGeotriggersView.Model.swift */; };
		D79EE76F2A4CEA7F005A52AE /* SetUpLocationDrivenGeotriggersView.Model.swift in Copy Source Code Files */ = {isa = PBXBuildFile; fileRef = D79EE76D2A4CEA5D005A52AE /* SetUpLocationDrivenGeotriggersView.Model.swift */; };
		D7ABA2F92A32579C0021822B /* MeasureDistanceInSceneView.swift in Sources */ = {isa = PBXBuildFile; fileRef = D7ABA2F82A32579C0021822B /* MeasureDistanceInSceneView.swift */; };
		D7ABA2FA2A32760D0021822B /* MeasureDistanceInSceneView.swift in Copy Source Code Files */ = {isa = PBXBuildFile; fileRef = D7ABA2F82A32579C0021822B /* MeasureDistanceInSceneView.swift */; };
		D7ABA2FF2A32881C0021822B /* ShowViewshedFromGeoelementInSceneView.swift in Sources */ = {isa = PBXBuildFile; fileRef = D7ABA2FE2A32881C0021822B /* ShowViewshedFromGeoelementInSceneView.swift */; };
		D7ABA3002A3288970021822B /* ShowViewshedFromGeoelementInSceneView.swift in Copy Source Code Files */ = {isa = PBXBuildFile; fileRef = D7ABA2FE2A32881C0021822B /* ShowViewshedFromGeoelementInSceneView.swift */; };
		D7AE861E2AC39DC50049B626 /* DisplayAnnotationView.swift in Sources */ = {isa = PBXBuildFile; fileRef = D7AE861D2AC39DC50049B626 /* DisplayAnnotationView.swift */; };
		D7AE861F2AC39E7F0049B626 /* DisplayAnnotationView.swift in Copy Source Code Files */ = {isa = PBXBuildFile; fileRef = D7AE861D2AC39DC50049B626 /* DisplayAnnotationView.swift */; };
		D7AE86202AC3A1050049B626 /* AddCustomDynamicEntityDataSourceView.Vessel.swift in Copy Source Code Files */ = {isa = PBXBuildFile; fileRef = 7900C5F52A83FC3F002D430F /* AddCustomDynamicEntityDataSourceView.Vessel.swift */; };
		D7AE86212AC3A10A0049B626 /* GroupLayersTogetherView.GroupLayerListView.swift in Copy Source Code Files */ = {isa = PBXBuildFile; fileRef = D75C35662AB50338003CD55F /* GroupLayersTogetherView.GroupLayerListView.swift */; };
		D7C16D1B2AC5F95300689E89 /* Animate3DGraphicView.swift in Sources */ = {isa = PBXBuildFile; fileRef = D7C16D1A2AC5F95300689E89 /* Animate3DGraphicView.swift */; };
		D7C16D1C2AC5F96900689E89 /* Animate3DGraphicView.swift in Copy Source Code Files */ = {isa = PBXBuildFile; fileRef = D7C16D1A2AC5F95300689E89 /* Animate3DGraphicView.swift */; };
		D7C16D1F2AC5FE8200689E89 /* Pyrenees.csv in Resources */ = {isa = PBXBuildFile; fileRef = D7C16D1E2AC5FE8200689E89 /* Pyrenees.csv */; settings = {ASSET_TAGS = (Animate3DGraphic, ); }; };
		D7C16D222AC5FE9800689E89 /* GrandCanyon.csv in Resources */ = {isa = PBXBuildFile; fileRef = D7C16D212AC5FE9800689E89 /* GrandCanyon.csv */; settings = {ASSET_TAGS = (Animate3DGraphic, ); }; };
		D7C16D252AC5FEA600689E89 /* Snowdon.csv in Resources */ = {isa = PBXBuildFile; fileRef = D7C16D242AC5FEA600689E89 /* Snowdon.csv */; settings = {ASSET_TAGS = (Animate3DGraphic, ); }; };
		D7C16D282AC5FEB700689E89 /* Hawaii.csv in Resources */ = {isa = PBXBuildFile; fileRef = D7C16D272AC5FEB600689E89 /* Hawaii.csv */; settings = {ASSET_TAGS = (Animate3DGraphic, ); }; };
		D7CC33FF2A31475C00198EDF /* ShowLineOfSightBetweenPointsView.swift in Sources */ = {isa = PBXBuildFile; fileRef = D7CC33FD2A31475C00198EDF /* ShowLineOfSightBetweenPointsView.swift */; };
		D7CC34002A3147FF00198EDF /* ShowLineOfSightBetweenPointsView.swift in Copy Source Code Files */ = {isa = PBXBuildFile; fileRef = D7CC33FD2A31475C00198EDF /* ShowLineOfSightBetweenPointsView.swift */; };
		D7CE9F9B2AE2F575008F7A5F /* streetmap_SD.tpkx in Resources */ = {isa = PBXBuildFile; fileRef = D7CE9F9A2AE2F575008F7A5F /* streetmap_SD.tpkx */; settings = {ASSET_TAGS = (GeocodeOffline, ); }; };
		D7CE9FA32AE2F595008F7A5F /* san-diego-eagle-locator in Resources */ = {isa = PBXBuildFile; fileRef = D7CE9FA22AE2F595008F7A5F /* san-diego-eagle-locator */; settings = {ASSET_TAGS = (GeocodeOffline, ); }; };
		D7D1F3532ADDBE5D009CE2DA /* philadelphia.mspk in Resources */ = {isa = PBXBuildFile; fileRef = D7D1F3522ADDBE5D009CE2DA /* philadelphia.mspk */; settings = {ASSET_TAGS = (AugmentRealityToShowTabletopScene, ); }; };
		D7E440D72A1ECE7D005D74DE /* CreateBuffersAroundPointsView.swift in Sources */ = {isa = PBXBuildFile; fileRef = D7E440D62A1ECE7D005D74DE /* CreateBuffersAroundPointsView.swift */; };
		D7E440D82A1ECEB3005D74DE /* CreateBuffersAroundPointsView.swift in Copy Source Code Files */ = {isa = PBXBuildFile; fileRef = D7E440D62A1ECE7D005D74DE /* CreateBuffersAroundPointsView.swift */; };
		D7E557682A1D768800B9FB09 /* AddWMSLayerView.swift in Sources */ = {isa = PBXBuildFile; fileRef = D7E557672A1D768800B9FB09 /* AddWMSLayerView.swift */; };
		D7E7D0812AEB39D5003AAD02 /* FindRouteInTransportNetworkView.swift in Sources */ = {isa = PBXBuildFile; fileRef = D7E7D0802AEB39D5003AAD02 /* FindRouteInTransportNetworkView.swift */; };
		D7E7D0822AEB3A1D003AAD02 /* FindRouteInTransportNetworkView.swift in Copy Source Code Files */ = {isa = PBXBuildFile; fileRef = D7E7D0802AEB39D5003AAD02 /* FindRouteInTransportNetworkView.swift */; };
		D7E7D09A2AEB3C47003AAD02 /* san_diego_offline_routing in Resources */ = {isa = PBXBuildFile; fileRef = D7E7D0992AEB3C47003AAD02 /* san_diego_offline_routing */; settings = {ASSET_TAGS = (FindRouteInTransportNetwork, ); }; };
		D7E9EF292A1D2219000C4865 /* SetMinAndMaxScaleView.swift in Copy Source Code Files */ = {isa = PBXBuildFile; fileRef = D7EAF3592A1C023800D822C4 /* SetMinAndMaxScaleView.swift */; };
		D7E9EF2A2A1D29F2000C4865 /* SetMaxExtentView.swift in Copy Source Code Files */ = {isa = PBXBuildFile; fileRef = D734FA092A183A5B00246D7E /* SetMaxExtentView.swift */; };
		D7EAF35A2A1C023800D822C4 /* SetMinAndMaxScaleView.swift in Sources */ = {isa = PBXBuildFile; fileRef = D7EAF3592A1C023800D822C4 /* SetMinAndMaxScaleView.swift */; };
		D7ECF5982AB8BE63003FB2BE /* RenderMultilayerSymbolsView.swift in Sources */ = {isa = PBXBuildFile; fileRef = D7ECF5972AB8BE63003FB2BE /* RenderMultilayerSymbolsView.swift */; };
		D7ECF5992AB8BF5A003FB2BE /* RenderMultilayerSymbolsView.swift in Copy Source Code Files */ = {isa = PBXBuildFile; fileRef = D7ECF5972AB8BE63003FB2BE /* RenderMultilayerSymbolsView.swift */; };
		D7EF5D752A26A03A00FEBDE5 /* ShowCoordinatesInMultipleFormatsView.swift in Sources */ = {isa = PBXBuildFile; fileRef = D7EF5D742A26A03A00FEBDE5 /* ShowCoordinatesInMultipleFormatsView.swift */; };
		D7EF5D762A26A1EE00FEBDE5 /* ShowCoordinatesInMultipleFormatsView.swift in Copy Source Code Files */ = {isa = PBXBuildFile; fileRef = D7EF5D742A26A03A00FEBDE5 /* ShowCoordinatesInMultipleFormatsView.swift */; };
		D7F2784C2A1D76F5002E4567 /* AddWMSLayerView.swift in Copy Source Code Files */ = {isa = PBXBuildFile; fileRef = D7E557672A1D768800B9FB09 /* AddWMSLayerView.swift */; };
		E000E7602869E33D005D87C5 /* ClipGeometryView.swift in Sources */ = {isa = PBXBuildFile; fileRef = E000E75F2869E33D005D87C5 /* ClipGeometryView.swift */; };
		E000E763286A0B18005D87C5 /* CutGeometryView.swift in Sources */ = {isa = PBXBuildFile; fileRef = E000E762286A0B18005D87C5 /* CutGeometryView.swift */; };
		E004A6C128414332002A1FE6 /* SetViewpointRotationView.swift in Sources */ = {isa = PBXBuildFile; fileRef = E004A6BD28414332002A1FE6 /* SetViewpointRotationView.swift */; };
		E004A6DC28465C70002A1FE6 /* DisplaySceneView.swift in Sources */ = {isa = PBXBuildFile; fileRef = E004A6D828465C70002A1FE6 /* DisplaySceneView.swift */; };
		E004A6E028466279002A1FE6 /* ShowCalloutView.swift in Sources */ = {isa = PBXBuildFile; fileRef = E004A6DF28466279002A1FE6 /* ShowCalloutView.swift */; };
		E004A6E62846A61F002A1FE6 /* StyleGraphicsWithSymbolsView.swift in Sources */ = {isa = PBXBuildFile; fileRef = E004A6E52846A61F002A1FE6 /* StyleGraphicsWithSymbolsView.swift */; };
		E004A6E928493BCE002A1FE6 /* ShowDeviceLocationView.swift in Sources */ = {isa = PBXBuildFile; fileRef = E004A6E828493BCE002A1FE6 /* ShowDeviceLocationView.swift */; };
		E004A6ED2849556E002A1FE6 /* CreatePlanarAndGeodeticBuffersView.swift in Sources */ = {isa = PBXBuildFile; fileRef = E004A6EC2849556E002A1FE6 /* CreatePlanarAndGeodeticBuffersView.swift */; };
		E004A6F0284E4B9B002A1FE6 /* DownloadVectorTilesToLocalCacheView.swift in Sources */ = {isa = PBXBuildFile; fileRef = E004A6EF284E4B9B002A1FE6 /* DownloadVectorTilesToLocalCacheView.swift */; };
		E004A6F3284E4FEB002A1FE6 /* ShowResultOfSpatialOperationsView.swift in Sources */ = {isa = PBXBuildFile; fileRef = E004A6F2284E4FEB002A1FE6 /* ShowResultOfSpatialOperationsView.swift */; };
		E004A6F6284FA42A002A1FE6 /* SelectFeaturesInFeatureLayerView.swift in Sources */ = {isa = PBXBuildFile; fileRef = E004A6F5284FA42A002A1FE6 /* SelectFeaturesInFeatureLayerView.swift */; };
		E0082217287755AC002AD138 /* View+Sheet.swift in Sources */ = {isa = PBXBuildFile; fileRef = E0082216287755AC002AD138 /* View+Sheet.swift */; };
		E03CB0692888944D002B27D9 /* GenerateOfflineMapView.swift in Copy Source Code Files */ = {isa = PBXBuildFile; fileRef = E088E1732863B5F800413100 /* GenerateOfflineMapView.swift */; };
		E03CB06A288894C4002B27D9 /* FindRouteView.swift in Copy Source Code Files */ = {isa = PBXBuildFile; fileRef = E066DD34285CF3B3004D3D5B /* FindRouteView.swift */; };
		E03CB06B2889879D002B27D9 /* DownloadVectorTilesToLocalCacheView.swift in Copy Source Code Files */ = {isa = PBXBuildFile; fileRef = E004A6EF284E4B9B002A1FE6 /* DownloadVectorTilesToLocalCacheView.swift */; };
		E041ABC0287CA9F00056009B /* WebView.swift in Sources */ = {isa = PBXBuildFile; fileRef = E041ABBF287CA9F00056009B /* WebView.swift */; };
		E041ABD7287DB04D0056009B /* SampleInfoView.swift in Sources */ = {isa = PBXBuildFile; fileRef = E041ABD6287DB04D0056009B /* SampleInfoView.swift */; };
		E041AC1A287F54580056009B /* highlight.min.js in Resources */ = {isa = PBXBuildFile; fileRef = E041AC15287F54580056009B /* highlight.min.js */; };
		E041AC1E288076A60056009B /* info.css in Resources */ = {isa = PBXBuildFile; fileRef = E041AC1D288076A60056009B /* info.css */; };
		E041AC20288077B90056009B /* xcode.css in Resources */ = {isa = PBXBuildFile; fileRef = E041AC1F288077B90056009B /* xcode.css */; };
		E066DD35285CF3B3004D3D5B /* FindRouteView.swift in Sources */ = {isa = PBXBuildFile; fileRef = E066DD34285CF3B3004D3D5B /* FindRouteView.swift */; };
		E066DD382860AB28004D3D5B /* StyleGraphicsWithRendererView.swift in Sources */ = {isa = PBXBuildFile; fileRef = E066DD372860AB28004D3D5B /* StyleGraphicsWithRendererView.swift */; };
		E066DD3B2860CA08004D3D5B /* ShowResultOfSpatialRelationshipsView.swift in Sources */ = {isa = PBXBuildFile; fileRef = E066DD3A2860CA08004D3D5B /* ShowResultOfSpatialRelationshipsView.swift */; };
		E066DD4028610F55004D3D5B /* AddSceneLayerFromServiceView.swift in Sources */ = {isa = PBXBuildFile; fileRef = E066DD3F28610F55004D3D5B /* AddSceneLayerFromServiceView.swift */; };
		E070A0A3286F3B6000F2B606 /* DownloadPreplannedMapAreaView.swift in Sources */ = {isa = PBXBuildFile; fileRef = E070A0A2286F3B6000F2B606 /* DownloadPreplannedMapAreaView.swift */; };
		E088E1572862579D00413100 /* SetSurfacePlacementModeView.swift in Sources */ = {isa = PBXBuildFile; fileRef = E088E1562862579D00413100 /* SetSurfacePlacementModeView.swift */; };
		E088E1742863B5F800413100 /* GenerateOfflineMapView.swift in Sources */ = {isa = PBXBuildFile; fileRef = E088E1732863B5F800413100 /* GenerateOfflineMapView.swift */; };
		E08953F12891899600E077CF /* EnvironmentValues+SampleInfoVisibility.swift in Sources */ = {isa = PBXBuildFile; fileRef = E08953F02891899600E077CF /* EnvironmentValues+SampleInfoVisibility.swift */; };
		E0A1AEE328874590003C797D /* AddFeatureLayersView.swift in Copy Source Code Files */ = {isa = PBXBuildFile; fileRef = 00D4EF7F2863842100B9CC30 /* AddFeatureLayersView.swift */; };
		E0D04FF228A5390000747989 /* DownloadPreplannedMapAreaView.Model.swift in Sources */ = {isa = PBXBuildFile; fileRef = E0D04FF128A5390000747989 /* DownloadPreplannedMapAreaView.Model.swift */; };
		E0EA0B772866390E00C9621D /* ProjectGeometryView.swift in Sources */ = {isa = PBXBuildFile; fileRef = E0EA0B762866390E00C9621D /* ProjectGeometryView.swift */; };
		E0FE32E728747778002C6ACA /* BrowseBuildingFloorsView.swift in Sources */ = {isa = PBXBuildFile; fileRef = E0FE32E628747778002C6ACA /* BrowseBuildingFloorsView.swift */; };
		F111CCC1288B5D5600205358 /* DisplayMapFromMobileMapPackageView.swift in Sources */ = {isa = PBXBuildFile; fileRef = F111CCC0288B5D5600205358 /* DisplayMapFromMobileMapPackageView.swift */; };
		F111CCC4288B641900205358 /* Yellowstone.mmpk in Resources */ = {isa = PBXBuildFile; fileRef = F111CCC3288B641900205358 /* Yellowstone.mmpk */; settings = {ASSET_TAGS = (DisplayMapFromMobileMapPackage, FindRouteInMobileMapPackage, ); }; };
		F1E71BF1289473760064C33F /* AddRasterFromFileView.swift in Sources */ = {isa = PBXBuildFile; fileRef = F1E71BF0289473760064C33F /* AddRasterFromFileView.swift */; };
		F1E71BFA28A479C70064C33F /* AddRasterFromFileView.swift in Copy Source Code Files */ = {isa = PBXBuildFile; fileRef = F1E71BF0289473760064C33F /* AddRasterFromFileView.swift */; };
/* End PBXBuildFile section */

/* Begin PBXBuildRule section */
		0074ABCC2817B8E60037244A /* PBXBuildRule */ = {
			isa = PBXBuildRule;
			compilerSpec = com.apple.compilers.proxy.script;
			filePatterns = "*.tache";
			fileType = pattern.proxy;
			inputFiles = (
				"$(SRCROOT)/Shared/Samples/",
			);
			isEditable = 1;
			name = "Generate Sample Initializers from Source Code Files";
			outputFiles = (
				"$(DERIVED_FILE_DIR)/$(INPUT_FILE_BASE)",
			);
			runOncePerArchitecture = 0;
			script = "xcrun --sdk macosx swift \"${SRCROOT}/Scripts/GenerateSampleViewSourceCode.swift\" \"${SCRIPT_INPUT_FILE_0}\" \"${INPUT_FILE_PATH}\" \"${SCRIPT_OUTPUT_FILE_0}\" \n";
		};
		0083586F27FE3BCF00192A15 /* PBXBuildRule */ = {
			isa = PBXBuildRule;
			compilerSpec = com.apple.compilers.proxy.script;
			filePatterns = "*.masque";
			fileType = pattern.proxy;
			inputFiles = (
				"$(SRCROOT)/.secrets",
			);
			isEditable = 1;
			name = "Generate Swift Code from Secrets";
			outputFiles = (
				"$(DERIVED_FILE_DIR)/$(INPUT_FILE_BASE)",
			);
			runOncePerArchitecture = 0;
			script = "\"${SRCROOT}/Scripts/masquerade\" -i \"${INPUT_FILE_PATH}\" -o \"${SCRIPT_OUTPUT_FILE_0}\" -s \"${SCRIPT_INPUT_FILE_0}\" -f\n";
		};
/* End PBXBuildRule section */

/* Begin PBXCopyFilesBuildPhase section */
		00144B5E280634840090DD5D /* Embed Frameworks */ = {
			isa = PBXCopyFilesBuildPhase;
			buildActionMask = 2147483647;
			dstPath = "";
			dstSubfolderSpec = 10;
			files = (
			);
			name = "Embed Frameworks";
			runOnlyForDeploymentPostprocessing = 0;
		};
		0039A4E82885C4E300592C86 /* Copy Source Code Files */ = {
			isa = PBXCopyFilesBuildPhase;
			buildActionMask = 2147483647;
			dstPath = "";
			dstSubfolderSpec = 7;
			files = (
<<<<<<< HEAD
				D737237B2AF5AE1A00846884 /* FindRouteInMobileMapPackageView.Model.swift in Copy Source Code Files */,
				D737237A2AF5AE1600846884 /* FindRouteInMobileMapPackageView.MobileMapView.swift in Copy Source Code Files */,
				D76000B12AF19C4600B3084D /* FindRouteInMobileMapPackageView.swift in Copy Source Code Files */,
=======
				00F279D72AF4364700CECAF8 /* AddDynamicEntityLayerView.VehicleCallout.swift in Copy Source Code Files */,
>>>>>>> 810d8cec
				D76000A22AF18BAB00B3084D /* FindRouteInTransportNetworkView.Model.swift in Copy Source Code Files */,
				D7E7D0822AEB3A1D003AAD02 /* FindRouteInTransportNetworkView.swift in Copy Source Code Files */,
				D7553CDD2AE2E00E00DC2A70 /* GeocodeOfflineView.swift in Copy Source Code Files */,
				4DD058102A0D3F6B00A59B34 /* ShowDeviceLocationWithNMEADataSourcesView.Model.swift in Copy Source Code Files */,
				4D126D7329CA1EFD00CFB7A7 /* ShowDeviceLocationWithNMEADataSourcesView.swift in Copy Source Code Files */,
				4D126D7429CA1EFD00CFB7A7 /* FileNMEASentenceReader.swift in Copy Source Code Files */,
				D7084FAB2AD771F600EC7F4F /* AugmentRealityToFlyOverSceneView.swift in Copy Source Code Files */,
				D72F27302ADA1E9900F906DA /* AugmentRealityToShowTabletopSceneView.swift in Copy Source Code Files */,
				D71FCB8B2AD628B9000E517C /* CreateMobileGeodatabaseView.Model.swift in Copy Source Code Files */,
				D73FC0FE2AD4A19A0067A19B /* CreateMobileGeodatabaseView.swift in Copy Source Code Files */,
				D7464F1F2ACE04C2007FEE88 /* IdentifyRasterCellView.swift in Copy Source Code Files */,
				D731F3C22AD0D2BB00A8431E /* IdentifyGraphicsView.swift in Copy Source Code Files */,
				D70082EC2ACF901600E0C3C2 /* IdentifyKMLFeaturesView.swift in Copy Source Code Files */,
				D7054AEA2ACCCC34007235BA /* Animate3DGraphicView.SettingsView.swift in Copy Source Code Files */,
				D7058FB22ACB424E00A40F14 /* Animate3DGraphicView.Model.swift in Copy Source Code Files */,
				D7C16D1C2AC5F96900689E89 /* Animate3DGraphicView.swift in Copy Source Code Files */,
				D7497F3D2AC4B4CF00167AD2 /* DisplayDimensionsView.swift in Copy Source Code Files */,
				D7232EE22AC1E6DC0079ABFF /* PlayKMLTourView.swift in Copy Source Code Files */,
				D7AE861F2AC39E7F0049B626 /* DisplayAnnotationView.swift in Copy Source Code Files */,
				D7337C5B2ABCFDE400A5D865 /* StyleSymbolsFromMobileStyleFileView.SymbolOptionsListView.swift in Copy Source Code Files */,
				D74C8BFF2ABA56C0007C76B8 /* StyleSymbolsFromMobileStyleFileView.swift in Copy Source Code Files */,
				D7AE86212AC3A10A0049B626 /* GroupLayersTogetherView.GroupLayerListView.swift in Copy Source Code Files */,
				D7AE86202AC3A1050049B626 /* AddCustomDynamicEntityDataSourceView.Vessel.swift in Copy Source Code Files */,
				D7ECF5992AB8BF5A003FB2BE /* RenderMultilayerSymbolsView.swift in Copy Source Code Files */,
				D7337C612ABD166A00A5D865 /* ShowMobileMapPackageExpirationDateView.swift in Copy Source Code Files */,
				D704AA5B2AB22D8400A3BB63 /* GroupLayersTogetherView.swift in Copy Source Code Files */,
				D75B58522AAFB37C0038B3B4 /* StyleFeaturesWithCustomDictionaryView.swift in Copy Source Code Files */,
				D71C5F652AAA83D2006599FD /* CreateSymbolStylesFromWebStylesView.swift in Copy Source Code Files */,
				79D84D152A81718F00F45262 /* AddCustomDynamicEntityDataSourceView.swift in Copy Source Code Files */,
				1C26ED202A8BEC63009B7721 /* FilterFeaturesInSceneView.swift in Copy Source Code Files */,
				1C56B5E72A82C057000381DA /* DisplayPointsUsingClusteringFeatureReductionView.swift in Copy Source Code Files */,
				D7ABA3002A3288970021822B /* ShowViewshedFromGeoelementInSceneView.swift in Copy Source Code Files */,
				1C3B7DCD2A5F652500907443 /* AnalyzeNetworkWithSubnetworkTraceView.Model.swift in Copy Source Code Files */,
				1C3B7DCE2A5F652500907443 /* AnalyzeNetworkWithSubnetworkTraceView.swift in Copy Source Code Files */,
				D79EE76F2A4CEA7F005A52AE /* SetUpLocationDrivenGeotriggersView.Model.swift in Copy Source Code Files */,
				D769C2132A29057200030F61 /* SetUpLocationDrivenGeotriggersView.swift in Copy Source Code Files */,
				1C19B4F72A578E69001D2506 /* CreateLoadReportView.Model.swift in Copy Source Code Files */,
				1C19B4F82A578E69001D2506 /* CreateLoadReportView.swift in Copy Source Code Files */,
				1C19B4F92A578E69001D2506 /* CreateLoadReportView.Views.swift in Copy Source Code Files */,
				D752D9412A39162F003EB25E /* ManageOperationalLayersView.swift in Copy Source Code Files */,
				D77570C12A2943D900F490CD /* AnimateImagesWithImageOverlayView.swift in Copy Source Code Files */,
				D7634FB02A43B8B000F8AEFB /* CreateConvexHullAroundGeometriesView.swift in Copy Source Code Files */,
				D7ABA2FA2A32760D0021822B /* MeasureDistanceInSceneView.swift in Copy Source Code Files */,
				D722BD232A420DEC002C2087 /* ShowExtrudedFeaturesView.swift in Copy Source Code Files */,
				D752D9602A3BCE63003EB25E /* DisplayMapFromPortalItemView.swift in Copy Source Code Files */,
				1C43BC852A43783900509BF8 /* SetVisibilityOfSubtypeSublayerView.Model.swift in Copy Source Code Files */,
				1C43BC862A43783900509BF8 /* SetVisibilityOfSubtypeSublayerView.swift in Copy Source Code Files */,
				1C43BC872A43783900509BF8 /* SetVisibilityOfSubtypeSublayerView.Views.swift in Copy Source Code Files */,
				00EB803A2A31506F00AC2B07 /* DisplayContentOfUtilityNetworkContainerView.swift in Copy Source Code Files */,
				00EB803B2A31506F00AC2B07 /* DisplayContentOfUtilityNetworkContainerView.Model.swift in Copy Source Code Files */,
				D751018F2A2E966C00B8FA48 /* IdentifyLayerFeaturesView.swift in Copy Source Code Files */,
				D752D9472A3A6FC0003EB25E /* MonitorChangesToMapLoadStatusView.swift in Copy Source Code Files */,
				D7CC34002A3147FF00198EDF /* ShowLineOfSightBetweenPointsView.swift in Copy Source Code Files */,
				1CAB8D502A3CEB43002AA649 /* RunValveIsolationTraceView.Model.swift in Copy Source Code Files */,
				1CAB8D512A3CEB43002AA649 /* RunValveIsolationTraceView.swift in Copy Source Code Files */,
				D71099712A280D830065A1C1 /* DensifyAndGeneralizeGeometryView.SettingsView.swift in Copy Source Code Files */,
				D710996E2A27D9B30065A1C1 /* DensifyAndGeneralizeGeometryView.swift in Copy Source Code Files */,
				D75101822A2E497F00B8FA48 /* ShowLabelsOnLayerView.swift in Copy Source Code Files */,
				D7EF5D762A26A1EE00FEBDE5 /* ShowCoordinatesInMultipleFormatsView.swift in Copy Source Code Files */,
				79A47DFB2A20286800D7C5B9 /* CreateAndSaveKMLView.Model.swift in Copy Source Code Files */,
				79A47DFC2A20286800D7C5B9 /* CreateAndSaveKMLView.Views.swift in Copy Source Code Files */,
				79B7B80B2A1BFDE700F57C27 /* CreateAndSaveKMLView.swift in Copy Source Code Files */,
				D78666AE2A21629200C60110 /* FindNearestVertexView.swift in Copy Source Code Files */,
				D7E440D82A1ECEB3005D74DE /* CreateBuffersAroundPointsView.swift in Copy Source Code Files */,
				D744FD182A2113C70084A66C /* CreateConvexHullAroundPointsView.swift in Copy Source Code Files */,
				D754E3242A1D66C20006C5F1 /* StylePointWithPictureMarkerSymbolsView.swift in Copy Source Code Files */,
				D7F2784C2A1D76F5002E4567 /* AddWMSLayerView.swift in Copy Source Code Files */,
				D75362D32A1E8C8800D83028 /* ApplyUniqueValueRendererView.swift in Copy Source Code Files */,
				1C929F092A27B86800134252 /* ShowUtilityAssociationsView.swift in Copy Source Code Files */,
				D7E9EF2A2A1D29F2000C4865 /* SetMaxExtentView.swift in Copy Source Code Files */,
				D7E9EF292A1D2219000C4865 /* SetMinAndMaxScaleView.swift in Copy Source Code Files */,
				1C9B74DE29DB56860038B06F /* ChangeCameraControllerView.swift in Copy Source Code Files */,
				1C965C3929DB9176002F8536 /* ShowRealisticLightAndShadowsView.swift in Copy Source Code Files */,
				883C121729C914E100062FF9 /* DownloadPreplannedMapAreaView.MapPicker.swift in Copy Source Code Files */,
				883C121829C914E100062FF9 /* DownloadPreplannedMapAreaView.Model.swift in Copy Source Code Files */,
				883C121929C914E100062FF9 /* DownloadPreplannedMapAreaView.swift in Copy Source Code Files */,
				1C0C1C3D29D34DDD005C8B24 /* ChangeViewpointView.swift in Copy Source Code Files */,
				1C42E04A29D239D2004FC4BE /* ShowPopupView.swift in Copy Source Code Files */,
				108EC04229D25B55000F35D0 /* QueryFeatureTableView.swift in Copy Source Code Files */,
				88F93CC229C4D3480006B28E /* CreateAndEditGeometriesView.swift in Copy Source Code Files */,
				0044289329C9234300160767 /* GetElevationAtPointOnSurfaceView.swift in Copy Source Code Files */,
				4D2ADC6A29C50D91003B367F /* AddDynamicEntityLayerView.Model.swift in Copy Source Code Files */,
				4D2ADC6B29C50D91003B367F /* AddDynamicEntityLayerView.SettingsView.swift in Copy Source Code Files */,
				4D2ADC4729C26D2C003B367F /* AddDynamicEntityLayerView.swift in Copy Source Code Files */,
				218F35C229C290BF00502022 /* AuthenticateWithOAuthView.swift in Copy Source Code Files */,
				0044CDE02995D4DD004618CE /* ShowDeviceLocationHistoryView.swift in Copy Source Code Files */,
				0042E24628E50EE4001F33D6 /* ShowViewshedFromPointInSceneView.swift in Copy Source Code Files */,
				0042E24728E50EE4001F33D6 /* ShowViewshedFromPointInSceneView.Model.swift in Copy Source Code Files */,
				0042E24828E50EE4001F33D6 /* ShowViewshedFromPointInSceneView.ViewshedSettingsView.swift in Copy Source Code Files */,
				006C835528B40682004AEB7F /* BrowseBuildingFloorsView.swift in Copy Source Code Files */,
				006C835628B40682004AEB7F /* DisplayMapFromMobileMapPackageView.swift in Copy Source Code Files */,
				F1E71BFA28A479C70064C33F /* AddRasterFromFileView.swift in Copy Source Code Files */,
				0039A4E92885C50300592C86 /* AddSceneLayerFromServiceView.swift in Copy Source Code Files */,
				75DD736729D35FF40010229D /* ChangeMapViewBackgroundView.swift in Copy Source Code Files */,
				75DD736829D35FF40010229D /* ChangeMapViewBackgroundView.SettingsView.swift in Copy Source Code Files */,
				75DD736929D35FF40010229D /* ChangeMapViewBackgroundView.Model.swift in Copy Source Code Files */,
				0039A4EA2885C50300592C86 /* ClipGeometryView.swift in Copy Source Code Files */,
				0039A4EB2885C50300592C86 /* CreatePlanarAndGeodeticBuffersView.swift in Copy Source Code Files */,
				0039A4EC2885C50300592C86 /* CutGeometryView.swift in Copy Source Code Files */,
				E0A1AEE328874590003C797D /* AddFeatureLayersView.swift in Copy Source Code Files */,
				0039A4ED2885C50300592C86 /* DisplayMapView.swift in Copy Source Code Files */,
				0039A4EE2885C50300592C86 /* DisplayOverviewMapView.swift in Copy Source Code Files */,
				0039A4EF2885C50300592C86 /* DisplaySceneView.swift in Copy Source Code Files */,
				E03CB06B2889879D002B27D9 /* DownloadVectorTilesToLocalCacheView.swift in Copy Source Code Files */,
				E03CB06A288894C4002B27D9 /* FindRouteView.swift in Copy Source Code Files */,
				E03CB0692888944D002B27D9 /* GenerateOfflineMapView.swift in Copy Source Code Files */,
				75DD739929D38B420010229D /* NavigateRouteView.swift in Copy Source Code Files */,
				0039A4F02885C50300592C86 /* ProjectGeometryView.swift in Copy Source Code Files */,
				0039A4F12885C50300592C86 /* SearchWithGeocodeView.swift in Copy Source Code Files */,
				0039A4F22885C50300592C86 /* SelectFeaturesInFeatureLayerView.swift in Copy Source Code Files */,
				0039A4F32885C50300592C86 /* SetBasemapView.swift in Copy Source Code Files */,
				0039A4F42885C50300592C86 /* SetSurfacePlacementModeView.swift in Copy Source Code Files */,
				0039A4F52885C50300592C86 /* SetViewpointRotationView.swift in Copy Source Code Files */,
				0039A4F62885C50300592C86 /* ShowCalloutView.swift in Copy Source Code Files */,
				0039A4F72885C50300592C86 /* ShowDeviceLocationView.swift in Copy Source Code Files */,
				0039A4F82885C50300592C86 /* ShowResultOfSpatialRelationshipsView.swift in Copy Source Code Files */,
				0039A4F92885C50300592C86 /* ShowResultOfSpatialOperationsView.swift in Copy Source Code Files */,
				0039A4FA2885C50300592C86 /* StyleGraphicsWithRendererView.swift in Copy Source Code Files */,
				0039A4FB2885C50300592C86 /* StyleGraphicsWithSymbolsView.swift in Copy Source Code Files */,
				7573E82129D6136C00BEED9C /* TraceUtilityNetworkView.Model.swift in Copy Source Code Files */,
				7573E82229D6136C00BEED9C /* TraceUtilityNetworkView.Enums.swift in Copy Source Code Files */,
				7573E82329D6136C00BEED9C /* TraceUtilityNetworkView.Views.swift in Copy Source Code Files */,
				7573E82429D6136C00BEED9C /* TraceUtilityNetworkView.swift in Copy Source Code Files */,
			);
			name = "Copy Source Code Files";
			runOnlyForDeploymentPostprocessing = 0;
		};
/* End PBXCopyFilesBuildPhase section */

/* Begin PBXFileReference section */
		000558092817C51E00224BC6 /* SampleDetailView.swift */ = {isa = PBXFileReference; lastKnownFileType = sourcecode.swift; path = SampleDetailView.swift; sourceTree = "<group>"; };
		00181B452846AD7100654571 /* View+Alert.swift */ = {isa = PBXFileReference; lastKnownFileType = sourcecode.swift; path = "View+Alert.swift"; sourceTree = "<group>"; };
		001C6DD827FE585A00D472C2 /* AppSecrets.swift.masque */ = {isa = PBXFileReference; fileEncoding = 4; lastKnownFileType = text; path = AppSecrets.swift.masque; sourceTree = "<group>"; };
		00273CF32A82AB5900A7A77D /* SamplesSearchView.swift */ = {isa = PBXFileReference; lastKnownFileType = sourcecode.swift; path = SamplesSearchView.swift; sourceTree = "<group>"; };
		00273CF52A82AB8700A7A77D /* SampleRow.swift */ = {isa = PBXFileReference; lastKnownFileType = sourcecode.swift; path = SampleRow.swift; sourceTree = "<group>"; };
		003D7C342821EBCC009DDFD2 /* masquerade */ = {isa = PBXFileReference; lastKnownFileType = text; path = masquerade; sourceTree = "<group>"; };
		003D7C352821EBCC009DDFD2 /* GenerateSampleViewSourceCode.swift */ = {isa = PBXFileReference; lastKnownFileType = sourcecode.swift; path = GenerateSampleViewSourceCode.swift; sourceTree = "<group>"; };
		0042E24228E4BF8F001F33D6 /* ShowViewshedFromPointInSceneView.Model.swift */ = {isa = PBXFileReference; lastKnownFileType = sourcecode.swift; path = ShowViewshedFromPointInSceneView.Model.swift; sourceTree = "<group>"; };
		0042E24428E4F82B001F33D6 /* ShowViewshedFromPointInSceneView.ViewshedSettingsView.swift */ = {isa = PBXFileReference; lastKnownFileType = sourcecode.swift; path = ShowViewshedFromPointInSceneView.ViewshedSettingsView.swift; sourceTree = "<group>"; };
		0044289129C90C0B00160767 /* GetElevationAtPointOnSurfaceView.swift */ = {isa = PBXFileReference; lastKnownFileType = sourcecode.swift; path = GetElevationAtPointOnSurfaceView.swift; sourceTree = "<group>"; };
		0044CDDE2995C39E004618CE /* ShowDeviceLocationHistoryView.swift */ = {isa = PBXFileReference; lastKnownFileType = sourcecode.swift; path = ShowDeviceLocationHistoryView.swift; sourceTree = "<group>"; };
		004FE87029DF5D8700075217 /* Bristol */ = {isa = PBXFileReference; lastKnownFileType = folder; path = Bristol; sourceTree = "<group>"; };
		0074ABBE28174BCF0037244A /* DisplayMapView.swift */ = {isa = PBXFileReference; lastKnownFileType = sourcecode.swift; path = DisplayMapView.swift; sourceTree = "<group>"; };
		0074ABC128174F430037244A /* Sample.swift */ = {isa = PBXFileReference; fileEncoding = 4; lastKnownFileType = sourcecode.swift; path = Sample.swift; sourceTree = "<group>"; };
		0074ABCA2817B8DB0037244A /* SamplesApp+Samples.swift.tache */ = {isa = PBXFileReference; fileEncoding = 4; lastKnownFileType = text; path = "SamplesApp+Samples.swift.tache"; sourceTree = "<group>"; };
		0086F3FD28E3770900974721 /* ShowViewshedFromPointInSceneView.swift */ = {isa = PBXFileReference; fileEncoding = 4; lastKnownFileType = sourcecode.swift; path = ShowViewshedFromPointInSceneView.swift; sourceTree = "<group>"; };
		00A7A1432A2FC58300F035F7 /* DisplayContentOfUtilityNetworkContainerView.swift */ = {isa = PBXFileReference; fileEncoding = 4; lastKnownFileType = sourcecode.swift; path = DisplayContentOfUtilityNetworkContainerView.swift; sourceTree = "<group>"; };
		00A7A1492A2FC5B700F035F7 /* DisplayContentOfUtilityNetworkContainerView.Model.swift */ = {isa = PBXFileReference; lastKnownFileType = sourcecode.swift; path = DisplayContentOfUtilityNetworkContainerView.Model.swift; sourceTree = "<group>"; };
		00ACF554293E6C6A0059B2A9 /* Samples.entitlements */ = {isa = PBXFileReference; lastKnownFileType = text.plist.entitlements; path = Samples.entitlements; sourceTree = "<group>"; };
		00B04272282EC59E0072E1B4 /* AboutView.swift */ = {isa = PBXFileReference; fileEncoding = 4; lastKnownFileType = sourcecode.swift; path = AboutView.swift; sourceTree = "<group>"; };
		00B042E5282EDC690072E1B4 /* SetBasemapView.swift */ = {isa = PBXFileReference; fileEncoding = 4; lastKnownFileType = sourcecode.swift; path = SetBasemapView.swift; sourceTree = "<group>"; };
		00B04FB4283EEBA80026C882 /* DisplayOverviewMapView.swift */ = {isa = PBXFileReference; lastKnownFileType = sourcecode.swift; path = DisplayOverviewMapView.swift; sourceTree = "<group>"; };
		00C7993A2A845AAF00AFE342 /* Sidebar.swift */ = {isa = PBXFileReference; lastKnownFileType = sourcecode.swift; path = Sidebar.swift; sourceTree = "<group>"; };
		00C94A0C28B53DE1004E42D9 /* raster-file */ = {isa = PBXFileReference; lastKnownFileType = folder; path = "raster-file"; sourceTree = "<group>"; };
		00CB9137284814A4005C2C5D /* SearchWithGeocodeView.swift */ = {isa = PBXFileReference; lastKnownFileType = sourcecode.swift; path = SearchWithGeocodeView.swift; sourceTree = "<group>"; };
		00CCB8A2285AAD7D00BBAB70 /* DowloadPortalItemData.swift */ = {isa = PBXFileReference; lastKnownFileType = sourcecode.swift; path = DowloadPortalItemData.swift; sourceTree = "<group>"; };
		00CCB8A4285BAF8700BBAB70 /* OnDemandResource.swift */ = {isa = PBXFileReference; lastKnownFileType = sourcecode.swift; path = OnDemandResource.swift; sourceTree = "<group>"; };
		00D4EF7F2863842100B9CC30 /* AddFeatureLayersView.swift */ = {isa = PBXFileReference; lastKnownFileType = sourcecode.swift; path = AddFeatureLayersView.swift; sourceTree = "<group>"; };
		00D4EF8228638BF100B9CC30 /* LA_Trails.geodatabase */ = {isa = PBXFileReference; lastKnownFileType = file; path = LA_Trails.geodatabase; sourceTree = "<group>"; };
		00D4EF8F28638BF100B9CC30 /* AuroraCO.gpkg */ = {isa = PBXFileReference; lastKnownFileType = file; path = AuroraCO.gpkg; sourceTree = "<group>"; };
		00D4EFB02863CE6300B9CC30 /* ScottishWildlifeTrust_reserves */ = {isa = PBXFileReference; lastKnownFileType = folder; path = ScottishWildlifeTrust_reserves; sourceTree = "<group>"; };
		00E5400C27F3CCA100CF66D5 /* SamplesApp.swift */ = {isa = PBXFileReference; lastKnownFileType = sourcecode.swift; path = SamplesApp.swift; sourceTree = "<group>"; };
		00E5400D27F3CCA100CF66D5 /* ContentView.swift */ = {isa = PBXFileReference; lastKnownFileType = sourcecode.swift; path = ContentView.swift; sourceTree = "<group>"; };
		00E5400E27F3CCA200CF66D5 /* Assets.xcassets */ = {isa = PBXFileReference; lastKnownFileType = folder.assetcatalog; path = Assets.xcassets; sourceTree = "<group>"; };
		00E5401327F3CCA200CF66D5 /* Samples.app */ = {isa = PBXFileReference; explicitFileType = wrapper.application; includeInIndex = 0; path = Samples.app; sourceTree = BUILT_PRODUCTS_DIR; };
		00E5402A27F775EA00CF66D5 /* Info.plist */ = {isa = PBXFileReference; lastKnownFileType = text.plist.xml; path = Info.plist; sourceTree = "<group>"; };
		00F279D52AF418DC00CECAF8 /* AddDynamicEntityLayerView.VehicleCallout.swift */ = {isa = PBXFileReference; lastKnownFileType = sourcecode.swift; path = AddDynamicEntityLayerView.VehicleCallout.swift; sourceTree = "<group>"; };
		108EC04029D25B2C000F35D0 /* QueryFeatureTableView.swift */ = {isa = PBXFileReference; fileEncoding = 4; lastKnownFileType = sourcecode.swift; path = QueryFeatureTableView.swift; sourceTree = "<group>"; };
		1C0C1C3429D34DAE005C8B24 /* ChangeViewpointView.swift */ = {isa = PBXFileReference; fileEncoding = 4; lastKnownFileType = sourcecode.swift; path = ChangeViewpointView.swift; sourceTree = "<group>"; };
		1C19B4EB2A578E46001D2506 /* CreateLoadReportView.Views.swift */ = {isa = PBXFileReference; fileEncoding = 4; lastKnownFileType = sourcecode.swift; path = CreateLoadReportView.Views.swift; sourceTree = "<group>"; };
		1C19B4ED2A578E46001D2506 /* CreateLoadReportView.swift */ = {isa = PBXFileReference; fileEncoding = 4; lastKnownFileType = sourcecode.swift; path = CreateLoadReportView.swift; sourceTree = "<group>"; };
		1C19B4EF2A578E46001D2506 /* CreateLoadReportView.Model.swift */ = {isa = PBXFileReference; fileEncoding = 4; lastKnownFileType = sourcecode.swift; path = CreateLoadReportView.Model.swift; sourceTree = "<group>"; };
		1C26ED152A859525009B7721 /* FilterFeaturesInSceneView.swift */ = {isa = PBXFileReference; fileEncoding = 4; lastKnownFileType = sourcecode.swift; path = FilterFeaturesInSceneView.swift; sourceTree = "<group>"; };
		1C3B7DC32A5F64FC00907443 /* AnalyzeNetworkWithSubnetworkTraceView.Model.swift */ = {isa = PBXFileReference; fileEncoding = 4; lastKnownFileType = sourcecode.swift; path = AnalyzeNetworkWithSubnetworkTraceView.Model.swift; sourceTree = "<group>"; };
		1C3B7DC62A5F64FC00907443 /* AnalyzeNetworkWithSubnetworkTraceView.swift */ = {isa = PBXFileReference; fileEncoding = 4; lastKnownFileType = sourcecode.swift; path = AnalyzeNetworkWithSubnetworkTraceView.swift; sourceTree = "<group>"; };
		1C42E04329D2396B004FC4BE /* ShowPopupView.swift */ = {isa = PBXFileReference; fileEncoding = 4; lastKnownFileType = sourcecode.swift; path = ShowPopupView.swift; sourceTree = "<group>"; };
		1C43BC792A43781100509BF8 /* SetVisibilityOfSubtypeSublayerView.Views.swift */ = {isa = PBXFileReference; fileEncoding = 4; lastKnownFileType = sourcecode.swift; path = SetVisibilityOfSubtypeSublayerView.Views.swift; sourceTree = "<group>"; };
		1C43BC7C2A43781100509BF8 /* SetVisibilityOfSubtypeSublayerView.Model.swift */ = {isa = PBXFileReference; fileEncoding = 4; lastKnownFileType = sourcecode.swift; path = SetVisibilityOfSubtypeSublayerView.Model.swift; sourceTree = "<group>"; };
		1C43BC7E2A43781100509BF8 /* SetVisibilityOfSubtypeSublayerView.swift */ = {isa = PBXFileReference; fileEncoding = 4; lastKnownFileType = sourcecode.swift; path = SetVisibilityOfSubtypeSublayerView.swift; sourceTree = "<group>"; };
		1C56B5E22A82C02D000381DA /* DisplayPointsUsingClusteringFeatureReductionView.swift */ = {isa = PBXFileReference; fileEncoding = 4; lastKnownFileType = sourcecode.swift; path = DisplayPointsUsingClusteringFeatureReductionView.swift; sourceTree = "<group>"; };
		1C9B74C529DB43580038B06F /* ShowRealisticLightAndShadowsView.swift */ = {isa = PBXFileReference; fileEncoding = 4; lastKnownFileType = sourcecode.swift; path = ShowRealisticLightAndShadowsView.swift; sourceTree = "<group>"; };
		1C9B74D529DB54560038B06F /* ChangeCameraControllerView.swift */ = {isa = PBXFileReference; fileEncoding = 4; lastKnownFileType = sourcecode.swift; path = ChangeCameraControllerView.swift; sourceTree = "<group>"; };
		1CAB8D442A3CEAB0002AA649 /* RunValveIsolationTraceView.Model.swift */ = {isa = PBXFileReference; fileEncoding = 4; lastKnownFileType = sourcecode.swift; path = RunValveIsolationTraceView.Model.swift; sourceTree = "<group>"; };
		1CAB8D472A3CEAB0002AA649 /* RunValveIsolationTraceView.swift */ = {isa = PBXFileReference; fileEncoding = 4; lastKnownFileType = sourcecode.swift; path = RunValveIsolationTraceView.swift; sourceTree = "<group>"; };
		1CAF831B2A20305F000E1E60 /* ShowUtilityAssociationsView.swift */ = {isa = PBXFileReference; fileEncoding = 4; lastKnownFileType = sourcecode.swift; path = ShowUtilityAssociationsView.swift; sourceTree = "<group>"; };
		218F35B329C28F4A00502022 /* AuthenticateWithOAuthView.swift */ = {isa = PBXFileReference; fileEncoding = 4; lastKnownFileType = sourcecode.swift; path = AuthenticateWithOAuthView.swift; sourceTree = "<group>"; };
		4D126D6929CA1B6000CFB7A7 /* ShowDeviceLocationWithNMEADataSourcesView.swift */ = {isa = PBXFileReference; fileEncoding = 4; lastKnownFileType = sourcecode.swift; path = ShowDeviceLocationWithNMEADataSourcesView.swift; sourceTree = "<group>"; };
		4D126D7129CA1E1800CFB7A7 /* FileNMEASentenceReader.swift */ = {isa = PBXFileReference; lastKnownFileType = sourcecode.swift; path = FileNMEASentenceReader.swift; sourceTree = "<group>"; };
		4D126D7B29CA3E6000CFB7A7 /* Redlands.nmea */ = {isa = PBXFileReference; fileEncoding = 4; lastKnownFileType = text; path = Redlands.nmea; sourceTree = "<group>"; };
		4D126D7D29CA43D200CFB7A7 /* ShowDeviceLocationWithNMEADataSourcesView.Model.swift */ = {isa = PBXFileReference; lastKnownFileType = sourcecode.swift; path = ShowDeviceLocationWithNMEADataSourcesView.Model.swift; sourceTree = "<group>"; };
		4D2ADC3F29C26D05003B367F /* AddDynamicEntityLayerView.swift */ = {isa = PBXFileReference; fileEncoding = 4; lastKnownFileType = sourcecode.swift; path = AddDynamicEntityLayerView.swift; sourceTree = "<group>"; };
		4D2ADC5529C4F612003B367F /* ChangeMapViewBackgroundView.swift */ = {isa = PBXFileReference; fileEncoding = 4; lastKnownFileType = sourcecode.swift; path = ChangeMapViewBackgroundView.swift; sourceTree = "<group>"; };
		4D2ADC5829C4F612003B367F /* ChangeMapViewBackgroundView.SettingsView.swift */ = {isa = PBXFileReference; fileEncoding = 4; lastKnownFileType = sourcecode.swift; path = ChangeMapViewBackgroundView.SettingsView.swift; sourceTree = "<group>"; };
		4D2ADC6129C5071C003B367F /* ChangeMapViewBackgroundView.Model.swift */ = {isa = PBXFileReference; lastKnownFileType = sourcecode.swift; path = ChangeMapViewBackgroundView.Model.swift; sourceTree = "<group>"; };
		4D2ADC6629C50BD6003B367F /* AddDynamicEntityLayerView.Model.swift */ = {isa = PBXFileReference; lastKnownFileType = sourcecode.swift; path = AddDynamicEntityLayerView.Model.swift; sourceTree = "<group>"; };
		4D2ADC6829C50C4C003B367F /* AddDynamicEntityLayerView.SettingsView.swift */ = {isa = PBXFileReference; lastKnownFileType = sourcecode.swift; path = AddDynamicEntityLayerView.SettingsView.swift; sourceTree = "<group>"; };
		7573E81329D6134C00BEED9C /* TraceUtilityNetworkView.Model.swift */ = {isa = PBXFileReference; fileEncoding = 4; lastKnownFileType = sourcecode.swift; path = TraceUtilityNetworkView.Model.swift; sourceTree = "<group>"; };
		7573E81529D6134C00BEED9C /* TraceUtilityNetworkView.Enums.swift */ = {isa = PBXFileReference; fileEncoding = 4; lastKnownFileType = sourcecode.swift; path = TraceUtilityNetworkView.Enums.swift; sourceTree = "<group>"; };
		7573E81729D6134C00BEED9C /* TraceUtilityNetworkView.Views.swift */ = {isa = PBXFileReference; fileEncoding = 4; lastKnownFileType = sourcecode.swift; path = TraceUtilityNetworkView.Views.swift; sourceTree = "<group>"; };
		7573E81829D6134C00BEED9C /* TraceUtilityNetworkView.swift */ = {isa = PBXFileReference; fileEncoding = 4; lastKnownFileType = sourcecode.swift; path = TraceUtilityNetworkView.swift; sourceTree = "<group>"; };
		75DD739129D38B1B0010229D /* NavigateRouteView.swift */ = {isa = PBXFileReference; fileEncoding = 4; lastKnownFileType = sourcecode.swift; path = NavigateRouteView.swift; sourceTree = "<group>"; };
		7900C5F52A83FC3F002D430F /* AddCustomDynamicEntityDataSourceView.Vessel.swift */ = {isa = PBXFileReference; lastKnownFileType = sourcecode.swift; path = AddCustomDynamicEntityDataSourceView.Vessel.swift; sourceTree = "<group>"; };
		792222DC2A81AA5D00619FFE /* AIS_MarineCadastre_SelectedVessels_CustomDataSource.jsonl */ = {isa = PBXFileReference; fileEncoding = 4; lastKnownFileType = text; path = AIS_MarineCadastre_SelectedVessels_CustomDataSource.jsonl; sourceTree = "<group>"; };
		79302F842A1ED4E30002336A /* CreateAndSaveKMLView.Model.swift */ = {isa = PBXFileReference; lastKnownFileType = sourcecode.swift; path = CreateAndSaveKMLView.Model.swift; sourceTree = "<group>"; };
		79302F862A1ED71B0002336A /* CreateAndSaveKMLView.Views.swift */ = {isa = PBXFileReference; lastKnownFileType = sourcecode.swift; path = CreateAndSaveKMLView.Views.swift; sourceTree = "<group>"; };
		79B7B8092A1BF8EC00F57C27 /* CreateAndSaveKMLView.swift */ = {isa = PBXFileReference; lastKnownFileType = sourcecode.swift; path = CreateAndSaveKMLView.swift; sourceTree = "<group>"; };
		79D84D0D2A815C5B00F45262 /* AddCustomDynamicEntityDataSourceView.swift */ = {isa = PBXFileReference; lastKnownFileType = sourcecode.swift; path = AddCustomDynamicEntityDataSourceView.swift; sourceTree = "<group>"; };
		883C121429C9136600062FF9 /* DownloadPreplannedMapAreaView.MapPicker.swift */ = {isa = PBXFileReference; fileEncoding = 4; lastKnownFileType = sourcecode.swift; path = DownloadPreplannedMapAreaView.MapPicker.swift; sourceTree = "<group>"; };
		88F93CC029C3D59C0006B28E /* CreateAndEditGeometriesView.swift */ = {isa = PBXFileReference; lastKnownFileType = sourcecode.swift; path = CreateAndEditGeometriesView.swift; sourceTree = "<group>"; };
		D70082EA2ACF900100E0C3C2 /* IdentifyKMLFeaturesView.swift */ = {isa = PBXFileReference; fileEncoding = 4; lastKnownFileType = sourcecode.swift; path = IdentifyKMLFeaturesView.swift; sourceTree = "<group>"; };
		D701D72B2A37C7F7006FF0C8 /* bradley_low_3ds */ = {isa = PBXFileReference; lastKnownFileType = folder; path = bradley_low_3ds; sourceTree = "<group>"; };
		D704AA592AB22C1A00A3BB63 /* GroupLayersTogetherView.swift */ = {isa = PBXFileReference; fileEncoding = 4; lastKnownFileType = sourcecode.swift; path = GroupLayersTogetherView.swift; sourceTree = "<group>"; };
		D7054AE82ACCCB6C007235BA /* Animate3DGraphicView.SettingsView.swift */ = {isa = PBXFileReference; fileEncoding = 4; lastKnownFileType = sourcecode.swift; path = Animate3DGraphicView.SettingsView.swift; sourceTree = "<group>"; };
		D7058FB02ACB423C00A40F14 /* Animate3DGraphicView.Model.swift */ = {isa = PBXFileReference; fileEncoding = 4; lastKnownFileType = sourcecode.swift; path = Animate3DGraphicView.Model.swift; sourceTree = "<group>"; };
		D7084FA62AD771AA00EC7F4F /* AugmentRealityToFlyOverSceneView.swift */ = {isa = PBXFileReference; fileEncoding = 4; lastKnownFileType = sourcecode.swift; path = AugmentRealityToFlyOverSceneView.swift; sourceTree = "<group>"; };
		D70BE5782A5624A80022CA02 /* CategoriesView.swift */ = {isa = PBXFileReference; lastKnownFileType = sourcecode.swift; path = CategoriesView.swift; sourceTree = "<group>"; };
		D710996C2A27D9210065A1C1 /* DensifyAndGeneralizeGeometryView.swift */ = {isa = PBXFileReference; fileEncoding = 4; lastKnownFileType = sourcecode.swift; path = DensifyAndGeneralizeGeometryView.swift; sourceTree = "<group>"; };
		D710996F2A2802FA0065A1C1 /* DensifyAndGeneralizeGeometryView.SettingsView.swift */ = {isa = PBXFileReference; lastKnownFileType = sourcecode.swift; path = DensifyAndGeneralizeGeometryView.SettingsView.swift; sourceTree = "<group>"; };
		D71C5F632AAA7A88006599FD /* CreateSymbolStylesFromWebStylesView.swift */ = {isa = PBXFileReference; fileEncoding = 4; lastKnownFileType = sourcecode.swift; path = CreateSymbolStylesFromWebStylesView.swift; sourceTree = "<group>"; };
		D71FCB892AD6277E000E517C /* CreateMobileGeodatabaseView.Model.swift */ = {isa = PBXFileReference; fileEncoding = 4; lastKnownFileType = sourcecode.swift; path = CreateMobileGeodatabaseView.Model.swift; sourceTree = "<group>"; };
		D721EEA72ABDFF550040BE46 /* LothianRiversAnno.mmpk */ = {isa = PBXFileReference; lastKnownFileType = file; path = LothianRiversAnno.mmpk; sourceTree = "<group>"; };
		D722BD212A420DAD002C2087 /* ShowExtrudedFeaturesView.swift */ = {isa = PBXFileReference; fileEncoding = 4; lastKnownFileType = sourcecode.swift; path = ShowExtrudedFeaturesView.swift; sourceTree = "<group>"; };
		D7232EE02AC1E5AA0079ABFF /* PlayKMLTourView.swift */ = {isa = PBXFileReference; fileEncoding = 4; lastKnownFileType = sourcecode.swift; path = PlayKMLTourView.swift; sourceTree = "<group>"; };
		D72C43F22AEB066D00B6157B /* GeocodeOfflineView.Model.swift */ = {isa = PBXFileReference; fileEncoding = 4; lastKnownFileType = sourcecode.swift; path = GeocodeOfflineView.Model.swift; sourceTree = "<group>"; };
		D72F272B2ADA1E4400F906DA /* AugmentRealityToShowTabletopSceneView.swift */ = {isa = PBXFileReference; fileEncoding = 4; lastKnownFileType = sourcecode.swift; path = AugmentRealityToShowTabletopSceneView.swift; sourceTree = "<group>"; };
		D731F3C02AD0D2AC00A8431E /* IdentifyGraphicsView.swift */ = {isa = PBXFileReference; fileEncoding = 4; lastKnownFileType = sourcecode.swift; path = IdentifyGraphicsView.swift; sourceTree = "<group>"; };
		D7337C592ABCFDB100A5D865 /* StyleSymbolsFromMobileStyleFileView.SymbolOptionsListView.swift */ = {isa = PBXFileReference; fileEncoding = 4; lastKnownFileType = sourcecode.swift; path = StyleSymbolsFromMobileStyleFileView.SymbolOptionsListView.swift; sourceTree = "<group>"; };
		D7337C5F2ABD142D00A5D865 /* ShowMobileMapPackageExpirationDateView.swift */ = {isa = PBXFileReference; fileEncoding = 4; lastKnownFileType = sourcecode.swift; path = ShowMobileMapPackageExpirationDateView.swift; sourceTree = "<group>"; };
		D734FA092A183A5B00246D7E /* SetMaxExtentView.swift */ = {isa = PBXFileReference; fileEncoding = 4; lastKnownFileType = sourcecode.swift; path = SetMaxExtentView.swift; sourceTree = "<group>"; };
		D73723742AF5877500846884 /* FindRouteInMobileMapPackageView.Model.swift */ = {isa = PBXFileReference; fileEncoding = 4; lastKnownFileType = sourcecode.swift; path = FindRouteInMobileMapPackageView.Model.swift; sourceTree = "<group>"; };
		D73723782AF5ADD700846884 /* FindRouteInMobileMapPackageView.MobileMapView.swift */ = {isa = PBXFileReference; fileEncoding = 4; lastKnownFileType = sourcecode.swift; path = FindRouteInMobileMapPackageView.MobileMapView.swift; sourceTree = "<group>"; };
		D73F8CF32AB1089900CD39DA /* Restaurant.stylx */ = {isa = PBXFileReference; lastKnownFileType = file; path = Restaurant.stylx; sourceTree = "<group>"; };
		D73FC0FC2AD4A18D0067A19B /* CreateMobileGeodatabaseView.swift */ = {isa = PBXFileReference; fileEncoding = 4; lastKnownFileType = sourcecode.swift; path = CreateMobileGeodatabaseView.swift; sourceTree = "<group>"; };
		D744FD162A2112D90084A66C /* CreateConvexHullAroundPointsView.swift */ = {isa = PBXFileReference; fileEncoding = 4; lastKnownFileType = sourcecode.swift; path = CreateConvexHullAroundPointsView.swift; sourceTree = "<group>"; };
		D7464F1D2ACE04B3007FEE88 /* IdentifyRasterCellView.swift */ = {isa = PBXFileReference; fileEncoding = 4; lastKnownFileType = sourcecode.swift; path = IdentifyRasterCellView.swift; sourceTree = "<group>"; };
		D7464F2A2ACE0964007FEE88 /* SA_EVI_8Day_03May20 */ = {isa = PBXFileReference; lastKnownFileType = folder; path = SA_EVI_8Day_03May20; sourceTree = "<group>"; };
		D7497F3B2AC4B4C100167AD2 /* DisplayDimensionsView.swift */ = {isa = PBXFileReference; fileEncoding = 4; lastKnownFileType = sourcecode.swift; path = DisplayDimensionsView.swift; sourceTree = "<group>"; };
		D7497F3F2AC4BA4100167AD2 /* Edinburgh_Pylon_Dimensions.mmpk */ = {isa = PBXFileReference; lastKnownFileType = file; path = Edinburgh_Pylon_Dimensions.mmpk; sourceTree = "<group>"; };
		D74C8BFD2ABA5605007C76B8 /* StyleSymbolsFromMobileStyleFileView.swift */ = {isa = PBXFileReference; fileEncoding = 4; lastKnownFileType = sourcecode.swift; path = StyleSymbolsFromMobileStyleFileView.swift; sourceTree = "<group>"; };
		D74C8C012ABA6202007C76B8 /* emoji-mobile.stylx */ = {isa = PBXFileReference; lastKnownFileType = file; path = "emoji-mobile.stylx"; sourceTree = "<group>"; };
		D75101802A2E493600B8FA48 /* ShowLabelsOnLayerView.swift */ = {isa = PBXFileReference; fileEncoding = 4; lastKnownFileType = sourcecode.swift; path = ShowLabelsOnLayerView.swift; sourceTree = "<group>"; };
		D751018D2A2E962D00B8FA48 /* IdentifyLayerFeaturesView.swift */ = {isa = PBXFileReference; fileEncoding = 4; lastKnownFileType = sourcecode.swift; path = IdentifyLayerFeaturesView.swift; sourceTree = "<group>"; };
		D752D93F2A39154C003EB25E /* ManageOperationalLayersView.swift */ = {isa = PBXFileReference; fileEncoding = 4; lastKnownFileType = sourcecode.swift; path = ManageOperationalLayersView.swift; sourceTree = "<group>"; };
		D752D9452A3A6F7F003EB25E /* MonitorChangesToMapLoadStatusView.swift */ = {isa = PBXFileReference; fileEncoding = 4; lastKnownFileType = sourcecode.swift; path = MonitorChangesToMapLoadStatusView.swift; sourceTree = "<group>"; };
		D752D95E2A3BCE06003EB25E /* DisplayMapFromPortalItemView.swift */ = {isa = PBXFileReference; fileEncoding = 4; lastKnownFileType = sourcecode.swift; path = DisplayMapFromPortalItemView.swift; sourceTree = "<group>"; };
		D75362D12A1E886700D83028 /* ApplyUniqueValueRendererView.swift */ = {isa = PBXFileReference; fileEncoding = 4; lastKnownFileType = sourcecode.swift; path = ApplyUniqueValueRendererView.swift; sourceTree = "<group>"; };
		D754E3222A1D66820006C5F1 /* StylePointWithPictureMarkerSymbolsView.swift */ = {isa = PBXFileReference; fileEncoding = 4; lastKnownFileType = sourcecode.swift; path = StylePointWithPictureMarkerSymbolsView.swift; sourceTree = "<group>"; };
		D7553CD82AE2DFEC00DC2A70 /* GeocodeOfflineView.swift */ = {isa = PBXFileReference; fileEncoding = 4; lastKnownFileType = sourcecode.swift; path = GeocodeOfflineView.swift; sourceTree = "<group>"; };
		D75B58502AAFB3030038B3B4 /* StyleFeaturesWithCustomDictionaryView.swift */ = {isa = PBXFileReference; fileEncoding = 4; lastKnownFileType = sourcecode.swift; path = StyleFeaturesWithCustomDictionaryView.swift; sourceTree = "<group>"; };
		D75C35662AB50338003CD55F /* GroupLayersTogetherView.GroupLayerListView.swift */ = {isa = PBXFileReference; fileEncoding = 4; lastKnownFileType = sourcecode.swift; path = GroupLayersTogetherView.GroupLayerListView.swift; sourceTree = "<group>"; };
		D76000AB2AF19C2300B3084D /* FindRouteInMobileMapPackageView.swift */ = {isa = PBXFileReference; fileEncoding = 4; lastKnownFileType = sourcecode.swift; path = FindRouteInMobileMapPackageView.swift; sourceTree = "<group>"; };
		D76000B62AF19FCA00B3084D /* SanFrancisco.mmpk */ = {isa = PBXFileReference; lastKnownFileType = file; path = SanFrancisco.mmpk; sourceTree = "<group>"; };
		D7634FAE2A43B7AC00F8AEFB /* CreateConvexHullAroundGeometriesView.swift */ = {isa = PBXFileReference; fileEncoding = 4; lastKnownFileType = sourcecode.swift; path = CreateConvexHullAroundGeometriesView.swift; sourceTree = "<group>"; };
		D769C2112A29019B00030F61 /* SetUpLocationDrivenGeotriggersView.swift */ = {isa = PBXFileReference; fileEncoding = 4; lastKnownFileType = sourcecode.swift; path = SetUpLocationDrivenGeotriggersView.swift; sourceTree = "<group>"; };
		D7749AD52AF08BF50086632F /* FindRouteInTransportNetworkView.Model.swift */ = {isa = PBXFileReference; fileEncoding = 4; lastKnownFileType = sourcecode.swift; path = FindRouteInTransportNetworkView.Model.swift; sourceTree = "<group>"; };
		D77570BF2A2942F800F490CD /* AnimateImagesWithImageOverlayView.swift */ = {isa = PBXFileReference; fileEncoding = 4; lastKnownFileType = sourcecode.swift; path = AnimateImagesWithImageOverlayView.swift; sourceTree = "<group>"; };
		D77572AD2A295DDD00F490CD /* PacificSouthWest2 */ = {isa = PBXFileReference; lastKnownFileType = folder; path = PacificSouthWest2; sourceTree = "<group>"; };
		D78666AC2A2161F100C60110 /* FindNearestVertexView.swift */ = {isa = PBXFileReference; fileEncoding = 4; lastKnownFileType = sourcecode.swift; path = FindNearestVertexView.swift; sourceTree = "<group>"; };
		D79EE76D2A4CEA5D005A52AE /* SetUpLocationDrivenGeotriggersView.Model.swift */ = {isa = PBXFileReference; fileEncoding = 4; lastKnownFileType = sourcecode.swift; path = SetUpLocationDrivenGeotriggersView.Model.swift; sourceTree = "<group>"; };
		D7ABA2F82A32579C0021822B /* MeasureDistanceInSceneView.swift */ = {isa = PBXFileReference; fileEncoding = 4; lastKnownFileType = sourcecode.swift; path = MeasureDistanceInSceneView.swift; sourceTree = "<group>"; };
		D7ABA2FE2A32881C0021822B /* ShowViewshedFromGeoelementInSceneView.swift */ = {isa = PBXFileReference; fileEncoding = 4; lastKnownFileType = sourcecode.swift; path = ShowViewshedFromGeoelementInSceneView.swift; sourceTree = "<group>"; };
		D7AE861D2AC39DC50049B626 /* DisplayAnnotationView.swift */ = {isa = PBXFileReference; fileEncoding = 4; lastKnownFileType = sourcecode.swift; path = DisplayAnnotationView.swift; sourceTree = "<group>"; };
		D7C16D1A2AC5F95300689E89 /* Animate3DGraphicView.swift */ = {isa = PBXFileReference; fileEncoding = 4; lastKnownFileType = sourcecode.swift; path = Animate3DGraphicView.swift; sourceTree = "<group>"; };
		D7C16D1E2AC5FE8200689E89 /* Pyrenees.csv */ = {isa = PBXFileReference; fileEncoding = 4; lastKnownFileType = text; path = Pyrenees.csv; sourceTree = "<group>"; };
		D7C16D212AC5FE9800689E89 /* GrandCanyon.csv */ = {isa = PBXFileReference; fileEncoding = 4; lastKnownFileType = text; path = GrandCanyon.csv; sourceTree = "<group>"; };
		D7C16D242AC5FEA600689E89 /* Snowdon.csv */ = {isa = PBXFileReference; fileEncoding = 4; lastKnownFileType = text; path = Snowdon.csv; sourceTree = "<group>"; };
		D7C16D272AC5FEB600689E89 /* Hawaii.csv */ = {isa = PBXFileReference; fileEncoding = 4; lastKnownFileType = text; path = Hawaii.csv; sourceTree = "<group>"; };
		D7CC33FD2A31475C00198EDF /* ShowLineOfSightBetweenPointsView.swift */ = {isa = PBXFileReference; fileEncoding = 4; lastKnownFileType = sourcecode.swift; path = ShowLineOfSightBetweenPointsView.swift; sourceTree = "<group>"; };
		D7CE9F9A2AE2F575008F7A5F /* streetmap_SD.tpkx */ = {isa = PBXFileReference; lastKnownFileType = file; path = streetmap_SD.tpkx; sourceTree = "<group>"; };
		D7CE9FA22AE2F595008F7A5F /* san-diego-eagle-locator */ = {isa = PBXFileReference; lastKnownFileType = folder; path = "san-diego-eagle-locator"; sourceTree = "<group>"; };
		D7D1F3522ADDBE5D009CE2DA /* philadelphia.mspk */ = {isa = PBXFileReference; lastKnownFileType = file; path = philadelphia.mspk; sourceTree = "<group>"; };
		D7E440D62A1ECE7D005D74DE /* CreateBuffersAroundPointsView.swift */ = {isa = PBXFileReference; fileEncoding = 4; lastKnownFileType = sourcecode.swift; path = CreateBuffersAroundPointsView.swift; sourceTree = "<group>"; };
		D7E557672A1D768800B9FB09 /* AddWMSLayerView.swift */ = {isa = PBXFileReference; fileEncoding = 4; lastKnownFileType = sourcecode.swift; path = AddWMSLayerView.swift; sourceTree = "<group>"; };
		D7E7D0802AEB39D5003AAD02 /* FindRouteInTransportNetworkView.swift */ = {isa = PBXFileReference; fileEncoding = 4; lastKnownFileType = sourcecode.swift; path = FindRouteInTransportNetworkView.swift; sourceTree = "<group>"; };
		D7E7D0992AEB3C47003AAD02 /* san_diego_offline_routing */ = {isa = PBXFileReference; lastKnownFileType = folder; path = san_diego_offline_routing; sourceTree = "<group>"; };
		D7EAF3592A1C023800D822C4 /* SetMinAndMaxScaleView.swift */ = {isa = PBXFileReference; fileEncoding = 4; lastKnownFileType = sourcecode.swift; path = SetMinAndMaxScaleView.swift; sourceTree = "<group>"; };
		D7ECF5972AB8BE63003FB2BE /* RenderMultilayerSymbolsView.swift */ = {isa = PBXFileReference; fileEncoding = 4; lastKnownFileType = sourcecode.swift; path = RenderMultilayerSymbolsView.swift; sourceTree = "<group>"; };
		D7EF5D742A26A03A00FEBDE5 /* ShowCoordinatesInMultipleFormatsView.swift */ = {isa = PBXFileReference; fileEncoding = 4; lastKnownFileType = sourcecode.swift; path = ShowCoordinatesInMultipleFormatsView.swift; sourceTree = "<group>"; };
		E000E75F2869E33D005D87C5 /* ClipGeometryView.swift */ = {isa = PBXFileReference; lastKnownFileType = sourcecode.swift; path = ClipGeometryView.swift; sourceTree = "<group>"; };
		E000E762286A0B18005D87C5 /* CutGeometryView.swift */ = {isa = PBXFileReference; lastKnownFileType = sourcecode.swift; path = CutGeometryView.swift; sourceTree = "<group>"; };
		E004A6BD28414332002A1FE6 /* SetViewpointRotationView.swift */ = {isa = PBXFileReference; fileEncoding = 4; lastKnownFileType = sourcecode.swift; path = SetViewpointRotationView.swift; sourceTree = "<group>"; };
		E004A6D828465C70002A1FE6 /* DisplaySceneView.swift */ = {isa = PBXFileReference; fileEncoding = 4; lastKnownFileType = sourcecode.swift; path = DisplaySceneView.swift; sourceTree = "<group>"; };
		E004A6DF28466279002A1FE6 /* ShowCalloutView.swift */ = {isa = PBXFileReference; lastKnownFileType = sourcecode.swift; path = ShowCalloutView.swift; sourceTree = "<group>"; };
		E004A6E52846A61F002A1FE6 /* StyleGraphicsWithSymbolsView.swift */ = {isa = PBXFileReference; lastKnownFileType = sourcecode.swift; path = StyleGraphicsWithSymbolsView.swift; sourceTree = "<group>"; };
		E004A6E828493BCE002A1FE6 /* ShowDeviceLocationView.swift */ = {isa = PBXFileReference; lastKnownFileType = sourcecode.swift; path = ShowDeviceLocationView.swift; sourceTree = "<group>"; };
		E004A6EC2849556E002A1FE6 /* CreatePlanarAndGeodeticBuffersView.swift */ = {isa = PBXFileReference; lastKnownFileType = sourcecode.swift; path = CreatePlanarAndGeodeticBuffersView.swift; sourceTree = "<group>"; };
		E004A6EF284E4B9B002A1FE6 /* DownloadVectorTilesToLocalCacheView.swift */ = {isa = PBXFileReference; lastKnownFileType = sourcecode.swift; path = DownloadVectorTilesToLocalCacheView.swift; sourceTree = "<group>"; };
		E004A6F2284E4FEB002A1FE6 /* ShowResultOfSpatialOperationsView.swift */ = {isa = PBXFileReference; lastKnownFileType = sourcecode.swift; path = ShowResultOfSpatialOperationsView.swift; sourceTree = "<group>"; };
		E004A6F5284FA42A002A1FE6 /* SelectFeaturesInFeatureLayerView.swift */ = {isa = PBXFileReference; lastKnownFileType = sourcecode.swift; path = SelectFeaturesInFeatureLayerView.swift; sourceTree = "<group>"; };
		E0082216287755AC002AD138 /* View+Sheet.swift */ = {isa = PBXFileReference; lastKnownFileType = sourcecode.swift; path = "View+Sheet.swift"; sourceTree = "<group>"; };
		E041ABBF287CA9F00056009B /* WebView.swift */ = {isa = PBXFileReference; lastKnownFileType = sourcecode.swift; path = WebView.swift; sourceTree = "<group>"; };
		E041ABD6287DB04D0056009B /* SampleInfoView.swift */ = {isa = PBXFileReference; lastKnownFileType = sourcecode.swift; path = SampleInfoView.swift; sourceTree = "<group>"; };
		E041AC15287F54580056009B /* highlight.min.js */ = {isa = PBXFileReference; fileEncoding = 4; lastKnownFileType = sourcecode.javascript; path = highlight.min.js; sourceTree = "<group>"; };
		E041AC1D288076A60056009B /* info.css */ = {isa = PBXFileReference; fileEncoding = 4; lastKnownFileType = text.css; path = info.css; sourceTree = "<group>"; };
		E041AC1F288077B90056009B /* xcode.css */ = {isa = PBXFileReference; fileEncoding = 4; lastKnownFileType = text.css; path = xcode.css; sourceTree = "<group>"; };
		E066DD34285CF3B3004D3D5B /* FindRouteView.swift */ = {isa = PBXFileReference; lastKnownFileType = sourcecode.swift; path = FindRouteView.swift; sourceTree = "<group>"; };
		E066DD372860AB28004D3D5B /* StyleGraphicsWithRendererView.swift */ = {isa = PBXFileReference; lastKnownFileType = sourcecode.swift; path = StyleGraphicsWithRendererView.swift; sourceTree = "<group>"; };
		E066DD3A2860CA08004D3D5B /* ShowResultOfSpatialRelationshipsView.swift */ = {isa = PBXFileReference; lastKnownFileType = sourcecode.swift; path = ShowResultOfSpatialRelationshipsView.swift; sourceTree = "<group>"; };
		E066DD3F28610F55004D3D5B /* AddSceneLayerFromServiceView.swift */ = {isa = PBXFileReference; lastKnownFileType = sourcecode.swift; path = AddSceneLayerFromServiceView.swift; sourceTree = "<group>"; };
		E070A0A2286F3B6000F2B606 /* DownloadPreplannedMapAreaView.swift */ = {isa = PBXFileReference; lastKnownFileType = sourcecode.swift; path = DownloadPreplannedMapAreaView.swift; sourceTree = "<group>"; };
		E088E1562862579D00413100 /* SetSurfacePlacementModeView.swift */ = {isa = PBXFileReference; lastKnownFileType = sourcecode.swift; path = SetSurfacePlacementModeView.swift; sourceTree = "<group>"; };
		E088E1732863B5F800413100 /* GenerateOfflineMapView.swift */ = {isa = PBXFileReference; lastKnownFileType = sourcecode.swift; path = GenerateOfflineMapView.swift; sourceTree = "<group>"; };
		E08953F02891899600E077CF /* EnvironmentValues+SampleInfoVisibility.swift */ = {isa = PBXFileReference; lastKnownFileType = sourcecode.swift; path = "EnvironmentValues+SampleInfoVisibility.swift"; sourceTree = "<group>"; };
		E0D04FF128A5390000747989 /* DownloadPreplannedMapAreaView.Model.swift */ = {isa = PBXFileReference; lastKnownFileType = sourcecode.swift; path = DownloadPreplannedMapAreaView.Model.swift; sourceTree = "<group>"; };
		E0EA0B762866390E00C9621D /* ProjectGeometryView.swift */ = {isa = PBXFileReference; lastKnownFileType = sourcecode.swift; path = ProjectGeometryView.swift; sourceTree = "<group>"; };
		E0FE32E628747778002C6ACA /* BrowseBuildingFloorsView.swift */ = {isa = PBXFileReference; lastKnownFileType = sourcecode.swift; path = BrowseBuildingFloorsView.swift; sourceTree = "<group>"; };
		F111CCC0288B5D5600205358 /* DisplayMapFromMobileMapPackageView.swift */ = {isa = PBXFileReference; lastKnownFileType = sourcecode.swift; path = DisplayMapFromMobileMapPackageView.swift; sourceTree = "<group>"; };
		F111CCC3288B641900205358 /* Yellowstone.mmpk */ = {isa = PBXFileReference; lastKnownFileType = file; path = Yellowstone.mmpk; sourceTree = "<group>"; };
		F1E71BF0289473760064C33F /* AddRasterFromFileView.swift */ = {isa = PBXFileReference; lastKnownFileType = sourcecode.swift; path = AddRasterFromFileView.swift; sourceTree = "<group>"; };
/* End PBXFileReference section */

/* Begin PBXFrameworksBuildPhase section */
		00E5401027F3CCA200CF66D5 /* Frameworks */ = {
			isa = PBXFrameworksBuildPhase;
			buildActionMask = 2147483647;
			files = (
				00C43AED2947DC350099AE34 /* ArcGISToolkit in Frameworks */,
			);
			runOnlyForDeploymentPostprocessing = 0;
		};
/* End PBXFrameworksBuildPhase section */

/* Begin PBXGroup section */
		0005580D281872BE00224BC6 /* Views */ = {
			isa = PBXGroup;
			children = (
				00B04272282EC59E0072E1B4 /* AboutView.swift */,
				D70BE5782A5624A80022CA02 /* CategoriesView.swift */,
				00E5400D27F3CCA100CF66D5 /* ContentView.swift */,
				000558092817C51E00224BC6 /* SampleDetailView.swift */,
				E041ABD6287DB04D0056009B /* SampleInfoView.swift */,
				00273CF52A82AB8700A7A77D /* SampleRow.swift */,
				00273CF32A82AB5900A7A77D /* SamplesSearchView.swift */,
				00C7993A2A845AAF00AFE342 /* Sidebar.swift */,
				E041ABBF287CA9F00056009B /* WebView.swift */,
			);
			path = Views;
			sourceTree = "<group>";
		};
		00181B442846AD3900654571 /* Extensions */ = {
			isa = PBXGroup;
			children = (
				E08953F02891899600E077CF /* EnvironmentValues+SampleInfoVisibility.swift */,
				00181B452846AD7100654571 /* View+Alert.swift */,
				E0082216287755AC002AD138 /* View+Sheet.swift */,
			);
			path = Extensions;
			sourceTree = "<group>";
		};
		0023DE5029D648FA0098243A /* macOS */ = {
			isa = PBXGroup;
			children = (
				00ACF554293E6C6A0059B2A9 /* Samples.entitlements */,
			);
			path = macOS;
			sourceTree = "<group>";
		};
		003D7C332821EBCC009DDFD2 /* Scripts */ = {
			isa = PBXGroup;
			children = (
				00CCB8A2285AAD7D00BBAB70 /* DowloadPortalItemData.swift */,
				003D7C352821EBCC009DDFD2 /* GenerateSampleViewSourceCode.swift */,
				003D7C342821EBCC009DDFD2 /* masquerade */,
			);
			path = Scripts;
			sourceTree = "<group>";
		};
		0044288C29C90BD500160767 /* Get elevation at point on surface */ = {
			isa = PBXGroup;
			children = (
				0044289129C90C0B00160767 /* GetElevationAtPointOnSurfaceView.swift */,
			);
			path = "Get elevation at point on surface";
			sourceTree = "<group>";
		};
		0044CDD72995C352004618CE /* Show device location history */ = {
			isa = PBXGroup;
			children = (
				0044CDDE2995C39E004618CE /* ShowDeviceLocationHistoryView.swift */,
			);
			path = "Show device location history";
			sourceTree = "<group>";
		};
		0074ABAF281742420037244A /* Supporting Files */ = {
			isa = PBXGroup;
			children = (
				00181B442846AD3900654571 /* Extensions */,
				0074ABC028174F430037244A /* Models */,
				0005580D281872BE00224BC6 /* Views */,
				E041ABC3287CAFEB0056009B /* Web */,
			);
			path = "Supporting Files";
			sourceTree = "<group>";
		};
		0074ABB228174B830037244A /* Samples */ = {
			isa = PBXGroup;
			children = (
				79D84D0C2A815BED00F45262 /* Add custom dynamic entity data source */,
				4D2ADC3E29C26D05003B367F /* Add dynamic entity layer */,
				00D4EF7E2863840D00B9CC30 /* Add feature layers */,
				F19A316128906F0D003B7EF9 /* Add raster from file */,
				E066DD3E28610F3F004D3D5B /* Add scene layer from service */,
				D7E557602A1D743100B9FB09 /* Add WMS layer */,
				1C3B7DC22A5F64FC00907443 /* Analyze network with subnetwork trace */,
				D7C16D172AC5F6C100689E89 /* Animate 3D graphic */,
				D77570BC2A29427200F490CD /* Animate images with image overlay */,
				D75362CC2A1E862B00D83028 /* Apply unique value renderer */,
				D7084FA42AD771AA00EC7F4F /* Augment reality to fly over scene */,
				D72F27292ADA1E4400F906DA /* Augment reality to show tabletop scene */,
				218F35B229C28F4A00502022 /* Authenticate with OAuth */,
				E0FE32E528747762002C6ACA /* Browse building floors */,
				1C9B74D229DB54560038B06F /* Change camera controller */,
				4D2ADC5329C4F612003B367F /* Change map view background */,
				1C0C1C3229D34DAE005C8B24 /* Change viewpoint */,
				E000E75E2869E325005D87C5 /* Clip geometry */,
				88F93CBE29C3D4E30006B28E /* Create and edit geometries */,
				79B7B8082A1BF8B300F57C27 /* Create and save KML file */,
				D7E440D12A1ECBC2005D74DE /* Create buffers around points */,
				D7B3C5C02A43B71E001DA4D8 /* Create convex hull around geometries */,
				D744FD132A2112360084A66C /* Create convex hull around points */,
				1C19B4EA2A578E46001D2506 /* Create load report */,
				D73FABE82AD4A0370048EC70 /* Create mobile geodatabase */,
				E004A6EB28495538002A1FE6 /* Create planar and geodetic buffers */,
				D71C5F602AAA7854006599FD /* Create symbol styles from web styles */,
				E000E761286A0B07005D87C5 /* Cut geometry */,
				D71099692A27D8880065A1C1 /* Densify and generalize geometry */,
				D7AE861A2AC39D750049B626 /* Display annotation */,
				00A7A1422A2FC58300F035F7 /* Display content of utility network container */,
				D7497F382AC4B45300167AD2 /* Display dimensions */,
				0074ABB328174B830037244A /* Display map */,
				F111CCBD288B548400205358 /* Display map from mobile map package */,
				D752D95B2A3BCDD4003EB25E /* Display map from portal item */,
				00B04FB3283EEB830026C882 /* Display overview map */,
				1C56B5DE2A82C02D000381DA /* Display points using clustering feature reduction */,
				E004A6D528465C70002A1FE6 /* Display scene */,
				E070A0A1286F3B3400F2B606 /* Download preplanned map area */,
				E004A6EE284E4B7A002A1FE6 /* Download vector tiles to local cache */,
				1C26ED122A859525009B7721 /* Filter features in scene */,
				D78666A92A21616D00C60110 /* Find nearest vertex */,
				E066DD33285CF3A0004D3D5B /* Find route */,
				D76000AA2AF19C2300B3084D /* Find route in mobile map package */,
				D7E7D0792AEB39BF003AAD02 /* Find route in transport network */,
				E088E1722863B5E600413100 /* Generate offline map */,
				D7553CD62AE2DFEC00DC2A70 /* Geocode offline */,
				0044288C29C90BD500160767 /* Get elevation at point on surface */,
				D704AA562AB22B7A00A3BB63 /* Group layers together */,
				D731F3BD2AD0D22500A8431E /* Identify graphics */,
				D70082E72ACF8F6C00E0C3C2 /* Identify KML features */,
				D751018A2A2E960300B8FA48 /* Identify layer features */,
				D7464F182ACE0445007FEE88 /* Identify raster cell */,
				D752D93C2A3914E5003EB25E /* Manage operational layers */,
				D7ABA2F52A3256610021822B /* Measure distance in scene */,
				D752D9422A3A6EB8003EB25E /* Monitor changes to map load status */,
				75DD739029D38B1B0010229D /* Navigate route */,
				D7232EDD2AC1E5410079ABFF /* Play KML tour */,
				E0EA0B75286638FD00C9621D /* Project geometry */,
				108EC03F29D25AE1000F35D0 /* Query feature table */,
				D7ECF5942AB8BDCA003FB2BE /* Render multilayer symbols */,
				1CAB8D402A3CEAB0002AA649 /* Run valve isolation trace */,
				00CB913628481475005C2C5D /* Search with geocode */,
				E004A6F4284FA3C5002A1FE6 /* Select features in feature layer */,
				00B042E3282EDC690072E1B4 /* Set basemap */,
				D734FA072A183A5A00246D7E /* Set max extent */,
				D7EAF34F2A1C011000D822C4 /* Set min and max scale */,
				E088E1552862578800413100 /* Set surface placement mode */,
				D769C20D2A28FF8600030F61 /* Set up location-driven geotriggers */,
				E004A6B928414332002A1FE6 /* Set viewpoint rotation */,
				1C43BC782A43781100509BF8 /* Set visibility of subtype sublayer */,
				E004A6DE2846626A002A1FE6 /* Show callout */,
				D7EF5D712A269E2D00FEBDE5 /* Show coordinates in multiple formats */,
				E004A6E728493BBB002A1FE6 /* Show device location */,
				0044CDD72995C352004618CE /* Show device location history */,
				4D126D6829CA1B6000CFB7A7 /* Show device location with NMEA data sources */,
				D722BD1E2A420D7E002C2087 /* Show extruded features */,
				D751017D2A2E490800B8FA48 /* Show labels on layer */,
				D7CC33FB2A31475C00198EDF /* Show line of sight between points */,
				D7337C5C2ABD137400A5D865 /* Show mobile map package expiration date */,
				1C42E04129D2396B004FC4BE /* Show popup */,
				1C9B74C429DB43580038B06F /* Show realistic light and shadows */,
				E004A6F1284E4F80002A1FE6 /* Show result of spatial operations */,
				E066DD392860C9EE004D3D5B /* Show result of spatial relationships */,
				1CAF831A2A20305F000E1E60 /* Show utility associations */,
				D7ABA2FB2A3287C10021822B /* Show viewshed from geoelement in scene */,
				0086F3FC28E3770900974721 /* Show viewshed from point in scene */,
				D75B584D2AAFB2C20038B3B4 /* Style features with custom dictionary */,
				E066DD362860AB0B004D3D5B /* Style graphics with renderer */,
				E004A6E42846A609002A1FE6 /* Style graphics with symbols */,
				D754E31D2A1D661D0006C5F1 /* Style point with picture marker symbols */,
				D74C8BFA2ABA5572007C76B8 /* Style symbols from mobile style file */,
				7573E81229D6134C00BEED9C /* Trace utility network */,
			);
			path = Samples;
			sourceTree = "<group>";
		};
		0074ABB328174B830037244A /* Display map */ = {
			isa = PBXGroup;
			children = (
				0074ABBE28174BCF0037244A /* DisplayMapView.swift */,
			);
			path = "Display map";
			sourceTree = "<group>";
		};
		0074ABC028174F430037244A /* Models */ = {
			isa = PBXGroup;
			children = (
				00CCB8A4285BAF8700BBAB70 /* OnDemandResource.swift */,
				0074ABC128174F430037244A /* Sample.swift */,
			);
			path = Models;
			sourceTree = "<group>";
		};
		0086F3FC28E3770900974721 /* Show viewshed from point in scene */ = {
			isa = PBXGroup;
			children = (
				0042E24228E4BF8F001F33D6 /* ShowViewshedFromPointInSceneView.Model.swift */,
				0086F3FD28E3770900974721 /* ShowViewshedFromPointInSceneView.swift */,
				0042E24428E4F82B001F33D6 /* ShowViewshedFromPointInSceneView.ViewshedSettingsView.swift */,
			);
			path = "Show viewshed from point in scene";
			sourceTree = "<group>";
		};
		00966EE62811F64D009D3DD7 /* iOS */ = {
			isa = PBXGroup;
			children = (
				00E5402A27F775EA00CF66D5 /* Info.plist */,
			);
			path = iOS;
			sourceTree = "<group>";
		};
		00A7A1422A2FC58300F035F7 /* Display content of utility network container */ = {
			isa = PBXGroup;
			children = (
				00A7A1432A2FC58300F035F7 /* DisplayContentOfUtilityNetworkContainerView.swift */,
				00A7A1492A2FC5B700F035F7 /* DisplayContentOfUtilityNetworkContainerView.Model.swift */,
			);
			path = "Display content of utility network container";
			sourceTree = "<group>";
		};
		00B042E3282EDC690072E1B4 /* Set basemap */ = {
			isa = PBXGroup;
			children = (
				00B042E5282EDC690072E1B4 /* SetBasemapView.swift */,
			);
			path = "Set basemap";
			sourceTree = "<group>";
		};
		00B04FB3283EEB830026C882 /* Display overview map */ = {
			isa = PBXGroup;
			children = (
				00B04FB4283EEBA80026C882 /* DisplayOverviewMapView.swift */,
			);
			path = "Display overview map";
			sourceTree = "<group>";
		};
		00C94A0228B53DCC004E42D9 /* 7c4c679ab06a4df19dc497f577f111bd */ = {
			isa = PBXGroup;
			children = (
				00C94A0C28B53DE1004E42D9 /* raster-file */,
			);
			path = 7c4c679ab06a4df19dc497f577f111bd;
			sourceTree = "<group>";
		};
		00CB913628481475005C2C5D /* Search with geocode */ = {
			isa = PBXGroup;
			children = (
				00CB9137284814A4005C2C5D /* SearchWithGeocodeView.swift */,
			);
			path = "Search with geocode";
			sourceTree = "<group>";
		};
		00CCB8A6285D059300BBAB70 /* Portal Data */ = {
			isa = PBXGroup;
			children = (
				D74C8C002ABA6202007C76B8 /* 1bd036f221f54a99abc9e46ff3511cbf */,
				D7C16D1D2AC5FE8200689E89 /* 5a9b60cee9ba41e79640a06bcdf8084d */,
				00C94A0228B53DCC004E42D9 /* 7c4c679ab06a4df19dc497f577f111bd */,
				D701D7242A37C7E4006FF0C8 /* 07d62a792ab6496d9b772a24efea45d0 */,
				D7D1F3512ADDBE5D009CE2DA /* 7dd2f97bb007466ea939160d0de96a9d */,
				00D4EF8328638BF100B9CC30 /* 15a7cbd3af1e47cfa5d2c6b93dc44fc2 */,
				D7CE9F992AE2F575008F7A5F /* 22c3083d4fa74e3e9b25adfc9f8c0496 */,
				00D4EF8E28638BF100B9CC30 /* 68ec42517cdd439e81b036210483e8e7 */,
				D76000B52AF19FC900B3084D /* 260eb6535c824209964cf281766ebe43 */,
				D7C16D202AC5FE9800689E89 /* 290f0c571c394461a8b58b6775d0bd63 */,
				1C965C4629DBA879002F8536 /* 681d6f7694644709a7c830ec57a2d72b */,
				D7CE9F9C2AE2F585008F7A5F /* 3424d442ebe54f3cbf34462382d3aebe */,
				D7C16D232AC5FEA600689E89 /* 12509ffdc684437f8f2656b0129d2c13 */,
				D73F8CF22AB1089900CD39DA /* 751138a2e0844e06853522d54103222a */,
				D721EEA62ABDFF550040BE46 /* 174150279af74a2ba6f8b87a567f480b */,
				792222DB2A81AA5D00619FFE /* a8a942c228af4fac96baa78ad60f511f */,
				D7464F202ACE0910007FEE88 /* b5f977c78ec74b3a8857ca86d1d9b318 */,
				00D4EF8128638BF100B9CC30 /* cb1b20748a9f4d128dad8a87244e3e37 */,
				4D126D7629CA3B3F00CFB7A7 /* d5bad9f4fee9483791e405880fb466da */,
				D77572AC2A295DC100F490CD /* d1453556d91e46dea191c20c398b82cd */,
				D7E7D0862AEB3C36003AAD02 /* df193653ed39449195af0c9725701dca */,
				F111CCC2288B63DB00205358 /* e1f3a7254cb845b09450f54937c16061 */,
				D7C16D262AC5FEB600689E89 /* e87c154fb9c2487f999143df5b08e9b1 */,
				D7497F3E2AC4BA4100167AD2 /* f5ff6f5556a945bca87ca513b8729a1e */,
			);
			path = "Portal Data";
			sourceTree = SOURCE_ROOT;
		};
		00D4EF7E2863840D00B9CC30 /* Add feature layers */ = {
			isa = PBXGroup;
			children = (
				00D4EF7F2863842100B9CC30 /* AddFeatureLayersView.swift */,
			);
			path = "Add feature layers";
			sourceTree = "<group>";
		};
		00D4EF8128638BF100B9CC30 /* cb1b20748a9f4d128dad8a87244e3e37 */ = {
			isa = PBXGroup;
			children = (
				00D4EF8228638BF100B9CC30 /* LA_Trails.geodatabase */,
			);
			path = cb1b20748a9f4d128dad8a87244e3e37;
			sourceTree = "<group>";
		};
		00D4EF8328638BF100B9CC30 /* 15a7cbd3af1e47cfa5d2c6b93dc44fc2 */ = {
			isa = PBXGroup;
			children = (
				00D4EFB02863CE6300B9CC30 /* ScottishWildlifeTrust_reserves */,
			);
			path = 15a7cbd3af1e47cfa5d2c6b93dc44fc2;
			sourceTree = "<group>";
		};
		00D4EF8E28638BF100B9CC30 /* 68ec42517cdd439e81b036210483e8e7 */ = {
			isa = PBXGroup;
			children = (
				00D4EF8F28638BF100B9CC30 /* AuroraCO.gpkg */,
			);
			path = 68ec42517cdd439e81b036210483e8e7;
			sourceTree = "<group>";
		};
		00E5400627F3CCA100CF66D5 = {
			isa = PBXGroup;
			children = (
				00966EE62811F64D009D3DD7 /* iOS */,
				0023DE5029D648FA0098243A /* macOS */,
				00CCB8A6285D059300BBAB70 /* Portal Data */,
				00E5401427F3CCA200CF66D5 /* Products */,
				003D7C332821EBCC009DDFD2 /* Scripts */,
				00E5400B27F3CCA100CF66D5 /* Shared */,
			);
			sourceTree = "<group>";
		};
		00E5400B27F3CCA100CF66D5 /* Shared */ = {
			isa = PBXGroup;
			children = (
				0074ABAF281742420037244A /* Supporting Files */,
				0074ABB228174B830037244A /* Samples */,
				00E5400C27F3CCA100CF66D5 /* SamplesApp.swift */,
				00E5400E27F3CCA200CF66D5 /* Assets.xcassets */,
				001C6DD827FE585A00D472C2 /* AppSecrets.swift.masque */,
				0074ABCA2817B8DB0037244A /* SamplesApp+Samples.swift.tache */,
			);
			path = Shared;
			sourceTree = "<group>";
		};
		00E5401427F3CCA200CF66D5 /* Products */ = {
			isa = PBXGroup;
			children = (
				00E5401327F3CCA200CF66D5 /* Samples.app */,
			);
			name = Products;
			sourceTree = "<group>";
		};
		108EC03F29D25AE1000F35D0 /* Query feature table */ = {
			isa = PBXGroup;
			children = (
				108EC04029D25B2C000F35D0 /* QueryFeatureTableView.swift */,
			);
			path = "Query feature table";
			sourceTree = "<group>";
		};
		1C0C1C3229D34DAE005C8B24 /* Change viewpoint */ = {
			isa = PBXGroup;
			children = (
				1C0C1C3429D34DAE005C8B24 /* ChangeViewpointView.swift */,
			);
			path = "Change viewpoint";
			sourceTree = "<group>";
		};
		1C19B4EA2A578E46001D2506 /* Create load report */ = {
			isa = PBXGroup;
			children = (
				1C19B4EF2A578E46001D2506 /* CreateLoadReportView.Model.swift */,
				1C19B4ED2A578E46001D2506 /* CreateLoadReportView.swift */,
				1C19B4EB2A578E46001D2506 /* CreateLoadReportView.Views.swift */,
			);
			path = "Create load report";
			sourceTree = "<group>";
		};
		1C26ED122A859525009B7721 /* Filter features in scene */ = {
			isa = PBXGroup;
			children = (
				1C26ED152A859525009B7721 /* FilterFeaturesInSceneView.swift */,
			);
			path = "Filter features in scene";
			sourceTree = "<group>";
		};
		1C3B7DC22A5F64FC00907443 /* Analyze network with subnetwork trace */ = {
			isa = PBXGroup;
			children = (
				1C3B7DC32A5F64FC00907443 /* AnalyzeNetworkWithSubnetworkTraceView.Model.swift */,
				1C3B7DC62A5F64FC00907443 /* AnalyzeNetworkWithSubnetworkTraceView.swift */,
			);
			path = "Analyze network with subnetwork trace";
			sourceTree = "<group>";
		};
		1C42E04129D2396B004FC4BE /* Show popup */ = {
			isa = PBXGroup;
			children = (
				1C42E04329D2396B004FC4BE /* ShowPopupView.swift */,
			);
			path = "Show popup";
			sourceTree = "<group>";
		};
		1C43BC782A43781100509BF8 /* Set visibility of subtype sublayer */ = {
			isa = PBXGroup;
			children = (
				1C43BC7C2A43781100509BF8 /* SetVisibilityOfSubtypeSublayerView.Model.swift */,
				1C43BC7E2A43781100509BF8 /* SetVisibilityOfSubtypeSublayerView.swift */,
				1C43BC792A43781100509BF8 /* SetVisibilityOfSubtypeSublayerView.Views.swift */,
			);
			path = "Set visibility of subtype sublayer";
			sourceTree = "<group>";
		};
		1C56B5DE2A82C02D000381DA /* Display points using clustering feature reduction */ = {
			isa = PBXGroup;
			children = (
				1C56B5E22A82C02D000381DA /* DisplayPointsUsingClusteringFeatureReductionView.swift */,
			);
			path = "Display points using clustering feature reduction";
			sourceTree = "<group>";
		};
		1C965C4629DBA879002F8536 /* 681d6f7694644709a7c830ec57a2d72b */ = {
			isa = PBXGroup;
			children = (
				004FE87029DF5D8700075217 /* Bristol */,
			);
			path = 681d6f7694644709a7c830ec57a2d72b;
			sourceTree = "<group>";
		};
		1C9B74C429DB43580038B06F /* Show realistic light and shadows */ = {
			isa = PBXGroup;
			children = (
				1C9B74C529DB43580038B06F /* ShowRealisticLightAndShadowsView.swift */,
			);
			path = "Show realistic light and shadows";
			sourceTree = "<group>";
		};
		1C9B74D229DB54560038B06F /* Change camera controller */ = {
			isa = PBXGroup;
			children = (
				1C9B74D529DB54560038B06F /* ChangeCameraControllerView.swift */,
			);
			path = "Change camera controller";
			sourceTree = "<group>";
		};
		1CAB8D402A3CEAB0002AA649 /* Run valve isolation trace */ = {
			isa = PBXGroup;
			children = (
				1CAB8D442A3CEAB0002AA649 /* RunValveIsolationTraceView.Model.swift */,
				1CAB8D472A3CEAB0002AA649 /* RunValveIsolationTraceView.swift */,
			);
			path = "Run valve isolation trace";
			sourceTree = "<group>";
		};
		1CAF831A2A20305F000E1E60 /* Show utility associations */ = {
			isa = PBXGroup;
			children = (
				1CAF831B2A20305F000E1E60 /* ShowUtilityAssociationsView.swift */,
			);
			path = "Show utility associations";
			sourceTree = "<group>";
		};
		218F35B229C28F4A00502022 /* Authenticate with OAuth */ = {
			isa = PBXGroup;
			children = (
				218F35B329C28F4A00502022 /* AuthenticateWithOAuthView.swift */,
			);
			path = "Authenticate with OAuth";
			sourceTree = "<group>";
		};
		4D126D6829CA1B6000CFB7A7 /* Show device location with NMEA data sources */ = {
			isa = PBXGroup;
			children = (
				4D126D6929CA1B6000CFB7A7 /* ShowDeviceLocationWithNMEADataSourcesView.swift */,
				4D126D7D29CA43D200CFB7A7 /* ShowDeviceLocationWithNMEADataSourcesView.Model.swift */,
				4D126D7129CA1E1800CFB7A7 /* FileNMEASentenceReader.swift */,
			);
			path = "Show device location with NMEA data sources";
			sourceTree = "<group>";
		};
		4D126D7629CA3B3F00CFB7A7 /* d5bad9f4fee9483791e405880fb466da */ = {
			isa = PBXGroup;
			children = (
				4D126D7B29CA3E6000CFB7A7 /* Redlands.nmea */,
			);
			path = d5bad9f4fee9483791e405880fb466da;
			sourceTree = "<group>";
		};
		4D2ADC3E29C26D05003B367F /* Add dynamic entity layer */ = {
			isa = PBXGroup;
			children = (
				4D2ADC3F29C26D05003B367F /* AddDynamicEntityLayerView.swift */,
				4D2ADC6629C50BD6003B367F /* AddDynamicEntityLayerView.Model.swift */,
				4D2ADC6829C50C4C003B367F /* AddDynamicEntityLayerView.SettingsView.swift */,
				00F279D52AF418DC00CECAF8 /* AddDynamicEntityLayerView.VehicleCallout.swift */,
			);
			path = "Add dynamic entity layer";
			sourceTree = "<group>";
		};
		4D2ADC5329C4F612003B367F /* Change map view background */ = {
			isa = PBXGroup;
			children = (
				4D2ADC5529C4F612003B367F /* ChangeMapViewBackgroundView.swift */,
				4D2ADC5829C4F612003B367F /* ChangeMapViewBackgroundView.SettingsView.swift */,
				4D2ADC6129C5071C003B367F /* ChangeMapViewBackgroundView.Model.swift */,
			);
			path = "Change map view background";
			sourceTree = "<group>";
		};
		7573E81229D6134C00BEED9C /* Trace utility network */ = {
			isa = PBXGroup;
			children = (
				7573E81329D6134C00BEED9C /* TraceUtilityNetworkView.Model.swift */,
				7573E81529D6134C00BEED9C /* TraceUtilityNetworkView.Enums.swift */,
				7573E81729D6134C00BEED9C /* TraceUtilityNetworkView.Views.swift */,
				7573E81829D6134C00BEED9C /* TraceUtilityNetworkView.swift */,
			);
			path = "Trace utility network";
			sourceTree = "<group>";
		};
		75DD739029D38B1B0010229D /* Navigate route */ = {
			isa = PBXGroup;
			children = (
				75DD739129D38B1B0010229D /* NavigateRouteView.swift */,
			);
			path = "Navigate route";
			sourceTree = "<group>";
		};
		792222DB2A81AA5D00619FFE /* a8a942c228af4fac96baa78ad60f511f */ = {
			isa = PBXGroup;
			children = (
				792222DC2A81AA5D00619FFE /* AIS_MarineCadastre_SelectedVessels_CustomDataSource.jsonl */,
			);
			path = a8a942c228af4fac96baa78ad60f511f;
			sourceTree = "<group>";
		};
		79B7B8082A1BF8B300F57C27 /* Create and save KML file */ = {
			isa = PBXGroup;
			children = (
				79302F842A1ED4E30002336A /* CreateAndSaveKMLView.Model.swift */,
				79B7B8092A1BF8EC00F57C27 /* CreateAndSaveKMLView.swift */,
				79302F862A1ED71B0002336A /* CreateAndSaveKMLView.Views.swift */,
			);
			path = "Create and save KML file";
			sourceTree = "<group>";
		};
		79D84D0C2A815BED00F45262 /* Add custom dynamic entity data source */ = {
			isa = PBXGroup;
			children = (
				79D84D0D2A815C5B00F45262 /* AddCustomDynamicEntityDataSourceView.swift */,
				7900C5F52A83FC3F002D430F /* AddCustomDynamicEntityDataSourceView.Vessel.swift */,
			);
			path = "Add custom dynamic entity data source";
			sourceTree = "<group>";
		};
		88F93CBE29C3D4E30006B28E /* Create and edit geometries */ = {
			isa = PBXGroup;
			children = (
				88F93CC029C3D59C0006B28E /* CreateAndEditGeometriesView.swift */,
			);
			path = "Create and edit geometries";
			sourceTree = "<group>";
		};
		D70082E72ACF8F6C00E0C3C2 /* Identify KML features */ = {
			isa = PBXGroup;
			children = (
				D70082EA2ACF900100E0C3C2 /* IdentifyKMLFeaturesView.swift */,
			);
			path = "Identify KML features";
			sourceTree = "<group>";
		};
		D701D7242A37C7E4006FF0C8 /* 07d62a792ab6496d9b772a24efea45d0 */ = {
			isa = PBXGroup;
			children = (
				D701D72B2A37C7F7006FF0C8 /* bradley_low_3ds */,
			);
			path = 07d62a792ab6496d9b772a24efea45d0;
			sourceTree = "<group>";
		};
		D704AA562AB22B7A00A3BB63 /* Group layers together */ = {
			isa = PBXGroup;
			children = (
				D704AA592AB22C1A00A3BB63 /* GroupLayersTogetherView.swift */,
				D75C35662AB50338003CD55F /* GroupLayersTogetherView.GroupLayerListView.swift */,
			);
			path = "Group layers together";
			sourceTree = "<group>";
		};
		D7084FA42AD771AA00EC7F4F /* Augment reality to fly over scene */ = {
			isa = PBXGroup;
			children = (
				D7084FA62AD771AA00EC7F4F /* AugmentRealityToFlyOverSceneView.swift */,
			);
			path = "Augment reality to fly over scene";
			sourceTree = "<group>";
		};
		D71099692A27D8880065A1C1 /* Densify and generalize geometry */ = {
			isa = PBXGroup;
			children = (
				D710996C2A27D9210065A1C1 /* DensifyAndGeneralizeGeometryView.swift */,
				D710996F2A2802FA0065A1C1 /* DensifyAndGeneralizeGeometryView.SettingsView.swift */,
			);
			path = "Densify and generalize geometry";
			sourceTree = "<group>";
		};
		D71C5F602AAA7854006599FD /* Create symbol styles from web styles */ = {
			isa = PBXGroup;
			children = (
				D71C5F632AAA7A88006599FD /* CreateSymbolStylesFromWebStylesView.swift */,
			);
			path = "Create symbol styles from web styles";
			sourceTree = "<group>";
		};
		D721EEA62ABDFF550040BE46 /* 174150279af74a2ba6f8b87a567f480b */ = {
			isa = PBXGroup;
			children = (
				D721EEA72ABDFF550040BE46 /* LothianRiversAnno.mmpk */,
			);
			path = 174150279af74a2ba6f8b87a567f480b;
			sourceTree = "<group>";
		};
		D722BD1E2A420D7E002C2087 /* Show extruded features */ = {
			isa = PBXGroup;
			children = (
				D722BD212A420DAD002C2087 /* ShowExtrudedFeaturesView.swift */,
			);
			path = "Show extruded features";
			sourceTree = "<group>";
		};
		D7232EDD2AC1E5410079ABFF /* Play KML tour */ = {
			isa = PBXGroup;
			children = (
				D7232EE02AC1E5AA0079ABFF /* PlayKMLTourView.swift */,
			);
			path = "Play KML tour";
			sourceTree = "<group>";
		};
		D72F27292ADA1E4400F906DA /* Augment reality to show tabletop scene */ = {
			isa = PBXGroup;
			children = (
				D72F272B2ADA1E4400F906DA /* AugmentRealityToShowTabletopSceneView.swift */,
			);
			path = "Augment reality to show tabletop scene";
			sourceTree = "<group>";
		};
		D731F3BD2AD0D22500A8431E /* Identify graphics */ = {
			isa = PBXGroup;
			children = (
				D731F3C02AD0D2AC00A8431E /* IdentifyGraphicsView.swift */,
			);
			path = "Identify graphics";
			sourceTree = "<group>";
		};
		D7337C5C2ABD137400A5D865 /* Show mobile map package expiration date */ = {
			isa = PBXGroup;
			children = (
				D7337C5F2ABD142D00A5D865 /* ShowMobileMapPackageExpirationDateView.swift */,
			);
			path = "Show mobile map package expiration date";
			sourceTree = "<group>";
		};
		D734FA072A183A5A00246D7E /* Set max extent */ = {
			isa = PBXGroup;
			children = (
				D734FA092A183A5B00246D7E /* SetMaxExtentView.swift */,
			);
			path = "Set max extent";
			sourceTree = "<group>";
		};
		D73F8CF22AB1089900CD39DA /* 751138a2e0844e06853522d54103222a */ = {
			isa = PBXGroup;
			children = (
				D73F8CF32AB1089900CD39DA /* Restaurant.stylx */,
			);
			path = 751138a2e0844e06853522d54103222a;
			sourceTree = "<group>";
		};
		D73FABE82AD4A0370048EC70 /* Create mobile geodatabase */ = {
			isa = PBXGroup;
			children = (
				D71FCB892AD6277E000E517C /* CreateMobileGeodatabaseView.Model.swift */,
				D73FC0FC2AD4A18D0067A19B /* CreateMobileGeodatabaseView.swift */,
			);
			path = "Create mobile geodatabase";
			sourceTree = "<group>";
		};
		D744FD132A2112360084A66C /* Create convex hull around points */ = {
			isa = PBXGroup;
			children = (
				D744FD162A2112D90084A66C /* CreateConvexHullAroundPointsView.swift */,
			);
			path = "Create convex hull around points";
			sourceTree = "<group>";
		};
		D7464F182ACE0445007FEE88 /* Identify raster cell */ = {
			isa = PBXGroup;
			children = (
				D7464F1D2ACE04B3007FEE88 /* IdentifyRasterCellView.swift */,
			);
			path = "Identify raster cell";
			sourceTree = "<group>";
		};
		D7464F202ACE0910007FEE88 /* b5f977c78ec74b3a8857ca86d1d9b318 */ = {
			isa = PBXGroup;
			children = (
				D7464F2A2ACE0964007FEE88 /* SA_EVI_8Day_03May20 */,
			);
			path = b5f977c78ec74b3a8857ca86d1d9b318;
			sourceTree = "<group>";
		};
		D7497F382AC4B45300167AD2 /* Display dimensions */ = {
			isa = PBXGroup;
			children = (
				D7497F3B2AC4B4C100167AD2 /* DisplayDimensionsView.swift */,
			);
			path = "Display dimensions";
			sourceTree = "<group>";
		};
		D7497F3E2AC4BA4100167AD2 /* f5ff6f5556a945bca87ca513b8729a1e */ = {
			isa = PBXGroup;
			children = (
				D7497F3F2AC4BA4100167AD2 /* Edinburgh_Pylon_Dimensions.mmpk */,
			);
			path = f5ff6f5556a945bca87ca513b8729a1e;
			sourceTree = "<group>";
		};
		D74C8BFA2ABA5572007C76B8 /* Style symbols from mobile style file */ = {
			isa = PBXGroup;
			children = (
				D7337C592ABCFDB100A5D865 /* StyleSymbolsFromMobileStyleFileView.SymbolOptionsListView.swift */,
				D74C8BFD2ABA5605007C76B8 /* StyleSymbolsFromMobileStyleFileView.swift */,
			);
			path = "Style symbols from mobile style file";
			sourceTree = "<group>";
		};
		D74C8C002ABA6202007C76B8 /* 1bd036f221f54a99abc9e46ff3511cbf */ = {
			isa = PBXGroup;
			children = (
				D74C8C012ABA6202007C76B8 /* emoji-mobile.stylx */,
			);
			path = 1bd036f221f54a99abc9e46ff3511cbf;
			sourceTree = "<group>";
		};
		D751017D2A2E490800B8FA48 /* Show labels on layer */ = {
			isa = PBXGroup;
			children = (
				D75101802A2E493600B8FA48 /* ShowLabelsOnLayerView.swift */,
			);
			path = "Show labels on layer";
			sourceTree = "<group>";
		};
		D751018A2A2E960300B8FA48 /* Identify layer features */ = {
			isa = PBXGroup;
			children = (
				D751018D2A2E962D00B8FA48 /* IdentifyLayerFeaturesView.swift */,
			);
			path = "Identify layer features";
			sourceTree = "<group>";
		};
		D752D93C2A3914E5003EB25E /* Manage operational layers */ = {
			isa = PBXGroup;
			children = (
				D752D93F2A39154C003EB25E /* ManageOperationalLayersView.swift */,
			);
			path = "Manage operational layers";
			sourceTree = "<group>";
		};
		D752D9422A3A6EB8003EB25E /* Monitor changes to map load status */ = {
			isa = PBXGroup;
			children = (
				D752D9452A3A6F7F003EB25E /* MonitorChangesToMapLoadStatusView.swift */,
			);
			path = "Monitor changes to map load status";
			sourceTree = "<group>";
		};
		D752D95B2A3BCDD4003EB25E /* Display map from portal item */ = {
			isa = PBXGroup;
			children = (
				D752D95E2A3BCE06003EB25E /* DisplayMapFromPortalItemView.swift */,
			);
			path = "Display map from portal item";
			sourceTree = "<group>";
		};
		D75362CC2A1E862B00D83028 /* Apply unique value renderer */ = {
			isa = PBXGroup;
			children = (
				D75362D12A1E886700D83028 /* ApplyUniqueValueRendererView.swift */,
			);
			path = "Apply unique value renderer";
			sourceTree = "<group>";
		};
		D754E31D2A1D661D0006C5F1 /* Style point with picture marker symbols */ = {
			isa = PBXGroup;
			children = (
				D754E3222A1D66820006C5F1 /* StylePointWithPictureMarkerSymbolsView.swift */,
			);
			path = "Style point with picture marker symbols";
			sourceTree = "<group>";
		};
		D7553CD62AE2DFEC00DC2A70 /* Geocode offline */ = {
			isa = PBXGroup;
			children = (
				D72C43F22AEB066D00B6157B /* GeocodeOfflineView.Model.swift */,
				D7553CD82AE2DFEC00DC2A70 /* GeocodeOfflineView.swift */,
			);
			path = "Geocode offline";
			sourceTree = "<group>";
		};
		D75B584D2AAFB2C20038B3B4 /* Style features with custom dictionary */ = {
			isa = PBXGroup;
			children = (
				D75B58502AAFB3030038B3B4 /* StyleFeaturesWithCustomDictionaryView.swift */,
			);
			path = "Style features with custom dictionary";
			sourceTree = "<group>";
		};
		D76000AA2AF19C2300B3084D /* Find route in mobile map package */ = {
			isa = PBXGroup;
			children = (
				D73723782AF5ADD700846884 /* FindRouteInMobileMapPackageView.MobileMapView.swift */,
				D73723742AF5877500846884 /* FindRouteInMobileMapPackageView.Model.swift */,
				D76000AB2AF19C2300B3084D /* FindRouteInMobileMapPackageView.swift */,
			);
			path = "Find route in mobile map package";
			sourceTree = "<group>";
		};
		D76000B52AF19FC900B3084D /* 260eb6535c824209964cf281766ebe43 */ = {
			isa = PBXGroup;
			children = (
				D76000B62AF19FCA00B3084D /* SanFrancisco.mmpk */,
			);
			path = 260eb6535c824209964cf281766ebe43;
			sourceTree = "<group>";
		};
		D769C20D2A28FF8600030F61 /* Set up location-driven geotriggers */ = {
			isa = PBXGroup;
			children = (
				D769C2112A29019B00030F61 /* SetUpLocationDrivenGeotriggersView.swift */,
				D79EE76D2A4CEA5D005A52AE /* SetUpLocationDrivenGeotriggersView.Model.swift */,
			);
			path = "Set up location-driven geotriggers";
			sourceTree = "<group>";
		};
		D77570BC2A29427200F490CD /* Animate images with image overlay */ = {
			isa = PBXGroup;
			children = (
				D77570BF2A2942F800F490CD /* AnimateImagesWithImageOverlayView.swift */,
			);
			path = "Animate images with image overlay";
			sourceTree = "<group>";
		};
		D77572AC2A295DC100F490CD /* d1453556d91e46dea191c20c398b82cd */ = {
			isa = PBXGroup;
			children = (
				D77572AD2A295DDD00F490CD /* PacificSouthWest2 */,
			);
			path = d1453556d91e46dea191c20c398b82cd;
			sourceTree = "<group>";
		};
		D78666A92A21616D00C60110 /* Find nearest vertex */ = {
			isa = PBXGroup;
			children = (
				D78666AC2A2161F100C60110 /* FindNearestVertexView.swift */,
			);
			path = "Find nearest vertex";
			sourceTree = "<group>";
		};
		D7ABA2F52A3256610021822B /* Measure distance in scene */ = {
			isa = PBXGroup;
			children = (
				D7ABA2F82A32579C0021822B /* MeasureDistanceInSceneView.swift */,
			);
			path = "Measure distance in scene";
			sourceTree = "<group>";
		};
		D7ABA2FB2A3287C10021822B /* Show viewshed from geoelement in scene */ = {
			isa = PBXGroup;
			children = (
				D7ABA2FE2A32881C0021822B /* ShowViewshedFromGeoelementInSceneView.swift */,
			);
			path = "Show viewshed from geoelement in scene";
			sourceTree = "<group>";
		};
		D7AE861A2AC39D750049B626 /* Display annotation */ = {
			isa = PBXGroup;
			children = (
				D7AE861D2AC39DC50049B626 /* DisplayAnnotationView.swift */,
			);
			path = "Display annotation";
			sourceTree = "<group>";
		};
		D7B3C5C02A43B71E001DA4D8 /* Create convex hull around geometries */ = {
			isa = PBXGroup;
			children = (
				D7634FAE2A43B7AC00F8AEFB /* CreateConvexHullAroundGeometriesView.swift */,
			);
			path = "Create convex hull around geometries";
			sourceTree = "<group>";
		};
		D7C16D172AC5F6C100689E89 /* Animate 3D graphic */ = {
			isa = PBXGroup;
			children = (
				D7058FB02ACB423C00A40F14 /* Animate3DGraphicView.Model.swift */,
				D7054AE82ACCCB6C007235BA /* Animate3DGraphicView.SettingsView.swift */,
				D7C16D1A2AC5F95300689E89 /* Animate3DGraphicView.swift */,
			);
			path = "Animate 3D graphic";
			sourceTree = "<group>";
		};
		D7C16D1D2AC5FE8200689E89 /* 5a9b60cee9ba41e79640a06bcdf8084d */ = {
			isa = PBXGroup;
			children = (
				D7C16D1E2AC5FE8200689E89 /* Pyrenees.csv */,
			);
			path = 5a9b60cee9ba41e79640a06bcdf8084d;
			sourceTree = "<group>";
		};
		D7C16D202AC5FE9800689E89 /* 290f0c571c394461a8b58b6775d0bd63 */ = {
			isa = PBXGroup;
			children = (
				D7C16D212AC5FE9800689E89 /* GrandCanyon.csv */,
			);
			path = 290f0c571c394461a8b58b6775d0bd63;
			sourceTree = "<group>";
		};
		D7C16D232AC5FEA600689E89 /* 12509ffdc684437f8f2656b0129d2c13 */ = {
			isa = PBXGroup;
			children = (
				D7C16D242AC5FEA600689E89 /* Snowdon.csv */,
			);
			path = 12509ffdc684437f8f2656b0129d2c13;
			sourceTree = "<group>";
		};
		D7C16D262AC5FEB600689E89 /* e87c154fb9c2487f999143df5b08e9b1 */ = {
			isa = PBXGroup;
			children = (
				D7C16D272AC5FEB600689E89 /* Hawaii.csv */,
			);
			path = e87c154fb9c2487f999143df5b08e9b1;
			sourceTree = "<group>";
		};
		D7CC33FB2A31475C00198EDF /* Show line of sight between points */ = {
			isa = PBXGroup;
			children = (
				D7CC33FD2A31475C00198EDF /* ShowLineOfSightBetweenPointsView.swift */,
			);
			path = "Show line of sight between points";
			sourceTree = "<group>";
		};
		D7CE9F992AE2F575008F7A5F /* 22c3083d4fa74e3e9b25adfc9f8c0496 */ = {
			isa = PBXGroup;
			children = (
				D7CE9F9A2AE2F575008F7A5F /* streetmap_SD.tpkx */,
			);
			path = 22c3083d4fa74e3e9b25adfc9f8c0496;
			sourceTree = "<group>";
		};
		D7CE9F9C2AE2F585008F7A5F /* 3424d442ebe54f3cbf34462382d3aebe */ = {
			isa = PBXGroup;
			children = (
				D7CE9FA22AE2F595008F7A5F /* san-diego-eagle-locator */,
			);
			path = 3424d442ebe54f3cbf34462382d3aebe;
			sourceTree = "<group>";
		};
		D7D1F3512ADDBE5D009CE2DA /* 7dd2f97bb007466ea939160d0de96a9d */ = {
			isa = PBXGroup;
			children = (
				D7D1F3522ADDBE5D009CE2DA /* philadelphia.mspk */,
			);
			path = 7dd2f97bb007466ea939160d0de96a9d;
			sourceTree = "<group>";
		};
		D7E440D12A1ECBC2005D74DE /* Create buffers around points */ = {
			isa = PBXGroup;
			children = (
				D7E440D62A1ECE7D005D74DE /* CreateBuffersAroundPointsView.swift */,
			);
			path = "Create buffers around points";
			sourceTree = "<group>";
		};
		D7E557602A1D743100B9FB09 /* Add WMS layer */ = {
			isa = PBXGroup;
			children = (
				D7E557672A1D768800B9FB09 /* AddWMSLayerView.swift */,
			);
			path = "Add WMS layer";
			sourceTree = "<group>";
		};
		D7E7D0792AEB39BF003AAD02 /* Find route in transport network */ = {
			isa = PBXGroup;
			children = (
				D7749AD52AF08BF50086632F /* FindRouteInTransportNetworkView.Model.swift */,
				D7E7D0802AEB39D5003AAD02 /* FindRouteInTransportNetworkView.swift */,
			);
			path = "Find route in transport network";
			sourceTree = "<group>";
		};
		D7E7D0862AEB3C36003AAD02 /* df193653ed39449195af0c9725701dca */ = {
			isa = PBXGroup;
			children = (
				D7E7D0992AEB3C47003AAD02 /* san_diego_offline_routing */,
			);
			path = df193653ed39449195af0c9725701dca;
			sourceTree = "<group>";
		};
		D7EAF34F2A1C011000D822C4 /* Set min and max scale */ = {
			isa = PBXGroup;
			children = (
				D7EAF3592A1C023800D822C4 /* SetMinAndMaxScaleView.swift */,
			);
			path = "Set min and max scale";
			sourceTree = "<group>";
		};
		D7ECF5942AB8BDCA003FB2BE /* Render multilayer symbols */ = {
			isa = PBXGroup;
			children = (
				D7ECF5972AB8BE63003FB2BE /* RenderMultilayerSymbolsView.swift */,
			);
			path = "Render multilayer symbols";
			sourceTree = "<group>";
		};
		D7EF5D712A269E2D00FEBDE5 /* Show coordinates in multiple formats */ = {
			isa = PBXGroup;
			children = (
				D7EF5D742A26A03A00FEBDE5 /* ShowCoordinatesInMultipleFormatsView.swift */,
			);
			path = "Show coordinates in multiple formats";
			sourceTree = "<group>";
		};
		E000E75E2869E325005D87C5 /* Clip geometry */ = {
			isa = PBXGroup;
			children = (
				E000E75F2869E33D005D87C5 /* ClipGeometryView.swift */,
			);
			path = "Clip geometry";
			sourceTree = "<group>";
		};
		E000E761286A0B07005D87C5 /* Cut geometry */ = {
			isa = PBXGroup;
			children = (
				E000E762286A0B18005D87C5 /* CutGeometryView.swift */,
			);
			path = "Cut geometry";
			sourceTree = "<group>";
		};
		E004A6B928414332002A1FE6 /* Set viewpoint rotation */ = {
			isa = PBXGroup;
			children = (
				E004A6BD28414332002A1FE6 /* SetViewpointRotationView.swift */,
			);
			path = "Set viewpoint rotation";
			sourceTree = "<group>";
		};
		E004A6D528465C70002A1FE6 /* Display scene */ = {
			isa = PBXGroup;
			children = (
				E004A6D828465C70002A1FE6 /* DisplaySceneView.swift */,
			);
			path = "Display scene";
			sourceTree = "<group>";
		};
		E004A6DE2846626A002A1FE6 /* Show callout */ = {
			isa = PBXGroup;
			children = (
				E004A6DF28466279002A1FE6 /* ShowCalloutView.swift */,
			);
			path = "Show callout";
			sourceTree = "<group>";
		};
		E004A6E42846A609002A1FE6 /* Style graphics with symbols */ = {
			isa = PBXGroup;
			children = (
				E004A6E52846A61F002A1FE6 /* StyleGraphicsWithSymbolsView.swift */,
			);
			path = "Style graphics with symbols";
			sourceTree = "<group>";
		};
		E004A6E728493BBB002A1FE6 /* Show device location */ = {
			isa = PBXGroup;
			children = (
				E004A6E828493BCE002A1FE6 /* ShowDeviceLocationView.swift */,
			);
			path = "Show device location";
			sourceTree = "<group>";
		};
		E004A6EB28495538002A1FE6 /* Create planar and geodetic buffers */ = {
			isa = PBXGroup;
			children = (
				E004A6EC2849556E002A1FE6 /* CreatePlanarAndGeodeticBuffersView.swift */,
			);
			path = "Create planar and geodetic buffers";
			sourceTree = "<group>";
		};
		E004A6EE284E4B7A002A1FE6 /* Download vector tiles to local cache */ = {
			isa = PBXGroup;
			children = (
				E004A6EF284E4B9B002A1FE6 /* DownloadVectorTilesToLocalCacheView.swift */,
			);
			path = "Download vector tiles to local cache";
			sourceTree = "<group>";
		};
		E004A6F1284E4F80002A1FE6 /* Show result of spatial operations */ = {
			isa = PBXGroup;
			children = (
				E004A6F2284E4FEB002A1FE6 /* ShowResultOfSpatialOperationsView.swift */,
			);
			path = "Show result of spatial operations";
			sourceTree = "<group>";
		};
		E004A6F4284FA3C5002A1FE6 /* Select features in feature layer */ = {
			isa = PBXGroup;
			children = (
				E004A6F5284FA42A002A1FE6 /* SelectFeaturesInFeatureLayerView.swift */,
			);
			path = "Select features in feature layer";
			sourceTree = "<group>";
		};
		E041ABC3287CAFEB0056009B /* Web */ = {
			isa = PBXGroup;
			children = (
				E041AC15287F54580056009B /* highlight.min.js */,
				E041AC1D288076A60056009B /* info.css */,
				E041AC1F288077B90056009B /* xcode.css */,
			);
			path = Web;
			sourceTree = "<group>";
		};
		E066DD33285CF3A0004D3D5B /* Find route */ = {
			isa = PBXGroup;
			children = (
				E066DD34285CF3B3004D3D5B /* FindRouteView.swift */,
			);
			path = "Find route";
			sourceTree = "<group>";
		};
		E066DD362860AB0B004D3D5B /* Style graphics with renderer */ = {
			isa = PBXGroup;
			children = (
				E066DD372860AB28004D3D5B /* StyleGraphicsWithRendererView.swift */,
			);
			path = "Style graphics with renderer";
			sourceTree = "<group>";
		};
		E066DD392860C9EE004D3D5B /* Show result of spatial relationships */ = {
			isa = PBXGroup;
			children = (
				E066DD3A2860CA08004D3D5B /* ShowResultOfSpatialRelationshipsView.swift */,
			);
			path = "Show result of spatial relationships";
			sourceTree = "<group>";
		};
		E066DD3E28610F3F004D3D5B /* Add scene layer from service */ = {
			isa = PBXGroup;
			children = (
				E066DD3F28610F55004D3D5B /* AddSceneLayerFromServiceView.swift */,
			);
			path = "Add scene layer from service";
			sourceTree = "<group>";
		};
		E070A0A1286F3B3400F2B606 /* Download preplanned map area */ = {
			isa = PBXGroup;
			children = (
				883C121429C9136600062FF9 /* DownloadPreplannedMapAreaView.MapPicker.swift */,
				E0D04FF128A5390000747989 /* DownloadPreplannedMapAreaView.Model.swift */,
				E070A0A2286F3B6000F2B606 /* DownloadPreplannedMapAreaView.swift */,
			);
			path = "Download preplanned map area";
			sourceTree = "<group>";
		};
		E088E1552862578800413100 /* Set surface placement mode */ = {
			isa = PBXGroup;
			children = (
				E088E1562862579D00413100 /* SetSurfacePlacementModeView.swift */,
			);
			path = "Set surface placement mode";
			sourceTree = "<group>";
		};
		E088E1722863B5E600413100 /* Generate offline map */ = {
			isa = PBXGroup;
			children = (
				E088E1732863B5F800413100 /* GenerateOfflineMapView.swift */,
			);
			path = "Generate offline map";
			sourceTree = "<group>";
		};
		E0EA0B75286638FD00C9621D /* Project geometry */ = {
			isa = PBXGroup;
			children = (
				E0EA0B762866390E00C9621D /* ProjectGeometryView.swift */,
			);
			path = "Project geometry";
			sourceTree = "<group>";
		};
		E0FE32E528747762002C6ACA /* Browse building floors */ = {
			isa = PBXGroup;
			children = (
				E0FE32E628747778002C6ACA /* BrowseBuildingFloorsView.swift */,
			);
			path = "Browse building floors";
			sourceTree = "<group>";
		};
		F111CCBD288B548400205358 /* Display map from mobile map package */ = {
			isa = PBXGroup;
			children = (
				F111CCC0288B5D5600205358 /* DisplayMapFromMobileMapPackageView.swift */,
			);
			path = "Display map from mobile map package";
			sourceTree = "<group>";
		};
		F111CCC2288B63DB00205358 /* e1f3a7254cb845b09450f54937c16061 */ = {
			isa = PBXGroup;
			children = (
				F111CCC3288B641900205358 /* Yellowstone.mmpk */,
			);
			path = e1f3a7254cb845b09450f54937c16061;
			sourceTree = "<group>";
		};
		F19A316128906F0D003B7EF9 /* Add raster from file */ = {
			isa = PBXGroup;
			children = (
				F1E71BF0289473760064C33F /* AddRasterFromFileView.swift */,
			);
			path = "Add raster from file";
			sourceTree = "<group>";
		};
/* End PBXGroup section */

/* Begin PBXNativeTarget section */
		00E5401227F3CCA200CF66D5 /* Samples */ = {
			isa = PBXNativeTarget;
			buildConfigurationList = 00E5402427F3CCA200CF66D5 /* Build configuration list for PBXNativeTarget "Samples" */;
			buildPhases = (
				001C6DDC27FE5CE800D472C2 /* Create .secrets File If It Does Not Exist */,
				00CCB8A3285BA2FD00BBAB70 /* Download Portal Item Data */,
				00E5402B27F77A5A00CF66D5 /* Lint Sources */,
				00E5400F27F3CCA200CF66D5 /* Sources */,
				00144B5E280634840090DD5D /* Embed Frameworks */,
				00E5401027F3CCA200CF66D5 /* Frameworks */,
				00E5401127F3CCA200CF66D5 /* Resources */,
				0039A4E82885C4E300592C86 /* Copy Source Code Files */,
				0039A4E72885C45200592C86 /* Copy README.md Files For Source Code View */,
			);
			buildRules = (
				0083586F27FE3BCF00192A15 /* PBXBuildRule */,
				0074ABCC2817B8E60037244A /* PBXBuildRule */,
			);
			dependencies = (
			);
			name = Samples;
			packageProductDependencies = (
				00C43AEC2947DC350099AE34 /* ArcGISToolkit */,
			);
			productName = "arcgis-swift-sdk-samples (iOS)";
			productReference = 00E5401327F3CCA200CF66D5 /* Samples.app */;
			productType = "com.apple.product-type.application";
		};
/* End PBXNativeTarget section */

/* Begin PBXProject section */
		00E5400727F3CCA100CF66D5 /* Project object */ = {
			isa = PBXProject;
			attributes = {
				BuildIndependentTargetsInParallel = 1;
				KnownAssetTags = (
					AddCustomDynamicEntityDataSource,
					AddFeatureLayers,
					AddRasterFromFile,
					Animate3DGraphic,
					AnimateImagesWithImageOverlay,
					AugmentRealityToShowTabletopScene,
					ChangeCameraController,
					DisplayDimensions,
					DisplayMapFromMobileMapPackage,
					FindRouteInMobileMapPackage,
					FindRouteInTransportNetwork,
					GeocodeOffline,
					IdentifyRasterCell,
					ShowDeviceLocationWithNmeaDataSources,
					ShowMobileMapPackageExpirationDate,
					ShowViewshedFromGeoelementInScene,
					StyleFeaturesWithCustomDictionary,
					StyleSymbolsFromMobileStyleFile,
				);
				LastSwiftUpdateCheck = 1330;
				LastUpgradeCheck = 1500;
				ORGANIZATIONNAME = Esri;
				TargetAttributes = {
					00E5401227F3CCA200CF66D5 = {
						CreatedOnToolsVersion = 13.3;
					};
				};
			};
			buildConfigurationList = 00E5400A27F3CCA100CF66D5 /* Build configuration list for PBXProject "Samples" */;
			compatibilityVersion = "Xcode 13.0";
			developmentRegion = en;
			hasScannedForEncodings = 0;
			knownRegions = (
				en,
				Base,
			);
			mainGroup = 00E5400627F3CCA100CF66D5;
			packageReferences = (
				00C43AEB2947DC350099AE34 /* XCRemoteSwiftPackageReference "arcgis-maps-sdk-swift-toolkit" */,
			);
			productRefGroup = 00E5401427F3CCA200CF66D5 /* Products */;
			projectDirPath = "";
			projectRoot = "";
			targets = (
				00E5401227F3CCA200CF66D5 /* Samples */,
			);
		};
/* End PBXProject section */

/* Begin PBXResourcesBuildPhase section */
		00E5401127F3CCA200CF66D5 /* Resources */ = {
			isa = PBXResourcesBuildPhase;
			buildActionMask = 2147483647;
			files = (
				E041AC1E288076A60056009B /* info.css in Resources */,
				D7CE9F9B2AE2F575008F7A5F /* streetmap_SD.tpkx in Resources */,
				D721EEA82ABDFF550040BE46 /* LothianRiversAnno.mmpk in Resources */,
				D7C16D1F2AC5FE8200689E89 /* Pyrenees.csv in Resources */,
				E041AC1A287F54580056009B /* highlight.min.js in Resources */,
				D7497F402AC4BA4100167AD2 /* Edinburgh_Pylon_Dimensions.mmpk in Resources */,
				00E5402027F3CCA200CF66D5 /* Assets.xcassets in Resources */,
				4D126D7C29CA3E6000CFB7A7 /* Redlands.nmea in Resources */,
				00C94A0D28B53DE1004E42D9 /* raster-file in Resources */,
				D7464F2B2ACE0965007FEE88 /* SA_EVI_8Day_03May20 in Resources */,
				004FE87129DF5D8700075217 /* Bristol in Resources */,
				D7C16D252AC5FEA600689E89 /* Snowdon.csv in Resources */,
				D73F8CF42AB1089900CD39DA /* Restaurant.stylx in Resources */,
				D74C8C022ABA6202007C76B8 /* emoji-mobile.stylx in Resources */,
				D7CE9FA32AE2F595008F7A5F /* san-diego-eagle-locator in Resources */,
				D76000B72AF19FCA00B3084D /* SanFrancisco.mmpk in Resources */,
				792222DD2A81AA5D00619FFE /* AIS_MarineCadastre_SelectedVessels_CustomDataSource.jsonl in Resources */,
				E041AC20288077B90056009B /* xcode.css in Resources */,
				00D4EF9028638BF100B9CC30 /* LA_Trails.geodatabase in Resources */,
				D701D72C2A37C7F7006FF0C8 /* bradley_low_3ds in Resources */,
				00D4EF9A28638BF100B9CC30 /* AuroraCO.gpkg in Resources */,
				D7C16D282AC5FEB700689E89 /* Hawaii.csv in Resources */,
				D7D1F3532ADDBE5D009CE2DA /* philadelphia.mspk in Resources */,
				D7E7D09A2AEB3C47003AAD02 /* san_diego_offline_routing in Resources */,
				F111CCC4288B641900205358 /* Yellowstone.mmpk in Resources */,
				D77572AE2A295DDE00F490CD /* PacificSouthWest2 in Resources */,
				00D4EFB12863CE6300B9CC30 /* ScottishWildlifeTrust_reserves in Resources */,
				D7C16D222AC5FE9800689E89 /* GrandCanyon.csv in Resources */,
			);
			runOnlyForDeploymentPostprocessing = 0;
		};
/* End PBXResourcesBuildPhase section */

/* Begin PBXShellScriptBuildPhase section */
		001C6DDC27FE5CE800D472C2 /* Create .secrets File If It Does Not Exist */ = {
			isa = PBXShellScriptBuildPhase;
			alwaysOutOfDate = 1;
			buildActionMask = 2147483647;
			files = (
			);
			inputFileListPaths = (
			);
			inputPaths = (
			);
			name = "Create .secrets File If It Does Not Exist";
			outputFileListPaths = (
			);
			outputPaths = (
				"$(SRCROOT)/.secrets",
			);
			runOnlyForDeploymentPostprocessing = 0;
			shellPath = /bin/sh;
			shellScript = "if [ ! -e \"$SRCROOT/.secrets\" ]\nthen\n    touch \"$SRCROOT/.secrets\"\nfi\n";
		};
		0039A4E72885C45200592C86 /* Copy README.md Files For Source Code View */ = {
			isa = PBXShellScriptBuildPhase;
			alwaysOutOfDate = 1;
			buildActionMask = 2147483647;
			files = (
			);
			inputFileListPaths = (
			);
			inputPaths = (
			);
			name = "Copy README.md Files For Source Code View";
			outputFileListPaths = (
			);
			outputPaths = (
			);
			runOnlyForDeploymentPostprocessing = 0;
			shellPath = /bin/sh;
			shellScript = "echo $BUILT_PRODUCTS_DIR\n\n# Directory to which the readmes will be copied.\nREADMES_DIR=${BUILT_PRODUCTS_DIR}/${UNLOCALIZED_RESOURCES_FOLDER_PATH}/READMEs\nmkdir -p \"${READMES_DIR}\"\n\n# Root readme for the project to skip.\nDEFAULT_README=$SRCROOT/README.md\n\n# Find all README.md files in the project.\nfind ${SRCROOT} -name \"README.md\" | while read file\ndo\n    # Skip the root readme for project.\n    if [ \"$file\" = \"$DEFAULT_README\" ]\n    then\n        echo $BUILT_PRODUCTS_DIR\n        continue\n    fi\n    \n    # Extract the folder name from the path.\n    FILE_PATH=$(dirname \"$file\")\n    FOLDER_NAME=$(basename \"$FILE_PATH\")\n    \n    cp \"${file}\" \"${READMES_DIR}/${FOLDER_NAME}.md\"\ndone\n";
		};
		00CCB8A3285BA2FD00BBAB70 /* Download Portal Item Data */ = {
			isa = PBXShellScriptBuildPhase;
			alwaysOutOfDate = 1;
			buildActionMask = 2147483647;
			files = (
			);
			inputFileListPaths = (
			);
			inputPaths = (
			);
			name = "Download Portal Item Data";
			outputFileListPaths = (
			);
			outputPaths = (
			);
			runOnlyForDeploymentPostprocessing = 0;
			shellPath = /bin/sh;
			shellScript = "SAMPLES_DIRECTORY=\"${SRCROOT}/Shared/Samples\"\nDOWNLOAD_DIRECTORY=\"${SRCROOT}/Portal Data\"\nxcrun --sdk macosx swift \"${SRCROOT}/Scripts/DowloadPortalItemData.swift\" \"$SAMPLES_DIRECTORY\" \"$DOWNLOAD_DIRECTORY\"\n";
		};
		00E5402B27F77A5A00CF66D5 /* Lint Sources */ = {
			isa = PBXShellScriptBuildPhase;
			alwaysOutOfDate = 1;
			buildActionMask = 2147483647;
			files = (
			);
			inputFileListPaths = (
			);
			inputPaths = (
			);
			name = "Lint Sources";
			outputFileListPaths = (
			);
			outputPaths = (
			);
			runOnlyForDeploymentPostprocessing = 0;
			shellPath = /bin/sh;
			shellScript = "if [[ \"$(uname -m)\" == arm64 ]]; then\n    export PATH=\"/opt/homebrew/bin:$PATH\"\nfi\n\nif which swiftlint > /dev/null; then\n  swiftlint\nelse\n  echo \"warning: SwiftLint not installed, download from https://github.com/realm/SwiftLint\"\nfi\n";
		};
/* End PBXShellScriptBuildPhase section */

/* Begin PBXSourcesBuildPhase section */
		00E5400F27F3CCA200CF66D5 /* Sources */ = {
			isa = PBXSourcesBuildPhase;
			buildActionMask = 2147483647;
			files = (
				79D84D132A81711A00F45262 /* AddCustomDynamicEntityDataSourceView.swift in Sources */,
				E000E7602869E33D005D87C5 /* ClipGeometryView.swift in Sources */,
				4D2ADC6729C50BD6003B367F /* AddDynamicEntityLayerView.Model.swift in Sources */,
				E004A6E928493BCE002A1FE6 /* ShowDeviceLocationView.swift in Sources */,
				1C26ED192A859525009B7721 /* FilterFeaturesInSceneView.swift in Sources */,
				F111CCC1288B5D5600205358 /* DisplayMapFromMobileMapPackageView.swift in Sources */,
				D7337C5A2ABCFDB100A5D865 /* StyleSymbolsFromMobileStyleFileView.SymbolOptionsListView.swift in Sources */,
				1C43BC842A43781200509BF8 /* SetVisibilityOfSubtypeSublayerView.swift in Sources */,
				00A7A1462A2FC58300F035F7 /* DisplayContentOfUtilityNetworkContainerView.swift in Sources */,
				D7553CDB2AE2DFEC00DC2A70 /* GeocodeOfflineView.swift in Sources */,
				218F35B829C28F4A00502022 /* AuthenticateWithOAuthView.swift in Sources */,
				79B7B80A2A1BF8EC00F57C27 /* CreateAndSaveKMLView.swift in Sources */,
				7573E81C29D6134C00BEED9C /* TraceUtilityNetworkView.Enums.swift in Sources */,
				7573E81A29D6134C00BEED9C /* TraceUtilityNetworkView.Model.swift in Sources */,
				1C3B7DC82A5F64FC00907443 /* AnalyzeNetworkWithSubnetworkTraceView.Model.swift in Sources */,
				D752D9402A39154C003EB25E /* ManageOperationalLayersView.swift in Sources */,
				D7ABA2F92A32579C0021822B /* MeasureDistanceInSceneView.swift in Sources */,
				D73723792AF5ADD800846884 /* FindRouteInMobileMapPackageView.MobileMapView.swift in Sources */,
				E004A6E028466279002A1FE6 /* ShowCalloutView.swift in Sources */,
				E000E763286A0B18005D87C5 /* CutGeometryView.swift in Sources */,
				4D126D7229CA1E1800CFB7A7 /* FileNMEASentenceReader.swift in Sources */,
				001C6DE127FE8A9400D472C2 /* AppSecrets.swift.masque in Sources */,
				D7084FA92AD771AA00EC7F4F /* AugmentRealityToFlyOverSceneView.swift in Sources */,
				D75B58512AAFB3030038B3B4 /* StyleFeaturesWithCustomDictionaryView.swift in Sources */,
				E0D04FF228A5390000747989 /* DownloadPreplannedMapAreaView.Model.swift in Sources */,
				00CCB8A5285BAF8700BBAB70 /* OnDemandResource.swift in Sources */,
				1C19B4F32A578E46001D2506 /* CreateLoadReportView.swift in Sources */,
				7900C5F62A83FC3F002D430F /* AddCustomDynamicEntityDataSourceView.Vessel.swift in Sources */,
				D71099702A2802FA0065A1C1 /* DensifyAndGeneralizeGeometryView.SettingsView.swift in Sources */,
				E004A6ED2849556E002A1FE6 /* CreatePlanarAndGeodeticBuffersView.swift in Sources */,
				E041ABD7287DB04D0056009B /* SampleInfoView.swift in Sources */,
				1C43BC822A43781200509BF8 /* SetVisibilityOfSubtypeSublayerView.Model.swift in Sources */,
				D71FCB8A2AD6277F000E517C /* CreateMobileGeodatabaseView.Model.swift in Sources */,
				D752D9462A3A6F80003EB25E /* MonitorChangesToMapLoadStatusView.swift in Sources */,
				E0082217287755AC002AD138 /* View+Sheet.swift in Sources */,
				00181B462846AD7100654571 /* View+Alert.swift in Sources */,
				00273CF62A82AB8700A7A77D /* SampleRow.swift in Sources */,
				D7ABA2FF2A32881C0021822B /* ShowViewshedFromGeoelementInSceneView.swift in Sources */,
				E0FE32E728747778002C6ACA /* BrowseBuildingFloorsView.swift in Sources */,
				D752D95F2A3BCE06003EB25E /* DisplayMapFromPortalItemView.swift in Sources */,
				1CAB8D4B2A3CEAB0002AA649 /* RunValveIsolationTraceView.Model.swift in Sources */,
				E070A0A3286F3B6000F2B606 /* DownloadPreplannedMapAreaView.swift in Sources */,
				D77570C02A2942F800F490CD /* AnimateImagesWithImageOverlayView.swift in Sources */,
				D7054AE92ACCCB6C007235BA /* Animate3DGraphicView.SettingsView.swift in Sources */,
				E0EA0B772866390E00C9621D /* ProjectGeometryView.swift in Sources */,
				D74C8BFE2ABA5605007C76B8 /* StyleSymbolsFromMobileStyleFileView.swift in Sources */,
				D7E7D0812AEB39D5003AAD02 /* FindRouteInTransportNetworkView.swift in Sources */,
				0042E24328E4BF8F001F33D6 /* ShowViewshedFromPointInSceneView.Model.swift in Sources */,
				D7E557682A1D768800B9FB09 /* AddWMSLayerView.swift in Sources */,
				D7497F3C2AC4B4C100167AD2 /* DisplayDimensionsView.swift in Sources */,
				0005580A2817C51E00224BC6 /* SampleDetailView.swift in Sources */,
				D75C35672AB50338003CD55F /* GroupLayersTogetherView.GroupLayerListView.swift in Sources */,
				4D2ADC6229C5071C003B367F /* ChangeMapViewBackgroundView.Model.swift in Sources */,
				0074ABCD2817BCC30037244A /* SamplesApp+Samples.swift.tache in Sources */,
				D79EE76E2A4CEA5D005A52AE /* SetUpLocationDrivenGeotriggersView.Model.swift in Sources */,
				E004A6F3284E4FEB002A1FE6 /* ShowResultOfSpatialOperationsView.swift in Sources */,
				D751018E2A2E962D00B8FA48 /* IdentifyLayerFeaturesView.swift in Sources */,
				F1E71BF1289473760064C33F /* AddRasterFromFileView.swift in Sources */,
				00B04273282EC59E0072E1B4 /* AboutView.swift in Sources */,
				7573E81F29D6134C00BEED9C /* TraceUtilityNetworkView.swift in Sources */,
				4D2ADC6929C50C4C003B367F /* AddDynamicEntityLayerView.SettingsView.swift in Sources */,
				1C42E04729D2396B004FC4BE /* ShowPopupView.swift in Sources */,
				79302F872A1ED71B0002336A /* CreateAndSaveKMLView.Views.swift in Sources */,
				D73FC0FD2AD4A18D0067A19B /* CreateMobileGeodatabaseView.swift in Sources */,
				1C19B4F12A578E46001D2506 /* CreateLoadReportView.Views.swift in Sources */,
				E066DD3B2860CA08004D3D5B /* ShowResultOfSpatialRelationshipsView.swift in Sources */,
				7573E81E29D6134C00BEED9C /* TraceUtilityNetworkView.Views.swift in Sources */,
				4D2ADC5A29C4F612003B367F /* ChangeMapViewBackgroundView.swift in Sources */,
				D7ECF5982AB8BE63003FB2BE /* RenderMultilayerSymbolsView.swift in Sources */,
				D769C2122A29019B00030F61 /* SetUpLocationDrivenGeotriggersView.swift in Sources */,
				79302F852A1ED4E30002336A /* CreateAndSaveKMLView.Model.swift in Sources */,
				D7058FB12ACB423C00A40F14 /* Animate3DGraphicView.Model.swift in Sources */,
				0044CDDF2995C39E004618CE /* ShowDeviceLocationHistoryView.swift in Sources */,
				E041ABC0287CA9F00056009B /* WebView.swift in Sources */,
				E088E1572862579D00413100 /* SetSurfacePlacementModeView.swift in Sources */,
				1CAF831F2A20305F000E1E60 /* ShowUtilityAssociationsView.swift in Sources */,
				00C7993B2A845AAF00AFE342 /* Sidebar.swift in Sources */,
				E004A6C128414332002A1FE6 /* SetViewpointRotationView.swift in Sources */,
				883C121529C9136600062FF9 /* DownloadPreplannedMapAreaView.MapPicker.swift in Sources */,
				D72C43F32AEB066D00B6157B /* GeocodeOfflineView.Model.swift in Sources */,
				1C9B74C929DB43580038B06F /* ShowRealisticLightAndShadowsView.swift in Sources */,
				D7232EE12AC1E5AA0079ABFF /* PlayKMLTourView.swift in Sources */,
				1C56B5E62A82C02D000381DA /* DisplayPointsUsingClusteringFeatureReductionView.swift in Sources */,
				D7337C602ABD142D00A5D865 /* ShowMobileMapPackageExpirationDateView.swift in Sources */,
				00E5401E27F3CCA200CF66D5 /* ContentView.swift in Sources */,
				D7634FAF2A43B7AC00F8AEFB /* CreateConvexHullAroundGeometriesView.swift in Sources */,
				E066DD382860AB28004D3D5B /* StyleGraphicsWithRendererView.swift in Sources */,
				108EC04129D25B2C000F35D0 /* QueryFeatureTableView.swift in Sources */,
				00B04FB5283EEBA80026C882 /* DisplayOverviewMapView.swift in Sources */,
				D71C5F642AAA7A88006599FD /* CreateSymbolStylesFromWebStylesView.swift in Sources */,
				D7CC33FF2A31475C00198EDF /* ShowLineOfSightBetweenPointsView.swift in Sources */,
				D70BE5792A5624A80022CA02 /* CategoriesView.swift in Sources */,
				4D2ADC5D29C4F612003B367F /* ChangeMapViewBackgroundView.SettingsView.swift in Sources */,
				75DD739529D38B1B0010229D /* NavigateRouteView.swift in Sources */,
				D75362D22A1E886700D83028 /* ApplyUniqueValueRendererView.swift in Sources */,
				0074ABBF28174BCF0037244A /* DisplayMapView.swift in Sources */,
				D7EF5D752A26A03A00FEBDE5 /* ShowCoordinatesInMultipleFormatsView.swift in Sources */,
				D72F272E2ADA1E4400F906DA /* AugmentRealityToShowTabletopSceneView.swift in Sources */,
				0086F40128E3770A00974721 /* ShowViewshedFromPointInSceneView.swift in Sources */,
				0044289229C90C0B00160767 /* GetElevationAtPointOnSurfaceView.swift in Sources */,
				D7E440D72A1ECE7D005D74DE /* CreateBuffersAroundPointsView.swift in Sources */,
				00D4EF802863842100B9CC30 /* AddFeatureLayersView.swift in Sources */,
				4D126D7E29CA43D200CFB7A7 /* ShowDeviceLocationWithNMEADataSourcesView.Model.swift in Sources */,
				4D126D6D29CA1B6000CFB7A7 /* ShowDeviceLocationWithNMEADataSourcesView.swift in Sources */,
				D710996D2A27D9210065A1C1 /* DensifyAndGeneralizeGeometryView.swift in Sources */,
				88F93CC129C3D59D0006B28E /* CreateAndEditGeometriesView.swift in Sources */,
				1C0C1C3929D34DAE005C8B24 /* ChangeViewpointView.swift in Sources */,
				D7AE861E2AC39DC50049B626 /* DisplayAnnotationView.swift in Sources */,
				D734FA0C2A183A5B00246D7E /* SetMaxExtentView.swift in Sources */,
				D704AA5A2AB22C1A00A3BB63 /* GroupLayersTogetherView.swift in Sources */,
				E004A6DC28465C70002A1FE6 /* DisplaySceneView.swift in Sources */,
				E066DD35285CF3B3004D3D5B /* FindRouteView.swift in Sources */,
				D722BD222A420DAD002C2087 /* ShowExtrudedFeaturesView.swift in Sources */,
				E004A6F6284FA42A002A1FE6 /* SelectFeaturesInFeatureLayerView.swift in Sources */,
				D75101812A2E493600B8FA48 /* ShowLabelsOnLayerView.swift in Sources */,
				1C3B7DCB2A5F64FC00907443 /* AnalyzeNetworkWithSubnetworkTraceView.swift in Sources */,
				E08953F12891899600E077CF /* EnvironmentValues+SampleInfoVisibility.swift in Sources */,
				00B042E8282EDC690072E1B4 /* SetBasemapView.swift in Sources */,
				E004A6E62846A61F002A1FE6 /* StyleGraphicsWithSymbolsView.swift in Sources */,
				E088E1742863B5F800413100 /* GenerateOfflineMapView.swift in Sources */,
				0074ABC428174F430037244A /* Sample.swift in Sources */,
				00A7A14A2A2FC5B700F035F7 /* DisplayContentOfUtilityNetworkContainerView.Model.swift in Sources */,
				E004A6F0284E4B9B002A1FE6 /* DownloadVectorTilesToLocalCacheView.swift in Sources */,
				1CAB8D4E2A3CEAB0002AA649 /* RunValveIsolationTraceView.swift in Sources */,
				4D2ADC4329C26D05003B367F /* AddDynamicEntityLayerView.swift in Sources */,
				D70082EB2ACF900100E0C3C2 /* IdentifyKMLFeaturesView.swift in Sources */,
				D7EAF35A2A1C023800D822C4 /* SetMinAndMaxScaleView.swift in Sources */,
				1C19B4F52A578E46001D2506 /* CreateLoadReportView.Model.swift in Sources */,
				0042E24528E4F82C001F33D6 /* ShowViewshedFromPointInSceneView.ViewshedSettingsView.swift in Sources */,
				1C9B74D929DB54560038B06F /* ChangeCameraControllerView.swift in Sources */,
				D76000AE2AF19C2300B3084D /* FindRouteInMobileMapPackageView.swift in Sources */,
				00273CF42A82AB5900A7A77D /* SamplesSearchView.swift in Sources */,
				D78666AD2A2161F100C60110 /* FindNearestVertexView.swift in Sources */,
				D7C16D1B2AC5F95300689E89 /* Animate3DGraphicView.swift in Sources */,
				D744FD172A2112D90084A66C /* CreateConvexHullAroundPointsView.swift in Sources */,
				D73723762AF5877500846884 /* FindRouteInMobileMapPackageView.Model.swift in Sources */,
				00CB9138284814A4005C2C5D /* SearchWithGeocodeView.swift in Sources */,
				1C43BC7F2A43781200509BF8 /* SetVisibilityOfSubtypeSublayerView.Views.swift in Sources */,
				D754E3232A1D66820006C5F1 /* StylePointWithPictureMarkerSymbolsView.swift in Sources */,
				D731F3C12AD0D2AC00A8431E /* IdentifyGraphicsView.swift in Sources */,
				00E5401C27F3CCA200CF66D5 /* SamplesApp.swift in Sources */,
				E066DD4028610F55004D3D5B /* AddSceneLayerFromServiceView.swift in Sources */,
				00F279D62AF418DC00CECAF8 /* AddDynamicEntityLayerView.VehicleCallout.swift in Sources */,
				D7749AD62AF08BF50086632F /* FindRouteInTransportNetworkView.Model.swift in Sources */,
				D7464F1E2ACE04B3007FEE88 /* IdentifyRasterCellView.swift in Sources */,
			);
			runOnlyForDeploymentPostprocessing = 0;
		};
/* End PBXSourcesBuildPhase section */

/* Begin XCBuildConfiguration section */
		00E5402227F3CCA200CF66D5 /* Debug */ = {
			isa = XCBuildConfiguration;
			buildSettings = {
				ALWAYS_SEARCH_USER_PATHS = NO;
				CLANG_ANALYZER_NONNULL = YES;
				CLANG_ANALYZER_NUMBER_OBJECT_CONVERSION = YES_AGGRESSIVE;
				CLANG_CXX_LANGUAGE_STANDARD = "gnu++17";
				CLANG_ENABLE_MODULES = YES;
				CLANG_ENABLE_OBJC_ARC = YES;
				CLANG_ENABLE_OBJC_WEAK = YES;
				CLANG_WARN_BLOCK_CAPTURE_AUTORELEASING = YES;
				CLANG_WARN_BOOL_CONVERSION = YES;
				CLANG_WARN_COMMA = YES;
				CLANG_WARN_CONSTANT_CONVERSION = YES;
				CLANG_WARN_DEPRECATED_OBJC_IMPLEMENTATIONS = YES;
				CLANG_WARN_DIRECT_OBJC_ISA_USAGE = YES_ERROR;
				CLANG_WARN_DOCUMENTATION_COMMENTS = YES;
				CLANG_WARN_EMPTY_BODY = YES;
				CLANG_WARN_ENUM_CONVERSION = YES;
				CLANG_WARN_INFINITE_RECURSION = YES;
				CLANG_WARN_INT_CONVERSION = YES;
				CLANG_WARN_NON_LITERAL_NULL_CONVERSION = YES;
				CLANG_WARN_OBJC_IMPLICIT_RETAIN_SELF = YES;
				CLANG_WARN_OBJC_LITERAL_CONVERSION = YES;
				CLANG_WARN_OBJC_ROOT_CLASS = YES_ERROR;
				CLANG_WARN_QUOTED_INCLUDE_IN_FRAMEWORK_HEADER = YES;
				CLANG_WARN_RANGE_LOOP_ANALYSIS = YES;
				CLANG_WARN_STRICT_PROTOTYPES = YES;
				CLANG_WARN_SUSPICIOUS_MOVE = YES;
				CLANG_WARN_UNGUARDED_AVAILABILITY = YES_AGGRESSIVE;
				CLANG_WARN_UNREACHABLE_CODE = YES;
				CLANG_WARN__DUPLICATE_METHOD_MATCH = YES;
				COPY_PHASE_STRIP = NO;
				DEAD_CODE_STRIPPING = YES;
				DEBUG_INFORMATION_FORMAT = dwarf;
				ENABLE_STRICT_OBJC_MSGSEND = YES;
				ENABLE_TESTABILITY = YES;
				GCC_C_LANGUAGE_STANDARD = gnu11;
				GCC_DYNAMIC_NO_PIC = NO;
				GCC_NO_COMMON_BLOCKS = YES;
				GCC_OPTIMIZATION_LEVEL = 0;
				GCC_PREPROCESSOR_DEFINITIONS = (
					"DEBUG=1",
					"$(inherited)",
				);
				GCC_WARN_64_TO_32_BIT_CONVERSION = YES;
				GCC_WARN_ABOUT_RETURN_TYPE = YES_ERROR;
				GCC_WARN_UNDECLARED_SELECTOR = YES;
				GCC_WARN_UNINITIALIZED_AUTOS = YES_AGGRESSIVE;
				GCC_WARN_UNUSED_FUNCTION = YES;
				GCC_WARN_UNUSED_VARIABLE = YES;
				MTL_ENABLE_DEBUG_INFO = INCLUDE_SOURCE;
				MTL_FAST_MATH = YES;
				ONLY_ACTIVE_ARCH = YES;
				SWIFT_ACTIVE_COMPILATION_CONDITIONS = DEBUG;
				SWIFT_OPTIMIZATION_LEVEL = "-Onone";
			};
			name = Debug;
		};
		00E5402327F3CCA200CF66D5 /* Release */ = {
			isa = XCBuildConfiguration;
			buildSettings = {
				ALWAYS_SEARCH_USER_PATHS = NO;
				CLANG_ANALYZER_NONNULL = YES;
				CLANG_ANALYZER_NUMBER_OBJECT_CONVERSION = YES_AGGRESSIVE;
				CLANG_CXX_LANGUAGE_STANDARD = "gnu++17";
				CLANG_ENABLE_MODULES = YES;
				CLANG_ENABLE_OBJC_ARC = YES;
				CLANG_ENABLE_OBJC_WEAK = YES;
				CLANG_WARN_BLOCK_CAPTURE_AUTORELEASING = YES;
				CLANG_WARN_BOOL_CONVERSION = YES;
				CLANG_WARN_COMMA = YES;
				CLANG_WARN_CONSTANT_CONVERSION = YES;
				CLANG_WARN_DEPRECATED_OBJC_IMPLEMENTATIONS = YES;
				CLANG_WARN_DIRECT_OBJC_ISA_USAGE = YES_ERROR;
				CLANG_WARN_DOCUMENTATION_COMMENTS = YES;
				CLANG_WARN_EMPTY_BODY = YES;
				CLANG_WARN_ENUM_CONVERSION = YES;
				CLANG_WARN_INFINITE_RECURSION = YES;
				CLANG_WARN_INT_CONVERSION = YES;
				CLANG_WARN_NON_LITERAL_NULL_CONVERSION = YES;
				CLANG_WARN_OBJC_IMPLICIT_RETAIN_SELF = YES;
				CLANG_WARN_OBJC_LITERAL_CONVERSION = YES;
				CLANG_WARN_OBJC_ROOT_CLASS = YES_ERROR;
				CLANG_WARN_QUOTED_INCLUDE_IN_FRAMEWORK_HEADER = YES;
				CLANG_WARN_RANGE_LOOP_ANALYSIS = YES;
				CLANG_WARN_STRICT_PROTOTYPES = YES;
				CLANG_WARN_SUSPICIOUS_MOVE = YES;
				CLANG_WARN_UNGUARDED_AVAILABILITY = YES_AGGRESSIVE;
				CLANG_WARN_UNREACHABLE_CODE = YES;
				CLANG_WARN__DUPLICATE_METHOD_MATCH = YES;
				COPY_PHASE_STRIP = NO;
				DEAD_CODE_STRIPPING = YES;
				DEBUG_INFORMATION_FORMAT = "dwarf-with-dsym";
				ENABLE_NS_ASSERTIONS = NO;
				ENABLE_STRICT_OBJC_MSGSEND = YES;
				GCC_C_LANGUAGE_STANDARD = gnu11;
				GCC_NO_COMMON_BLOCKS = YES;
				GCC_WARN_64_TO_32_BIT_CONVERSION = YES;
				GCC_WARN_ABOUT_RETURN_TYPE = YES_ERROR;
				GCC_WARN_UNDECLARED_SELECTOR = YES;
				GCC_WARN_UNINITIALIZED_AUTOS = YES_AGGRESSIVE;
				GCC_WARN_UNUSED_FUNCTION = YES;
				GCC_WARN_UNUSED_VARIABLE = YES;
				MTL_ENABLE_DEBUG_INFO = NO;
				MTL_FAST_MATH = YES;
				SWIFT_COMPILATION_MODE = wholemodule;
				SWIFT_OPTIMIZATION_LEVEL = "-O";
			};
			name = Release;
		};
		00E5402527F3CCA200CF66D5 /* Debug */ = {
			isa = XCBuildConfiguration;
			buildSettings = {
				ASSETCATALOG_COMPILER_APPICON_NAME = AppIcon;
				ASSETCATALOG_COMPILER_GLOBAL_ACCENT_COLOR_NAME = AccentColor;
				CODE_SIGN_ENTITLEMENTS = macOS/Samples.entitlements;
				"CODE_SIGN_IDENTITY[sdk=macosx*]" = "Apple Development";
				CODE_SIGN_STYLE = Automatic;
				CURRENT_PROJECT_VERSION = 1;
				EMBED_ASSET_PACKS_IN_PRODUCT_BUNDLE = YES;
				INFOPLIST_FILE = "$(SRCROOT)/iOS/Info.plist";
				IPHONEOS_DEPLOYMENT_TARGET = 15.0;
				"IPHONEOS_DEPLOYMENT_TARGET[sdk=macosx*]" = 15.0;
				LD_RUNPATH_SEARCH_PATHS = (
					"$(inherited)",
					"@executable_path/Frameworks",
				);
				MARKETING_VERSION = 200.2.0;
				PRODUCT_BUNDLE_IDENTIFIER = "com.esri.arcgis-swift-sdk-samples";
				PRODUCT_NAME = Samples;
				SDKROOT = iphoneos;
				SUPPORTED_PLATFORMS = "iphoneos iphonesimulator";
				SUPPORTS_MACCATALYST = YES;
				SUPPORTS_MAC_DESIGNED_FOR_IPHONE_IPAD = NO;
				SWIFT_EMIT_LOC_STRINGS = YES;
				SWIFT_VERSION = 5.0;
				TARGETED_DEVICE_FAMILY = "1,2,6";
			};
			name = Debug;
		};
		00E5402627F3CCA200CF66D5 /* Release */ = {
			isa = XCBuildConfiguration;
			buildSettings = {
				ASSETCATALOG_COMPILER_APPICON_NAME = AppIcon;
				ASSETCATALOG_COMPILER_GLOBAL_ACCENT_COLOR_NAME = AccentColor;
				CODE_SIGN_ENTITLEMENTS = macOS/Samples.entitlements;
				"CODE_SIGN_IDENTITY[sdk=macosx*]" = "Apple Development";
				CODE_SIGN_STYLE = Automatic;
				CURRENT_PROJECT_VERSION = 1;
				DEVELOPMENT_TEAM = "";
				EMBED_ASSET_PACKS_IN_PRODUCT_BUNDLE = YES;
				INFOPLIST_FILE = "$(SRCROOT)/iOS/Info.plist";
				IPHONEOS_DEPLOYMENT_TARGET = 15.0;
				"IPHONEOS_DEPLOYMENT_TARGET[sdk=macosx*]" = 15.0;
				LD_RUNPATH_SEARCH_PATHS = (
					"$(inherited)",
					"@executable_path/Frameworks",
				);
				MARKETING_VERSION = 200.2.0;
				PRODUCT_BUNDLE_IDENTIFIER = "com.esri.arcgis-swift-sdk-samples";
				PRODUCT_NAME = Samples;
				SDKROOT = iphoneos;
				SUPPORTED_PLATFORMS = "iphoneos iphonesimulator";
				SUPPORTS_MACCATALYST = YES;
				SUPPORTS_MAC_DESIGNED_FOR_IPHONE_IPAD = NO;
				SWIFT_EMIT_LOC_STRINGS = YES;
				SWIFT_VERSION = 5.0;
				TARGETED_DEVICE_FAMILY = "1,2,6";
				VALIDATE_PRODUCT = YES;
			};
			name = Release;
		};
/* End XCBuildConfiguration section */

/* Begin XCConfigurationList section */
		00E5400A27F3CCA100CF66D5 /* Build configuration list for PBXProject "Samples" */ = {
			isa = XCConfigurationList;
			buildConfigurations = (
				00E5402227F3CCA200CF66D5 /* Debug */,
				00E5402327F3CCA200CF66D5 /* Release */,
			);
			defaultConfigurationIsVisible = 0;
			defaultConfigurationName = Release;
		};
		00E5402427F3CCA200CF66D5 /* Build configuration list for PBXNativeTarget "Samples" */ = {
			isa = XCConfigurationList;
			buildConfigurations = (
				00E5402527F3CCA200CF66D5 /* Debug */,
				00E5402627F3CCA200CF66D5 /* Release */,
			);
			defaultConfigurationIsVisible = 0;
			defaultConfigurationName = Release;
		};
/* End XCConfigurationList section */

/* Begin XCRemoteSwiftPackageReference section */
		00C43AEB2947DC350099AE34 /* XCRemoteSwiftPackageReference "arcgis-maps-sdk-swift-toolkit" */ = {
			isa = XCRemoteSwiftPackageReference;
			repositoryURL = "https://github.com/Esri/arcgis-maps-sdk-swift-toolkit/";
			requirement = {
				kind = upToNextMinorVersion;
				minimumVersion = 200.2.0;
			};
		};
/* End XCRemoteSwiftPackageReference section */

/* Begin XCSwiftPackageProductDependency section */
		00C43AEC2947DC350099AE34 /* ArcGISToolkit */ = {
			isa = XCSwiftPackageProductDependency;
			package = 00C43AEB2947DC350099AE34 /* XCRemoteSwiftPackageReference "arcgis-maps-sdk-swift-toolkit" */;
			productName = ArcGISToolkit;
		};
/* End XCSwiftPackageProductDependency section */
	};
	rootObject = 00E5400727F3CCA100CF66D5 /* Project object */;
}<|MERGE_RESOLUTION|>--- conflicted
+++ resolved
@@ -362,13 +362,10 @@
 			dstPath = "";
 			dstSubfolderSpec = 7;
 			files = (
-<<<<<<< HEAD
 				D737237B2AF5AE1A00846884 /* FindRouteInMobileMapPackageView.Model.swift in Copy Source Code Files */,
 				D737237A2AF5AE1600846884 /* FindRouteInMobileMapPackageView.MobileMapView.swift in Copy Source Code Files */,
 				D76000B12AF19C4600B3084D /* FindRouteInMobileMapPackageView.swift in Copy Source Code Files */,
-=======
 				00F279D72AF4364700CECAF8 /* AddDynamicEntityLayerView.VehicleCallout.swift in Copy Source Code Files */,
->>>>>>> 810d8cec
 				D76000A22AF18BAB00B3084D /* FindRouteInTransportNetworkView.Model.swift in Copy Source Code Files */,
 				D7E7D0822AEB3A1D003AAD02 /* FindRouteInTransportNetworkView.swift in Copy Source Code Files */,
 				D7553CDD2AE2E00E00DC2A70 /* GeocodeOfflineView.swift in Copy Source Code Files */,
