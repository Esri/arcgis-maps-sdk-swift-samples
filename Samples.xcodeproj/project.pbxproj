--- conflicted
+++ resolved
@@ -161,13 +161,10 @@
 			dstPath = "";
 			dstSubfolderSpec = 7;
 			files = (
-<<<<<<< HEAD
 				4D2ADC6329C5088E003B367F /* ChangeMapViewBackgroundView.Model.swift in Copy Source Code Files */,
 				4D2ADC5F29C4F9CC003B367F /* ChangeMapViewBackgroundView.swift in Copy Source Code Files */,
 				4D2ADC6029C4F9CC003B367F /* ChangeMapViewBackgroundView.SettingsView.swift in Copy Source Code Files */,
-=======
 				0044289329C9234300160767 /* GetElevationAtPointOnSurfaceView.swift in Copy Source Code Files */,
->>>>>>> e6b3dfba
 				4D2ADC6A29C50D91003B367F /* AddDynamicEntityLayerView.Model.swift in Copy Source Code Files */,
 				4D2ADC6B29C50D91003B367F /* AddDynamicEntityLayerView.SettingsView.swift in Copy Source Code Files */,
 				4D2ADC4729C26D2C003B367F /* AddDynamicEntityLayerView.swift in Copy Source Code Files */,
