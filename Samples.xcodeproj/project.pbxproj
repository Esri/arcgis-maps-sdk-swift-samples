// !$*UTF8*$!
{
	archiveVersion = 1;
	classes = {
	};
	objectVersion = 55;
	objects = {

/* Begin PBXBuildFile section */
		0000FB6E2BBDB17600845921 /* Add3DTilesLayerView.swift in Sources */ = {isa = PBXBuildFile; fileRef = 0000FB6B2BBDB17600845921 /* Add3DTilesLayerView.swift */; };
		0000FB712BBDC01400845921 /* Add3DTilesLayerView.swift in Copy Source Code Files */ = {isa = PBXBuildFile; fileRef = 0000FB6B2BBDB17600845921 /* Add3DTilesLayerView.swift */; };
		0005580A2817C51E00224BC6 /* SampleDetailView.swift in Sources */ = {isa = PBXBuildFile; fileRef = 000558092817C51E00224BC6 /* SampleDetailView.swift */; };
		000D43162B9918420003D3C2 /* ConfigureBasemapStyleParametersView.swift in Sources */ = {isa = PBXBuildFile; fileRef = 000D43132B9918420003D3C2 /* ConfigureBasemapStyleParametersView.swift */; };
		000D43182B993A030003D3C2 /* ConfigureBasemapStyleParametersView.swift in Copy Source Code Files */ = {isa = PBXBuildFile; fileRef = 000D43132B9918420003D3C2 /* ConfigureBasemapStyleParametersView.swift */; };
		00181B462846AD7100654571 /* View+ErrorAlert.swift in Sources */ = {isa = PBXBuildFile; fileRef = 00181B452846AD7100654571 /* View+ErrorAlert.swift */; };
		001C6DE127FE8A9400D472C2 /* AppSecrets.swift.masque in Sources */ = {isa = PBXBuildFile; fileRef = 001C6DD827FE585A00D472C2 /* AppSecrets.swift.masque */; };
		00273CF42A82AB5900A7A77D /* SamplesSearchView.swift in Sources */ = {isa = PBXBuildFile; fileRef = 00273CF32A82AB5900A7A77D /* SamplesSearchView.swift */; };
		00273CF62A82AB8700A7A77D /* SampleLink.swift in Sources */ = {isa = PBXBuildFile; fileRef = 00273CF52A82AB8700A7A77D /* SampleLink.swift */; };
		0039A4E92885C50300592C86 /* AddSceneLayerFromServiceView.swift in Copy Source Code Files */ = {isa = PBXBuildFile; fileRef = E066DD3F28610F55004D3D5B /* AddSceneLayerFromServiceView.swift */; };
		0039A4EA2885C50300592C86 /* ClipGeometryView.swift in Copy Source Code Files */ = {isa = PBXBuildFile; fileRef = E000E75F2869E33D005D87C5 /* ClipGeometryView.swift */; };
		0039A4EB2885C50300592C86 /* CreatePlanarAndGeodeticBuffersView.swift in Copy Source Code Files */ = {isa = PBXBuildFile; fileRef = E004A6EC2849556E002A1FE6 /* CreatePlanarAndGeodeticBuffersView.swift */; };
		0039A4EC2885C50300592C86 /* CutGeometryView.swift in Copy Source Code Files */ = {isa = PBXBuildFile; fileRef = E000E762286A0B18005D87C5 /* CutGeometryView.swift */; };
		0039A4ED2885C50300592C86 /* DisplayMapView.swift in Copy Source Code Files */ = {isa = PBXBuildFile; fileRef = 0074ABBE28174BCF0037244A /* DisplayMapView.swift */; };
		0039A4EE2885C50300592C86 /* DisplayOverviewMapView.swift in Copy Source Code Files */ = {isa = PBXBuildFile; fileRef = 00B04FB4283EEBA80026C882 /* DisplayOverviewMapView.swift */; };
		0039A4EF2885C50300592C86 /* DisplaySceneView.swift in Copy Source Code Files */ = {isa = PBXBuildFile; fileRef = E004A6D828465C70002A1FE6 /* DisplaySceneView.swift */; };
		0039A4F02885C50300592C86 /* ProjectGeometryView.swift in Copy Source Code Files */ = {isa = PBXBuildFile; fileRef = E0EA0B762866390E00C9621D /* ProjectGeometryView.swift */; };
		0039A4F12885C50300592C86 /* SearchWithGeocodeView.swift in Copy Source Code Files */ = {isa = PBXBuildFile; fileRef = 00CB9137284814A4005C2C5D /* SearchWithGeocodeView.swift */; };
		0039A4F22885C50300592C86 /* SelectFeaturesInFeatureLayerView.swift in Copy Source Code Files */ = {isa = PBXBuildFile; fileRef = E004A6F5284FA42A002A1FE6 /* SelectFeaturesInFeatureLayerView.swift */; };
		0039A4F32885C50300592C86 /* SetBasemapView.swift in Copy Source Code Files */ = {isa = PBXBuildFile; fileRef = 00B042E5282EDC690072E1B4 /* SetBasemapView.swift */; };
		0039A4F42885C50300592C86 /* SetSurfacePlacementModeView.swift in Copy Source Code Files */ = {isa = PBXBuildFile; fileRef = E088E1562862579D00413100 /* SetSurfacePlacementModeView.swift */; };
		0039A4F52885C50300592C86 /* SetViewpointRotationView.swift in Copy Source Code Files */ = {isa = PBXBuildFile; fileRef = E004A6BD28414332002A1FE6 /* SetViewpointRotationView.swift */; };
		0039A4F62885C50300592C86 /* ShowCalloutView.swift in Copy Source Code Files */ = {isa = PBXBuildFile; fileRef = E004A6DF28466279002A1FE6 /* ShowCalloutView.swift */; };
		0039A4F72885C50300592C86 /* ShowDeviceLocationView.swift in Copy Source Code Files */ = {isa = PBXBuildFile; fileRef = E004A6E828493BCE002A1FE6 /* ShowDeviceLocationView.swift */; };
		0039A4F82885C50300592C86 /* ShowResultOfSpatialRelationshipsView.swift in Copy Source Code Files */ = {isa = PBXBuildFile; fileRef = E066DD3A2860CA08004D3D5B /* ShowResultOfSpatialRelationshipsView.swift */; };
		0039A4F92885C50300592C86 /* ShowResultOfSpatialOperationsView.swift in Copy Source Code Files */ = {isa = PBXBuildFile; fileRef = E004A6F2284E4FEB002A1FE6 /* ShowResultOfSpatialOperationsView.swift */; };
		0039A4FA2885C50300592C86 /* StyleGraphicsWithRendererView.swift in Copy Source Code Files */ = {isa = PBXBuildFile; fileRef = E066DD372860AB28004D3D5B /* StyleGraphicsWithRendererView.swift */; };
		0039A4FB2885C50300592C86 /* StyleGraphicsWithSymbolsView.swift in Copy Source Code Files */ = {isa = PBXBuildFile; fileRef = E004A6E52846A61F002A1FE6 /* StyleGraphicsWithSymbolsView.swift */; };
		0042E24328E4BF8F001F33D6 /* ShowViewshedFromPointInSceneView.Model.swift in Sources */ = {isa = PBXBuildFile; fileRef = 0042E24228E4BF8F001F33D6 /* ShowViewshedFromPointInSceneView.Model.swift */; };
		0042E24528E4F82C001F33D6 /* ShowViewshedFromPointInSceneView.ViewshedSettingsView.swift in Sources */ = {isa = PBXBuildFile; fileRef = 0042E24428E4F82B001F33D6 /* ShowViewshedFromPointInSceneView.ViewshedSettingsView.swift */; };
		0042E24628E50EE4001F33D6 /* ShowViewshedFromPointInSceneView.swift in Copy Source Code Files */ = {isa = PBXBuildFile; fileRef = 0086F3FD28E3770900974721 /* ShowViewshedFromPointInSceneView.swift */; };
		0042E24728E50EE4001F33D6 /* ShowViewshedFromPointInSceneView.Model.swift in Copy Source Code Files */ = {isa = PBXBuildFile; fileRef = 0042E24228E4BF8F001F33D6 /* ShowViewshedFromPointInSceneView.Model.swift */; };
		0042E24828E50EE4001F33D6 /* ShowViewshedFromPointInSceneView.ViewshedSettingsView.swift in Copy Source Code Files */ = {isa = PBXBuildFile; fileRef = 0042E24428E4F82B001F33D6 /* ShowViewshedFromPointInSceneView.ViewshedSettingsView.swift */; };
		0044289229C90C0B00160767 /* GetElevationAtPointOnSurfaceView.swift in Sources */ = {isa = PBXBuildFile; fileRef = 0044289129C90C0B00160767 /* GetElevationAtPointOnSurfaceView.swift */; };
		0044289329C9234300160767 /* GetElevationAtPointOnSurfaceView.swift in Copy Source Code Files */ = {isa = PBXBuildFile; fileRef = 0044289129C90C0B00160767 /* GetElevationAtPointOnSurfaceView.swift */; };
		0044CDDF2995C39E004618CE /* ShowDeviceLocationHistoryView.swift in Sources */ = {isa = PBXBuildFile; fileRef = 0044CDDE2995C39E004618CE /* ShowDeviceLocationHistoryView.swift */; };
		0044CDE02995D4DD004618CE /* ShowDeviceLocationHistoryView.swift in Copy Source Code Files */ = {isa = PBXBuildFile; fileRef = 0044CDDE2995C39E004618CE /* ShowDeviceLocationHistoryView.swift */; };
		004A2B9D2BED455B00C297CE /* canyonlands in Resources */ = {isa = PBXBuildFile; fileRef = 004A2B9C2BED455B00C297CE /* canyonlands */; settings = {ASSET_TAGS = (ApplyScheduledUpdatesToPreplannedMapArea, ); }; };
		004A2BA22BED456500C297CE /* ApplyScheduledUpdatesToPreplannedMapAreaView.swift in Sources */ = {isa = PBXBuildFile; fileRef = 004A2B9E2BED456500C297CE /* ApplyScheduledUpdatesToPreplannedMapAreaView.swift */; };
		004A2BA52BED458C00C297CE /* ApplyScheduledUpdatesToPreplannedMapAreaView.swift in Copy Source Code Files */ = {isa = PBXBuildFile; fileRef = 004A2B9E2BED456500C297CE /* ApplyScheduledUpdatesToPreplannedMapAreaView.swift */; };
		004FE87129DF5D8700075217 /* Bristol in Resources */ = {isa = PBXBuildFile; fileRef = 004FE87029DF5D8700075217 /* Bristol */; settings = {ASSET_TAGS = (Animate3DGraphic, ChangeCameraController, OrbitCameraAroundObject, StylePointWithDistanceCompositeSceneSymbol, ); }; };
		006C835528B40682004AEB7F /* BrowseBuildingFloorsView.swift in Copy Source Code Files */ = {isa = PBXBuildFile; fileRef = E0FE32E628747778002C6ACA /* BrowseBuildingFloorsView.swift */; };
		006C835628B40682004AEB7F /* DisplayMapFromMobileMapPackageView.swift in Copy Source Code Files */ = {isa = PBXBuildFile; fileRef = F111CCC0288B5D5600205358 /* DisplayMapFromMobileMapPackageView.swift */; };
		0074ABBF28174BCF0037244A /* DisplayMapView.swift in Sources */ = {isa = PBXBuildFile; fileRef = 0074ABBE28174BCF0037244A /* DisplayMapView.swift */; };
		0074ABC428174F430037244A /* Sample.swift in Sources */ = {isa = PBXBuildFile; fileRef = 0074ABC128174F430037244A /* Sample.swift */; };
		0074ABCD2817BCC30037244A /* SamplesApp+Samples.swift.tache in Sources */ = {isa = PBXBuildFile; fileRef = 0074ABCA2817B8DB0037244A /* SamplesApp+Samples.swift.tache */; };
		0086F40128E3770A00974721 /* ShowViewshedFromPointInSceneView.swift in Sources */ = {isa = PBXBuildFile; fileRef = 0086F3FD28E3770900974721 /* ShowViewshedFromPointInSceneView.swift */; };
		00A7A1462A2FC58300F035F7 /* DisplayContentOfUtilityNetworkContainerView.swift in Sources */ = {isa = PBXBuildFile; fileRef = 00A7A1432A2FC58300F035F7 /* DisplayContentOfUtilityNetworkContainerView.swift */; };
		00A7A14A2A2FC5B700F035F7 /* DisplayContentOfUtilityNetworkContainerView.Model.swift in Sources */ = {isa = PBXBuildFile; fileRef = 00A7A1492A2FC5B700F035F7 /* DisplayContentOfUtilityNetworkContainerView.Model.swift */; };
		00ABA94E2BF6721700C0488C /* ShowGridView.swift in Sources */ = {isa = PBXBuildFile; fileRef = 00ABA94D2BF6721700C0488C /* ShowGridView.swift */; };
		00ABA94F2BF6D06200C0488C /* ShowGridView.swift in Copy Source Code Files */ = {isa = PBXBuildFile; fileRef = 00ABA94D2BF6721700C0488C /* ShowGridView.swift */; };
		00B04273282EC59E0072E1B4 /* AboutView.swift in Sources */ = {isa = PBXBuildFile; fileRef = 00B04272282EC59E0072E1B4 /* AboutView.swift */; };
		00B042E8282EDC690072E1B4 /* SetBasemapView.swift in Sources */ = {isa = PBXBuildFile; fileRef = 00B042E5282EDC690072E1B4 /* SetBasemapView.swift */; };
		00B04FB5283EEBA80026C882 /* DisplayOverviewMapView.swift in Sources */ = {isa = PBXBuildFile; fileRef = 00B04FB4283EEBA80026C882 /* DisplayOverviewMapView.swift */; };
		00C43AED2947DC350099AE34 /* ArcGISToolkit in Frameworks */ = {isa = PBXBuildFile; productRef = 00C43AEC2947DC350099AE34 /* ArcGISToolkit */; };
		00C94A0D28B53DE1004E42D9 /* raster-file in Resources */ = {isa = PBXBuildFile; fileRef = 00C94A0C28B53DE1004E42D9 /* raster-file */; settings = {ASSET_TAGS = (AddRasterFromFile, ); }; };
		00CB9138284814A4005C2C5D /* SearchWithGeocodeView.swift in Sources */ = {isa = PBXBuildFile; fileRef = 00CB9137284814A4005C2C5D /* SearchWithGeocodeView.swift */; };
		00CCB8A5285BAF8700BBAB70 /* OnDemandResource.swift in Sources */ = {isa = PBXBuildFile; fileRef = 00CCB8A4285BAF8700BBAB70 /* OnDemandResource.swift */; };
		00D4EF802863842100B9CC30 /* AddFeatureLayersView.swift in Sources */ = {isa = PBXBuildFile; fileRef = 00D4EF7F2863842100B9CC30 /* AddFeatureLayersView.swift */; };
		00D4EF9028638BF100B9CC30 /* LA_Trails.geodatabase in Resources */ = {isa = PBXBuildFile; fileRef = 00D4EF8228638BF100B9CC30 /* LA_Trails.geodatabase */; settings = {ASSET_TAGS = (AddFeatureLayers, ); }; };
		00D4EF9A28638BF100B9CC30 /* AuroraCO.gpkg in Resources */ = {isa = PBXBuildFile; fileRef = 00D4EF8F28638BF100B9CC30 /* AuroraCO.gpkg */; settings = {ASSET_TAGS = (AddFeatureLayers, ); }; };
		00D4EFB12863CE6300B9CC30 /* ScottishWildlifeTrust_reserves in Resources */ = {isa = PBXBuildFile; fileRef = 00D4EFB02863CE6300B9CC30 /* ScottishWildlifeTrust_reserves */; settings = {ASSET_TAGS = (AddFeatureLayers, ); }; };
		00E1D90B2BC0AF97001AEB6A /* SnapGeometryEditsView.SnapSettingsView.swift in Sources */ = {isa = PBXBuildFile; fileRef = 00E1D90A2BC0AF97001AEB6A /* SnapGeometryEditsView.SnapSettingsView.swift */; };
		00E1D90D2BC0B125001AEB6A /* SnapGeometryEditsView.GeometryEditorModel.swift in Sources */ = {isa = PBXBuildFile; fileRef = 00E1D90C2BC0B125001AEB6A /* SnapGeometryEditsView.GeometryEditorModel.swift */; };
		00E1D90F2BC0B1E8001AEB6A /* SnapGeometryEditsView.GeometryEditorMenu.swift in Sources */ = {isa = PBXBuildFile; fileRef = 00E1D90E2BC0B1E8001AEB6A /* SnapGeometryEditsView.GeometryEditorMenu.swift */; };
		00E1D9102BC0B4D8001AEB6A /* SnapGeometryEditsView.SnapSettingsView.swift in Copy Source Code Files */ = {isa = PBXBuildFile; fileRef = 00E1D90A2BC0AF97001AEB6A /* SnapGeometryEditsView.SnapSettingsView.swift */; };
		00E1D9112BC0B4D8001AEB6A /* SnapGeometryEditsView.GeometryEditorModel.swift in Copy Source Code Files */ = {isa = PBXBuildFile; fileRef = 00E1D90C2BC0B125001AEB6A /* SnapGeometryEditsView.GeometryEditorModel.swift */; };
		00E1D9122BC0B4D8001AEB6A /* SnapGeometryEditsView.GeometryEditorMenu.swift in Copy Source Code Files */ = {isa = PBXBuildFile; fileRef = 00E1D90E2BC0B1E8001AEB6A /* SnapGeometryEditsView.GeometryEditorMenu.swift */; };
		00E5401C27F3CCA200CF66D5 /* SamplesApp.swift in Sources */ = {isa = PBXBuildFile; fileRef = 00E5400C27F3CCA100CF66D5 /* SamplesApp.swift */; };
		00E5401E27F3CCA200CF66D5 /* ContentView.swift in Sources */ = {isa = PBXBuildFile; fileRef = 00E5400D27F3CCA100CF66D5 /* ContentView.swift */; };
		00E5402027F3CCA200CF66D5 /* Assets.xcassets in Resources */ = {isa = PBXBuildFile; fileRef = 00E5400E27F3CCA200CF66D5 /* Assets.xcassets */; };
		00E7C15C2BBE1BF000B85D69 /* SnapGeometryEditsView.swift in Sources */ = {isa = PBXBuildFile; fileRef = 00E7C1592BBE1BF000B85D69 /* SnapGeometryEditsView.swift */; };
		00E7C15D2BBF74D800B85D69 /* SnapGeometryEditsView.swift in Copy Source Code Files */ = {isa = PBXBuildFile; fileRef = 00E7C1592BBE1BF000B85D69 /* SnapGeometryEditsView.swift */; };
		00EB803A2A31506F00AC2B07 /* DisplayContentOfUtilityNetworkContainerView.swift in Copy Source Code Files */ = {isa = PBXBuildFile; fileRef = 00A7A1432A2FC58300F035F7 /* DisplayContentOfUtilityNetworkContainerView.swift */; };
		00EB803B2A31506F00AC2B07 /* DisplayContentOfUtilityNetworkContainerView.Model.swift in Copy Source Code Files */ = {isa = PBXBuildFile; fileRef = 00A7A1492A2FC5B700F035F7 /* DisplayContentOfUtilityNetworkContainerView.Model.swift */; };
		00F279D62AF418DC00CECAF8 /* AddDynamicEntityLayerView.VehicleCallout.swift in Sources */ = {isa = PBXBuildFile; fileRef = 00F279D52AF418DC00CECAF8 /* AddDynamicEntityLayerView.VehicleCallout.swift */; };
		00F279D72AF4364700CECAF8 /* AddDynamicEntityLayerView.VehicleCallout.swift in Copy Source Code Files */ = {isa = PBXBuildFile; fileRef = 00F279D52AF418DC00CECAF8 /* AddDynamicEntityLayerView.VehicleCallout.swift */; };
		102B6A372BFD5B55009F763C /* IdentifyFeaturesInWMSLayerView.swift in Sources */ = {isa = PBXBuildFile; fileRef = 102B6A362BFD5B55009F763C /* IdentifyFeaturesInWMSLayerView.swift */; };
		104F55C72BF3E30A00204D04 /* GenerateOfflineMapWithCustomParametersView.swift in Copy Source Code Files */ = {isa = PBXBuildFile; fileRef = 10B782042BE55D7E007EAE6C /* GenerateOfflineMapWithCustomParametersView.swift */; };
		104F55C82BF3E30A00204D04 /* GenerateOfflineMapWithCustomParametersView.CustomParameters.swift in Copy Source Code Files */ = {isa = PBXBuildFile; fileRef = 10B782072BE5A058007EAE6C /* GenerateOfflineMapWithCustomParametersView.CustomParameters.swift */; };
		1081B93D2C000E8B00C1BEB1 /* IdentifyFeaturesInWMSLayerView.swift in Copy Source Code Files */ = {isa = PBXBuildFile; fileRef = 102B6A362BFD5B55009F763C /* IdentifyFeaturesInWMSLayerView.swift */; };
		108EC04129D25B2C000F35D0 /* QueryFeatureTableView.swift in Sources */ = {isa = PBXBuildFile; fileRef = 108EC04029D25B2C000F35D0 /* QueryFeatureTableView.swift */; };
		108EC04229D25B55000F35D0 /* QueryFeatureTableView.swift in Copy Source Code Files */ = {isa = PBXBuildFile; fileRef = 108EC04029D25B2C000F35D0 /* QueryFeatureTableView.swift */; };
		10B782052BE55D7E007EAE6C /* GenerateOfflineMapWithCustomParametersView.swift in Sources */ = {isa = PBXBuildFile; fileRef = 10B782042BE55D7E007EAE6C /* GenerateOfflineMapWithCustomParametersView.swift */; };
		10B782082BE5A058007EAE6C /* GenerateOfflineMapWithCustomParametersView.CustomParameters.swift in Sources */ = {isa = PBXBuildFile; fileRef = 10B782072BE5A058007EAE6C /* GenerateOfflineMapWithCustomParametersView.CustomParameters.swift */; };
		10BD9EB42BF51B4B00ABDBD5 /* GenerateOfflineMapWithCustomParametersView.Model.swift in Sources */ = {isa = PBXBuildFile; fileRef = 10BD9EB32BF51B4B00ABDBD5 /* GenerateOfflineMapWithCustomParametersView.Model.swift */; };
		10BD9EB52BF51F9000ABDBD5 /* GenerateOfflineMapWithCustomParametersView.Model.swift in Copy Source Code Files */ = {isa = PBXBuildFile; fileRef = 10BD9EB32BF51B4B00ABDBD5 /* GenerateOfflineMapWithCustomParametersView.Model.swift */; };
		10D321932BDB187400B39B1B /* naperville_imagery.tpkx in Resources */ = {isa = PBXBuildFile; fileRef = 10D321922BDB187400B39B1B /* naperville_imagery.tpkx */; settings = {ASSET_TAGS = (GenerateOfflineMapWithLocalBasemap, ); }; };
		10D321962BDB1CB500B39B1B /* GenerateOfflineMapWithLocalBasemapView.swift in Sources */ = {isa = PBXBuildFile; fileRef = 10D321952BDB1CB500B39B1B /* GenerateOfflineMapWithLocalBasemapView.swift */; };
		10D321972BDC3B4900B39B1B /* GenerateOfflineMapWithLocalBasemapView.swift in Copy Source Code Files */ = {isa = PBXBuildFile; fileRef = 10D321952BDB1CB500B39B1B /* GenerateOfflineMapWithLocalBasemapView.swift */; };
		1C0C1C3929D34DAE005C8B24 /* ChangeViewpointView.swift in Sources */ = {isa = PBXBuildFile; fileRef = 1C0C1C3429D34DAE005C8B24 /* ChangeViewpointView.swift */; };
		1C0C1C3D29D34DDD005C8B24 /* ChangeViewpointView.swift in Copy Source Code Files */ = {isa = PBXBuildFile; fileRef = 1C0C1C3429D34DAE005C8B24 /* ChangeViewpointView.swift */; };
		1C19B4F12A578E46001D2506 /* CreateLoadReportView.Views.swift in Sources */ = {isa = PBXBuildFile; fileRef = 1C19B4EB2A578E46001D2506 /* CreateLoadReportView.Views.swift */; };
		1C19B4F32A578E46001D2506 /* CreateLoadReportView.swift in Sources */ = {isa = PBXBuildFile; fileRef = 1C19B4ED2A578E46001D2506 /* CreateLoadReportView.swift */; };
		1C19B4F52A578E46001D2506 /* CreateLoadReportView.Model.swift in Sources */ = {isa = PBXBuildFile; fileRef = 1C19B4EF2A578E46001D2506 /* CreateLoadReportView.Model.swift */; };
		1C19B4F72A578E69001D2506 /* CreateLoadReportView.Model.swift in Copy Source Code Files */ = {isa = PBXBuildFile; fileRef = 1C19B4EF2A578E46001D2506 /* CreateLoadReportView.Model.swift */; };
		1C19B4F82A578E69001D2506 /* CreateLoadReportView.swift in Copy Source Code Files */ = {isa = PBXBuildFile; fileRef = 1C19B4ED2A578E46001D2506 /* CreateLoadReportView.swift */; };
		1C19B4F92A578E69001D2506 /* CreateLoadReportView.Views.swift in Copy Source Code Files */ = {isa = PBXBuildFile; fileRef = 1C19B4EB2A578E46001D2506 /* CreateLoadReportView.Views.swift */; };
		1C2538542BABACB100337307 /* AugmentRealityToNavigateRouteView.RoutePlannerView.swift in Copy Source Code Files */ = {isa = PBXBuildFile; fileRef = 1C2538522BABACB100337307 /* AugmentRealityToNavigateRouteView.RoutePlannerView.swift */; };
		1C2538552BABACB100337307 /* AugmentRealityToNavigateRouteView.swift in Copy Source Code Files */ = {isa = PBXBuildFile; fileRef = 1C2538532BABACB100337307 /* AugmentRealityToNavigateRouteView.swift */; };
		1C2538562BABACFD00337307 /* AugmentRealityToNavigateRouteView.swift in Sources */ = {isa = PBXBuildFile; fileRef = 1C2538532BABACB100337307 /* AugmentRealityToNavigateRouteView.swift */; };
		1C2538572BABACFD00337307 /* AugmentRealityToNavigateRouteView.RoutePlannerView.swift in Sources */ = {isa = PBXBuildFile; fileRef = 1C2538522BABACB100337307 /* AugmentRealityToNavigateRouteView.RoutePlannerView.swift */; };
		1C26ED192A859525009B7721 /* FilterFeaturesInSceneView.swift in Sources */ = {isa = PBXBuildFile; fileRef = 1C26ED152A859525009B7721 /* FilterFeaturesInSceneView.swift */; };
		1C26ED202A8BEC63009B7721 /* FilterFeaturesInSceneView.swift in Copy Source Code Files */ = {isa = PBXBuildFile; fileRef = 1C26ED152A859525009B7721 /* FilterFeaturesInSceneView.swift */; };
		1C3B7DC82A5F64FC00907443 /* AnalyzeNetworkWithSubnetworkTraceView.Model.swift in Sources */ = {isa = PBXBuildFile; fileRef = 1C3B7DC32A5F64FC00907443 /* AnalyzeNetworkWithSubnetworkTraceView.Model.swift */; };
		1C3B7DCB2A5F64FC00907443 /* AnalyzeNetworkWithSubnetworkTraceView.swift in Sources */ = {isa = PBXBuildFile; fileRef = 1C3B7DC62A5F64FC00907443 /* AnalyzeNetworkWithSubnetworkTraceView.swift */; };
		1C3B7DCD2A5F652500907443 /* AnalyzeNetworkWithSubnetworkTraceView.Model.swift in Copy Source Code Files */ = {isa = PBXBuildFile; fileRef = 1C3B7DC32A5F64FC00907443 /* AnalyzeNetworkWithSubnetworkTraceView.Model.swift */; };
		1C3B7DCE2A5F652500907443 /* AnalyzeNetworkWithSubnetworkTraceView.swift in Copy Source Code Files */ = {isa = PBXBuildFile; fileRef = 1C3B7DC62A5F64FC00907443 /* AnalyzeNetworkWithSubnetworkTraceView.swift */; };
		1C42E04729D2396B004FC4BE /* ShowPopupView.swift in Sources */ = {isa = PBXBuildFile; fileRef = 1C42E04329D2396B004FC4BE /* ShowPopupView.swift */; };
		1C42E04A29D239D2004FC4BE /* ShowPopupView.swift in Copy Source Code Files */ = {isa = PBXBuildFile; fileRef = 1C42E04329D2396B004FC4BE /* ShowPopupView.swift */; };
		1C43BC7F2A43781200509BF8 /* SetVisibilityOfSubtypeSublayerView.Views.swift in Sources */ = {isa = PBXBuildFile; fileRef = 1C43BC792A43781100509BF8 /* SetVisibilityOfSubtypeSublayerView.Views.swift */; };
		1C43BC822A43781200509BF8 /* SetVisibilityOfSubtypeSublayerView.Model.swift in Sources */ = {isa = PBXBuildFile; fileRef = 1C43BC7C2A43781100509BF8 /* SetVisibilityOfSubtypeSublayerView.Model.swift */; };
		1C43BC842A43781200509BF8 /* SetVisibilityOfSubtypeSublayerView.swift in Sources */ = {isa = PBXBuildFile; fileRef = 1C43BC7E2A43781100509BF8 /* SetVisibilityOfSubtypeSublayerView.swift */; };
		1C43BC852A43783900509BF8 /* SetVisibilityOfSubtypeSublayerView.Model.swift in Copy Source Code Files */ = {isa = PBXBuildFile; fileRef = 1C43BC7C2A43781100509BF8 /* SetVisibilityOfSubtypeSublayerView.Model.swift */; };
		1C43BC862A43783900509BF8 /* SetVisibilityOfSubtypeSublayerView.swift in Copy Source Code Files */ = {isa = PBXBuildFile; fileRef = 1C43BC7E2A43781100509BF8 /* SetVisibilityOfSubtypeSublayerView.swift */; };
		1C43BC872A43783900509BF8 /* SetVisibilityOfSubtypeSublayerView.Views.swift in Copy Source Code Files */ = {isa = PBXBuildFile; fileRef = 1C43BC792A43781100509BF8 /* SetVisibilityOfSubtypeSublayerView.Views.swift */; };
		1C8EC7472BAE2891001A6929 /* AugmentRealityToCollectDataView.swift in Sources */ = {isa = PBXBuildFile; fileRef = 1C8EC7432BAE2891001A6929 /* AugmentRealityToCollectDataView.swift */; };
		1C8EC74B2BAE28A9001A6929 /* AugmentRealityToCollectDataView.swift in Copy Source Code Files */ = {isa = PBXBuildFile; fileRef = 1C8EC7432BAE2891001A6929 /* AugmentRealityToCollectDataView.swift */; };
		1C929F092A27B86800134252 /* ShowUtilityAssociationsView.swift in Copy Source Code Files */ = {isa = PBXBuildFile; fileRef = 1CAF831B2A20305F000E1E60 /* ShowUtilityAssociationsView.swift */; };
		1C965C3929DB9176002F8536 /* ShowRealisticLightAndShadowsView.swift in Copy Source Code Files */ = {isa = PBXBuildFile; fileRef = 1C9B74C529DB43580038B06F /* ShowRealisticLightAndShadowsView.swift */; };
		1C9B74C929DB43580038B06F /* ShowRealisticLightAndShadowsView.swift in Sources */ = {isa = PBXBuildFile; fileRef = 1C9B74C529DB43580038B06F /* ShowRealisticLightAndShadowsView.swift */; };
		1C9B74D929DB54560038B06F /* ChangeCameraControllerView.swift in Sources */ = {isa = PBXBuildFile; fileRef = 1C9B74D529DB54560038B06F /* ChangeCameraControllerView.swift */; };
		1C9B74DE29DB56860038B06F /* ChangeCameraControllerView.swift in Copy Source Code Files */ = {isa = PBXBuildFile; fileRef = 1C9B74D529DB54560038B06F /* ChangeCameraControllerView.swift */; };
		1CAB8D4B2A3CEAB0002AA649 /* RunValveIsolationTraceView.Model.swift in Sources */ = {isa = PBXBuildFile; fileRef = 1CAB8D442A3CEAB0002AA649 /* RunValveIsolationTraceView.Model.swift */; };
		1CAB8D4E2A3CEAB0002AA649 /* RunValveIsolationTraceView.swift in Sources */ = {isa = PBXBuildFile; fileRef = 1CAB8D472A3CEAB0002AA649 /* RunValveIsolationTraceView.swift */; };
		1CAB8D502A3CEB43002AA649 /* RunValveIsolationTraceView.Model.swift in Copy Source Code Files */ = {isa = PBXBuildFile; fileRef = 1CAB8D442A3CEAB0002AA649 /* RunValveIsolationTraceView.Model.swift */; };
		1CAB8D512A3CEB43002AA649 /* RunValveIsolationTraceView.swift in Copy Source Code Files */ = {isa = PBXBuildFile; fileRef = 1CAB8D472A3CEAB0002AA649 /* RunValveIsolationTraceView.swift */; };
		1CAF831F2A20305F000E1E60 /* ShowUtilityAssociationsView.swift in Sources */ = {isa = PBXBuildFile; fileRef = 1CAF831B2A20305F000E1E60 /* ShowUtilityAssociationsView.swift */; };
		218F35B829C28F4A00502022 /* AuthenticateWithOAuthView.swift in Sources */ = {isa = PBXBuildFile; fileRef = 218F35B329C28F4A00502022 /* AuthenticateWithOAuthView.swift */; };
		218F35C229C290BF00502022 /* AuthenticateWithOAuthView.swift in Copy Source Code Files */ = {isa = PBXBuildFile; fileRef = 218F35B329C28F4A00502022 /* AuthenticateWithOAuthView.swift */; };
		4D126D6D29CA1B6000CFB7A7 /* ShowDeviceLocationWithNMEADataSourcesView.swift in Sources */ = {isa = PBXBuildFile; fileRef = 4D126D6929CA1B6000CFB7A7 /* ShowDeviceLocationWithNMEADataSourcesView.swift */; };
		4D126D7229CA1E1800CFB7A7 /* FileNMEASentenceReader.swift in Sources */ = {isa = PBXBuildFile; fileRef = 4D126D7129CA1E1800CFB7A7 /* FileNMEASentenceReader.swift */; };
		4D126D7329CA1EFD00CFB7A7 /* ShowDeviceLocationWithNMEADataSourcesView.swift in Copy Source Code Files */ = {isa = PBXBuildFile; fileRef = 4D126D6929CA1B6000CFB7A7 /* ShowDeviceLocationWithNMEADataSourcesView.swift */; };
		4D126D7429CA1EFD00CFB7A7 /* FileNMEASentenceReader.swift in Copy Source Code Files */ = {isa = PBXBuildFile; fileRef = 4D126D7129CA1E1800CFB7A7 /* FileNMEASentenceReader.swift */; };
		4D126D7C29CA3E6000CFB7A7 /* Redlands.nmea in Resources */ = {isa = PBXBuildFile; fileRef = 4D126D7B29CA3E6000CFB7A7 /* Redlands.nmea */; settings = {ASSET_TAGS = (ShowDeviceLocationWithNmeaDataSources, ); }; };
		4D126D7E29CA43D200CFB7A7 /* ShowDeviceLocationWithNMEADataSourcesView.Model.swift in Sources */ = {isa = PBXBuildFile; fileRef = 4D126D7D29CA43D200CFB7A7 /* ShowDeviceLocationWithNMEADataSourcesView.Model.swift */; };
		4D2ADC4329C26D05003B367F /* AddDynamicEntityLayerView.swift in Sources */ = {isa = PBXBuildFile; fileRef = 4D2ADC3F29C26D05003B367F /* AddDynamicEntityLayerView.swift */; };
		4D2ADC4729C26D2C003B367F /* AddDynamicEntityLayerView.swift in Copy Source Code Files */ = {isa = PBXBuildFile; fileRef = 4D2ADC3F29C26D05003B367F /* AddDynamicEntityLayerView.swift */; };
		4D2ADC5A29C4F612003B367F /* ChangeMapViewBackgroundView.swift in Sources */ = {isa = PBXBuildFile; fileRef = 4D2ADC5529C4F612003B367F /* ChangeMapViewBackgroundView.swift */; };
		4D2ADC5D29C4F612003B367F /* ChangeMapViewBackgroundView.SettingsView.swift in Sources */ = {isa = PBXBuildFile; fileRef = 4D2ADC5829C4F612003B367F /* ChangeMapViewBackgroundView.SettingsView.swift */; };
		4D2ADC6229C5071C003B367F /* ChangeMapViewBackgroundView.Model.swift in Sources */ = {isa = PBXBuildFile; fileRef = 4D2ADC6129C5071C003B367F /* ChangeMapViewBackgroundView.Model.swift */; };
		4D2ADC6729C50BD6003B367F /* AddDynamicEntityLayerView.Model.swift in Sources */ = {isa = PBXBuildFile; fileRef = 4D2ADC6629C50BD6003B367F /* AddDynamicEntityLayerView.Model.swift */; };
		4D2ADC6929C50C4C003B367F /* AddDynamicEntityLayerView.SettingsView.swift in Sources */ = {isa = PBXBuildFile; fileRef = 4D2ADC6829C50C4C003B367F /* AddDynamicEntityLayerView.SettingsView.swift */; };
		4D2ADC6A29C50D91003B367F /* AddDynamicEntityLayerView.Model.swift in Copy Source Code Files */ = {isa = PBXBuildFile; fileRef = 4D2ADC6629C50BD6003B367F /* AddDynamicEntityLayerView.Model.swift */; };
		4D2ADC6B29C50D91003B367F /* AddDynamicEntityLayerView.SettingsView.swift in Copy Source Code Files */ = {isa = PBXBuildFile; fileRef = 4D2ADC6829C50C4C003B367F /* AddDynamicEntityLayerView.SettingsView.swift */; };
		4DD058102A0D3F6B00A59B34 /* ShowDeviceLocationWithNMEADataSourcesView.Model.swift in Copy Source Code Files */ = {isa = PBXBuildFile; fileRef = 4D126D7D29CA43D200CFB7A7 /* ShowDeviceLocationWithNMEADataSourcesView.Model.swift */; };
		7573E81A29D6134C00BEED9C /* TraceUtilityNetworkView.Model.swift in Sources */ = {isa = PBXBuildFile; fileRef = 7573E81329D6134C00BEED9C /* TraceUtilityNetworkView.Model.swift */; };
		7573E81C29D6134C00BEED9C /* TraceUtilityNetworkView.Enums.swift in Sources */ = {isa = PBXBuildFile; fileRef = 7573E81529D6134C00BEED9C /* TraceUtilityNetworkView.Enums.swift */; };
		7573E81E29D6134C00BEED9C /* TraceUtilityNetworkView.Views.swift in Sources */ = {isa = PBXBuildFile; fileRef = 7573E81729D6134C00BEED9C /* TraceUtilityNetworkView.Views.swift */; };
		7573E81F29D6134C00BEED9C /* TraceUtilityNetworkView.swift in Sources */ = {isa = PBXBuildFile; fileRef = 7573E81829D6134C00BEED9C /* TraceUtilityNetworkView.swift */; };
		7573E82129D6136C00BEED9C /* TraceUtilityNetworkView.Model.swift in Copy Source Code Files */ = {isa = PBXBuildFile; fileRef = 7573E81329D6134C00BEED9C /* TraceUtilityNetworkView.Model.swift */; };
		7573E82229D6136C00BEED9C /* TraceUtilityNetworkView.Enums.swift in Copy Source Code Files */ = {isa = PBXBuildFile; fileRef = 7573E81529D6134C00BEED9C /* TraceUtilityNetworkView.Enums.swift */; };
		7573E82329D6136C00BEED9C /* TraceUtilityNetworkView.Views.swift in Copy Source Code Files */ = {isa = PBXBuildFile; fileRef = 7573E81729D6134C00BEED9C /* TraceUtilityNetworkView.Views.swift */; };
		7573E82429D6136C00BEED9C /* TraceUtilityNetworkView.swift in Copy Source Code Files */ = {isa = PBXBuildFile; fileRef = 7573E81829D6134C00BEED9C /* TraceUtilityNetworkView.swift */; };
		75DD736729D35FF40010229D /* ChangeMapViewBackgroundView.swift in Copy Source Code Files */ = {isa = PBXBuildFile; fileRef = 4D2ADC5529C4F612003B367F /* ChangeMapViewBackgroundView.swift */; };
		75DD736829D35FF40010229D /* ChangeMapViewBackgroundView.SettingsView.swift in Copy Source Code Files */ = {isa = PBXBuildFile; fileRef = 4D2ADC5829C4F612003B367F /* ChangeMapViewBackgroundView.SettingsView.swift */; };
		75DD736929D35FF40010229D /* ChangeMapViewBackgroundView.Model.swift in Copy Source Code Files */ = {isa = PBXBuildFile; fileRef = 4D2ADC6129C5071C003B367F /* ChangeMapViewBackgroundView.Model.swift */; };
		75DD739529D38B1B0010229D /* NavigateRouteView.swift in Sources */ = {isa = PBXBuildFile; fileRef = 75DD739129D38B1B0010229D /* NavigateRouteView.swift */; };
		75DD739929D38B420010229D /* NavigateRouteView.swift in Copy Source Code Files */ = {isa = PBXBuildFile; fileRef = 75DD739129D38B1B0010229D /* NavigateRouteView.swift */; };
		7900C5F62A83FC3F002D430F /* AddCustomDynamicEntityDataSourceView.Vessel.swift in Sources */ = {isa = PBXBuildFile; fileRef = 7900C5F52A83FC3F002D430F /* AddCustomDynamicEntityDataSourceView.Vessel.swift */; };
		792222DD2A81AA5D00619FFE /* AIS_MarineCadastre_SelectedVessels_CustomDataSource.jsonl in Resources */ = {isa = PBXBuildFile; fileRef = 792222DC2A81AA5D00619FFE /* AIS_MarineCadastre_SelectedVessels_CustomDataSource.jsonl */; settings = {ASSET_TAGS = (AddCustomDynamicEntityDataSource, ); }; };
		79302F852A1ED4E30002336A /* CreateAndSaveKMLView.Model.swift in Sources */ = {isa = PBXBuildFile; fileRef = 79302F842A1ED4E30002336A /* CreateAndSaveKMLView.Model.swift */; };
		79302F872A1ED71B0002336A /* CreateAndSaveKMLView.Views.swift in Sources */ = {isa = PBXBuildFile; fileRef = 79302F862A1ED71B0002336A /* CreateAndSaveKMLView.Views.swift */; };
		798C2DA72AFC505600EE7E97 /* PrivacyInfo.xcprivacy in Resources */ = {isa = PBXBuildFile; fileRef = 798C2DA62AFC505600EE7E97 /* PrivacyInfo.xcprivacy */; };
		79A47DFB2A20286800D7C5B9 /* CreateAndSaveKMLView.Model.swift in Copy Source Code Files */ = {isa = PBXBuildFile; fileRef = 79302F842A1ED4E30002336A /* CreateAndSaveKMLView.Model.swift */; };
		79A47DFC2A20286800D7C5B9 /* CreateAndSaveKMLView.Views.swift in Copy Source Code Files */ = {isa = PBXBuildFile; fileRef = 79302F862A1ED71B0002336A /* CreateAndSaveKMLView.Views.swift */; };
		79B7B80A2A1BF8EC00F57C27 /* CreateAndSaveKMLView.swift in Sources */ = {isa = PBXBuildFile; fileRef = 79B7B8092A1BF8EC00F57C27 /* CreateAndSaveKMLView.swift */; };
		79B7B80B2A1BFDE700F57C27 /* CreateAndSaveKMLView.swift in Copy Source Code Files */ = {isa = PBXBuildFile; fileRef = 79B7B8092A1BF8EC00F57C27 /* CreateAndSaveKMLView.swift */; };
		79D84D132A81711A00F45262 /* AddCustomDynamicEntityDataSourceView.swift in Sources */ = {isa = PBXBuildFile; fileRef = 79D84D0D2A815C5B00F45262 /* AddCustomDynamicEntityDataSourceView.swift */; };
		79D84D152A81718F00F45262 /* AddCustomDynamicEntityDataSourceView.swift in Copy Source Code Files */ = {isa = PBXBuildFile; fileRef = 79D84D0D2A815C5B00F45262 /* AddCustomDynamicEntityDataSourceView.swift */; };
		883C121529C9136600062FF9 /* DownloadPreplannedMapAreaView.MapPicker.swift in Sources */ = {isa = PBXBuildFile; fileRef = 883C121429C9136600062FF9 /* DownloadPreplannedMapAreaView.MapPicker.swift */; };
		883C121729C914E100062FF9 /* DownloadPreplannedMapAreaView.MapPicker.swift in Copy Source Code Files */ = {isa = PBXBuildFile; fileRef = 883C121429C9136600062FF9 /* DownloadPreplannedMapAreaView.MapPicker.swift */; };
		883C121829C914E100062FF9 /* DownloadPreplannedMapAreaView.Model.swift in Copy Source Code Files */ = {isa = PBXBuildFile; fileRef = E0D04FF128A5390000747989 /* DownloadPreplannedMapAreaView.Model.swift */; };
		883C121929C914E100062FF9 /* DownloadPreplannedMapAreaView.swift in Copy Source Code Files */ = {isa = PBXBuildFile; fileRef = E070A0A2286F3B6000F2B606 /* DownloadPreplannedMapAreaView.swift */; };
		88F93CC129C3D59D0006B28E /* CreateAndEditGeometriesView.swift in Sources */ = {isa = PBXBuildFile; fileRef = 88F93CC029C3D59C0006B28E /* CreateAndEditGeometriesView.swift */; };
		88F93CC229C4D3480006B28E /* CreateAndEditGeometriesView.swift in Copy Source Code Files */ = {isa = PBXBuildFile; fileRef = 88F93CC029C3D59C0006B28E /* CreateAndEditGeometriesView.swift */; };
		9529D1942C01676200B5C1A3 /* SelectFeaturesInSceneLayerView.swift in Copy Source Code Files */ = {isa = PBXBuildFile; fileRef = 954AEDED2C01332600265114 /* SelectFeaturesInSceneLayerView.swift */; };
		954AEDEE2C01332600265114 /* SelectFeaturesInSceneLayerView.swift in Sources */ = {isa = PBXBuildFile; fileRef = 954AEDED2C01332600265114 /* SelectFeaturesInSceneLayerView.swift */; };
		95A572192C0FDCC9006E8B48 /* ShowScaleBarView.swift in Sources */ = {isa = PBXBuildFile; fileRef = 95A572182C0FDCC9006E8B48 /* ShowScaleBarView.swift */; };
		95A5721B2C0FDD34006E8B48 /* ShowScaleBarView.swift in Copy Source Code Files */ = {isa = PBXBuildFile; fileRef = 95A572182C0FDCC9006E8B48 /* ShowScaleBarView.swift */; };
		955271612C0E6749009B1ED4 /* AddRasterFromServiceView.swift in Sources */ = {isa = PBXBuildFile; fileRef = 955271602C0E6749009B1ED4 /* AddRasterFromServiceView.swift */; };
		95A3773C2C0F93770044D1CC /* AddRasterFromServiceView.swift in Copy Source Code Files */ = {isa = PBXBuildFile; fileRef = 955271602C0E6749009B1ED4 /* AddRasterFromServiceView.swift */; };
		95DEB9B62C127A92009BEC35 /* ShowViewshedFromPointOnMapView.swift in Sources */ = {isa = PBXBuildFile; fileRef = 95DEB9B52C127A92009BEC35 /* ShowViewshedFromPointOnMapView.swift */; };
		95DEB9B82C127B5E009BEC35 /* ShowViewshedFromPointOnMapView.swift in Copy Source Code Files */ = {isa = PBXBuildFile; fileRef = 95DEB9B52C127A92009BEC35 /* ShowViewshedFromPointOnMapView.swift */; };
		95F3A52B2C07F09C00885DED /* SetSurfaceNavigationConstraintView.swift in Sources */ = {isa = PBXBuildFile; fileRef = 95F3A52A2C07F09C00885DED /* SetSurfaceNavigationConstraintView.swift */; };
		95F3A52D2C07F28700885DED /* SetSurfaceNavigationConstraintView.swift in Copy Source Code Files */ = {isa = PBXBuildFile; fileRef = 95F3A52A2C07F09C00885DED /* SetSurfaceNavigationConstraintView.swift */; };
		D70082EB2ACF900100E0C3C2 /* IdentifyKMLFeaturesView.swift in Sources */ = {isa = PBXBuildFile; fileRef = D70082EA2ACF900100E0C3C2 /* IdentifyKMLFeaturesView.swift */; };
		D70082EC2ACF901600E0C3C2 /* IdentifyKMLFeaturesView.swift in Copy Source Code Files */ = {isa = PBXBuildFile; fileRef = D70082EA2ACF900100E0C3C2 /* IdentifyKMLFeaturesView.swift */; };
		D7010EBF2B05616900D43F55 /* DisplaySceneFromMobileScenePackageView.swift in Sources */ = {isa = PBXBuildFile; fileRef = D7010EBC2B05616900D43F55 /* DisplaySceneFromMobileScenePackageView.swift */; };
		D7010EC12B05618400D43F55 /* DisplaySceneFromMobileScenePackageView.swift in Copy Source Code Files */ = {isa = PBXBuildFile; fileRef = D7010EBC2B05616900D43F55 /* DisplaySceneFromMobileScenePackageView.swift */; };
		D701D72C2A37C7F7006FF0C8 /* bradley_low_3ds in Resources */ = {isa = PBXBuildFile; fileRef = D701D72B2A37C7F7006FF0C8 /* bradley_low_3ds */; settings = {ASSET_TAGS = (ShowViewshedFromGeoelementInScene, ); }; };
		D7044B962BE18D73000F2C43 /* EditWithBranchVersioningView.Views.swift in Sources */ = {isa = PBXBuildFile; fileRef = D7044B952BE18D73000F2C43 /* EditWithBranchVersioningView.Views.swift */; };
		D7044B972BE18D8D000F2C43 /* EditWithBranchVersioningView.Views.swift in Copy Source Code Files */ = {isa = PBXBuildFile; fileRef = D7044B952BE18D73000F2C43 /* EditWithBranchVersioningView.Views.swift */; };
		D704AA5A2AB22C1A00A3BB63 /* GroupLayersTogetherView.swift in Sources */ = {isa = PBXBuildFile; fileRef = D704AA592AB22C1A00A3BB63 /* GroupLayersTogetherView.swift */; };
		D704AA5B2AB22D8400A3BB63 /* GroupLayersTogetherView.swift in Copy Source Code Files */ = {isa = PBXBuildFile; fileRef = D704AA592AB22C1A00A3BB63 /* GroupLayersTogetherView.swift */; };
		D7054AE92ACCCB6C007235BA /* Animate3DGraphicView.SettingsView.swift in Sources */ = {isa = PBXBuildFile; fileRef = D7054AE82ACCCB6C007235BA /* Animate3DGraphicView.SettingsView.swift */; };
		D7054AEA2ACCCC34007235BA /* Animate3DGraphicView.SettingsView.swift in Copy Source Code Files */ = {isa = PBXBuildFile; fileRef = D7054AE82ACCCB6C007235BA /* Animate3DGraphicView.SettingsView.swift */; };
		D7058B102B59E44B000A888A /* StylePointWithSceneSymbolView.swift in Sources */ = {isa = PBXBuildFile; fileRef = D7058B0D2B59E44B000A888A /* StylePointWithSceneSymbolView.swift */; };
		D7058B122B59E468000A888A /* StylePointWithSceneSymbolView.swift in Copy Source Code Files */ = {isa = PBXBuildFile; fileRef = D7058B0D2B59E44B000A888A /* StylePointWithSceneSymbolView.swift */; };
		D7058FB12ACB423C00A40F14 /* Animate3DGraphicView.Model.swift in Sources */ = {isa = PBXBuildFile; fileRef = D7058FB02ACB423C00A40F14 /* Animate3DGraphicView.Model.swift */; };
		D7058FB22ACB424E00A40F14 /* Animate3DGraphicView.Model.swift in Copy Source Code Files */ = {isa = PBXBuildFile; fileRef = D7058FB02ACB423C00A40F14 /* Animate3DGraphicView.Model.swift */; };
		D7084FA92AD771AA00EC7F4F /* AugmentRealityToFlyOverSceneView.swift in Sources */ = {isa = PBXBuildFile; fileRef = D7084FA62AD771AA00EC7F4F /* AugmentRealityToFlyOverSceneView.swift */; };
		D7084FAB2AD771F600EC7F4F /* AugmentRealityToFlyOverSceneView.swift in Copy Source Code Files */ = {isa = PBXBuildFile; fileRef = D7084FA62AD771AA00EC7F4F /* AugmentRealityToFlyOverSceneView.swift */; };
		D70BE5792A5624A80022CA02 /* CategoriesView.swift in Sources */ = {isa = PBXBuildFile; fileRef = D70BE5782A5624A80022CA02 /* CategoriesView.swift */; };
		D710996D2A27D9210065A1C1 /* DensifyAndGeneralizeGeometryView.swift in Sources */ = {isa = PBXBuildFile; fileRef = D710996C2A27D9210065A1C1 /* DensifyAndGeneralizeGeometryView.swift */; };
		D710996E2A27D9B30065A1C1 /* DensifyAndGeneralizeGeometryView.swift in Copy Source Code Files */ = {isa = PBXBuildFile; fileRef = D710996C2A27D9210065A1C1 /* DensifyAndGeneralizeGeometryView.swift */; };
		D71099702A2802FA0065A1C1 /* DensifyAndGeneralizeGeometryView.SettingsView.swift in Sources */ = {isa = PBXBuildFile; fileRef = D710996F2A2802FA0065A1C1 /* DensifyAndGeneralizeGeometryView.SettingsView.swift */; };
		D71099712A280D830065A1C1 /* DensifyAndGeneralizeGeometryView.SettingsView.swift in Copy Source Code Files */ = {isa = PBXBuildFile; fileRef = D710996F2A2802FA0065A1C1 /* DensifyAndGeneralizeGeometryView.SettingsView.swift */; };
		D7114A0D2BDC6A3300FA68CA /* EditWithBranchVersioningView.Model.swift in Sources */ = {isa = PBXBuildFile; fileRef = D7114A0C2BDC6A3300FA68CA /* EditWithBranchVersioningView.Model.swift */; };
		D7114A0F2BDC6AED00FA68CA /* EditWithBranchVersioningView.Model.swift in Copy Source Code Files */ = {isa = PBXBuildFile; fileRef = D7114A0C2BDC6A3300FA68CA /* EditWithBranchVersioningView.Model.swift */; };
		D71371792BD88ECC00EB2F86 /* MonitorChangesToLayerViewStateView.swift in Sources */ = {isa = PBXBuildFile; fileRef = D71371752BD88ECC00EB2F86 /* MonitorChangesToLayerViewStateView.swift */; };
		D713717C2BD88EF800EB2F86 /* MonitorChangesToLayerViewStateView.swift in Copy Source Code Files */ = {isa = PBXBuildFile; fileRef = D71371752BD88ECC00EB2F86 /* MonitorChangesToLayerViewStateView.swift */; };
		D718A1E72B570F7500447087 /* OrbitCameraAroundObjectView.Model.swift in Sources */ = {isa = PBXBuildFile; fileRef = D718A1E62B570F7500447087 /* OrbitCameraAroundObjectView.Model.swift */; };
		D718A1E82B571C9100447087 /* OrbitCameraAroundObjectView.Model.swift in Copy Source Code Files */ = {isa = PBXBuildFile; fileRef = D718A1E62B570F7500447087 /* OrbitCameraAroundObjectView.Model.swift */; };
		D718A1ED2B575FD900447087 /* ManageBookmarksView.swift in Sources */ = {isa = PBXBuildFile; fileRef = D718A1EA2B575FD900447087 /* ManageBookmarksView.swift */; };
		D718A1F02B57602000447087 /* ManageBookmarksView.swift in Copy Source Code Files */ = {isa = PBXBuildFile; fileRef = D718A1EA2B575FD900447087 /* ManageBookmarksView.swift */; };
		D71C5F642AAA7A88006599FD /* CreateSymbolStylesFromWebStylesView.swift in Sources */ = {isa = PBXBuildFile; fileRef = D71C5F632AAA7A88006599FD /* CreateSymbolStylesFromWebStylesView.swift */; };
		D71C5F652AAA83D2006599FD /* CreateSymbolStylesFromWebStylesView.swift in Copy Source Code Files */ = {isa = PBXBuildFile; fileRef = D71C5F632AAA7A88006599FD /* CreateSymbolStylesFromWebStylesView.swift */; };
		D71D516E2B51D7B600B2A2BE /* SearchForWebMapView.Views.swift in Sources */ = {isa = PBXBuildFile; fileRef = D71D516D2B51D7B600B2A2BE /* SearchForWebMapView.Views.swift */; };
		D71D516F2B51D87700B2A2BE /* SearchForWebMapView.Views.swift in Copy Source Code Files */ = {isa = PBXBuildFile; fileRef = D71D516D2B51D7B600B2A2BE /* SearchForWebMapView.Views.swift */; };
		D71FCB8A2AD6277F000E517C /* CreateMobileGeodatabaseView.Model.swift in Sources */ = {isa = PBXBuildFile; fileRef = D71FCB892AD6277E000E517C /* CreateMobileGeodatabaseView.Model.swift */; };
		D71FCB8B2AD628B9000E517C /* CreateMobileGeodatabaseView.Model.swift in Copy Source Code Files */ = {isa = PBXBuildFile; fileRef = D71FCB892AD6277E000E517C /* CreateMobileGeodatabaseView.Model.swift */; };
		D721EEA82ABDFF550040BE46 /* LothianRiversAnno.mmpk in Resources */ = {isa = PBXBuildFile; fileRef = D721EEA72ABDFF550040BE46 /* LothianRiversAnno.mmpk */; settings = {ASSET_TAGS = (ShowMobileMapPackageExpirationDate, ); }; };
		D722BD222A420DAD002C2087 /* ShowExtrudedFeaturesView.swift in Sources */ = {isa = PBXBuildFile; fileRef = D722BD212A420DAD002C2087 /* ShowExtrudedFeaturesView.swift */; };
		D722BD232A420DEC002C2087 /* ShowExtrudedFeaturesView.swift in Copy Source Code Files */ = {isa = PBXBuildFile; fileRef = D722BD212A420DAD002C2087 /* ShowExtrudedFeaturesView.swift */; };
		D7232EE12AC1E5AA0079ABFF /* PlayKMLTourView.swift in Sources */ = {isa = PBXBuildFile; fileRef = D7232EE02AC1E5AA0079ABFF /* PlayKMLTourView.swift */; };
		D7232EE22AC1E6DC0079ABFF /* PlayKMLTourView.swift in Copy Source Code Files */ = {isa = PBXBuildFile; fileRef = D7232EE02AC1E5AA0079ABFF /* PlayKMLTourView.swift */; };
		D72C43F32AEB066D00B6157B /* GeocodeOfflineView.Model.swift in Sources */ = {isa = PBXBuildFile; fileRef = D72C43F22AEB066D00B6157B /* GeocodeOfflineView.Model.swift */; };
		D72F272E2ADA1E4400F906DA /* AugmentRealityToShowTabletopSceneView.swift in Sources */ = {isa = PBXBuildFile; fileRef = D72F272B2ADA1E4400F906DA /* AugmentRealityToShowTabletopSceneView.swift */; };
		D72F27302ADA1E9900F906DA /* AugmentRealityToShowTabletopSceneView.swift in Copy Source Code Files */ = {isa = PBXBuildFile; fileRef = D72F272B2ADA1E4400F906DA /* AugmentRealityToShowTabletopSceneView.swift */; };
		D731F3C12AD0D2AC00A8431E /* IdentifyGraphicsView.swift in Sources */ = {isa = PBXBuildFile; fileRef = D731F3C02AD0D2AC00A8431E /* IdentifyGraphicsView.swift */; };
		D731F3C22AD0D2BB00A8431E /* IdentifyGraphicsView.swift in Copy Source Code Files */ = {isa = PBXBuildFile; fileRef = D731F3C02AD0D2AC00A8431E /* IdentifyGraphicsView.swift */; };
		D7337C5A2ABCFDB100A5D865 /* StyleSymbolsFromMobileStyleFileView.SymbolOptionsListView.swift in Sources */ = {isa = PBXBuildFile; fileRef = D7337C592ABCFDB100A5D865 /* StyleSymbolsFromMobileStyleFileView.SymbolOptionsListView.swift */; };
		D7337C5B2ABCFDE400A5D865 /* StyleSymbolsFromMobileStyleFileView.SymbolOptionsListView.swift in Copy Source Code Files */ = {isa = PBXBuildFile; fileRef = D7337C592ABCFDB100A5D865 /* StyleSymbolsFromMobileStyleFileView.SymbolOptionsListView.swift */; };
		D7337C602ABD142D00A5D865 /* ShowMobileMapPackageExpirationDateView.swift in Sources */ = {isa = PBXBuildFile; fileRef = D7337C5F2ABD142D00A5D865 /* ShowMobileMapPackageExpirationDateView.swift */; };
		D7337C612ABD166A00A5D865 /* ShowMobileMapPackageExpirationDateView.swift in Copy Source Code Files */ = {isa = PBXBuildFile; fileRef = D7337C5F2ABD142D00A5D865 /* ShowMobileMapPackageExpirationDateView.swift */; };
		D733CA192BED980D00FBDE4C /* EditAndSyncFeaturesWithFeatureServiceView.swift in Sources */ = {isa = PBXBuildFile; fileRef = D733CA152BED980D00FBDE4C /* EditAndSyncFeaturesWithFeatureServiceView.swift */; };
		D733CA1C2BED982C00FBDE4C /* EditAndSyncFeaturesWithFeatureServiceView.swift in Copy Source Code Files */ = {isa = PBXBuildFile; fileRef = D733CA152BED980D00FBDE4C /* EditAndSyncFeaturesWithFeatureServiceView.swift */; };
		D734FA0C2A183A5B00246D7E /* SetMaxExtentView.swift in Sources */ = {isa = PBXBuildFile; fileRef = D734FA092A183A5B00246D7E /* SetMaxExtentView.swift */; };
		D7352F8E2BD992C40013FFEF /* MonitorChangesToDrawStatusView.swift in Sources */ = {isa = PBXBuildFile; fileRef = D7352F8A2BD992C40013FFEF /* MonitorChangesToDrawStatusView.swift */; };
		D7352F912BD992E40013FFEF /* MonitorChangesToDrawStatusView.swift in Copy Source Code Files */ = {isa = PBXBuildFile; fileRef = D7352F8A2BD992C40013FFEF /* MonitorChangesToDrawStatusView.swift */; };
		D73723762AF5877500846884 /* FindRouteInMobileMapPackageView.Models.swift in Sources */ = {isa = PBXBuildFile; fileRef = D73723742AF5877500846884 /* FindRouteInMobileMapPackageView.Models.swift */; };
		D73723792AF5ADD800846884 /* FindRouteInMobileMapPackageView.MobileMapView.swift in Sources */ = {isa = PBXBuildFile; fileRef = D73723782AF5ADD700846884 /* FindRouteInMobileMapPackageView.MobileMapView.swift */; };
		D737237A2AF5AE1600846884 /* FindRouteInMobileMapPackageView.MobileMapView.swift in Copy Source Code Files */ = {isa = PBXBuildFile; fileRef = D73723782AF5ADD700846884 /* FindRouteInMobileMapPackageView.MobileMapView.swift */; };
		D737237B2AF5AE1A00846884 /* FindRouteInMobileMapPackageView.Models.swift in Copy Source Code Files */ = {isa = PBXBuildFile; fileRef = D73723742AF5877500846884 /* FindRouteInMobileMapPackageView.Models.swift */; };
		D73E61962BDAEE6600457932 /* MatchViewpointOfGeoViewsView.swift in Sources */ = {isa = PBXBuildFile; fileRef = D73E61922BDAEE6600457932 /* MatchViewpointOfGeoViewsView.swift */; };
		D73E61992BDAEEDD00457932 /* MatchViewpointOfGeoViewsView.swift in Copy Source Code Files */ = {isa = PBXBuildFile; fileRef = D73E61922BDAEE6600457932 /* MatchViewpointOfGeoViewsView.swift */; };
		D73E619E2BDB21F400457932 /* EditWithBranchVersioningView.swift in Sources */ = {isa = PBXBuildFile; fileRef = D73E619A2BDB21F400457932 /* EditWithBranchVersioningView.swift */; };
		D73E61A12BDB221B00457932 /* EditWithBranchVersioningView.swift in Copy Source Code Files */ = {isa = PBXBuildFile; fileRef = D73E619A2BDB21F400457932 /* EditWithBranchVersioningView.swift */; };
		D73F06692B5EE73D000B574F /* QueryFeaturesWithArcadeExpressionView.swift in Sources */ = {isa = PBXBuildFile; fileRef = D73F06662B5EE73D000B574F /* QueryFeaturesWithArcadeExpressionView.swift */; };
		D73F066C2B5EE760000B574F /* QueryFeaturesWithArcadeExpressionView.swift in Copy Source Code Files */ = {isa = PBXBuildFile; fileRef = D73F06662B5EE73D000B574F /* QueryFeaturesWithArcadeExpressionView.swift */; };
		D73F8CF42AB1089900CD39DA /* Restaurant.stylx in Resources */ = {isa = PBXBuildFile; fileRef = D73F8CF32AB1089900CD39DA /* Restaurant.stylx */; settings = {ASSET_TAGS = (StyleFeaturesWithCustomDictionary, ); }; };
		D73FC0FD2AD4A18D0067A19B /* CreateMobileGeodatabaseView.swift in Sources */ = {isa = PBXBuildFile; fileRef = D73FC0FC2AD4A18D0067A19B /* CreateMobileGeodatabaseView.swift */; };
		D73FC0FE2AD4A19A0067A19B /* CreateMobileGeodatabaseView.swift in Copy Source Code Files */ = {isa = PBXBuildFile; fileRef = D73FC0FC2AD4A18D0067A19B /* CreateMobileGeodatabaseView.swift */; };
		D73FC90B2B6312A0001AC486 /* AddFeaturesWithContingentValuesView.Model.swift in Copy Source Code Files */ = {isa = PBXBuildFile; fileRef = D74F03EF2B609A7D00E83688 /* AddFeaturesWithContingentValuesView.Model.swift */; };
		D73FC90C2B6312A5001AC486 /* AddFeaturesWithContingentValuesView.AddFeatureView.swift in Copy Source Code Files */ = {isa = PBXBuildFile; fileRef = D7F8C0422B608F120072BFA7 /* AddFeaturesWithContingentValuesView.AddFeatureView.swift */; };
		D73FCFF72B02A3AA0006360D /* FindAddressWithReverseGeocodeView.swift in Sources */ = {isa = PBXBuildFile; fileRef = D73FCFF42B02A3AA0006360D /* FindAddressWithReverseGeocodeView.swift */; };
		D73FCFFA2B02A3C50006360D /* FindAddressWithReverseGeocodeView.swift in Copy Source Code Files */ = {isa = PBXBuildFile; fileRef = D73FCFF42B02A3AA0006360D /* FindAddressWithReverseGeocodeView.swift */; };
		D73FCFFF2B02C7630006360D /* FindRouteAroundBarriersView.Views.swift in Sources */ = {isa = PBXBuildFile; fileRef = D73FCFFE2B02C7630006360D /* FindRouteAroundBarriersView.Views.swift */; };
		D73FD0002B02C9610006360D /* FindRouteAroundBarriersView.Views.swift in Copy Source Code Files */ = {isa = PBXBuildFile; fileRef = D73FCFFE2B02C7630006360D /* FindRouteAroundBarriersView.Views.swift */; };
		D742E4922B04132B00690098 /* DisplayWebSceneFromPortalItemView.swift in Sources */ = {isa = PBXBuildFile; fileRef = D742E48F2B04132B00690098 /* DisplayWebSceneFromPortalItemView.swift */; };
		D742E4952B04134C00690098 /* DisplayWebSceneFromPortalItemView.swift in Copy Source Code Files */ = {isa = PBXBuildFile; fileRef = D742E48F2B04132B00690098 /* DisplayWebSceneFromPortalItemView.swift */; };
		D744FD172A2112D90084A66C /* CreateConvexHullAroundPointsView.swift in Sources */ = {isa = PBXBuildFile; fileRef = D744FD162A2112D90084A66C /* CreateConvexHullAroundPointsView.swift */; };
		D744FD182A2113C70084A66C /* CreateConvexHullAroundPointsView.swift in Copy Source Code Files */ = {isa = PBXBuildFile; fileRef = D744FD162A2112D90084A66C /* CreateConvexHullAroundPointsView.swift */; };
		D7464F1E2ACE04B3007FEE88 /* IdentifyRasterCellView.swift in Sources */ = {isa = PBXBuildFile; fileRef = D7464F1D2ACE04B3007FEE88 /* IdentifyRasterCellView.swift */; };
		D7464F1F2ACE04C2007FEE88 /* IdentifyRasterCellView.swift in Copy Source Code Files */ = {isa = PBXBuildFile; fileRef = D7464F1D2ACE04B3007FEE88 /* IdentifyRasterCellView.swift */; };
		D7464F2B2ACE0965007FEE88 /* SA_EVI_8Day_03May20 in Resources */ = {isa = PBXBuildFile; fileRef = D7464F2A2ACE0964007FEE88 /* SA_EVI_8Day_03May20 */; settings = {ASSET_TAGS = (IdentifyRasterCell, ); }; };
		D7497F3C2AC4B4C100167AD2 /* DisplayDimensionsView.swift in Sources */ = {isa = PBXBuildFile; fileRef = D7497F3B2AC4B4C100167AD2 /* DisplayDimensionsView.swift */; };
		D7497F3D2AC4B4CF00167AD2 /* DisplayDimensionsView.swift in Copy Source Code Files */ = {isa = PBXBuildFile; fileRef = D7497F3B2AC4B4C100167AD2 /* DisplayDimensionsView.swift */; };
		D7497F402AC4BA4100167AD2 /* Edinburgh_Pylon_Dimensions.mmpk in Resources */ = {isa = PBXBuildFile; fileRef = D7497F3F2AC4BA4100167AD2 /* Edinburgh_Pylon_Dimensions.mmpk */; settings = {ASSET_TAGS = (DisplayDimensions, ); }; };
		D74C8BFE2ABA5605007C76B8 /* StyleSymbolsFromMobileStyleFileView.swift in Sources */ = {isa = PBXBuildFile; fileRef = D74C8BFD2ABA5605007C76B8 /* StyleSymbolsFromMobileStyleFileView.swift */; };
		D74C8BFF2ABA56C0007C76B8 /* StyleSymbolsFromMobileStyleFileView.swift in Copy Source Code Files */ = {isa = PBXBuildFile; fileRef = D74C8BFD2ABA5605007C76B8 /* StyleSymbolsFromMobileStyleFileView.swift */; };
		D74C8C022ABA6202007C76B8 /* emoji-mobile.stylx in Resources */ = {isa = PBXBuildFile; fileRef = D74C8C012ABA6202007C76B8 /* emoji-mobile.stylx */; settings = {ASSET_TAGS = (StyleSymbolsFromMobileStyleFile, ); }; };
		D74EA7842B6DADA5008F6C7C /* ValidateUtilityNetworkTopologyView.swift in Sources */ = {isa = PBXBuildFile; fileRef = D74EA7812B6DADA5008F6C7C /* ValidateUtilityNetworkTopologyView.swift */; };
		D74EA7872B6DADCC008F6C7C /* ValidateUtilityNetworkTopologyView.swift in Copy Source Code Files */ = {isa = PBXBuildFile; fileRef = D74EA7812B6DADA5008F6C7C /* ValidateUtilityNetworkTopologyView.swift */; };
		D74ECD0D2BEEAE2F007C0FA6 /* EditAndSyncFeaturesWithFeatureServiceView.Model.swift in Sources */ = {isa = PBXBuildFile; fileRef = D74ECD0C2BEEAE2F007C0FA6 /* EditAndSyncFeaturesWithFeatureServiceView.Model.swift */; };
		D74ECD0E2BEEAE40007C0FA6 /* EditAndSyncFeaturesWithFeatureServiceView.Model.swift in Copy Source Code Files */ = {isa = PBXBuildFile; fileRef = D74ECD0C2BEEAE2F007C0FA6 /* EditAndSyncFeaturesWithFeatureServiceView.Model.swift */; };
		D74F03F02B609A7D00E83688 /* AddFeaturesWithContingentValuesView.Model.swift in Sources */ = {isa = PBXBuildFile; fileRef = D74F03EF2B609A7D00E83688 /* AddFeaturesWithContingentValuesView.Model.swift */; };
		D75101812A2E493600B8FA48 /* ShowLabelsOnLayerView.swift in Sources */ = {isa = PBXBuildFile; fileRef = D75101802A2E493600B8FA48 /* ShowLabelsOnLayerView.swift */; };
		D75101822A2E497F00B8FA48 /* ShowLabelsOnLayerView.swift in Copy Source Code Files */ = {isa = PBXBuildFile; fileRef = D75101802A2E493600B8FA48 /* ShowLabelsOnLayerView.swift */; };
		D751018E2A2E962D00B8FA48 /* IdentifyLayerFeaturesView.swift in Sources */ = {isa = PBXBuildFile; fileRef = D751018D2A2E962D00B8FA48 /* IdentifyLayerFeaturesView.swift */; };
		D751018F2A2E966C00B8FA48 /* IdentifyLayerFeaturesView.swift in Copy Source Code Files */ = {isa = PBXBuildFile; fileRef = D751018D2A2E962D00B8FA48 /* IdentifyLayerFeaturesView.swift */; };
		D752D9402A39154C003EB25E /* ManageOperationalLayersView.swift in Sources */ = {isa = PBXBuildFile; fileRef = D752D93F2A39154C003EB25E /* ManageOperationalLayersView.swift */; };
		D752D9412A39162F003EB25E /* ManageOperationalLayersView.swift in Copy Source Code Files */ = {isa = PBXBuildFile; fileRef = D752D93F2A39154C003EB25E /* ManageOperationalLayersView.swift */; };
		D752D9462A3A6F80003EB25E /* MonitorChangesToMapLoadStatusView.swift in Sources */ = {isa = PBXBuildFile; fileRef = D752D9452A3A6F7F003EB25E /* MonitorChangesToMapLoadStatusView.swift */; };
		D752D9472A3A6FC0003EB25E /* MonitorChangesToMapLoadStatusView.swift in Copy Source Code Files */ = {isa = PBXBuildFile; fileRef = D752D9452A3A6F7F003EB25E /* MonitorChangesToMapLoadStatusView.swift */; };
		D752D95F2A3BCE06003EB25E /* DisplayMapFromPortalItemView.swift in Sources */ = {isa = PBXBuildFile; fileRef = D752D95E2A3BCE06003EB25E /* DisplayMapFromPortalItemView.swift */; };
		D752D9602A3BCE63003EB25E /* DisplayMapFromPortalItemView.swift in Copy Source Code Files */ = {isa = PBXBuildFile; fileRef = D752D95E2A3BCE06003EB25E /* DisplayMapFromPortalItemView.swift */; };
		D75362D22A1E886700D83028 /* ApplyUniqueValueRendererView.swift in Sources */ = {isa = PBXBuildFile; fileRef = D75362D12A1E886700D83028 /* ApplyUniqueValueRendererView.swift */; };
		D75362D32A1E8C8800D83028 /* ApplyUniqueValueRendererView.swift in Copy Source Code Files */ = {isa = PBXBuildFile; fileRef = D75362D12A1E886700D83028 /* ApplyUniqueValueRendererView.swift */; };
		D754E3232A1D66820006C5F1 /* StylePointWithPictureMarkerSymbolsView.swift in Sources */ = {isa = PBXBuildFile; fileRef = D754E3222A1D66820006C5F1 /* StylePointWithPictureMarkerSymbolsView.swift */; };
		D754E3242A1D66C20006C5F1 /* StylePointWithPictureMarkerSymbolsView.swift in Copy Source Code Files */ = {isa = PBXBuildFile; fileRef = D754E3222A1D66820006C5F1 /* StylePointWithPictureMarkerSymbolsView.swift */; };
		D7553CDB2AE2DFEC00DC2A70 /* GeocodeOfflineView.swift in Sources */ = {isa = PBXBuildFile; fileRef = D7553CD82AE2DFEC00DC2A70 /* GeocodeOfflineView.swift */; };
		D7553CDD2AE2E00E00DC2A70 /* GeocodeOfflineView.swift in Copy Source Code Files */ = {isa = PBXBuildFile; fileRef = D7553CD82AE2DFEC00DC2A70 /* GeocodeOfflineView.swift */; };
		D757D14B2B6C46E50065F78F /* ListSpatialReferenceTransformationsView.Model.swift in Sources */ = {isa = PBXBuildFile; fileRef = D757D14A2B6C46E50065F78F /* ListSpatialReferenceTransformationsView.Model.swift */; };
		D757D14C2B6C60170065F78F /* ListSpatialReferenceTransformationsView.Model.swift in Copy Source Code Files */ = {isa = PBXBuildFile; fileRef = D757D14A2B6C46E50065F78F /* ListSpatialReferenceTransformationsView.Model.swift */; };
		D7588F5F2B7D8DAA008B75E2 /* NavigateRouteWithReroutingView.swift in Sources */ = {isa = PBXBuildFile; fileRef = D7588F5C2B7D8DAA008B75E2 /* NavigateRouteWithReroutingView.swift */; };
		D7588F622B7D8DED008B75E2 /* NavigateRouteWithReroutingView.swift in Copy Source Code Files */ = {isa = PBXBuildFile; fileRef = D7588F5C2B7D8DAA008B75E2 /* NavigateRouteWithReroutingView.swift */; };
		D75B58512AAFB3030038B3B4 /* StyleFeaturesWithCustomDictionaryView.swift in Sources */ = {isa = PBXBuildFile; fileRef = D75B58502AAFB3030038B3B4 /* StyleFeaturesWithCustomDictionaryView.swift */; };
		D75B58522AAFB37C0038B3B4 /* StyleFeaturesWithCustomDictionaryView.swift in Copy Source Code Files */ = {isa = PBXBuildFile; fileRef = D75B58502AAFB3030038B3B4 /* StyleFeaturesWithCustomDictionaryView.swift */; };
		D75C35672AB50338003CD55F /* GroupLayersTogetherView.GroupLayerListView.swift in Sources */ = {isa = PBXBuildFile; fileRef = D75C35662AB50338003CD55F /* GroupLayersTogetherView.GroupLayerListView.swift */; };
		D75F66362B48EABC00434974 /* SearchForWebMapView.swift in Sources */ = {isa = PBXBuildFile; fileRef = D75F66332B48EABC00434974 /* SearchForWebMapView.swift */; };
		D75F66392B48EB1800434974 /* SearchForWebMapView.swift in Copy Source Code Files */ = {isa = PBXBuildFile; fileRef = D75F66332B48EABC00434974 /* SearchForWebMapView.swift */; };
		D76000A22AF18BAB00B3084D /* FindRouteInTransportNetworkView.Model.swift in Copy Source Code Files */ = {isa = PBXBuildFile; fileRef = D7749AD52AF08BF50086632F /* FindRouteInTransportNetworkView.Model.swift */; };
		D76000AE2AF19C2300B3084D /* FindRouteInMobileMapPackageView.swift in Sources */ = {isa = PBXBuildFile; fileRef = D76000AB2AF19C2300B3084D /* FindRouteInMobileMapPackageView.swift */; };
		D76000B12AF19C4600B3084D /* FindRouteInMobileMapPackageView.swift in Copy Source Code Files */ = {isa = PBXBuildFile; fileRef = D76000AB2AF19C2300B3084D /* FindRouteInMobileMapPackageView.swift */; };
		D76000B72AF19FCA00B3084D /* SanFrancisco.mmpk in Resources */ = {isa = PBXBuildFile; fileRef = D76000B62AF19FCA00B3084D /* SanFrancisco.mmpk */; settings = {ASSET_TAGS = (FindRouteInMobileMapPackage, ); }; };
		D762AF5F2BF6A7B900ECE3C7 /* EditFeaturesWithFeatureLinkedAnnotationView.swift in Sources */ = {isa = PBXBuildFile; fileRef = D762AF5B2BF6A7B900ECE3C7 /* EditFeaturesWithFeatureLinkedAnnotationView.swift */; };
		D762AF622BF6A7D100ECE3C7 /* EditFeaturesWithFeatureLinkedAnnotationView.swift in Copy Source Code Files */ = {isa = PBXBuildFile; fileRef = D762AF5B2BF6A7B900ECE3C7 /* EditFeaturesWithFeatureLinkedAnnotationView.swift */; };
		D762AF652BF6A96100ECE3C7 /* loudoun_anno.geodatabase in Resources */ = {isa = PBXBuildFile; fileRef = D762AF632BF6A96100ECE3C7 /* loudoun_anno.geodatabase */; settings = {ASSET_TAGS = (EditFeaturesWithFeatureLinkedAnnotation, ); }; };
		D7634FAF2A43B7AC00F8AEFB /* CreateConvexHullAroundGeometriesView.swift in Sources */ = {isa = PBXBuildFile; fileRef = D7634FAE2A43B7AC00F8AEFB /* CreateConvexHullAroundGeometriesView.swift */; };
		D7634FB02A43B8B000F8AEFB /* CreateConvexHullAroundGeometriesView.swift in Copy Source Code Files */ = {isa = PBXBuildFile; fileRef = D7634FAE2A43B7AC00F8AEFB /* CreateConvexHullAroundGeometriesView.swift */; };
		D7635FF12B9272CB0044AB97 /* DisplayClustersView.swift in Sources */ = {isa = PBXBuildFile; fileRef = D7635FED2B9272CB0044AB97 /* DisplayClustersView.swift */; };
		D7635FFB2B9277DC0044AB97 /* ConfigureClustersView.Model.swift in Sources */ = {isa = PBXBuildFile; fileRef = D7635FF52B9277DC0044AB97 /* ConfigureClustersView.Model.swift */; };
		D7635FFD2B9277DC0044AB97 /* ConfigureClustersView.SettingsView.swift in Sources */ = {isa = PBXBuildFile; fileRef = D7635FF72B9277DC0044AB97 /* ConfigureClustersView.SettingsView.swift */; };
		D7635FFE2B9277DC0044AB97 /* ConfigureClustersView.swift in Sources */ = {isa = PBXBuildFile; fileRef = D7635FF82B9277DC0044AB97 /* ConfigureClustersView.swift */; };
		D76360002B9296420044AB97 /* ConfigureClustersView.swift in Copy Source Code Files */ = {isa = PBXBuildFile; fileRef = D7635FF82B9277DC0044AB97 /* ConfigureClustersView.swift */; };
		D76360012B92964A0044AB97 /* ConfigureClustersView.Model.swift in Copy Source Code Files */ = {isa = PBXBuildFile; fileRef = D7635FF52B9277DC0044AB97 /* ConfigureClustersView.Model.swift */; };
		D76360022B9296520044AB97 /* ConfigureClustersView.SettingsView.swift in Copy Source Code Files */ = {isa = PBXBuildFile; fileRef = D7635FF72B9277DC0044AB97 /* ConfigureClustersView.SettingsView.swift */; };
		D76360032B9296580044AB97 /* DisplayClustersView.swift in Copy Source Code Files */ = {isa = PBXBuildFile; fileRef = D7635FED2B9272CB0044AB97 /* DisplayClustersView.swift */; };
		D76495212B74687E0042699E /* ValidateUtilityNetworkTopologyView.Model.swift in Sources */ = {isa = PBXBuildFile; fileRef = D76495202B74687E0042699E /* ValidateUtilityNetworkTopologyView.Model.swift */; };
		D76495222B7468940042699E /* ValidateUtilityNetworkTopologyView.Model.swift in Copy Source Code Files */ = {isa = PBXBuildFile; fileRef = D76495202B74687E0042699E /* ValidateUtilityNetworkTopologyView.Model.swift */; };
		D764B7DF2BE2F89D002E2F92 /* EditGeodatabaseWithTransactionsView.swift in Sources */ = {isa = PBXBuildFile; fileRef = D764B7DB2BE2F89D002E2F92 /* EditGeodatabaseWithTransactionsView.swift */; };
		D764B7E22BE2F8B8002E2F92 /* EditGeodatabaseWithTransactionsView.swift in Copy Source Code Files */ = {isa = PBXBuildFile; fileRef = D764B7DB2BE2F89D002E2F92 /* EditGeodatabaseWithTransactionsView.swift */; };
		D76929FA2B4F79540047205E /* OrbitCameraAroundObjectView.swift in Sources */ = {isa = PBXBuildFile; fileRef = D76929F52B4F78340047205E /* OrbitCameraAroundObjectView.swift */; };
		D76929FB2B4F795C0047205E /* OrbitCameraAroundObjectView.swift in Copy Source Code Files */ = {isa = PBXBuildFile; fileRef = D76929F52B4F78340047205E /* OrbitCameraAroundObjectView.swift */; };
		D769C2122A29019B00030F61 /* SetUpLocationDrivenGeotriggersView.swift in Sources */ = {isa = PBXBuildFile; fileRef = D769C2112A29019B00030F61 /* SetUpLocationDrivenGeotriggersView.swift */; };
		D769C2132A29057200030F61 /* SetUpLocationDrivenGeotriggersView.swift in Copy Source Code Files */ = {isa = PBXBuildFile; fileRef = D769C2112A29019B00030F61 /* SetUpLocationDrivenGeotriggersView.swift */; };
		D769DF332BEC1A1C0062AE95 /* EditGeodatabaseWithTransactionsView.Model.swift in Sources */ = {isa = PBXBuildFile; fileRef = D769DF322BEC1A1C0062AE95 /* EditGeodatabaseWithTransactionsView.Model.swift */; };
		D769DF342BEC1A9E0062AE95 /* EditGeodatabaseWithTransactionsView.Model.swift in Copy Source Code Files */ = {isa = PBXBuildFile; fileRef = D769DF322BEC1A1C0062AE95 /* EditGeodatabaseWithTransactionsView.Model.swift */; };
		D76CE8D92BFD7047009A8686 /* SetReferenceScaleView.swift in Sources */ = {isa = PBXBuildFile; fileRef = D76CE8D52BFD7047009A8686 /* SetReferenceScaleView.swift */; };
		D76CE8DA2BFD7063009A8686 /* SetReferenceScaleView.swift in Copy Source Code Files */ = {isa = PBXBuildFile; fileRef = D76CE8D52BFD7047009A8686 /* SetReferenceScaleView.swift */; };
		D76EE6072AF9AFE100DA0325 /* FindRouteAroundBarriersView.Model.swift in Sources */ = {isa = PBXBuildFile; fileRef = D76EE6062AF9AFE100DA0325 /* FindRouteAroundBarriersView.Model.swift */; };
		D76EE6082AF9AFEC00DA0325 /* FindRouteAroundBarriersView.Model.swift in Copy Source Code Files */ = {isa = PBXBuildFile; fileRef = D76EE6062AF9AFE100DA0325 /* FindRouteAroundBarriersView.Model.swift */; };
		D7705D582AFC244E00CC0335 /* FindClosestFacilityToMultiplePointsView.swift in Sources */ = {isa = PBXBuildFile; fileRef = D7705D552AFC244E00CC0335 /* FindClosestFacilityToMultiplePointsView.swift */; };
		D7705D5B2AFC246A00CC0335 /* FindClosestFacilityToMultiplePointsView.swift in Copy Source Code Files */ = {isa = PBXBuildFile; fileRef = D7705D552AFC244E00CC0335 /* FindClosestFacilityToMultiplePointsView.swift */; };
		D7705D642AFC570700CC0335 /* FindClosestFacilityFromPointView.swift in Sources */ = {isa = PBXBuildFile; fileRef = D7705D612AFC570700CC0335 /* FindClosestFacilityFromPointView.swift */; };
		D7705D662AFC575000CC0335 /* FindClosestFacilityFromPointView.swift in Copy Source Code Files */ = {isa = PBXBuildFile; fileRef = D7705D612AFC570700CC0335 /* FindClosestFacilityFromPointView.swift */; };
		D7749AD62AF08BF50086632F /* FindRouteInTransportNetworkView.Model.swift in Sources */ = {isa = PBXBuildFile; fileRef = D7749AD52AF08BF50086632F /* FindRouteInTransportNetworkView.Model.swift */; };
		D77570C02A2942F800F490CD /* AnimateImagesWithImageOverlayView.swift in Sources */ = {isa = PBXBuildFile; fileRef = D77570BF2A2942F800F490CD /* AnimateImagesWithImageOverlayView.swift */; };
		D77570C12A2943D900F490CD /* AnimateImagesWithImageOverlayView.swift in Copy Source Code Files */ = {isa = PBXBuildFile; fileRef = D77570BF2A2942F800F490CD /* AnimateImagesWithImageOverlayView.swift */; };
		D77572AE2A295DDE00F490CD /* PacificSouthWest2 in Resources */ = {isa = PBXBuildFile; fileRef = D77572AD2A295DDD00F490CD /* PacificSouthWest2 */; settings = {ASSET_TAGS = (AnimateImagesWithImageOverlay, ); }; };
		D77688132B69826B007C3860 /* ListSpatialReferenceTransformationsView.swift in Sources */ = {isa = PBXBuildFile; fileRef = D77688102B69826B007C3860 /* ListSpatialReferenceTransformationsView.swift */; };
		D77688152B69828E007C3860 /* ListSpatialReferenceTransformationsView.swift in Copy Source Code Files */ = {isa = PBXBuildFile; fileRef = D77688102B69826B007C3860 /* ListSpatialReferenceTransformationsView.swift */; };
		D7781D492B7EB03400E53C51 /* SanDiegoTourPath.json in Resources */ = {isa = PBXBuildFile; fileRef = D7781D482B7EB03400E53C51 /* SanDiegoTourPath.json */; settings = {ASSET_TAGS = (NavigateRouteWithRerouting, ); }; };
		D7781D4B2B7ECCB700E53C51 /* NavigateRouteWithReroutingView.Model.swift in Sources */ = {isa = PBXBuildFile; fileRef = D7781D4A2B7ECCB700E53C51 /* NavigateRouteWithReroutingView.Model.swift */; };
		D7781D4C2B7ECCC800E53C51 /* NavigateRouteWithReroutingView.Model.swift in Copy Source Code Files */ = {isa = PBXBuildFile; fileRef = D7781D4A2B7ECCB700E53C51 /* NavigateRouteWithReroutingView.Model.swift */; };
		D77BC5392B59A2D3007B49B6 /* StylePointWithDistanceCompositeSceneSymbolView.swift in Sources */ = {isa = PBXBuildFile; fileRef = D77BC5362B59A2D3007B49B6 /* StylePointWithDistanceCompositeSceneSymbolView.swift */; };
		D77BC53C2B59A309007B49B6 /* StylePointWithDistanceCompositeSceneSymbolView.swift in Copy Source Code Files */ = {isa = PBXBuildFile; fileRef = D77BC5362B59A2D3007B49B6 /* StylePointWithDistanceCompositeSceneSymbolView.swift */; };
		D77D9C002BB2438200B38A6C /* AugmentRealityToShowHiddenInfrastructureView.ARSceneView.swift in Sources */ = {isa = PBXBuildFile; fileRef = D77D9BFF2BB2438200B38A6C /* AugmentRealityToShowHiddenInfrastructureView.ARSceneView.swift */; };
		D77D9C012BB2439400B38A6C /* AugmentRealityToShowHiddenInfrastructureView.ARSceneView.swift in Copy Source Code Files */ = {isa = PBXBuildFile; fileRef = D77D9BFF2BB2438200B38A6C /* AugmentRealityToShowHiddenInfrastructureView.ARSceneView.swift */; };
		D78666AD2A2161F100C60110 /* FindNearestVertexView.swift in Sources */ = {isa = PBXBuildFile; fileRef = D78666AC2A2161F100C60110 /* FindNearestVertexView.swift */; };
		D78666AE2A21629200C60110 /* FindNearestVertexView.swift in Copy Source Code Files */ = {isa = PBXBuildFile; fileRef = D78666AC2A2161F100C60110 /* FindNearestVertexView.swift */; };
		D79EE76E2A4CEA5D005A52AE /* SetUpLocationDrivenGeotriggersView.Model.swift in Sources */ = {isa = PBXBuildFile; fileRef = D79EE76D2A4CEA5D005A52AE /* SetUpLocationDrivenGeotriggersView.Model.swift */; };
		D79EE76F2A4CEA7F005A52AE /* SetUpLocationDrivenGeotriggersView.Model.swift in Copy Source Code Files */ = {isa = PBXBuildFile; fileRef = D79EE76D2A4CEA5D005A52AE /* SetUpLocationDrivenGeotriggersView.Model.swift */; };
		D7A737E02BABB9FE00B7C7FC /* AugmentRealityToShowHiddenInfrastructureView.swift in Sources */ = {isa = PBXBuildFile; fileRef = D7A737DC2BABB9FE00B7C7FC /* AugmentRealityToShowHiddenInfrastructureView.swift */; };
		D7A737E32BABBA2200B7C7FC /* AugmentRealityToShowHiddenInfrastructureView.swift in Copy Source Code Files */ = {isa = PBXBuildFile; fileRef = D7A737DC2BABB9FE00B7C7FC /* AugmentRealityToShowHiddenInfrastructureView.swift */; };
		D7ABA2F92A32579C0021822B /* MeasureDistanceInSceneView.swift in Sources */ = {isa = PBXBuildFile; fileRef = D7ABA2F82A32579C0021822B /* MeasureDistanceInSceneView.swift */; };
		D7ABA2FA2A32760D0021822B /* MeasureDistanceInSceneView.swift in Copy Source Code Files */ = {isa = PBXBuildFile; fileRef = D7ABA2F82A32579C0021822B /* MeasureDistanceInSceneView.swift */; };
		D7ABA2FF2A32881C0021822B /* ShowViewshedFromGeoelementInSceneView.swift in Sources */ = {isa = PBXBuildFile; fileRef = D7ABA2FE2A32881C0021822B /* ShowViewshedFromGeoelementInSceneView.swift */; };
		D7ABA3002A3288970021822B /* ShowViewshedFromGeoelementInSceneView.swift in Copy Source Code Files */ = {isa = PBXBuildFile; fileRef = D7ABA2FE2A32881C0021822B /* ShowViewshedFromGeoelementInSceneView.swift */; };
		D7AE861E2AC39DC50049B626 /* DisplayAnnotationView.swift in Sources */ = {isa = PBXBuildFile; fileRef = D7AE861D2AC39DC50049B626 /* DisplayAnnotationView.swift */; };
		D7AE861F2AC39E7F0049B626 /* DisplayAnnotationView.swift in Copy Source Code Files */ = {isa = PBXBuildFile; fileRef = D7AE861D2AC39DC50049B626 /* DisplayAnnotationView.swift */; };
		D7AE86202AC3A1050049B626 /* AddCustomDynamicEntityDataSourceView.Vessel.swift in Copy Source Code Files */ = {isa = PBXBuildFile; fileRef = 7900C5F52A83FC3F002D430F /* AddCustomDynamicEntityDataSourceView.Vessel.swift */; };
		D7AE86212AC3A10A0049B626 /* GroupLayersTogetherView.GroupLayerListView.swift in Copy Source Code Files */ = {isa = PBXBuildFile; fileRef = D75C35662AB50338003CD55F /* GroupLayersTogetherView.GroupLayerListView.swift */; };
		D7B759B32B1FFBE300017FDD /* FavoritesView.swift in Sources */ = {isa = PBXBuildFile; fileRef = D7B759B22B1FFBE300017FDD /* FavoritesView.swift */; };
		D7BA38912BFBC476009954F5 /* EditFeaturesWithFeatureLinkedAnnotationView.Model.swift in Sources */ = {isa = PBXBuildFile; fileRef = D7BA38902BFBC476009954F5 /* EditFeaturesWithFeatureLinkedAnnotationView.Model.swift */; };
		D7BA38922BFBC4F0009954F5 /* EditFeaturesWithFeatureLinkedAnnotationView.Model.swift in Copy Source Code Files */ = {isa = PBXBuildFile; fileRef = D7BA38902BFBC476009954F5 /* EditFeaturesWithFeatureLinkedAnnotationView.Model.swift */; };
		D7BA38972BFBFC0F009954F5 /* QueryRelatedFeaturesView.swift in Sources */ = {isa = PBXBuildFile; fileRef = D7BA38932BFBFC0F009954F5 /* QueryRelatedFeaturesView.swift */; };
		D7BA389A2BFBFC2E009954F5 /* QueryRelatedFeaturesView.swift in Copy Source Code Files */ = {isa = PBXBuildFile; fileRef = D7BA38932BFBFC0F009954F5 /* QueryRelatedFeaturesView.swift */; };
		D7BA8C442B2A4DAA00018633 /* Array+RawRepresentable.swift in Sources */ = {isa = PBXBuildFile; fileRef = D7BA8C432B2A4DAA00018633 /* Array+RawRepresentable.swift */; };
		D7BA8C462B2A8ACA00018633 /* String.swift in Sources */ = {isa = PBXBuildFile; fileRef = D7BA8C452B2A8ACA00018633 /* String.swift */; };
		D7C16D1B2AC5F95300689E89 /* Animate3DGraphicView.swift in Sources */ = {isa = PBXBuildFile; fileRef = D7C16D1A2AC5F95300689E89 /* Animate3DGraphicView.swift */; };
		D7C16D1C2AC5F96900689E89 /* Animate3DGraphicView.swift in Copy Source Code Files */ = {isa = PBXBuildFile; fileRef = D7C16D1A2AC5F95300689E89 /* Animate3DGraphicView.swift */; };
		D7C16D1F2AC5FE8200689E89 /* Pyrenees.csv in Resources */ = {isa = PBXBuildFile; fileRef = D7C16D1E2AC5FE8200689E89 /* Pyrenees.csv */; settings = {ASSET_TAGS = (Animate3DGraphic, ); }; };
		D7C16D222AC5FE9800689E89 /* GrandCanyon.csv in Resources */ = {isa = PBXBuildFile; fileRef = D7C16D212AC5FE9800689E89 /* GrandCanyon.csv */; settings = {ASSET_TAGS = (Animate3DGraphic, ); }; };
		D7C16D252AC5FEA600689E89 /* Snowdon.csv in Resources */ = {isa = PBXBuildFile; fileRef = D7C16D242AC5FEA600689E89 /* Snowdon.csv */; settings = {ASSET_TAGS = (Animate3DGraphic, ); }; };
		D7C16D282AC5FEB700689E89 /* Hawaii.csv in Resources */ = {isa = PBXBuildFile; fileRef = D7C16D272AC5FEB600689E89 /* Hawaii.csv */; settings = {ASSET_TAGS = (Animate3DGraphic, ); }; };
		D7C3AB4A2B683291008909B9 /* SetFeatureRequestModeView.swift in Sources */ = {isa = PBXBuildFile; fileRef = D7C3AB472B683291008909B9 /* SetFeatureRequestModeView.swift */; };
		D7C3AB4D2B6832B7008909B9 /* SetFeatureRequestModeView.swift in Copy Source Code Files */ = {isa = PBXBuildFile; fileRef = D7C3AB472B683291008909B9 /* SetFeatureRequestModeView.swift */; };
		D7C523402BED9BBF00E8221A /* SanFrancisco.tpkx in Resources */ = {isa = PBXBuildFile; fileRef = D7C5233E2BED9BBF00E8221A /* SanFrancisco.tpkx */; settings = {ASSET_TAGS = (EditAndSyncFeaturesWithFeatureService, ); }; };
		D7C6420C2B4F47E10042B8F7 /* SearchForWebMapView.Model.swift in Sources */ = {isa = PBXBuildFile; fileRef = D7C6420B2B4F47E10042B8F7 /* SearchForWebMapView.Model.swift */; };
		D7C6420D2B4F5DDB0042B8F7 /* SearchForWebMapView.Model.swift in Copy Source Code Files */ = {isa = PBXBuildFile; fileRef = D7C6420B2B4F47E10042B8F7 /* SearchForWebMapView.Model.swift */; };
		D7C97B562B75C10C0097CDA1 /* ValidateUtilityNetworkTopologyView.Views.swift in Sources */ = {isa = PBXBuildFile; fileRef = D7C97B552B75C10C0097CDA1 /* ValidateUtilityNetworkTopologyView.Views.swift */; };
		D7CC33FF2A31475C00198EDF /* ShowLineOfSightBetweenPointsView.swift in Sources */ = {isa = PBXBuildFile; fileRef = D7CC33FD2A31475C00198EDF /* ShowLineOfSightBetweenPointsView.swift */; };
		D7CC34002A3147FF00198EDF /* ShowLineOfSightBetweenPointsView.swift in Copy Source Code Files */ = {isa = PBXBuildFile; fileRef = D7CC33FD2A31475C00198EDF /* ShowLineOfSightBetweenPointsView.swift */; };
		D7CE9F9B2AE2F575008F7A5F /* streetmap_SD.tpkx in Resources */ = {isa = PBXBuildFile; fileRef = D7CE9F9A2AE2F575008F7A5F /* streetmap_SD.tpkx */; settings = {ASSET_TAGS = (GeocodeOffline, ); }; };
		D7CE9FA32AE2F595008F7A5F /* san-diego-eagle-locator in Resources */ = {isa = PBXBuildFile; fileRef = D7CE9FA22AE2F595008F7A5F /* san-diego-eagle-locator */; settings = {ASSET_TAGS = (GeocodeOffline, ); }; };
		D7D1F3532ADDBE5D009CE2DA /* philadelphia.mspk in Resources */ = {isa = PBXBuildFile; fileRef = D7D1F3522ADDBE5D009CE2DA /* philadelphia.mspk */; settings = {ASSET_TAGS = (AugmentRealityToShowTabletopScene, DisplaySceneFromMobileScenePackage, ); }; };
		D7D9FCF62BF2CC8600F972A2 /* FilterByDefinitionExpressionOrDisplayFilterView.swift in Sources */ = {isa = PBXBuildFile; fileRef = D7D9FCF22BF2CC8600F972A2 /* FilterByDefinitionExpressionOrDisplayFilterView.swift */; };
		D7D9FCF92BF2CCA300F972A2 /* FilterByDefinitionExpressionOrDisplayFilterView.swift in Copy Source Code Files */ = {isa = PBXBuildFile; fileRef = D7D9FCF22BF2CC8600F972A2 /* FilterByDefinitionExpressionOrDisplayFilterView.swift */; };
		D7DDF84E2AF43AA2004352D9 /* GeocodeOfflineView.Model.swift in Copy Source Code Files */ = {isa = PBXBuildFile; fileRef = D72C43F22AEB066D00B6157B /* GeocodeOfflineView.Model.swift */; };
		D7DDF8532AF47C6C004352D9 /* FindRouteAroundBarriersView.swift in Sources */ = {isa = PBXBuildFile; fileRef = D7DDF8502AF47C6C004352D9 /* FindRouteAroundBarriersView.swift */; };
		D7DDF8562AF47C86004352D9 /* FindRouteAroundBarriersView.swift in Copy Source Code Files */ = {isa = PBXBuildFile; fileRef = D7DDF8502AF47C6C004352D9 /* FindRouteAroundBarriersView.swift */; };
		D7E440D72A1ECE7D005D74DE /* CreateBuffersAroundPointsView.swift in Sources */ = {isa = PBXBuildFile; fileRef = D7E440D62A1ECE7D005D74DE /* CreateBuffersAroundPointsView.swift */; };
		D7E440D82A1ECEB3005D74DE /* CreateBuffersAroundPointsView.swift in Copy Source Code Files */ = {isa = PBXBuildFile; fileRef = D7E440D62A1ECE7D005D74DE /* CreateBuffersAroundPointsView.swift */; };
		D7E557682A1D768800B9FB09 /* AddWMSLayerView.swift in Sources */ = {isa = PBXBuildFile; fileRef = D7E557672A1D768800B9FB09 /* AddWMSLayerView.swift */; };
		D7E7D0812AEB39D5003AAD02 /* FindRouteInTransportNetworkView.swift in Sources */ = {isa = PBXBuildFile; fileRef = D7E7D0802AEB39D5003AAD02 /* FindRouteInTransportNetworkView.swift */; };
		D7E7D0822AEB3A1D003AAD02 /* FindRouteInTransportNetworkView.swift in Copy Source Code Files */ = {isa = PBXBuildFile; fileRef = D7E7D0802AEB39D5003AAD02 /* FindRouteInTransportNetworkView.swift */; };
		D7E7D09A2AEB3C47003AAD02 /* san_diego_offline_routing in Resources */ = {isa = PBXBuildFile; fileRef = D7E7D0992AEB3C47003AAD02 /* san_diego_offline_routing */; settings = {ASSET_TAGS = (FindRouteInTransportNetwork, NavigateRouteWithRerouting, ); }; };
		D7E9EF292A1D2219000C4865 /* SetMinAndMaxScaleView.swift in Copy Source Code Files */ = {isa = PBXBuildFile; fileRef = D7EAF3592A1C023800D822C4 /* SetMinAndMaxScaleView.swift */; };
		D7E9EF2A2A1D29F2000C4865 /* SetMaxExtentView.swift in Copy Source Code Files */ = {isa = PBXBuildFile; fileRef = D734FA092A183A5B00246D7E /* SetMaxExtentView.swift */; };
		D7EAF35A2A1C023800D822C4 /* SetMinAndMaxScaleView.swift in Sources */ = {isa = PBXBuildFile; fileRef = D7EAF3592A1C023800D822C4 /* SetMinAndMaxScaleView.swift */; };
		D7ECF5982AB8BE63003FB2BE /* RenderMultilayerSymbolsView.swift in Sources */ = {isa = PBXBuildFile; fileRef = D7ECF5972AB8BE63003FB2BE /* RenderMultilayerSymbolsView.swift */; };
		D7ECF5992AB8BF5A003FB2BE /* RenderMultilayerSymbolsView.swift in Copy Source Code Files */ = {isa = PBXBuildFile; fileRef = D7ECF5972AB8BE63003FB2BE /* RenderMultilayerSymbolsView.swift */; };
		D7EF5D752A26A03A00FEBDE5 /* ShowCoordinatesInMultipleFormatsView.swift in Sources */ = {isa = PBXBuildFile; fileRef = D7EF5D742A26A03A00FEBDE5 /* ShowCoordinatesInMultipleFormatsView.swift */; };
		D7EF5D762A26A1EE00FEBDE5 /* ShowCoordinatesInMultipleFormatsView.swift in Copy Source Code Files */ = {isa = PBXBuildFile; fileRef = D7EF5D742A26A03A00FEBDE5 /* ShowCoordinatesInMultipleFormatsView.swift */; };
		D7F2784C2A1D76F5002E4567 /* AddWMSLayerView.swift in Copy Source Code Files */ = {isa = PBXBuildFile; fileRef = D7E557672A1D768800B9FB09 /* AddWMSLayerView.swift */; };
		D7F850042B7C427A00680D7C /* ValidateUtilityNetworkTopologyView.Views.swift in Copy Source Code Files */ = {isa = PBXBuildFile; fileRef = D7C97B552B75C10C0097CDA1 /* ValidateUtilityNetworkTopologyView.Views.swift */; };
		D7F8C0392B60564D0072BFA7 /* AddFeaturesWithContingentValuesView.swift in Sources */ = {isa = PBXBuildFile; fileRef = D7F8C0362B60564D0072BFA7 /* AddFeaturesWithContingentValuesView.swift */; };
		D7F8C03B2B6056790072BFA7 /* AddFeaturesWithContingentValuesView.swift in Copy Source Code Files */ = {isa = PBXBuildFile; fileRef = D7F8C0362B60564D0072BFA7 /* AddFeaturesWithContingentValuesView.swift */; };
		D7F8C03E2B605AF60072BFA7 /* ContingentValuesBirdNests.geodatabase in Resources */ = {isa = PBXBuildFile; fileRef = D7F8C03D2B605AF60072BFA7 /* ContingentValuesBirdNests.geodatabase */; settings = {ASSET_TAGS = (AddFeaturesWithContingentValues, ); }; };
		D7F8C0412B605E720072BFA7 /* FillmoreTopographicMap.vtpk in Resources */ = {isa = PBXBuildFile; fileRef = D7F8C0402B605E720072BFA7 /* FillmoreTopographicMap.vtpk */; settings = {ASSET_TAGS = (AddFeaturesWithContingentValues, ); }; };
		D7F8C0432B608F120072BFA7 /* AddFeaturesWithContingentValuesView.AddFeatureView.swift in Sources */ = {isa = PBXBuildFile; fileRef = D7F8C0422B608F120072BFA7 /* AddFeaturesWithContingentValuesView.AddFeatureView.swift */; };
		E000E7602869E33D005D87C5 /* ClipGeometryView.swift in Sources */ = {isa = PBXBuildFile; fileRef = E000E75F2869E33D005D87C5 /* ClipGeometryView.swift */; };
		E000E763286A0B18005D87C5 /* CutGeometryView.swift in Sources */ = {isa = PBXBuildFile; fileRef = E000E762286A0B18005D87C5 /* CutGeometryView.swift */; };
		E004A6C128414332002A1FE6 /* SetViewpointRotationView.swift in Sources */ = {isa = PBXBuildFile; fileRef = E004A6BD28414332002A1FE6 /* SetViewpointRotationView.swift */; };
		E004A6DC28465C70002A1FE6 /* DisplaySceneView.swift in Sources */ = {isa = PBXBuildFile; fileRef = E004A6D828465C70002A1FE6 /* DisplaySceneView.swift */; };
		E004A6E028466279002A1FE6 /* ShowCalloutView.swift in Sources */ = {isa = PBXBuildFile; fileRef = E004A6DF28466279002A1FE6 /* ShowCalloutView.swift */; };
		E004A6E62846A61F002A1FE6 /* StyleGraphicsWithSymbolsView.swift in Sources */ = {isa = PBXBuildFile; fileRef = E004A6E52846A61F002A1FE6 /* StyleGraphicsWithSymbolsView.swift */; };
		E004A6E928493BCE002A1FE6 /* ShowDeviceLocationView.swift in Sources */ = {isa = PBXBuildFile; fileRef = E004A6E828493BCE002A1FE6 /* ShowDeviceLocationView.swift */; };
		E004A6ED2849556E002A1FE6 /* CreatePlanarAndGeodeticBuffersView.swift in Sources */ = {isa = PBXBuildFile; fileRef = E004A6EC2849556E002A1FE6 /* CreatePlanarAndGeodeticBuffersView.swift */; };
		E004A6F0284E4B9B002A1FE6 /* DownloadVectorTilesToLocalCacheView.swift in Sources */ = {isa = PBXBuildFile; fileRef = E004A6EF284E4B9B002A1FE6 /* DownloadVectorTilesToLocalCacheView.swift */; };
		E004A6F3284E4FEB002A1FE6 /* ShowResultOfSpatialOperationsView.swift in Sources */ = {isa = PBXBuildFile; fileRef = E004A6F2284E4FEB002A1FE6 /* ShowResultOfSpatialOperationsView.swift */; };
		E004A6F6284FA42A002A1FE6 /* SelectFeaturesInFeatureLayerView.swift in Sources */ = {isa = PBXBuildFile; fileRef = E004A6F5284FA42A002A1FE6 /* SelectFeaturesInFeatureLayerView.swift */; };
		E03CB0692888944D002B27D9 /* GenerateOfflineMapView.swift in Copy Source Code Files */ = {isa = PBXBuildFile; fileRef = E088E1732863B5F800413100 /* GenerateOfflineMapView.swift */; };
		E03CB06A288894C4002B27D9 /* FindRouteView.swift in Copy Source Code Files */ = {isa = PBXBuildFile; fileRef = E066DD34285CF3B3004D3D5B /* FindRouteView.swift */; };
		E03CB06B2889879D002B27D9 /* DownloadVectorTilesToLocalCacheView.swift in Copy Source Code Files */ = {isa = PBXBuildFile; fileRef = E004A6EF284E4B9B002A1FE6 /* DownloadVectorTilesToLocalCacheView.swift */; };
		E041ABC0287CA9F00056009B /* WebView.swift in Sources */ = {isa = PBXBuildFile; fileRef = E041ABBF287CA9F00056009B /* WebView.swift */; };
		E041ABD7287DB04D0056009B /* SampleInfoView.swift in Sources */ = {isa = PBXBuildFile; fileRef = E041ABD6287DB04D0056009B /* SampleInfoView.swift */; };
		E041AC1A287F54580056009B /* highlight.min.js in Resources */ = {isa = PBXBuildFile; fileRef = E041AC15287F54580056009B /* highlight.min.js */; };
		E041AC1E288076A60056009B /* info.css in Resources */ = {isa = PBXBuildFile; fileRef = E041AC1D288076A60056009B /* info.css */; };
		E041AC20288077B90056009B /* xcode.css in Resources */ = {isa = PBXBuildFile; fileRef = E041AC1F288077B90056009B /* xcode.css */; };
		E066DD35285CF3B3004D3D5B /* FindRouteView.swift in Sources */ = {isa = PBXBuildFile; fileRef = E066DD34285CF3B3004D3D5B /* FindRouteView.swift */; };
		E066DD382860AB28004D3D5B /* StyleGraphicsWithRendererView.swift in Sources */ = {isa = PBXBuildFile; fileRef = E066DD372860AB28004D3D5B /* StyleGraphicsWithRendererView.swift */; };
		E066DD3B2860CA08004D3D5B /* ShowResultOfSpatialRelationshipsView.swift in Sources */ = {isa = PBXBuildFile; fileRef = E066DD3A2860CA08004D3D5B /* ShowResultOfSpatialRelationshipsView.swift */; };
		E066DD4028610F55004D3D5B /* AddSceneLayerFromServiceView.swift in Sources */ = {isa = PBXBuildFile; fileRef = E066DD3F28610F55004D3D5B /* AddSceneLayerFromServiceView.swift */; };
		E070A0A3286F3B6000F2B606 /* DownloadPreplannedMapAreaView.swift in Sources */ = {isa = PBXBuildFile; fileRef = E070A0A2286F3B6000F2B606 /* DownloadPreplannedMapAreaView.swift */; };
		E088E1572862579D00413100 /* SetSurfacePlacementModeView.swift in Sources */ = {isa = PBXBuildFile; fileRef = E088E1562862579D00413100 /* SetSurfacePlacementModeView.swift */; };
		E088E1742863B5F800413100 /* GenerateOfflineMapView.swift in Sources */ = {isa = PBXBuildFile; fileRef = E088E1732863B5F800413100 /* GenerateOfflineMapView.swift */; };
		E0A1AEE328874590003C797D /* AddFeatureLayersView.swift in Copy Source Code Files */ = {isa = PBXBuildFile; fileRef = 00D4EF7F2863842100B9CC30 /* AddFeatureLayersView.swift */; };
		E0D04FF228A5390000747989 /* DownloadPreplannedMapAreaView.Model.swift in Sources */ = {isa = PBXBuildFile; fileRef = E0D04FF128A5390000747989 /* DownloadPreplannedMapAreaView.Model.swift */; };
		E0EA0B772866390E00C9621D /* ProjectGeometryView.swift in Sources */ = {isa = PBXBuildFile; fileRef = E0EA0B762866390E00C9621D /* ProjectGeometryView.swift */; };
		E0FE32E728747778002C6ACA /* BrowseBuildingFloorsView.swift in Sources */ = {isa = PBXBuildFile; fileRef = E0FE32E628747778002C6ACA /* BrowseBuildingFloorsView.swift */; };
		F111CCC1288B5D5600205358 /* DisplayMapFromMobileMapPackageView.swift in Sources */ = {isa = PBXBuildFile; fileRef = F111CCC0288B5D5600205358 /* DisplayMapFromMobileMapPackageView.swift */; };
		F111CCC4288B641900205358 /* Yellowstone.mmpk in Resources */ = {isa = PBXBuildFile; fileRef = F111CCC3288B641900205358 /* Yellowstone.mmpk */; settings = {ASSET_TAGS = (DisplayMapFromMobileMapPackage, ); }; };
		F1E71BF1289473760064C33F /* AddRasterFromFileView.swift in Sources */ = {isa = PBXBuildFile; fileRef = F1E71BF0289473760064C33F /* AddRasterFromFileView.swift */; };
		F1E71BFA28A479C70064C33F /* AddRasterFromFileView.swift in Copy Source Code Files */ = {isa = PBXBuildFile; fileRef = F1E71BF0289473760064C33F /* AddRasterFromFileView.swift */; };
/* End PBXBuildFile section */

/* Begin PBXBuildRule section */
		0074ABCC2817B8E60037244A /* PBXBuildRule */ = {
			isa = PBXBuildRule;
			compilerSpec = com.apple.compilers.proxy.script;
			filePatterns = "*.tache";
			fileType = pattern.proxy;
			inputFiles = (
				"$(SRCROOT)/Shared/Samples/",
			);
			isEditable = 1;
			name = "Generate Sample Initializers from Source Code Files";
			outputFiles = (
				"$(DERIVED_FILE_DIR)/$(INPUT_FILE_BASE)",
			);
			runOncePerArchitecture = 0;
			script = "xcrun --sdk macosx swift \"${SRCROOT}/Scripts/GenerateSampleViewSourceCode.swift\" \"${SCRIPT_INPUT_FILE_0}\" \"${INPUT_FILE_PATH}\" \"${SCRIPT_OUTPUT_FILE_0}\" \n";
		};
		0083586F27FE3BCF00192A15 /* PBXBuildRule */ = {
			isa = PBXBuildRule;
			compilerSpec = com.apple.compilers.proxy.script;
			filePatterns = "*.masque";
			fileType = pattern.proxy;
			inputFiles = (
				"$(SRCROOT)/.secrets",
			);
			isEditable = 1;
			name = "Generate Swift Code from Secrets";
			outputFiles = (
				"$(DERIVED_FILE_DIR)/$(INPUT_FILE_BASE)",
			);
			runOncePerArchitecture = 0;
			script = "\"${SRCROOT}/Scripts/masquerade\" -i \"${INPUT_FILE_PATH}\" -o \"${SCRIPT_OUTPUT_FILE_0}\" -s \"${SCRIPT_INPUT_FILE_0}\" -f\n";
		};
/* End PBXBuildRule section */

/* Begin PBXCopyFilesBuildPhase section */
		00144B5E280634840090DD5D /* Embed Frameworks */ = {
			isa = PBXCopyFilesBuildPhase;
			buildActionMask = 2147483647;
			dstPath = "";
			dstSubfolderSpec = 10;
			files = (
			);
			name = "Embed Frameworks";
			runOnlyForDeploymentPostprocessing = 0;
		};
		0039A4E82885C4E300592C86 /* Copy Source Code Files */ = {
			isa = PBXCopyFilesBuildPhase;
			buildActionMask = 2147483647;
			dstPath = "";
			dstSubfolderSpec = 7;
			files = (
<<<<<<< HEAD
				95DEB9B82C127B5E009BEC35 /* ShowViewshedFromPointOnMapView.swift in Copy Source Code Files */,
=======
				95A5721B2C0FDD34006E8B48 /* ShowScaleBarView.swift in Copy Source Code Files */,
>>>>>>> b08466a4
				95A3773C2C0F93770044D1CC /* AddRasterFromServiceView.swift in Copy Source Code Files */,
				95F3A52D2C07F28700885DED /* SetSurfaceNavigationConstraintView.swift in Copy Source Code Files */,
				9529D1942C01676200B5C1A3 /* SelectFeaturesInSceneLayerView.swift in Copy Source Code Files */,
				D76CE8DA2BFD7063009A8686 /* SetReferenceScaleView.swift in Copy Source Code Files */,
				D7BA389A2BFBFC2E009954F5 /* QueryRelatedFeaturesView.swift in Copy Source Code Files */,
				00ABA94F2BF6D06200C0488C /* ShowGridView.swift in Copy Source Code Files */,
				D7BA38922BFBC4F0009954F5 /* EditFeaturesWithFeatureLinkedAnnotationView.Model.swift in Copy Source Code Files */,
				D762AF622BF6A7D100ECE3C7 /* EditFeaturesWithFeatureLinkedAnnotationView.swift in Copy Source Code Files */,
				1081B93D2C000E8B00C1BEB1 /* IdentifyFeaturesInWMSLayerView.swift in Copy Source Code Files */,
				D7D9FCF92BF2CCA300F972A2 /* FilterByDefinitionExpressionOrDisplayFilterView.swift in Copy Source Code Files */,
				D7044B972BE18D8D000F2C43 /* EditWithBranchVersioningView.Views.swift in Copy Source Code Files */,
				D7114A0F2BDC6AED00FA68CA /* EditWithBranchVersioningView.Model.swift in Copy Source Code Files */,
				D73E61A12BDB221B00457932 /* EditWithBranchVersioningView.swift in Copy Source Code Files */,
				D74ECD0E2BEEAE40007C0FA6 /* EditAndSyncFeaturesWithFeatureServiceView.Model.swift in Copy Source Code Files */,
				D733CA1C2BED982C00FBDE4C /* EditAndSyncFeaturesWithFeatureServiceView.swift in Copy Source Code Files */,
				10BD9EB52BF51F9000ABDBD5 /* GenerateOfflineMapWithCustomParametersView.Model.swift in Copy Source Code Files */,
				D769DF342BEC1A9E0062AE95 /* EditGeodatabaseWithTransactionsView.Model.swift in Copy Source Code Files */,
				D764B7E22BE2F8B8002E2F92 /* EditGeodatabaseWithTransactionsView.swift in Copy Source Code Files */,
				004A2BA52BED458C00C297CE /* ApplyScheduledUpdatesToPreplannedMapAreaView.swift in Copy Source Code Files */,
				104F55C72BF3E30A00204D04 /* GenerateOfflineMapWithCustomParametersView.swift in Copy Source Code Files */,
				104F55C82BF3E30A00204D04 /* GenerateOfflineMapWithCustomParametersView.CustomParameters.swift in Copy Source Code Files */,
				D73E61992BDAEEDD00457932 /* MatchViewpointOfGeoViewsView.swift in Copy Source Code Files */,
				D7352F912BD992E40013FFEF /* MonitorChangesToDrawStatusView.swift in Copy Source Code Files */,
				D713717C2BD88EF800EB2F86 /* MonitorChangesToLayerViewStateView.swift in Copy Source Code Files */,
				10D321972BDC3B4900B39B1B /* GenerateOfflineMapWithLocalBasemapView.swift in Copy Source Code Files */,
				00E1D9102BC0B4D8001AEB6A /* SnapGeometryEditsView.SnapSettingsView.swift in Copy Source Code Files */,
				00E1D9112BC0B4D8001AEB6A /* SnapGeometryEditsView.GeometryEditorModel.swift in Copy Source Code Files */,
				00E1D9122BC0B4D8001AEB6A /* SnapGeometryEditsView.GeometryEditorMenu.swift in Copy Source Code Files */,
				00E7C15D2BBF74D800B85D69 /* SnapGeometryEditsView.swift in Copy Source Code Files */,
				0000FB712BBDC01400845921 /* Add3DTilesLayerView.swift in Copy Source Code Files */,
				D77D9C012BB2439400B38A6C /* AugmentRealityToShowHiddenInfrastructureView.ARSceneView.swift in Copy Source Code Files */,
				D7A737E32BABBA2200B7C7FC /* AugmentRealityToShowHiddenInfrastructureView.swift in Copy Source Code Files */,
				1C2538542BABACB100337307 /* AugmentRealityToNavigateRouteView.RoutePlannerView.swift in Copy Source Code Files */,
				1C2538552BABACB100337307 /* AugmentRealityToNavigateRouteView.swift in Copy Source Code Files */,
				1C8EC74B2BAE28A9001A6929 /* AugmentRealityToCollectDataView.swift in Copy Source Code Files */,
				000D43182B993A030003D3C2 /* ConfigureBasemapStyleParametersView.swift in Copy Source Code Files */,
				D76360032B9296580044AB97 /* DisplayClustersView.swift in Copy Source Code Files */,
				D76360022B9296520044AB97 /* ConfigureClustersView.SettingsView.swift in Copy Source Code Files */,
				D76360012B92964A0044AB97 /* ConfigureClustersView.Model.swift in Copy Source Code Files */,
				D76360002B9296420044AB97 /* ConfigureClustersView.swift in Copy Source Code Files */,
				D7781D4C2B7ECCC800E53C51 /* NavigateRouteWithReroutingView.Model.swift in Copy Source Code Files */,
				D7588F622B7D8DED008B75E2 /* NavigateRouteWithReroutingView.swift in Copy Source Code Files */,
				D7F850042B7C427A00680D7C /* ValidateUtilityNetworkTopologyView.Views.swift in Copy Source Code Files */,
				D76495222B7468940042699E /* ValidateUtilityNetworkTopologyView.Model.swift in Copy Source Code Files */,
				D74EA7872B6DADCC008F6C7C /* ValidateUtilityNetworkTopologyView.swift in Copy Source Code Files */,
				D757D14C2B6C60170065F78F /* ListSpatialReferenceTransformationsView.Model.swift in Copy Source Code Files */,
				D77688152B69828E007C3860 /* ListSpatialReferenceTransformationsView.swift in Copy Source Code Files */,
				D7C3AB4D2B6832B7008909B9 /* SetFeatureRequestModeView.swift in Copy Source Code Files */,
				D73FC90C2B6312A5001AC486 /* AddFeaturesWithContingentValuesView.AddFeatureView.swift in Copy Source Code Files */,
				D73FC90B2B6312A0001AC486 /* AddFeaturesWithContingentValuesView.Model.swift in Copy Source Code Files */,
				D7F8C03B2B6056790072BFA7 /* AddFeaturesWithContingentValuesView.swift in Copy Source Code Files */,
				D73F066C2B5EE760000B574F /* QueryFeaturesWithArcadeExpressionView.swift in Copy Source Code Files */,
				D718A1F02B57602000447087 /* ManageBookmarksView.swift in Copy Source Code Files */,
				D77BC53C2B59A309007B49B6 /* StylePointWithDistanceCompositeSceneSymbolView.swift in Copy Source Code Files */,
				D718A1E82B571C9100447087 /* OrbitCameraAroundObjectView.Model.swift in Copy Source Code Files */,
				D76929FB2B4F795C0047205E /* OrbitCameraAroundObjectView.swift in Copy Source Code Files */,
				D7058B122B59E468000A888A /* StylePointWithSceneSymbolView.swift in Copy Source Code Files */,
				D71D516F2B51D87700B2A2BE /* SearchForWebMapView.Views.swift in Copy Source Code Files */,
				D7C6420D2B4F5DDB0042B8F7 /* SearchForWebMapView.Model.swift in Copy Source Code Files */,
				D75F66392B48EB1800434974 /* SearchForWebMapView.swift in Copy Source Code Files */,
				D73FCFFA2B02A3C50006360D /* FindAddressWithReverseGeocodeView.swift in Copy Source Code Files */,
				D742E4952B04134C00690098 /* DisplayWebSceneFromPortalItemView.swift in Copy Source Code Files */,
				D7010EC12B05618400D43F55 /* DisplaySceneFromMobileScenePackageView.swift in Copy Source Code Files */,
				D737237B2AF5AE1A00846884 /* FindRouteInMobileMapPackageView.Models.swift in Copy Source Code Files */,
				D737237A2AF5AE1600846884 /* FindRouteInMobileMapPackageView.MobileMapView.swift in Copy Source Code Files */,
				D76000B12AF19C4600B3084D /* FindRouteInMobileMapPackageView.swift in Copy Source Code Files */,
				D7705D662AFC575000CC0335 /* FindClosestFacilityFromPointView.swift in Copy Source Code Files */,
				D73FD0002B02C9610006360D /* FindRouteAroundBarriersView.Views.swift in Copy Source Code Files */,
				D76EE6082AF9AFEC00DA0325 /* FindRouteAroundBarriersView.Model.swift in Copy Source Code Files */,
				D7DDF8562AF47C86004352D9 /* FindRouteAroundBarriersView.swift in Copy Source Code Files */,
				D7DDF84E2AF43AA2004352D9 /* GeocodeOfflineView.Model.swift in Copy Source Code Files */,
				D7705D5B2AFC246A00CC0335 /* FindClosestFacilityToMultiplePointsView.swift in Copy Source Code Files */,
				00F279D72AF4364700CECAF8 /* AddDynamicEntityLayerView.VehicleCallout.swift in Copy Source Code Files */,
				D76000A22AF18BAB00B3084D /* FindRouteInTransportNetworkView.Model.swift in Copy Source Code Files */,
				D7E7D0822AEB3A1D003AAD02 /* FindRouteInTransportNetworkView.swift in Copy Source Code Files */,
				D7553CDD2AE2E00E00DC2A70 /* GeocodeOfflineView.swift in Copy Source Code Files */,
				4DD058102A0D3F6B00A59B34 /* ShowDeviceLocationWithNMEADataSourcesView.Model.swift in Copy Source Code Files */,
				4D126D7329CA1EFD00CFB7A7 /* ShowDeviceLocationWithNMEADataSourcesView.swift in Copy Source Code Files */,
				4D126D7429CA1EFD00CFB7A7 /* FileNMEASentenceReader.swift in Copy Source Code Files */,
				D7084FAB2AD771F600EC7F4F /* AugmentRealityToFlyOverSceneView.swift in Copy Source Code Files */,
				D72F27302ADA1E9900F906DA /* AugmentRealityToShowTabletopSceneView.swift in Copy Source Code Files */,
				D71FCB8B2AD628B9000E517C /* CreateMobileGeodatabaseView.Model.swift in Copy Source Code Files */,
				D73FC0FE2AD4A19A0067A19B /* CreateMobileGeodatabaseView.swift in Copy Source Code Files */,
				D7464F1F2ACE04C2007FEE88 /* IdentifyRasterCellView.swift in Copy Source Code Files */,
				D731F3C22AD0D2BB00A8431E /* IdentifyGraphicsView.swift in Copy Source Code Files */,
				D70082EC2ACF901600E0C3C2 /* IdentifyKMLFeaturesView.swift in Copy Source Code Files */,
				D7054AEA2ACCCC34007235BA /* Animate3DGraphicView.SettingsView.swift in Copy Source Code Files */,
				D7058FB22ACB424E00A40F14 /* Animate3DGraphicView.Model.swift in Copy Source Code Files */,
				D7C16D1C2AC5F96900689E89 /* Animate3DGraphicView.swift in Copy Source Code Files */,
				D7497F3D2AC4B4CF00167AD2 /* DisplayDimensionsView.swift in Copy Source Code Files */,
				D7232EE22AC1E6DC0079ABFF /* PlayKMLTourView.swift in Copy Source Code Files */,
				D7AE861F2AC39E7F0049B626 /* DisplayAnnotationView.swift in Copy Source Code Files */,
				D7337C5B2ABCFDE400A5D865 /* StyleSymbolsFromMobileStyleFileView.SymbolOptionsListView.swift in Copy Source Code Files */,
				D74C8BFF2ABA56C0007C76B8 /* StyleSymbolsFromMobileStyleFileView.swift in Copy Source Code Files */,
				D7AE86212AC3A10A0049B626 /* GroupLayersTogetherView.GroupLayerListView.swift in Copy Source Code Files */,
				D7AE86202AC3A1050049B626 /* AddCustomDynamicEntityDataSourceView.Vessel.swift in Copy Source Code Files */,
				D7ECF5992AB8BF5A003FB2BE /* RenderMultilayerSymbolsView.swift in Copy Source Code Files */,
				D7337C612ABD166A00A5D865 /* ShowMobileMapPackageExpirationDateView.swift in Copy Source Code Files */,
				D704AA5B2AB22D8400A3BB63 /* GroupLayersTogetherView.swift in Copy Source Code Files */,
				D75B58522AAFB37C0038B3B4 /* StyleFeaturesWithCustomDictionaryView.swift in Copy Source Code Files */,
				D71C5F652AAA83D2006599FD /* CreateSymbolStylesFromWebStylesView.swift in Copy Source Code Files */,
				79D84D152A81718F00F45262 /* AddCustomDynamicEntityDataSourceView.swift in Copy Source Code Files */,
				1C26ED202A8BEC63009B7721 /* FilterFeaturesInSceneView.swift in Copy Source Code Files */,
				D7ABA3002A3288970021822B /* ShowViewshedFromGeoelementInSceneView.swift in Copy Source Code Files */,
				1C3B7DCD2A5F652500907443 /* AnalyzeNetworkWithSubnetworkTraceView.Model.swift in Copy Source Code Files */,
				1C3B7DCE2A5F652500907443 /* AnalyzeNetworkWithSubnetworkTraceView.swift in Copy Source Code Files */,
				D79EE76F2A4CEA7F005A52AE /* SetUpLocationDrivenGeotriggersView.Model.swift in Copy Source Code Files */,
				D769C2132A29057200030F61 /* SetUpLocationDrivenGeotriggersView.swift in Copy Source Code Files */,
				1C19B4F72A578E69001D2506 /* CreateLoadReportView.Model.swift in Copy Source Code Files */,
				1C19B4F82A578E69001D2506 /* CreateLoadReportView.swift in Copy Source Code Files */,
				1C19B4F92A578E69001D2506 /* CreateLoadReportView.Views.swift in Copy Source Code Files */,
				D752D9412A39162F003EB25E /* ManageOperationalLayersView.swift in Copy Source Code Files */,
				D77570C12A2943D900F490CD /* AnimateImagesWithImageOverlayView.swift in Copy Source Code Files */,
				D7634FB02A43B8B000F8AEFB /* CreateConvexHullAroundGeometriesView.swift in Copy Source Code Files */,
				D7ABA2FA2A32760D0021822B /* MeasureDistanceInSceneView.swift in Copy Source Code Files */,
				D722BD232A420DEC002C2087 /* ShowExtrudedFeaturesView.swift in Copy Source Code Files */,
				D752D9602A3BCE63003EB25E /* DisplayMapFromPortalItemView.swift in Copy Source Code Files */,
				1C43BC852A43783900509BF8 /* SetVisibilityOfSubtypeSublayerView.Model.swift in Copy Source Code Files */,
				1C43BC862A43783900509BF8 /* SetVisibilityOfSubtypeSublayerView.swift in Copy Source Code Files */,
				1C43BC872A43783900509BF8 /* SetVisibilityOfSubtypeSublayerView.Views.swift in Copy Source Code Files */,
				00EB803A2A31506F00AC2B07 /* DisplayContentOfUtilityNetworkContainerView.swift in Copy Source Code Files */,
				00EB803B2A31506F00AC2B07 /* DisplayContentOfUtilityNetworkContainerView.Model.swift in Copy Source Code Files */,
				D751018F2A2E966C00B8FA48 /* IdentifyLayerFeaturesView.swift in Copy Source Code Files */,
				D752D9472A3A6FC0003EB25E /* MonitorChangesToMapLoadStatusView.swift in Copy Source Code Files */,
				D7CC34002A3147FF00198EDF /* ShowLineOfSightBetweenPointsView.swift in Copy Source Code Files */,
				1CAB8D502A3CEB43002AA649 /* RunValveIsolationTraceView.Model.swift in Copy Source Code Files */,
				1CAB8D512A3CEB43002AA649 /* RunValveIsolationTraceView.swift in Copy Source Code Files */,
				D71099712A280D830065A1C1 /* DensifyAndGeneralizeGeometryView.SettingsView.swift in Copy Source Code Files */,
				D710996E2A27D9B30065A1C1 /* DensifyAndGeneralizeGeometryView.swift in Copy Source Code Files */,
				D75101822A2E497F00B8FA48 /* ShowLabelsOnLayerView.swift in Copy Source Code Files */,
				D7EF5D762A26A1EE00FEBDE5 /* ShowCoordinatesInMultipleFormatsView.swift in Copy Source Code Files */,
				79A47DFB2A20286800D7C5B9 /* CreateAndSaveKMLView.Model.swift in Copy Source Code Files */,
				79A47DFC2A20286800D7C5B9 /* CreateAndSaveKMLView.Views.swift in Copy Source Code Files */,
				79B7B80B2A1BFDE700F57C27 /* CreateAndSaveKMLView.swift in Copy Source Code Files */,
				D78666AE2A21629200C60110 /* FindNearestVertexView.swift in Copy Source Code Files */,
				D7E440D82A1ECEB3005D74DE /* CreateBuffersAroundPointsView.swift in Copy Source Code Files */,
				D744FD182A2113C70084A66C /* CreateConvexHullAroundPointsView.swift in Copy Source Code Files */,
				D754E3242A1D66C20006C5F1 /* StylePointWithPictureMarkerSymbolsView.swift in Copy Source Code Files */,
				D7F2784C2A1D76F5002E4567 /* AddWMSLayerView.swift in Copy Source Code Files */,
				D75362D32A1E8C8800D83028 /* ApplyUniqueValueRendererView.swift in Copy Source Code Files */,
				1C929F092A27B86800134252 /* ShowUtilityAssociationsView.swift in Copy Source Code Files */,
				D7E9EF2A2A1D29F2000C4865 /* SetMaxExtentView.swift in Copy Source Code Files */,
				D7E9EF292A1D2219000C4865 /* SetMinAndMaxScaleView.swift in Copy Source Code Files */,
				1C9B74DE29DB56860038B06F /* ChangeCameraControllerView.swift in Copy Source Code Files */,
				1C965C3929DB9176002F8536 /* ShowRealisticLightAndShadowsView.swift in Copy Source Code Files */,
				883C121729C914E100062FF9 /* DownloadPreplannedMapAreaView.MapPicker.swift in Copy Source Code Files */,
				883C121829C914E100062FF9 /* DownloadPreplannedMapAreaView.Model.swift in Copy Source Code Files */,
				883C121929C914E100062FF9 /* DownloadPreplannedMapAreaView.swift in Copy Source Code Files */,
				1C0C1C3D29D34DDD005C8B24 /* ChangeViewpointView.swift in Copy Source Code Files */,
				1C42E04A29D239D2004FC4BE /* ShowPopupView.swift in Copy Source Code Files */,
				108EC04229D25B55000F35D0 /* QueryFeatureTableView.swift in Copy Source Code Files */,
				88F93CC229C4D3480006B28E /* CreateAndEditGeometriesView.swift in Copy Source Code Files */,
				0044289329C9234300160767 /* GetElevationAtPointOnSurfaceView.swift in Copy Source Code Files */,
				4D2ADC6A29C50D91003B367F /* AddDynamicEntityLayerView.Model.swift in Copy Source Code Files */,
				4D2ADC6B29C50D91003B367F /* AddDynamicEntityLayerView.SettingsView.swift in Copy Source Code Files */,
				4D2ADC4729C26D2C003B367F /* AddDynamicEntityLayerView.swift in Copy Source Code Files */,
				218F35C229C290BF00502022 /* AuthenticateWithOAuthView.swift in Copy Source Code Files */,
				0044CDE02995D4DD004618CE /* ShowDeviceLocationHistoryView.swift in Copy Source Code Files */,
				0042E24628E50EE4001F33D6 /* ShowViewshedFromPointInSceneView.swift in Copy Source Code Files */,
				0042E24728E50EE4001F33D6 /* ShowViewshedFromPointInSceneView.Model.swift in Copy Source Code Files */,
				0042E24828E50EE4001F33D6 /* ShowViewshedFromPointInSceneView.ViewshedSettingsView.swift in Copy Source Code Files */,
				006C835528B40682004AEB7F /* BrowseBuildingFloorsView.swift in Copy Source Code Files */,
				006C835628B40682004AEB7F /* DisplayMapFromMobileMapPackageView.swift in Copy Source Code Files */,
				F1E71BFA28A479C70064C33F /* AddRasterFromFileView.swift in Copy Source Code Files */,
				0039A4E92885C50300592C86 /* AddSceneLayerFromServiceView.swift in Copy Source Code Files */,
				75DD736729D35FF40010229D /* ChangeMapViewBackgroundView.swift in Copy Source Code Files */,
				75DD736829D35FF40010229D /* ChangeMapViewBackgroundView.SettingsView.swift in Copy Source Code Files */,
				75DD736929D35FF40010229D /* ChangeMapViewBackgroundView.Model.swift in Copy Source Code Files */,
				0039A4EA2885C50300592C86 /* ClipGeometryView.swift in Copy Source Code Files */,
				0039A4EB2885C50300592C86 /* CreatePlanarAndGeodeticBuffersView.swift in Copy Source Code Files */,
				0039A4EC2885C50300592C86 /* CutGeometryView.swift in Copy Source Code Files */,
				E0A1AEE328874590003C797D /* AddFeatureLayersView.swift in Copy Source Code Files */,
				0039A4ED2885C50300592C86 /* DisplayMapView.swift in Copy Source Code Files */,
				0039A4EE2885C50300592C86 /* DisplayOverviewMapView.swift in Copy Source Code Files */,
				0039A4EF2885C50300592C86 /* DisplaySceneView.swift in Copy Source Code Files */,
				E03CB06B2889879D002B27D9 /* DownloadVectorTilesToLocalCacheView.swift in Copy Source Code Files */,
				E03CB06A288894C4002B27D9 /* FindRouteView.swift in Copy Source Code Files */,
				E03CB0692888944D002B27D9 /* GenerateOfflineMapView.swift in Copy Source Code Files */,
				75DD739929D38B420010229D /* NavigateRouteView.swift in Copy Source Code Files */,
				0039A4F02885C50300592C86 /* ProjectGeometryView.swift in Copy Source Code Files */,
				0039A4F12885C50300592C86 /* SearchWithGeocodeView.swift in Copy Source Code Files */,
				0039A4F22885C50300592C86 /* SelectFeaturesInFeatureLayerView.swift in Copy Source Code Files */,
				0039A4F32885C50300592C86 /* SetBasemapView.swift in Copy Source Code Files */,
				0039A4F42885C50300592C86 /* SetSurfacePlacementModeView.swift in Copy Source Code Files */,
				0039A4F52885C50300592C86 /* SetViewpointRotationView.swift in Copy Source Code Files */,
				0039A4F62885C50300592C86 /* ShowCalloutView.swift in Copy Source Code Files */,
				0039A4F72885C50300592C86 /* ShowDeviceLocationView.swift in Copy Source Code Files */,
				0039A4F82885C50300592C86 /* ShowResultOfSpatialRelationshipsView.swift in Copy Source Code Files */,
				0039A4F92885C50300592C86 /* ShowResultOfSpatialOperationsView.swift in Copy Source Code Files */,
				0039A4FA2885C50300592C86 /* StyleGraphicsWithRendererView.swift in Copy Source Code Files */,
				0039A4FB2885C50300592C86 /* StyleGraphicsWithSymbolsView.swift in Copy Source Code Files */,
				7573E82129D6136C00BEED9C /* TraceUtilityNetworkView.Model.swift in Copy Source Code Files */,
				7573E82229D6136C00BEED9C /* TraceUtilityNetworkView.Enums.swift in Copy Source Code Files */,
				7573E82329D6136C00BEED9C /* TraceUtilityNetworkView.Views.swift in Copy Source Code Files */,
				7573E82429D6136C00BEED9C /* TraceUtilityNetworkView.swift in Copy Source Code Files */,
			);
			name = "Copy Source Code Files";
			runOnlyForDeploymentPostprocessing = 0;
		};
/* End PBXCopyFilesBuildPhase section */

/* Begin PBXFileReference section */
		0000FB6B2BBDB17600845921 /* Add3DTilesLayerView.swift */ = {isa = PBXFileReference; fileEncoding = 4; lastKnownFileType = sourcecode.swift; path = Add3DTilesLayerView.swift; sourceTree = "<group>"; };
		000558092817C51E00224BC6 /* SampleDetailView.swift */ = {isa = PBXFileReference; lastKnownFileType = sourcecode.swift; path = SampleDetailView.swift; sourceTree = "<group>"; };
		000D43132B9918420003D3C2 /* ConfigureBasemapStyleParametersView.swift */ = {isa = PBXFileReference; fileEncoding = 4; lastKnownFileType = sourcecode.swift; path = ConfigureBasemapStyleParametersView.swift; sourceTree = "<group>"; };
		00181B452846AD7100654571 /* View+ErrorAlert.swift */ = {isa = PBXFileReference; lastKnownFileType = sourcecode.swift; path = "View+ErrorAlert.swift"; sourceTree = "<group>"; };
		001C6DD827FE585A00D472C2 /* AppSecrets.swift.masque */ = {isa = PBXFileReference; fileEncoding = 4; lastKnownFileType = text; path = AppSecrets.swift.masque; sourceTree = "<group>"; };
		00273CF32A82AB5900A7A77D /* SamplesSearchView.swift */ = {isa = PBXFileReference; lastKnownFileType = sourcecode.swift; path = SamplesSearchView.swift; sourceTree = "<group>"; };
		00273CF52A82AB8700A7A77D /* SampleLink.swift */ = {isa = PBXFileReference; lastKnownFileType = sourcecode.swift; path = SampleLink.swift; sourceTree = "<group>"; };
		003D7C342821EBCC009DDFD2 /* masquerade */ = {isa = PBXFileReference; lastKnownFileType = text; path = masquerade; sourceTree = "<group>"; };
		003D7C352821EBCC009DDFD2 /* GenerateSampleViewSourceCode.swift */ = {isa = PBXFileReference; lastKnownFileType = sourcecode.swift; path = GenerateSampleViewSourceCode.swift; sourceTree = "<group>"; };
		0042E24228E4BF8F001F33D6 /* ShowViewshedFromPointInSceneView.Model.swift */ = {isa = PBXFileReference; lastKnownFileType = sourcecode.swift; path = ShowViewshedFromPointInSceneView.Model.swift; sourceTree = "<group>"; };
		0042E24428E4F82B001F33D6 /* ShowViewshedFromPointInSceneView.ViewshedSettingsView.swift */ = {isa = PBXFileReference; lastKnownFileType = sourcecode.swift; path = ShowViewshedFromPointInSceneView.ViewshedSettingsView.swift; sourceTree = "<group>"; };
		0044289129C90C0B00160767 /* GetElevationAtPointOnSurfaceView.swift */ = {isa = PBXFileReference; lastKnownFileType = sourcecode.swift; path = GetElevationAtPointOnSurfaceView.swift; sourceTree = "<group>"; };
		0044CDDE2995C39E004618CE /* ShowDeviceLocationHistoryView.swift */ = {isa = PBXFileReference; lastKnownFileType = sourcecode.swift; path = ShowDeviceLocationHistoryView.swift; sourceTree = "<group>"; };
		004A2B9C2BED455B00C297CE /* canyonlands */ = {isa = PBXFileReference; lastKnownFileType = folder; path = canyonlands; sourceTree = "<group>"; };
		004A2B9E2BED456500C297CE /* ApplyScheduledUpdatesToPreplannedMapAreaView.swift */ = {isa = PBXFileReference; fileEncoding = 4; lastKnownFileType = sourcecode.swift; path = ApplyScheduledUpdatesToPreplannedMapAreaView.swift; sourceTree = "<group>"; };
		004FE87029DF5D8700075217 /* Bristol */ = {isa = PBXFileReference; lastKnownFileType = folder; path = Bristol; sourceTree = "<group>"; };
		0074ABBE28174BCF0037244A /* DisplayMapView.swift */ = {isa = PBXFileReference; lastKnownFileType = sourcecode.swift; path = DisplayMapView.swift; sourceTree = "<group>"; };
		0074ABC128174F430037244A /* Sample.swift */ = {isa = PBXFileReference; fileEncoding = 4; lastKnownFileType = sourcecode.swift; path = Sample.swift; sourceTree = "<group>"; };
		0074ABCA2817B8DB0037244A /* SamplesApp+Samples.swift.tache */ = {isa = PBXFileReference; fileEncoding = 4; lastKnownFileType = text; path = "SamplesApp+Samples.swift.tache"; sourceTree = "<group>"; };
		0086F3FD28E3770900974721 /* ShowViewshedFromPointInSceneView.swift */ = {isa = PBXFileReference; fileEncoding = 4; lastKnownFileType = sourcecode.swift; path = ShowViewshedFromPointInSceneView.swift; sourceTree = "<group>"; };
		00A7A1432A2FC58300F035F7 /* DisplayContentOfUtilityNetworkContainerView.swift */ = {isa = PBXFileReference; fileEncoding = 4; lastKnownFileType = sourcecode.swift; path = DisplayContentOfUtilityNetworkContainerView.swift; sourceTree = "<group>"; };
		00A7A1492A2FC5B700F035F7 /* DisplayContentOfUtilityNetworkContainerView.Model.swift */ = {isa = PBXFileReference; lastKnownFileType = sourcecode.swift; path = DisplayContentOfUtilityNetworkContainerView.Model.swift; sourceTree = "<group>"; };
		00ABA94D2BF6721700C0488C /* ShowGridView.swift */ = {isa = PBXFileReference; lastKnownFileType = sourcecode.swift; path = ShowGridView.swift; sourceTree = "<group>"; };
		00ACF554293E6C6A0059B2A9 /* Samples.entitlements */ = {isa = PBXFileReference; lastKnownFileType = text.plist.entitlements; path = Samples.entitlements; sourceTree = "<group>"; };
		00B04272282EC59E0072E1B4 /* AboutView.swift */ = {isa = PBXFileReference; fileEncoding = 4; lastKnownFileType = sourcecode.swift; path = AboutView.swift; sourceTree = "<group>"; };
		00B042E5282EDC690072E1B4 /* SetBasemapView.swift */ = {isa = PBXFileReference; fileEncoding = 4; lastKnownFileType = sourcecode.swift; path = SetBasemapView.swift; sourceTree = "<group>"; };
		00B04FB4283EEBA80026C882 /* DisplayOverviewMapView.swift */ = {isa = PBXFileReference; lastKnownFileType = sourcecode.swift; path = DisplayOverviewMapView.swift; sourceTree = "<group>"; };
		00C94A0C28B53DE1004E42D9 /* raster-file */ = {isa = PBXFileReference; lastKnownFileType = folder; path = "raster-file"; sourceTree = "<group>"; };
		00CB9137284814A4005C2C5D /* SearchWithGeocodeView.swift */ = {isa = PBXFileReference; lastKnownFileType = sourcecode.swift; path = SearchWithGeocodeView.swift; sourceTree = "<group>"; };
		00CCB8A2285AAD7D00BBAB70 /* DowloadPortalItemData.swift */ = {isa = PBXFileReference; lastKnownFileType = sourcecode.swift; path = DowloadPortalItemData.swift; sourceTree = "<group>"; };
		00CCB8A4285BAF8700BBAB70 /* OnDemandResource.swift */ = {isa = PBXFileReference; lastKnownFileType = sourcecode.swift; path = OnDemandResource.swift; sourceTree = "<group>"; };
		00D4EF7F2863842100B9CC30 /* AddFeatureLayersView.swift */ = {isa = PBXFileReference; lastKnownFileType = sourcecode.swift; path = AddFeatureLayersView.swift; sourceTree = "<group>"; };
		00D4EF8228638BF100B9CC30 /* LA_Trails.geodatabase */ = {isa = PBXFileReference; lastKnownFileType = file; path = LA_Trails.geodatabase; sourceTree = "<group>"; };
		00D4EF8F28638BF100B9CC30 /* AuroraCO.gpkg */ = {isa = PBXFileReference; lastKnownFileType = file; path = AuroraCO.gpkg; sourceTree = "<group>"; };
		00D4EFB02863CE6300B9CC30 /* ScottishWildlifeTrust_reserves */ = {isa = PBXFileReference; lastKnownFileType = folder; path = ScottishWildlifeTrust_reserves; sourceTree = "<group>"; };
		00E1D90A2BC0AF97001AEB6A /* SnapGeometryEditsView.SnapSettingsView.swift */ = {isa = PBXFileReference; lastKnownFileType = sourcecode.swift; path = SnapGeometryEditsView.SnapSettingsView.swift; sourceTree = "<group>"; };
		00E1D90C2BC0B125001AEB6A /* SnapGeometryEditsView.GeometryEditorModel.swift */ = {isa = PBXFileReference; lastKnownFileType = sourcecode.swift; path = SnapGeometryEditsView.GeometryEditorModel.swift; sourceTree = "<group>"; };
		00E1D90E2BC0B1E8001AEB6A /* SnapGeometryEditsView.GeometryEditorMenu.swift */ = {isa = PBXFileReference; lastKnownFileType = sourcecode.swift; path = SnapGeometryEditsView.GeometryEditorMenu.swift; sourceTree = "<group>"; };
		00E5400C27F3CCA100CF66D5 /* SamplesApp.swift */ = {isa = PBXFileReference; lastKnownFileType = sourcecode.swift; path = SamplesApp.swift; sourceTree = "<group>"; };
		00E5400D27F3CCA100CF66D5 /* ContentView.swift */ = {isa = PBXFileReference; lastKnownFileType = sourcecode.swift; path = ContentView.swift; sourceTree = "<group>"; };
		00E5400E27F3CCA200CF66D5 /* Assets.xcassets */ = {isa = PBXFileReference; lastKnownFileType = folder.assetcatalog; path = Assets.xcassets; sourceTree = "<group>"; };
		00E5401327F3CCA200CF66D5 /* Samples.app */ = {isa = PBXFileReference; explicitFileType = wrapper.application; includeInIndex = 0; path = Samples.app; sourceTree = BUILT_PRODUCTS_DIR; };
		00E5402A27F775EA00CF66D5 /* Info.plist */ = {isa = PBXFileReference; lastKnownFileType = text.plist.xml; path = Info.plist; sourceTree = "<group>"; };
		00E7C1592BBE1BF000B85D69 /* SnapGeometryEditsView.swift */ = {isa = PBXFileReference; fileEncoding = 4; lastKnownFileType = sourcecode.swift; path = SnapGeometryEditsView.swift; sourceTree = "<group>"; };
		00F279D52AF418DC00CECAF8 /* AddDynamicEntityLayerView.VehicleCallout.swift */ = {isa = PBXFileReference; lastKnownFileType = sourcecode.swift; path = AddDynamicEntityLayerView.VehicleCallout.swift; sourceTree = "<group>"; };
		102B6A362BFD5B55009F763C /* IdentifyFeaturesInWMSLayerView.swift */ = {isa = PBXFileReference; lastKnownFileType = sourcecode.swift; path = IdentifyFeaturesInWMSLayerView.swift; sourceTree = "<group>"; };
		108EC04029D25B2C000F35D0 /* QueryFeatureTableView.swift */ = {isa = PBXFileReference; fileEncoding = 4; lastKnownFileType = sourcecode.swift; path = QueryFeatureTableView.swift; sourceTree = "<group>"; };
		10B782042BE55D7E007EAE6C /* GenerateOfflineMapWithCustomParametersView.swift */ = {isa = PBXFileReference; lastKnownFileType = sourcecode.swift; path = GenerateOfflineMapWithCustomParametersView.swift; sourceTree = "<group>"; };
		10B782072BE5A058007EAE6C /* GenerateOfflineMapWithCustomParametersView.CustomParameters.swift */ = {isa = PBXFileReference; lastKnownFileType = sourcecode.swift; path = GenerateOfflineMapWithCustomParametersView.CustomParameters.swift; sourceTree = "<group>"; };
		10BD9EB32BF51B4B00ABDBD5 /* GenerateOfflineMapWithCustomParametersView.Model.swift */ = {isa = PBXFileReference; lastKnownFileType = sourcecode.swift; path = GenerateOfflineMapWithCustomParametersView.Model.swift; sourceTree = "<group>"; };
		10D321922BDB187400B39B1B /* naperville_imagery.tpkx */ = {isa = PBXFileReference; lastKnownFileType = file; path = naperville_imagery.tpkx; sourceTree = "<group>"; };
		10D321952BDB1CB500B39B1B /* GenerateOfflineMapWithLocalBasemapView.swift */ = {isa = PBXFileReference; lastKnownFileType = sourcecode.swift; path = GenerateOfflineMapWithLocalBasemapView.swift; sourceTree = "<group>"; };
		1C0C1C3429D34DAE005C8B24 /* ChangeViewpointView.swift */ = {isa = PBXFileReference; fileEncoding = 4; lastKnownFileType = sourcecode.swift; path = ChangeViewpointView.swift; sourceTree = "<group>"; };
		1C19B4EB2A578E46001D2506 /* CreateLoadReportView.Views.swift */ = {isa = PBXFileReference; fileEncoding = 4; lastKnownFileType = sourcecode.swift; path = CreateLoadReportView.Views.swift; sourceTree = "<group>"; };
		1C19B4ED2A578E46001D2506 /* CreateLoadReportView.swift */ = {isa = PBXFileReference; fileEncoding = 4; lastKnownFileType = sourcecode.swift; path = CreateLoadReportView.swift; sourceTree = "<group>"; };
		1C19B4EF2A578E46001D2506 /* CreateLoadReportView.Model.swift */ = {isa = PBXFileReference; fileEncoding = 4; lastKnownFileType = sourcecode.swift; path = CreateLoadReportView.Model.swift; sourceTree = "<group>"; };
		1C2538522BABACB100337307 /* AugmentRealityToNavigateRouteView.RoutePlannerView.swift */ = {isa = PBXFileReference; lastKnownFileType = sourcecode.swift; path = AugmentRealityToNavigateRouteView.RoutePlannerView.swift; sourceTree = "<group>"; };
		1C2538532BABACB100337307 /* AugmentRealityToNavigateRouteView.swift */ = {isa = PBXFileReference; lastKnownFileType = sourcecode.swift; path = AugmentRealityToNavigateRouteView.swift; sourceTree = "<group>"; };
		1C26ED152A859525009B7721 /* FilterFeaturesInSceneView.swift */ = {isa = PBXFileReference; fileEncoding = 4; lastKnownFileType = sourcecode.swift; path = FilterFeaturesInSceneView.swift; sourceTree = "<group>"; };
		1C3B7DC32A5F64FC00907443 /* AnalyzeNetworkWithSubnetworkTraceView.Model.swift */ = {isa = PBXFileReference; fileEncoding = 4; lastKnownFileType = sourcecode.swift; path = AnalyzeNetworkWithSubnetworkTraceView.Model.swift; sourceTree = "<group>"; };
		1C3B7DC62A5F64FC00907443 /* AnalyzeNetworkWithSubnetworkTraceView.swift */ = {isa = PBXFileReference; fileEncoding = 4; lastKnownFileType = sourcecode.swift; path = AnalyzeNetworkWithSubnetworkTraceView.swift; sourceTree = "<group>"; };
		1C42E04329D2396B004FC4BE /* ShowPopupView.swift */ = {isa = PBXFileReference; fileEncoding = 4; lastKnownFileType = sourcecode.swift; path = ShowPopupView.swift; sourceTree = "<group>"; };
		1C43BC792A43781100509BF8 /* SetVisibilityOfSubtypeSublayerView.Views.swift */ = {isa = PBXFileReference; fileEncoding = 4; lastKnownFileType = sourcecode.swift; path = SetVisibilityOfSubtypeSublayerView.Views.swift; sourceTree = "<group>"; };
		1C43BC7C2A43781100509BF8 /* SetVisibilityOfSubtypeSublayerView.Model.swift */ = {isa = PBXFileReference; fileEncoding = 4; lastKnownFileType = sourcecode.swift; path = SetVisibilityOfSubtypeSublayerView.Model.swift; sourceTree = "<group>"; };
		1C43BC7E2A43781100509BF8 /* SetVisibilityOfSubtypeSublayerView.swift */ = {isa = PBXFileReference; fileEncoding = 4; lastKnownFileType = sourcecode.swift; path = SetVisibilityOfSubtypeSublayerView.swift; sourceTree = "<group>"; };
		1C8EC7432BAE2891001A6929 /* AugmentRealityToCollectDataView.swift */ = {isa = PBXFileReference; fileEncoding = 4; lastKnownFileType = sourcecode.swift; path = AugmentRealityToCollectDataView.swift; sourceTree = "<group>"; };
		1C9B74C529DB43580038B06F /* ShowRealisticLightAndShadowsView.swift */ = {isa = PBXFileReference; fileEncoding = 4; lastKnownFileType = sourcecode.swift; path = ShowRealisticLightAndShadowsView.swift; sourceTree = "<group>"; };
		1C9B74D529DB54560038B06F /* ChangeCameraControllerView.swift */ = {isa = PBXFileReference; fileEncoding = 4; lastKnownFileType = sourcecode.swift; path = ChangeCameraControllerView.swift; sourceTree = "<group>"; };
		1CAB8D442A3CEAB0002AA649 /* RunValveIsolationTraceView.Model.swift */ = {isa = PBXFileReference; fileEncoding = 4; lastKnownFileType = sourcecode.swift; path = RunValveIsolationTraceView.Model.swift; sourceTree = "<group>"; };
		1CAB8D472A3CEAB0002AA649 /* RunValveIsolationTraceView.swift */ = {isa = PBXFileReference; fileEncoding = 4; lastKnownFileType = sourcecode.swift; path = RunValveIsolationTraceView.swift; sourceTree = "<group>"; };
		1CAF831B2A20305F000E1E60 /* ShowUtilityAssociationsView.swift */ = {isa = PBXFileReference; fileEncoding = 4; lastKnownFileType = sourcecode.swift; path = ShowUtilityAssociationsView.swift; sourceTree = "<group>"; };
		218F35B329C28F4A00502022 /* AuthenticateWithOAuthView.swift */ = {isa = PBXFileReference; fileEncoding = 4; lastKnownFileType = sourcecode.swift; path = AuthenticateWithOAuthView.swift; sourceTree = "<group>"; };
		4D126D6929CA1B6000CFB7A7 /* ShowDeviceLocationWithNMEADataSourcesView.swift */ = {isa = PBXFileReference; fileEncoding = 4; lastKnownFileType = sourcecode.swift; path = ShowDeviceLocationWithNMEADataSourcesView.swift; sourceTree = "<group>"; };
		4D126D7129CA1E1800CFB7A7 /* FileNMEASentenceReader.swift */ = {isa = PBXFileReference; lastKnownFileType = sourcecode.swift; path = FileNMEASentenceReader.swift; sourceTree = "<group>"; };
		4D126D7B29CA3E6000CFB7A7 /* Redlands.nmea */ = {isa = PBXFileReference; fileEncoding = 4; lastKnownFileType = text; path = Redlands.nmea; sourceTree = "<group>"; };
		4D126D7D29CA43D200CFB7A7 /* ShowDeviceLocationWithNMEADataSourcesView.Model.swift */ = {isa = PBXFileReference; lastKnownFileType = sourcecode.swift; path = ShowDeviceLocationWithNMEADataSourcesView.Model.swift; sourceTree = "<group>"; };
		4D2ADC3F29C26D05003B367F /* AddDynamicEntityLayerView.swift */ = {isa = PBXFileReference; fileEncoding = 4; lastKnownFileType = sourcecode.swift; path = AddDynamicEntityLayerView.swift; sourceTree = "<group>"; };
		4D2ADC5529C4F612003B367F /* ChangeMapViewBackgroundView.swift */ = {isa = PBXFileReference; fileEncoding = 4; lastKnownFileType = sourcecode.swift; path = ChangeMapViewBackgroundView.swift; sourceTree = "<group>"; };
		4D2ADC5829C4F612003B367F /* ChangeMapViewBackgroundView.SettingsView.swift */ = {isa = PBXFileReference; fileEncoding = 4; lastKnownFileType = sourcecode.swift; path = ChangeMapViewBackgroundView.SettingsView.swift; sourceTree = "<group>"; };
		4D2ADC6129C5071C003B367F /* ChangeMapViewBackgroundView.Model.swift */ = {isa = PBXFileReference; lastKnownFileType = sourcecode.swift; path = ChangeMapViewBackgroundView.Model.swift; sourceTree = "<group>"; };
		4D2ADC6629C50BD6003B367F /* AddDynamicEntityLayerView.Model.swift */ = {isa = PBXFileReference; lastKnownFileType = sourcecode.swift; path = AddDynamicEntityLayerView.Model.swift; sourceTree = "<group>"; };
		4D2ADC6829C50C4C003B367F /* AddDynamicEntityLayerView.SettingsView.swift */ = {isa = PBXFileReference; lastKnownFileType = sourcecode.swift; path = AddDynamicEntityLayerView.SettingsView.swift; sourceTree = "<group>"; };
		7573E81329D6134C00BEED9C /* TraceUtilityNetworkView.Model.swift */ = {isa = PBXFileReference; fileEncoding = 4; lastKnownFileType = sourcecode.swift; path = TraceUtilityNetworkView.Model.swift; sourceTree = "<group>"; };
		7573E81529D6134C00BEED9C /* TraceUtilityNetworkView.Enums.swift */ = {isa = PBXFileReference; fileEncoding = 4; lastKnownFileType = sourcecode.swift; path = TraceUtilityNetworkView.Enums.swift; sourceTree = "<group>"; };
		7573E81729D6134C00BEED9C /* TraceUtilityNetworkView.Views.swift */ = {isa = PBXFileReference; fileEncoding = 4; lastKnownFileType = sourcecode.swift; path = TraceUtilityNetworkView.Views.swift; sourceTree = "<group>"; };
		7573E81829D6134C00BEED9C /* TraceUtilityNetworkView.swift */ = {isa = PBXFileReference; fileEncoding = 4; lastKnownFileType = sourcecode.swift; path = TraceUtilityNetworkView.swift; sourceTree = "<group>"; };
		75DD739129D38B1B0010229D /* NavigateRouteView.swift */ = {isa = PBXFileReference; fileEncoding = 4; lastKnownFileType = sourcecode.swift; path = NavigateRouteView.swift; sourceTree = "<group>"; };
		7900C5F52A83FC3F002D430F /* AddCustomDynamicEntityDataSourceView.Vessel.swift */ = {isa = PBXFileReference; lastKnownFileType = sourcecode.swift; path = AddCustomDynamicEntityDataSourceView.Vessel.swift; sourceTree = "<group>"; };
		792222DC2A81AA5D00619FFE /* AIS_MarineCadastre_SelectedVessels_CustomDataSource.jsonl */ = {isa = PBXFileReference; fileEncoding = 4; lastKnownFileType = text; path = AIS_MarineCadastre_SelectedVessels_CustomDataSource.jsonl; sourceTree = "<group>"; };
		79302F842A1ED4E30002336A /* CreateAndSaveKMLView.Model.swift */ = {isa = PBXFileReference; lastKnownFileType = sourcecode.swift; path = CreateAndSaveKMLView.Model.swift; sourceTree = "<group>"; };
		79302F862A1ED71B0002336A /* CreateAndSaveKMLView.Views.swift */ = {isa = PBXFileReference; lastKnownFileType = sourcecode.swift; path = CreateAndSaveKMLView.Views.swift; sourceTree = "<group>"; };
		798C2DA62AFC505600EE7E97 /* PrivacyInfo.xcprivacy */ = {isa = PBXFileReference; lastKnownFileType = text.xml; path = PrivacyInfo.xcprivacy; sourceTree = "<group>"; };
		79B7B8092A1BF8EC00F57C27 /* CreateAndSaveKMLView.swift */ = {isa = PBXFileReference; lastKnownFileType = sourcecode.swift; path = CreateAndSaveKMLView.swift; sourceTree = "<group>"; };
		79D84D0D2A815C5B00F45262 /* AddCustomDynamicEntityDataSourceView.swift */ = {isa = PBXFileReference; lastKnownFileType = sourcecode.swift; path = AddCustomDynamicEntityDataSourceView.swift; sourceTree = "<group>"; };
		883C121429C9136600062FF9 /* DownloadPreplannedMapAreaView.MapPicker.swift */ = {isa = PBXFileReference; fileEncoding = 4; lastKnownFileType = sourcecode.swift; path = DownloadPreplannedMapAreaView.MapPicker.swift; sourceTree = "<group>"; };
		88F93CC029C3D59C0006B28E /* CreateAndEditGeometriesView.swift */ = {isa = PBXFileReference; lastKnownFileType = sourcecode.swift; path = CreateAndEditGeometriesView.swift; sourceTree = "<group>"; };
		954AEDED2C01332600265114 /* SelectFeaturesInSceneLayerView.swift */ = {isa = PBXFileReference; lastKnownFileType = sourcecode.swift; path = SelectFeaturesInSceneLayerView.swift; sourceTree = "<group>"; };
		95A572182C0FDCC9006E8B48 /* ShowScaleBarView.swift */ = {isa = PBXFileReference; lastKnownFileType = sourcecode.swift; path = ShowScaleBarView.swift; sourceTree = "<group>"; };
		955271602C0E6749009B1ED4 /* AddRasterFromServiceView.swift */ = {isa = PBXFileReference; lastKnownFileType = sourcecode.swift; path = AddRasterFromServiceView.swift; sourceTree = "<group>"; };
		95DEB9B52C127A92009BEC35 /* ShowViewshedFromPointOnMapView.swift */ = {isa = PBXFileReference; lastKnownFileType = sourcecode.swift; path = ShowViewshedFromPointOnMapView.swift; sourceTree = "<group>"; };
		95F3A52A2C07F09C00885DED /* SetSurfaceNavigationConstraintView.swift */ = {isa = PBXFileReference; lastKnownFileType = sourcecode.swift; path = SetSurfaceNavigationConstraintView.swift; sourceTree = "<group>"; };
		D70082EA2ACF900100E0C3C2 /* IdentifyKMLFeaturesView.swift */ = {isa = PBXFileReference; fileEncoding = 4; lastKnownFileType = sourcecode.swift; path = IdentifyKMLFeaturesView.swift; sourceTree = "<group>"; };
		D7010EBC2B05616900D43F55 /* DisplaySceneFromMobileScenePackageView.swift */ = {isa = PBXFileReference; fileEncoding = 4; lastKnownFileType = sourcecode.swift; path = DisplaySceneFromMobileScenePackageView.swift; sourceTree = "<group>"; };
		D701D72B2A37C7F7006FF0C8 /* bradley_low_3ds */ = {isa = PBXFileReference; lastKnownFileType = folder; path = bradley_low_3ds; sourceTree = "<group>"; };
		D7044B952BE18D73000F2C43 /* EditWithBranchVersioningView.Views.swift */ = {isa = PBXFileReference; fileEncoding = 4; lastKnownFileType = sourcecode.swift; path = EditWithBranchVersioningView.Views.swift; sourceTree = "<group>"; };
		D704AA592AB22C1A00A3BB63 /* GroupLayersTogetherView.swift */ = {isa = PBXFileReference; fileEncoding = 4; lastKnownFileType = sourcecode.swift; path = GroupLayersTogetherView.swift; sourceTree = "<group>"; };
		D7054AE82ACCCB6C007235BA /* Animate3DGraphicView.SettingsView.swift */ = {isa = PBXFileReference; fileEncoding = 4; lastKnownFileType = sourcecode.swift; path = Animate3DGraphicView.SettingsView.swift; sourceTree = "<group>"; };
		D7058B0D2B59E44B000A888A /* StylePointWithSceneSymbolView.swift */ = {isa = PBXFileReference; fileEncoding = 4; lastKnownFileType = sourcecode.swift; path = StylePointWithSceneSymbolView.swift; sourceTree = "<group>"; };
		D7058FB02ACB423C00A40F14 /* Animate3DGraphicView.Model.swift */ = {isa = PBXFileReference; fileEncoding = 4; lastKnownFileType = sourcecode.swift; path = Animate3DGraphicView.Model.swift; sourceTree = "<group>"; };
		D7084FA62AD771AA00EC7F4F /* AugmentRealityToFlyOverSceneView.swift */ = {isa = PBXFileReference; fileEncoding = 4; lastKnownFileType = sourcecode.swift; path = AugmentRealityToFlyOverSceneView.swift; sourceTree = "<group>"; };
		D70BE5782A5624A80022CA02 /* CategoriesView.swift */ = {isa = PBXFileReference; lastKnownFileType = sourcecode.swift; path = CategoriesView.swift; sourceTree = "<group>"; };
		D710996C2A27D9210065A1C1 /* DensifyAndGeneralizeGeometryView.swift */ = {isa = PBXFileReference; fileEncoding = 4; lastKnownFileType = sourcecode.swift; path = DensifyAndGeneralizeGeometryView.swift; sourceTree = "<group>"; };
		D710996F2A2802FA0065A1C1 /* DensifyAndGeneralizeGeometryView.SettingsView.swift */ = {isa = PBXFileReference; lastKnownFileType = sourcecode.swift; path = DensifyAndGeneralizeGeometryView.SettingsView.swift; sourceTree = "<group>"; };
		D7114A0C2BDC6A3300FA68CA /* EditWithBranchVersioningView.Model.swift */ = {isa = PBXFileReference; fileEncoding = 4; lastKnownFileType = sourcecode.swift; path = EditWithBranchVersioningView.Model.swift; sourceTree = "<group>"; };
		D71371752BD88ECC00EB2F86 /* MonitorChangesToLayerViewStateView.swift */ = {isa = PBXFileReference; fileEncoding = 4; lastKnownFileType = sourcecode.swift; path = MonitorChangesToLayerViewStateView.swift; sourceTree = "<group>"; };
		D718A1E62B570F7500447087 /* OrbitCameraAroundObjectView.Model.swift */ = {isa = PBXFileReference; fileEncoding = 4; lastKnownFileType = sourcecode.swift; path = OrbitCameraAroundObjectView.Model.swift; sourceTree = "<group>"; };
		D718A1EA2B575FD900447087 /* ManageBookmarksView.swift */ = {isa = PBXFileReference; fileEncoding = 4; lastKnownFileType = sourcecode.swift; path = ManageBookmarksView.swift; sourceTree = "<group>"; };
		D71C5F632AAA7A88006599FD /* CreateSymbolStylesFromWebStylesView.swift */ = {isa = PBXFileReference; fileEncoding = 4; lastKnownFileType = sourcecode.swift; path = CreateSymbolStylesFromWebStylesView.swift; sourceTree = "<group>"; };
		D71D516D2B51D7B600B2A2BE /* SearchForWebMapView.Views.swift */ = {isa = PBXFileReference; fileEncoding = 4; lastKnownFileType = sourcecode.swift; path = SearchForWebMapView.Views.swift; sourceTree = "<group>"; };
		D71FCB892AD6277E000E517C /* CreateMobileGeodatabaseView.Model.swift */ = {isa = PBXFileReference; fileEncoding = 4; lastKnownFileType = sourcecode.swift; path = CreateMobileGeodatabaseView.Model.swift; sourceTree = "<group>"; };
		D721EEA72ABDFF550040BE46 /* LothianRiversAnno.mmpk */ = {isa = PBXFileReference; lastKnownFileType = file; path = LothianRiversAnno.mmpk; sourceTree = "<group>"; };
		D722BD212A420DAD002C2087 /* ShowExtrudedFeaturesView.swift */ = {isa = PBXFileReference; fileEncoding = 4; lastKnownFileType = sourcecode.swift; path = ShowExtrudedFeaturesView.swift; sourceTree = "<group>"; };
		D7232EE02AC1E5AA0079ABFF /* PlayKMLTourView.swift */ = {isa = PBXFileReference; fileEncoding = 4; lastKnownFileType = sourcecode.swift; path = PlayKMLTourView.swift; sourceTree = "<group>"; };
		D72C43F22AEB066D00B6157B /* GeocodeOfflineView.Model.swift */ = {isa = PBXFileReference; fileEncoding = 4; lastKnownFileType = sourcecode.swift; path = GeocodeOfflineView.Model.swift; sourceTree = "<group>"; };
		D72F272B2ADA1E4400F906DA /* AugmentRealityToShowTabletopSceneView.swift */ = {isa = PBXFileReference; fileEncoding = 4; lastKnownFileType = sourcecode.swift; path = AugmentRealityToShowTabletopSceneView.swift; sourceTree = "<group>"; };
		D731F3C02AD0D2AC00A8431E /* IdentifyGraphicsView.swift */ = {isa = PBXFileReference; fileEncoding = 4; lastKnownFileType = sourcecode.swift; path = IdentifyGraphicsView.swift; sourceTree = "<group>"; };
		D7337C592ABCFDB100A5D865 /* StyleSymbolsFromMobileStyleFileView.SymbolOptionsListView.swift */ = {isa = PBXFileReference; fileEncoding = 4; lastKnownFileType = sourcecode.swift; path = StyleSymbolsFromMobileStyleFileView.SymbolOptionsListView.swift; sourceTree = "<group>"; };
		D7337C5F2ABD142D00A5D865 /* ShowMobileMapPackageExpirationDateView.swift */ = {isa = PBXFileReference; fileEncoding = 4; lastKnownFileType = sourcecode.swift; path = ShowMobileMapPackageExpirationDateView.swift; sourceTree = "<group>"; };
		D733CA152BED980D00FBDE4C /* EditAndSyncFeaturesWithFeatureServiceView.swift */ = {isa = PBXFileReference; fileEncoding = 4; lastKnownFileType = sourcecode.swift; path = EditAndSyncFeaturesWithFeatureServiceView.swift; sourceTree = "<group>"; };
		D734FA092A183A5B00246D7E /* SetMaxExtentView.swift */ = {isa = PBXFileReference; fileEncoding = 4; lastKnownFileType = sourcecode.swift; path = SetMaxExtentView.swift; sourceTree = "<group>"; };
		D7352F8A2BD992C40013FFEF /* MonitorChangesToDrawStatusView.swift */ = {isa = PBXFileReference; fileEncoding = 4; lastKnownFileType = sourcecode.swift; path = MonitorChangesToDrawStatusView.swift; sourceTree = "<group>"; };
		D73723742AF5877500846884 /* FindRouteInMobileMapPackageView.Models.swift */ = {isa = PBXFileReference; fileEncoding = 4; lastKnownFileType = sourcecode.swift; path = FindRouteInMobileMapPackageView.Models.swift; sourceTree = "<group>"; };
		D73723782AF5ADD700846884 /* FindRouteInMobileMapPackageView.MobileMapView.swift */ = {isa = PBXFileReference; fileEncoding = 4; lastKnownFileType = sourcecode.swift; path = FindRouteInMobileMapPackageView.MobileMapView.swift; sourceTree = "<group>"; };
		D73E61922BDAEE6600457932 /* MatchViewpointOfGeoViewsView.swift */ = {isa = PBXFileReference; fileEncoding = 4; lastKnownFileType = sourcecode.swift; path = MatchViewpointOfGeoViewsView.swift; sourceTree = "<group>"; };
		D73E619A2BDB21F400457932 /* EditWithBranchVersioningView.swift */ = {isa = PBXFileReference; fileEncoding = 4; lastKnownFileType = sourcecode.swift; path = EditWithBranchVersioningView.swift; sourceTree = "<group>"; };
		D73F06662B5EE73D000B574F /* QueryFeaturesWithArcadeExpressionView.swift */ = {isa = PBXFileReference; fileEncoding = 4; lastKnownFileType = sourcecode.swift; path = QueryFeaturesWithArcadeExpressionView.swift; sourceTree = "<group>"; };
		D73F8CF32AB1089900CD39DA /* Restaurant.stylx */ = {isa = PBXFileReference; lastKnownFileType = file; path = Restaurant.stylx; sourceTree = "<group>"; };
		D73FC0FC2AD4A18D0067A19B /* CreateMobileGeodatabaseView.swift */ = {isa = PBXFileReference; fileEncoding = 4; lastKnownFileType = sourcecode.swift; path = CreateMobileGeodatabaseView.swift; sourceTree = "<group>"; };
		D73FCFF42B02A3AA0006360D /* FindAddressWithReverseGeocodeView.swift */ = {isa = PBXFileReference; fileEncoding = 4; lastKnownFileType = sourcecode.swift; path = FindAddressWithReverseGeocodeView.swift; sourceTree = "<group>"; };
		D73FCFFE2B02C7630006360D /* FindRouteAroundBarriersView.Views.swift */ = {isa = PBXFileReference; fileEncoding = 4; lastKnownFileType = sourcecode.swift; path = FindRouteAroundBarriersView.Views.swift; sourceTree = "<group>"; };
		D742E48F2B04132B00690098 /* DisplayWebSceneFromPortalItemView.swift */ = {isa = PBXFileReference; fileEncoding = 4; lastKnownFileType = sourcecode.swift; path = DisplayWebSceneFromPortalItemView.swift; sourceTree = "<group>"; };
		D744FD162A2112D90084A66C /* CreateConvexHullAroundPointsView.swift */ = {isa = PBXFileReference; fileEncoding = 4; lastKnownFileType = sourcecode.swift; path = CreateConvexHullAroundPointsView.swift; sourceTree = "<group>"; };
		D7464F1D2ACE04B3007FEE88 /* IdentifyRasterCellView.swift */ = {isa = PBXFileReference; fileEncoding = 4; lastKnownFileType = sourcecode.swift; path = IdentifyRasterCellView.swift; sourceTree = "<group>"; };
		D7464F2A2ACE0964007FEE88 /* SA_EVI_8Day_03May20 */ = {isa = PBXFileReference; lastKnownFileType = folder; path = SA_EVI_8Day_03May20; sourceTree = "<group>"; };
		D7497F3B2AC4B4C100167AD2 /* DisplayDimensionsView.swift */ = {isa = PBXFileReference; fileEncoding = 4; lastKnownFileType = sourcecode.swift; path = DisplayDimensionsView.swift; sourceTree = "<group>"; };
		D7497F3F2AC4BA4100167AD2 /* Edinburgh_Pylon_Dimensions.mmpk */ = {isa = PBXFileReference; lastKnownFileType = file; path = Edinburgh_Pylon_Dimensions.mmpk; sourceTree = "<group>"; };
		D74C8BFD2ABA5605007C76B8 /* StyleSymbolsFromMobileStyleFileView.swift */ = {isa = PBXFileReference; fileEncoding = 4; lastKnownFileType = sourcecode.swift; path = StyleSymbolsFromMobileStyleFileView.swift; sourceTree = "<group>"; };
		D74C8C012ABA6202007C76B8 /* emoji-mobile.stylx */ = {isa = PBXFileReference; lastKnownFileType = file; path = "emoji-mobile.stylx"; sourceTree = "<group>"; };
		D74EA7812B6DADA5008F6C7C /* ValidateUtilityNetworkTopologyView.swift */ = {isa = PBXFileReference; fileEncoding = 4; lastKnownFileType = sourcecode.swift; path = ValidateUtilityNetworkTopologyView.swift; sourceTree = "<group>"; };
		D74ECD0C2BEEAE2F007C0FA6 /* EditAndSyncFeaturesWithFeatureServiceView.Model.swift */ = {isa = PBXFileReference; fileEncoding = 4; lastKnownFileType = sourcecode.swift; path = EditAndSyncFeaturesWithFeatureServiceView.Model.swift; sourceTree = "<group>"; };
		D74F03EF2B609A7D00E83688 /* AddFeaturesWithContingentValuesView.Model.swift */ = {isa = PBXFileReference; fileEncoding = 4; lastKnownFileType = sourcecode.swift; path = AddFeaturesWithContingentValuesView.Model.swift; sourceTree = "<group>"; };
		D75101802A2E493600B8FA48 /* ShowLabelsOnLayerView.swift */ = {isa = PBXFileReference; fileEncoding = 4; lastKnownFileType = sourcecode.swift; path = ShowLabelsOnLayerView.swift; sourceTree = "<group>"; };
		D751018D2A2E962D00B8FA48 /* IdentifyLayerFeaturesView.swift */ = {isa = PBXFileReference; fileEncoding = 4; lastKnownFileType = sourcecode.swift; path = IdentifyLayerFeaturesView.swift; sourceTree = "<group>"; };
		D752D93F2A39154C003EB25E /* ManageOperationalLayersView.swift */ = {isa = PBXFileReference; fileEncoding = 4; lastKnownFileType = sourcecode.swift; path = ManageOperationalLayersView.swift; sourceTree = "<group>"; };
		D752D9452A3A6F7F003EB25E /* MonitorChangesToMapLoadStatusView.swift */ = {isa = PBXFileReference; fileEncoding = 4; lastKnownFileType = sourcecode.swift; path = MonitorChangesToMapLoadStatusView.swift; sourceTree = "<group>"; };
		D752D95E2A3BCE06003EB25E /* DisplayMapFromPortalItemView.swift */ = {isa = PBXFileReference; fileEncoding = 4; lastKnownFileType = sourcecode.swift; path = DisplayMapFromPortalItemView.swift; sourceTree = "<group>"; };
		D75362D12A1E886700D83028 /* ApplyUniqueValueRendererView.swift */ = {isa = PBXFileReference; fileEncoding = 4; lastKnownFileType = sourcecode.swift; path = ApplyUniqueValueRendererView.swift; sourceTree = "<group>"; };
		D754E3222A1D66820006C5F1 /* StylePointWithPictureMarkerSymbolsView.swift */ = {isa = PBXFileReference; fileEncoding = 4; lastKnownFileType = sourcecode.swift; path = StylePointWithPictureMarkerSymbolsView.swift; sourceTree = "<group>"; };
		D7553CD82AE2DFEC00DC2A70 /* GeocodeOfflineView.swift */ = {isa = PBXFileReference; fileEncoding = 4; lastKnownFileType = sourcecode.swift; path = GeocodeOfflineView.swift; sourceTree = "<group>"; };
		D757D14A2B6C46E50065F78F /* ListSpatialReferenceTransformationsView.Model.swift */ = {isa = PBXFileReference; fileEncoding = 4; lastKnownFileType = sourcecode.swift; path = ListSpatialReferenceTransformationsView.Model.swift; sourceTree = "<group>"; };
		D7588F5C2B7D8DAA008B75E2 /* NavigateRouteWithReroutingView.swift */ = {isa = PBXFileReference; fileEncoding = 4; lastKnownFileType = sourcecode.swift; path = NavigateRouteWithReroutingView.swift; sourceTree = "<group>"; };
		D75B58502AAFB3030038B3B4 /* StyleFeaturesWithCustomDictionaryView.swift */ = {isa = PBXFileReference; fileEncoding = 4; lastKnownFileType = sourcecode.swift; path = StyleFeaturesWithCustomDictionaryView.swift; sourceTree = "<group>"; };
		D75C35662AB50338003CD55F /* GroupLayersTogetherView.GroupLayerListView.swift */ = {isa = PBXFileReference; fileEncoding = 4; lastKnownFileType = sourcecode.swift; path = GroupLayersTogetherView.GroupLayerListView.swift; sourceTree = "<group>"; };
		D75F66332B48EABC00434974 /* SearchForWebMapView.swift */ = {isa = PBXFileReference; fileEncoding = 4; lastKnownFileType = sourcecode.swift; path = SearchForWebMapView.swift; sourceTree = "<group>"; };
		D76000AB2AF19C2300B3084D /* FindRouteInMobileMapPackageView.swift */ = {isa = PBXFileReference; fileEncoding = 4; lastKnownFileType = sourcecode.swift; path = FindRouteInMobileMapPackageView.swift; sourceTree = "<group>"; };
		D76000B62AF19FCA00B3084D /* SanFrancisco.mmpk */ = {isa = PBXFileReference; lastKnownFileType = file; path = SanFrancisco.mmpk; sourceTree = "<group>"; };
		D762AF5B2BF6A7B900ECE3C7 /* EditFeaturesWithFeatureLinkedAnnotationView.swift */ = {isa = PBXFileReference; fileEncoding = 4; lastKnownFileType = sourcecode.swift; path = EditFeaturesWithFeatureLinkedAnnotationView.swift; sourceTree = "<group>"; };
		D762AF632BF6A96100ECE3C7 /* loudoun_anno.geodatabase */ = {isa = PBXFileReference; lastKnownFileType = file; path = loudoun_anno.geodatabase; sourceTree = "<group>"; };
		D7634FAE2A43B7AC00F8AEFB /* CreateConvexHullAroundGeometriesView.swift */ = {isa = PBXFileReference; fileEncoding = 4; lastKnownFileType = sourcecode.swift; path = CreateConvexHullAroundGeometriesView.swift; sourceTree = "<group>"; };
		D7635FED2B9272CB0044AB97 /* DisplayClustersView.swift */ = {isa = PBXFileReference; fileEncoding = 4; lastKnownFileType = sourcecode.swift; path = DisplayClustersView.swift; sourceTree = "<group>"; };
		D7635FF52B9277DC0044AB97 /* ConfigureClustersView.Model.swift */ = {isa = PBXFileReference; fileEncoding = 4; lastKnownFileType = sourcecode.swift; path = ConfigureClustersView.Model.swift; sourceTree = "<group>"; };
		D7635FF72B9277DC0044AB97 /* ConfigureClustersView.SettingsView.swift */ = {isa = PBXFileReference; fileEncoding = 4; lastKnownFileType = sourcecode.swift; path = ConfigureClustersView.SettingsView.swift; sourceTree = "<group>"; };
		D7635FF82B9277DC0044AB97 /* ConfigureClustersView.swift */ = {isa = PBXFileReference; fileEncoding = 4; lastKnownFileType = sourcecode.swift; path = ConfigureClustersView.swift; sourceTree = "<group>"; };
		D76495202B74687E0042699E /* ValidateUtilityNetworkTopologyView.Model.swift */ = {isa = PBXFileReference; fileEncoding = 4; lastKnownFileType = sourcecode.swift; path = ValidateUtilityNetworkTopologyView.Model.swift; sourceTree = "<group>"; };
		D764B7DB2BE2F89D002E2F92 /* EditGeodatabaseWithTransactionsView.swift */ = {isa = PBXFileReference; fileEncoding = 4; lastKnownFileType = sourcecode.swift; path = EditGeodatabaseWithTransactionsView.swift; sourceTree = "<group>"; };
		D76929F52B4F78340047205E /* OrbitCameraAroundObjectView.swift */ = {isa = PBXFileReference; fileEncoding = 4; lastKnownFileType = sourcecode.swift; path = OrbitCameraAroundObjectView.swift; sourceTree = "<group>"; };
		D769C2112A29019B00030F61 /* SetUpLocationDrivenGeotriggersView.swift */ = {isa = PBXFileReference; fileEncoding = 4; lastKnownFileType = sourcecode.swift; path = SetUpLocationDrivenGeotriggersView.swift; sourceTree = "<group>"; };
		D769DF322BEC1A1C0062AE95 /* EditGeodatabaseWithTransactionsView.Model.swift */ = {isa = PBXFileReference; fileEncoding = 4; lastKnownFileType = sourcecode.swift; path = EditGeodatabaseWithTransactionsView.Model.swift; sourceTree = "<group>"; };
		D76CE8D52BFD7047009A8686 /* SetReferenceScaleView.swift */ = {isa = PBXFileReference; fileEncoding = 4; lastKnownFileType = sourcecode.swift; path = SetReferenceScaleView.swift; sourceTree = "<group>"; };
		D76EE6062AF9AFE100DA0325 /* FindRouteAroundBarriersView.Model.swift */ = {isa = PBXFileReference; fileEncoding = 4; lastKnownFileType = sourcecode.swift; path = FindRouteAroundBarriersView.Model.swift; sourceTree = "<group>"; };
		D7705D552AFC244E00CC0335 /* FindClosestFacilityToMultiplePointsView.swift */ = {isa = PBXFileReference; fileEncoding = 4; lastKnownFileType = sourcecode.swift; path = FindClosestFacilityToMultiplePointsView.swift; sourceTree = "<group>"; };
		D7705D612AFC570700CC0335 /* FindClosestFacilityFromPointView.swift */ = {isa = PBXFileReference; fileEncoding = 4; lastKnownFileType = sourcecode.swift; path = FindClosestFacilityFromPointView.swift; sourceTree = "<group>"; };
		D7749AD52AF08BF50086632F /* FindRouteInTransportNetworkView.Model.swift */ = {isa = PBXFileReference; fileEncoding = 4; lastKnownFileType = sourcecode.swift; path = FindRouteInTransportNetworkView.Model.swift; sourceTree = "<group>"; };
		D77570BF2A2942F800F490CD /* AnimateImagesWithImageOverlayView.swift */ = {isa = PBXFileReference; fileEncoding = 4; lastKnownFileType = sourcecode.swift; path = AnimateImagesWithImageOverlayView.swift; sourceTree = "<group>"; };
		D77572AD2A295DDD00F490CD /* PacificSouthWest2 */ = {isa = PBXFileReference; lastKnownFileType = folder; path = PacificSouthWest2; sourceTree = "<group>"; };
		D77688102B69826B007C3860 /* ListSpatialReferenceTransformationsView.swift */ = {isa = PBXFileReference; fileEncoding = 4; lastKnownFileType = sourcecode.swift; path = ListSpatialReferenceTransformationsView.swift; sourceTree = "<group>"; };
		D7781D482B7EB03400E53C51 /* SanDiegoTourPath.json */ = {isa = PBXFileReference; fileEncoding = 4; lastKnownFileType = text.json; path = SanDiegoTourPath.json; sourceTree = "<group>"; };
		D7781D4A2B7ECCB700E53C51 /* NavigateRouteWithReroutingView.Model.swift */ = {isa = PBXFileReference; fileEncoding = 4; lastKnownFileType = sourcecode.swift; path = NavigateRouteWithReroutingView.Model.swift; sourceTree = "<group>"; };
		D77BC5362B59A2D3007B49B6 /* StylePointWithDistanceCompositeSceneSymbolView.swift */ = {isa = PBXFileReference; fileEncoding = 4; lastKnownFileType = sourcecode.swift; path = StylePointWithDistanceCompositeSceneSymbolView.swift; sourceTree = "<group>"; };
		D77D9BFF2BB2438200B38A6C /* AugmentRealityToShowHiddenInfrastructureView.ARSceneView.swift */ = {isa = PBXFileReference; fileEncoding = 4; lastKnownFileType = sourcecode.swift; path = AugmentRealityToShowHiddenInfrastructureView.ARSceneView.swift; sourceTree = "<group>"; };
		D78666AC2A2161F100C60110 /* FindNearestVertexView.swift */ = {isa = PBXFileReference; fileEncoding = 4; lastKnownFileType = sourcecode.swift; path = FindNearestVertexView.swift; sourceTree = "<group>"; };
		D79EE76D2A4CEA5D005A52AE /* SetUpLocationDrivenGeotriggersView.Model.swift */ = {isa = PBXFileReference; fileEncoding = 4; lastKnownFileType = sourcecode.swift; path = SetUpLocationDrivenGeotriggersView.Model.swift; sourceTree = "<group>"; };
		D7A737DC2BABB9FE00B7C7FC /* AugmentRealityToShowHiddenInfrastructureView.swift */ = {isa = PBXFileReference; fileEncoding = 4; lastKnownFileType = sourcecode.swift; path = AugmentRealityToShowHiddenInfrastructureView.swift; sourceTree = "<group>"; };
		D7ABA2F82A32579C0021822B /* MeasureDistanceInSceneView.swift */ = {isa = PBXFileReference; fileEncoding = 4; lastKnownFileType = sourcecode.swift; path = MeasureDistanceInSceneView.swift; sourceTree = "<group>"; };
		D7ABA2FE2A32881C0021822B /* ShowViewshedFromGeoelementInSceneView.swift */ = {isa = PBXFileReference; fileEncoding = 4; lastKnownFileType = sourcecode.swift; path = ShowViewshedFromGeoelementInSceneView.swift; sourceTree = "<group>"; };
		D7AE861D2AC39DC50049B626 /* DisplayAnnotationView.swift */ = {isa = PBXFileReference; fileEncoding = 4; lastKnownFileType = sourcecode.swift; path = DisplayAnnotationView.swift; sourceTree = "<group>"; };
		D7B759B22B1FFBE300017FDD /* FavoritesView.swift */ = {isa = PBXFileReference; lastKnownFileType = sourcecode.swift; path = FavoritesView.swift; sourceTree = "<group>"; };
		D7BA38902BFBC476009954F5 /* EditFeaturesWithFeatureLinkedAnnotationView.Model.swift */ = {isa = PBXFileReference; fileEncoding = 4; lastKnownFileType = sourcecode.swift; path = EditFeaturesWithFeatureLinkedAnnotationView.Model.swift; sourceTree = "<group>"; };
		D7BA38932BFBFC0F009954F5 /* QueryRelatedFeaturesView.swift */ = {isa = PBXFileReference; fileEncoding = 4; lastKnownFileType = sourcecode.swift; path = QueryRelatedFeaturesView.swift; sourceTree = "<group>"; };
		D7BA8C432B2A4DAA00018633 /* Array+RawRepresentable.swift */ = {isa = PBXFileReference; lastKnownFileType = sourcecode.swift; path = "Array+RawRepresentable.swift"; sourceTree = "<group>"; };
		D7BA8C452B2A8ACA00018633 /* String.swift */ = {isa = PBXFileReference; lastKnownFileType = sourcecode.swift; path = String.swift; sourceTree = "<group>"; };
		D7C16D1A2AC5F95300689E89 /* Animate3DGraphicView.swift */ = {isa = PBXFileReference; fileEncoding = 4; lastKnownFileType = sourcecode.swift; path = Animate3DGraphicView.swift; sourceTree = "<group>"; };
		D7C16D1E2AC5FE8200689E89 /* Pyrenees.csv */ = {isa = PBXFileReference; fileEncoding = 4; lastKnownFileType = text; path = Pyrenees.csv; sourceTree = "<group>"; };
		D7C16D212AC5FE9800689E89 /* GrandCanyon.csv */ = {isa = PBXFileReference; fileEncoding = 4; lastKnownFileType = text; path = GrandCanyon.csv; sourceTree = "<group>"; };
		D7C16D242AC5FEA600689E89 /* Snowdon.csv */ = {isa = PBXFileReference; fileEncoding = 4; lastKnownFileType = text; path = Snowdon.csv; sourceTree = "<group>"; };
		D7C16D272AC5FEB600689E89 /* Hawaii.csv */ = {isa = PBXFileReference; fileEncoding = 4; lastKnownFileType = text; path = Hawaii.csv; sourceTree = "<group>"; };
		D7C3AB472B683291008909B9 /* SetFeatureRequestModeView.swift */ = {isa = PBXFileReference; fileEncoding = 4; lastKnownFileType = sourcecode.swift; path = SetFeatureRequestModeView.swift; sourceTree = "<group>"; };
		D7C5233E2BED9BBF00E8221A /* SanFrancisco.tpkx */ = {isa = PBXFileReference; lastKnownFileType = file; path = SanFrancisco.tpkx; sourceTree = "<group>"; };
		D7C6420B2B4F47E10042B8F7 /* SearchForWebMapView.Model.swift */ = {isa = PBXFileReference; fileEncoding = 4; lastKnownFileType = sourcecode.swift; path = SearchForWebMapView.Model.swift; sourceTree = "<group>"; };
		D7C97B552B75C10C0097CDA1 /* ValidateUtilityNetworkTopologyView.Views.swift */ = {isa = PBXFileReference; fileEncoding = 4; lastKnownFileType = sourcecode.swift; path = ValidateUtilityNetworkTopologyView.Views.swift; sourceTree = "<group>"; };
		D7CC33FD2A31475C00198EDF /* ShowLineOfSightBetweenPointsView.swift */ = {isa = PBXFileReference; fileEncoding = 4; lastKnownFileType = sourcecode.swift; path = ShowLineOfSightBetweenPointsView.swift; sourceTree = "<group>"; };
		D7CE9F9A2AE2F575008F7A5F /* streetmap_SD.tpkx */ = {isa = PBXFileReference; lastKnownFileType = file; path = streetmap_SD.tpkx; sourceTree = "<group>"; };
		D7CE9FA22AE2F595008F7A5F /* san-diego-eagle-locator */ = {isa = PBXFileReference; lastKnownFileType = folder; path = "san-diego-eagle-locator"; sourceTree = "<group>"; };
		D7D1F3522ADDBE5D009CE2DA /* philadelphia.mspk */ = {isa = PBXFileReference; lastKnownFileType = file; path = philadelphia.mspk; sourceTree = "<group>"; };
		D7D9FCF22BF2CC8600F972A2 /* FilterByDefinitionExpressionOrDisplayFilterView.swift */ = {isa = PBXFileReference; fileEncoding = 4; lastKnownFileType = sourcecode.swift; path = FilterByDefinitionExpressionOrDisplayFilterView.swift; sourceTree = "<group>"; };
		D7DDF8502AF47C6C004352D9 /* FindRouteAroundBarriersView.swift */ = {isa = PBXFileReference; fileEncoding = 4; lastKnownFileType = sourcecode.swift; path = FindRouteAroundBarriersView.swift; sourceTree = "<group>"; };
		D7E440D62A1ECE7D005D74DE /* CreateBuffersAroundPointsView.swift */ = {isa = PBXFileReference; fileEncoding = 4; lastKnownFileType = sourcecode.swift; path = CreateBuffersAroundPointsView.swift; sourceTree = "<group>"; };
		D7E557672A1D768800B9FB09 /* AddWMSLayerView.swift */ = {isa = PBXFileReference; fileEncoding = 4; lastKnownFileType = sourcecode.swift; path = AddWMSLayerView.swift; sourceTree = "<group>"; };
		D7E7D0802AEB39D5003AAD02 /* FindRouteInTransportNetworkView.swift */ = {isa = PBXFileReference; fileEncoding = 4; lastKnownFileType = sourcecode.swift; path = FindRouteInTransportNetworkView.swift; sourceTree = "<group>"; };
		D7E7D0992AEB3C47003AAD02 /* san_diego_offline_routing */ = {isa = PBXFileReference; lastKnownFileType = folder; path = san_diego_offline_routing; sourceTree = "<group>"; };
		D7EAF3592A1C023800D822C4 /* SetMinAndMaxScaleView.swift */ = {isa = PBXFileReference; fileEncoding = 4; lastKnownFileType = sourcecode.swift; path = SetMinAndMaxScaleView.swift; sourceTree = "<group>"; };
		D7ECF5972AB8BE63003FB2BE /* RenderMultilayerSymbolsView.swift */ = {isa = PBXFileReference; fileEncoding = 4; lastKnownFileType = sourcecode.swift; path = RenderMultilayerSymbolsView.swift; sourceTree = "<group>"; };
		D7EF5D742A26A03A00FEBDE5 /* ShowCoordinatesInMultipleFormatsView.swift */ = {isa = PBXFileReference; fileEncoding = 4; lastKnownFileType = sourcecode.swift; path = ShowCoordinatesInMultipleFormatsView.swift; sourceTree = "<group>"; };
		D7F8C0362B60564D0072BFA7 /* AddFeaturesWithContingentValuesView.swift */ = {isa = PBXFileReference; fileEncoding = 4; lastKnownFileType = sourcecode.swift; path = AddFeaturesWithContingentValuesView.swift; sourceTree = "<group>"; };
		D7F8C03D2B605AF60072BFA7 /* ContingentValuesBirdNests.geodatabase */ = {isa = PBXFileReference; lastKnownFileType = file; path = ContingentValuesBirdNests.geodatabase; sourceTree = "<group>"; };
		D7F8C0402B605E720072BFA7 /* FillmoreTopographicMap.vtpk */ = {isa = PBXFileReference; lastKnownFileType = file; path = FillmoreTopographicMap.vtpk; sourceTree = "<group>"; };
		D7F8C0422B608F120072BFA7 /* AddFeaturesWithContingentValuesView.AddFeatureView.swift */ = {isa = PBXFileReference; fileEncoding = 4; lastKnownFileType = sourcecode.swift; path = AddFeaturesWithContingentValuesView.AddFeatureView.swift; sourceTree = "<group>"; };
		E000E75F2869E33D005D87C5 /* ClipGeometryView.swift */ = {isa = PBXFileReference; lastKnownFileType = sourcecode.swift; path = ClipGeometryView.swift; sourceTree = "<group>"; };
		E000E762286A0B18005D87C5 /* CutGeometryView.swift */ = {isa = PBXFileReference; lastKnownFileType = sourcecode.swift; path = CutGeometryView.swift; sourceTree = "<group>"; };
		E004A6BD28414332002A1FE6 /* SetViewpointRotationView.swift */ = {isa = PBXFileReference; fileEncoding = 4; lastKnownFileType = sourcecode.swift; path = SetViewpointRotationView.swift; sourceTree = "<group>"; };
		E004A6D828465C70002A1FE6 /* DisplaySceneView.swift */ = {isa = PBXFileReference; fileEncoding = 4; lastKnownFileType = sourcecode.swift; path = DisplaySceneView.swift; sourceTree = "<group>"; };
		E004A6DF28466279002A1FE6 /* ShowCalloutView.swift */ = {isa = PBXFileReference; lastKnownFileType = sourcecode.swift; path = ShowCalloutView.swift; sourceTree = "<group>"; };
		E004A6E52846A61F002A1FE6 /* StyleGraphicsWithSymbolsView.swift */ = {isa = PBXFileReference; lastKnownFileType = sourcecode.swift; path = StyleGraphicsWithSymbolsView.swift; sourceTree = "<group>"; };
		E004A6E828493BCE002A1FE6 /* ShowDeviceLocationView.swift */ = {isa = PBXFileReference; lastKnownFileType = sourcecode.swift; path = ShowDeviceLocationView.swift; sourceTree = "<group>"; };
		E004A6EC2849556E002A1FE6 /* CreatePlanarAndGeodeticBuffersView.swift */ = {isa = PBXFileReference; lastKnownFileType = sourcecode.swift; path = CreatePlanarAndGeodeticBuffersView.swift; sourceTree = "<group>"; };
		E004A6EF284E4B9B002A1FE6 /* DownloadVectorTilesToLocalCacheView.swift */ = {isa = PBXFileReference; lastKnownFileType = sourcecode.swift; path = DownloadVectorTilesToLocalCacheView.swift; sourceTree = "<group>"; };
		E004A6F2284E4FEB002A1FE6 /* ShowResultOfSpatialOperationsView.swift */ = {isa = PBXFileReference; lastKnownFileType = sourcecode.swift; path = ShowResultOfSpatialOperationsView.swift; sourceTree = "<group>"; };
		E004A6F5284FA42A002A1FE6 /* SelectFeaturesInFeatureLayerView.swift */ = {isa = PBXFileReference; lastKnownFileType = sourcecode.swift; path = SelectFeaturesInFeatureLayerView.swift; sourceTree = "<group>"; };
		E041ABBF287CA9F00056009B /* WebView.swift */ = {isa = PBXFileReference; lastKnownFileType = sourcecode.swift; path = WebView.swift; sourceTree = "<group>"; };
		E041ABD6287DB04D0056009B /* SampleInfoView.swift */ = {isa = PBXFileReference; lastKnownFileType = sourcecode.swift; path = SampleInfoView.swift; sourceTree = "<group>"; };
		E041AC15287F54580056009B /* highlight.min.js */ = {isa = PBXFileReference; fileEncoding = 4; lastKnownFileType = sourcecode.javascript; path = highlight.min.js; sourceTree = "<group>"; };
		E041AC1D288076A60056009B /* info.css */ = {isa = PBXFileReference; fileEncoding = 4; lastKnownFileType = text.css; path = info.css; sourceTree = "<group>"; };
		E041AC1F288077B90056009B /* xcode.css */ = {isa = PBXFileReference; fileEncoding = 4; lastKnownFileType = text.css; path = xcode.css; sourceTree = "<group>"; };
		E066DD34285CF3B3004D3D5B /* FindRouteView.swift */ = {isa = PBXFileReference; lastKnownFileType = sourcecode.swift; path = FindRouteView.swift; sourceTree = "<group>"; };
		E066DD372860AB28004D3D5B /* StyleGraphicsWithRendererView.swift */ = {isa = PBXFileReference; lastKnownFileType = sourcecode.swift; path = StyleGraphicsWithRendererView.swift; sourceTree = "<group>"; };
		E066DD3A2860CA08004D3D5B /* ShowResultOfSpatialRelationshipsView.swift */ = {isa = PBXFileReference; lastKnownFileType = sourcecode.swift; path = ShowResultOfSpatialRelationshipsView.swift; sourceTree = "<group>"; };
		E066DD3F28610F55004D3D5B /* AddSceneLayerFromServiceView.swift */ = {isa = PBXFileReference; lastKnownFileType = sourcecode.swift; path = AddSceneLayerFromServiceView.swift; sourceTree = "<group>"; };
		E070A0A2286F3B6000F2B606 /* DownloadPreplannedMapAreaView.swift */ = {isa = PBXFileReference; lastKnownFileType = sourcecode.swift; path = DownloadPreplannedMapAreaView.swift; sourceTree = "<group>"; };
		E088E1562862579D00413100 /* SetSurfacePlacementModeView.swift */ = {isa = PBXFileReference; lastKnownFileType = sourcecode.swift; path = SetSurfacePlacementModeView.swift; sourceTree = "<group>"; };
		E088E1732863B5F800413100 /* GenerateOfflineMapView.swift */ = {isa = PBXFileReference; lastKnownFileType = sourcecode.swift; path = GenerateOfflineMapView.swift; sourceTree = "<group>"; };
		E0D04FF128A5390000747989 /* DownloadPreplannedMapAreaView.Model.swift */ = {isa = PBXFileReference; lastKnownFileType = sourcecode.swift; path = DownloadPreplannedMapAreaView.Model.swift; sourceTree = "<group>"; };
		E0EA0B762866390E00C9621D /* ProjectGeometryView.swift */ = {isa = PBXFileReference; lastKnownFileType = sourcecode.swift; path = ProjectGeometryView.swift; sourceTree = "<group>"; };
		E0FE32E628747778002C6ACA /* BrowseBuildingFloorsView.swift */ = {isa = PBXFileReference; lastKnownFileType = sourcecode.swift; path = BrowseBuildingFloorsView.swift; sourceTree = "<group>"; };
		F111CCC0288B5D5600205358 /* DisplayMapFromMobileMapPackageView.swift */ = {isa = PBXFileReference; lastKnownFileType = sourcecode.swift; path = DisplayMapFromMobileMapPackageView.swift; sourceTree = "<group>"; };
		F111CCC3288B641900205358 /* Yellowstone.mmpk */ = {isa = PBXFileReference; lastKnownFileType = file; path = Yellowstone.mmpk; sourceTree = "<group>"; };
		F1E71BF0289473760064C33F /* AddRasterFromFileView.swift */ = {isa = PBXFileReference; lastKnownFileType = sourcecode.swift; path = AddRasterFromFileView.swift; sourceTree = "<group>"; };
/* End PBXFileReference section */

/* Begin PBXFrameworksBuildPhase section */
		00E5401027F3CCA200CF66D5 /* Frameworks */ = {
			isa = PBXFrameworksBuildPhase;
			buildActionMask = 2147483647;
			files = (
				00C43AED2947DC350099AE34 /* ArcGISToolkit in Frameworks */,
			);
			runOnlyForDeploymentPostprocessing = 0;
		};
/* End PBXFrameworksBuildPhase section */

/* Begin PBXGroup section */
		0000FB6D2BBDB17600845921 /* Add 3D tiles layer */ = {
			isa = PBXGroup;
			children = (
				0000FB6B2BBDB17600845921 /* Add3DTilesLayerView.swift */,
			);
			path = "Add 3D tiles layer";
			sourceTree = "<group>";
		};
		0005580D281872BE00224BC6 /* Views */ = {
			isa = PBXGroup;
			children = (
				00B04272282EC59E0072E1B4 /* AboutView.swift */,
				D70BE5782A5624A80022CA02 /* CategoriesView.swift */,
				00E5400D27F3CCA100CF66D5 /* ContentView.swift */,
				D7B759B22B1FFBE300017FDD /* FavoritesView.swift */,
				000558092817C51E00224BC6 /* SampleDetailView.swift */,
				E041ABD6287DB04D0056009B /* SampleInfoView.swift */,
				00273CF52A82AB8700A7A77D /* SampleLink.swift */,
				00273CF32A82AB5900A7A77D /* SamplesSearchView.swift */,
				E041ABBF287CA9F00056009B /* WebView.swift */,
			);
			path = Views;
			sourceTree = "<group>";
		};
		000D43152B9918420003D3C2 /* Configure basemap style parameters */ = {
			isa = PBXGroup;
			children = (
				000D43132B9918420003D3C2 /* ConfigureBasemapStyleParametersView.swift */,
			);
			path = "Configure basemap style parameters";
			sourceTree = "<group>";
		};
		00181B442846AD3900654571 /* Extensions */ = {
			isa = PBXGroup;
			children = (
				D7BA8C432B2A4DAA00018633 /* Array+RawRepresentable.swift */,
				D7BA8C452B2A8ACA00018633 /* String.swift */,
				00181B452846AD7100654571 /* View+ErrorAlert.swift */,
			);
			path = Extensions;
			sourceTree = "<group>";
		};
		0023DE5029D648FA0098243A /* macOS */ = {
			isa = PBXGroup;
			children = (
				00ACF554293E6C6A0059B2A9 /* Samples.entitlements */,
			);
			path = macOS;
			sourceTree = "<group>";
		};
		003D7C332821EBCC009DDFD2 /* Scripts */ = {
			isa = PBXGroup;
			children = (
				00CCB8A2285AAD7D00BBAB70 /* DowloadPortalItemData.swift */,
				003D7C352821EBCC009DDFD2 /* GenerateSampleViewSourceCode.swift */,
				003D7C342821EBCC009DDFD2 /* masquerade */,
			);
			path = Scripts;
			sourceTree = "<group>";
		};
		0044288C29C90BD500160767 /* Get elevation at point on surface */ = {
			isa = PBXGroup;
			children = (
				0044289129C90C0B00160767 /* GetElevationAtPointOnSurfaceView.swift */,
			);
			path = "Get elevation at point on surface";
			sourceTree = "<group>";
		};
		0044CDD72995C352004618CE /* Show device location history */ = {
			isa = PBXGroup;
			children = (
				0044CDDE2995C39E004618CE /* ShowDeviceLocationHistoryView.swift */,
			);
			path = "Show device location history";
			sourceTree = "<group>";
		};
		004A2B962BED454300C297CE /* 740b663bff5e4198b9b6674af93f638a */ = {
			isa = PBXGroup;
			children = (
				004A2B9C2BED455B00C297CE /* canyonlands */,
			);
			path = 740b663bff5e4198b9b6674af93f638a;
			sourceTree = "<group>";
		};
		004A2BA12BED456500C297CE /* Apply scheduled updates to preplanned map area */ = {
			isa = PBXGroup;
			children = (
				004A2B9E2BED456500C297CE /* ApplyScheduledUpdatesToPreplannedMapAreaView.swift */,
			);
			path = "Apply scheduled updates to preplanned map area";
			sourceTree = "<group>";
		};
		0074ABAF281742420037244A /* Supporting Files */ = {
			isa = PBXGroup;
			children = (
				00181B442846AD3900654571 /* Extensions */,
				0074ABC028174F430037244A /* Models */,
				0005580D281872BE00224BC6 /* Views */,
				E041ABC3287CAFEB0056009B /* Web */,
			);
			path = "Supporting Files";
			sourceTree = "<group>";
		};
		0074ABB228174B830037244A /* Samples */ = {
			isa = PBXGroup;
			children = (
				0000FB6D2BBDB17600845921 /* Add 3D tiles layer */,
				79D84D0C2A815BED00F45262 /* Add custom dynamic entity data source */,
				4D2ADC3E29C26D05003B367F /* Add dynamic entity layer */,
				00D4EF7E2863840D00B9CC30 /* Add feature layers */,
				D7F8C0342B60564D0072BFA7 /* Add features with contingent values */,
				F19A316128906F0D003B7EF9 /* Add raster from file */,
				955271622C0E6750009B1ED4 /* Add raster from service */,
				E066DD3E28610F3F004D3D5B /* Add scene layer from service */,
				D7E557602A1D743100B9FB09 /* Add WMS layer */,
				1C3B7DC22A5F64FC00907443 /* Analyze network with subnetwork trace */,
				D7C16D172AC5F6C100689E89 /* Animate 3D graphic */,
				D77570BC2A29427200F490CD /* Animate images with image overlay */,
				004A2BA12BED456500C297CE /* Apply scheduled updates to preplanned map area */,
				D75362CC2A1E862B00D83028 /* Apply unique value renderer */,
				1C8EC7422BAE2891001A6929 /* Augment reality to collect data */,
				D7084FA42AD771AA00EC7F4F /* Augment reality to fly over scene */,
				1C2538472BABAC7B00337307 /* Augment reality to navigate route */,
				D7A737DF2BABB9FE00B7C7FC /* Augment reality to show hidden infrastructure */,
				D72F27292ADA1E4400F906DA /* Augment reality to show tabletop scene */,
				218F35B229C28F4A00502022 /* Authenticate with OAuth */,
				E0FE32E528747762002C6ACA /* Browse building floors */,
				1C9B74D229DB54560038B06F /* Change camera controller */,
				4D2ADC5329C4F612003B367F /* Change map view background */,
				1C0C1C3229D34DAE005C8B24 /* Change viewpoint */,
				E000E75E2869E325005D87C5 /* Clip geometry */,
				000D43152B9918420003D3C2 /* Configure basemap style parameters */,
				D7635FF32B9277DC0044AB97 /* Configure clusters */,
				88F93CBE29C3D4E30006B28E /* Create and edit geometries */,
				79B7B8082A1BF8B300F57C27 /* Create and save KML file */,
				D7E440D12A1ECBC2005D74DE /* Create buffers around points */,
				D7B3C5C02A43B71E001DA4D8 /* Create convex hull around geometries */,
				D744FD132A2112360084A66C /* Create convex hull around points */,
				1C19B4EA2A578E46001D2506 /* Create load report */,
				D73FABE82AD4A0370048EC70 /* Create mobile geodatabase */,
				E004A6EB28495538002A1FE6 /* Create planar and geodetic buffers */,
				D71C5F602AAA7854006599FD /* Create symbol styles from web styles */,
				E000E761286A0B07005D87C5 /* Cut geometry */,
				D71099692A27D8880065A1C1 /* Densify and generalize geometry */,
				D7AE861A2AC39D750049B626 /* Display annotation */,
				D7635FEA2B9272CB0044AB97 /* Display clusters */,
				00A7A1422A2FC58300F035F7 /* Display content of utility network container */,
				D7497F382AC4B45300167AD2 /* Display dimensions */,
				0074ABB328174B830037244A /* Display map */,
				F111CCBD288B548400205358 /* Display map from mobile map package */,
				D752D95B2A3BCDD4003EB25E /* Display map from portal item */,
				00B04FB3283EEB830026C882 /* Display overview map */,
				E004A6D528465C70002A1FE6 /* Display scene */,
				D7010EBA2B05616900D43F55 /* Display scene from mobile scene package */,
				D742E48E2B04132B00690098 /* Display web scene from portal item */,
				E070A0A1286F3B3400F2B606 /* Download preplanned map area */,
				E004A6EE284E4B7A002A1FE6 /* Download vector tiles to local cache */,
				D733CA182BED980D00FBDE4C /* Edit and sync features with feature service */,
				D762AF5E2BF6A7B900ECE3C7 /* Edit features with feature-linked annotation */,
				D764B7DE2BE2F89D002E2F92 /* Edit geodatabase with transactions */,
				D73E619D2BDB21F400457932 /* Edit with branch versioning */,
				D7D9FCF52BF2CC8600F972A2 /* Filter by definition expression or display filter */,
				1C26ED122A859525009B7721 /* Filter features in scene */,
				D73FCFF32B02A3AA0006360D /* Find address with reverse geocode */,
				D7705D5F2AFC570700CC0335 /* Find closest facility from point */,
				D7705D542AFC244E00CC0335 /* Find closest facility to multiple points */,
				D78666A92A21616D00C60110 /* Find nearest vertex */,
				E066DD33285CF3A0004D3D5B /* Find route */,
				D7DDF84F2AF47C6C004352D9 /* Find route around barriers */,
				D76000AA2AF19C2300B3084D /* Find route in mobile map package */,
				D7E7D0792AEB39BF003AAD02 /* Find route in transport network */,
				E088E1722863B5E600413100 /* Generate offline map */,
				10B782032BE55C52007EAE6C /* Generate offline map with custom parameters */,
				10D321942BDB1C2E00B39B1B /* Generate offline map with local basemap */,
				D7553CD62AE2DFEC00DC2A70 /* Geocode offline */,
				0044288C29C90BD500160767 /* Get elevation at point on surface */,
				D704AA562AB22B7A00A3BB63 /* Group layers together */,
				102B6A352BFD5AD1009F763C /* Identify features in WMS layer */,
				D731F3BD2AD0D22500A8431E /* Identify graphics */,
				D70082E72ACF8F6C00E0C3C2 /* Identify KML features */,
				D751018A2A2E960300B8FA48 /* Identify layer features */,
				D7464F182ACE0445007FEE88 /* Identify raster cell */,
				D776880E2B69826B007C3860 /* List spatial reference transformations */,
				D718A1E92B575FD900447087 /* Manage bookmarks */,
				D752D93C2A3914E5003EB25E /* Manage operational layers */,
				D73E61952BDAEE6600457932 /* Match viewpoint of geo views */,
				D7ABA2F52A3256610021822B /* Measure distance in scene */,
				D7352F8D2BD992C40013FFEF /* Monitor changes to draw status */,
				D71371782BD88ECC00EB2F86 /* Monitor changes to layer view state */,
				D752D9422A3A6EB8003EB25E /* Monitor changes to map load status */,
				75DD739029D38B1B0010229D /* Navigate route */,
				D7588F5B2B7D8DAA008B75E2 /* Navigate route with rerouting */,
				D76929F32B4F78340047205E /* Orbit camera around object */,
				D7232EDD2AC1E5410079ABFF /* Play KML tour */,
				E0EA0B75286638FD00C9621D /* Project geometry */,
				108EC03F29D25AE1000F35D0 /* Query feature table */,
				D73F06652B5EE73D000B574F /* Query features with Arcade expression */,
				D7BA38962BFBFC0F009954F5 /* Query related features */,
				D7ECF5942AB8BDCA003FB2BE /* Render multilayer symbols */,
				1CAB8D402A3CEAB0002AA649 /* Run valve isolation trace */,
				D75F66322B48EABC00434974 /* Search for web map */,
				00CB913628481475005C2C5D /* Search with geocode */,
				E004A6F4284FA3C5002A1FE6 /* Select features in feature layer */,
				954AEDEF2C01332F00265114 /* Select features in scene layer */,
				00B042E3282EDC690072E1B4 /* Set basemap */,
				D7C3AB462B683291008909B9 /* Set feature request mode */,
				D734FA072A183A5A00246D7E /* Set max extent */,
				D7EAF34F2A1C011000D822C4 /* Set min and max scale */,
				D76CE8D62BFD7047009A8686 /* Set reference scale */,
				95F3A52C2C07F0A600885DED /* Set surface navigation constraint */,
				E088E1552862578800413100 /* Set surface placement mode */,
				D769C20D2A28FF8600030F61 /* Set up location-driven geotriggers */,
				E004A6B928414332002A1FE6 /* Set viewpoint rotation */,
				1C43BC782A43781100509BF8 /* Set visibility of subtype sublayer */,
				E004A6DE2846626A002A1FE6 /* Show callout */,
				D7EF5D712A269E2D00FEBDE5 /* Show coordinates in multiple formats */,
				E004A6E728493BBB002A1FE6 /* Show device location */,
				0044CDD72995C352004618CE /* Show device location history */,
				4D126D6829CA1B6000CFB7A7 /* Show device location with NMEA data sources */,
				D722BD1E2A420D7E002C2087 /* Show extruded features */,
				00ABA94B2BF671FC00C0488C /* Show grid */,
				D751017D2A2E490800B8FA48 /* Show labels on layer */,
				D7CC33FB2A31475C00198EDF /* Show line of sight between points */,
				D7337C5C2ABD137400A5D865 /* Show mobile map package expiration date */,
				1C42E04129D2396B004FC4BE /* Show popup */,
				1C9B74C429DB43580038B06F /* Show realistic light and shadows */,
				E004A6F1284E4F80002A1FE6 /* Show result of spatial operations */,
				E066DD392860C9EE004D3D5B /* Show result of spatial relationships */,
				95A5721A2C0FDCCE006E8B48 /* Show scale bar */,
				1CAF831A2A20305F000E1E60 /* Show utility associations */,
				D7ABA2FB2A3287C10021822B /* Show viewshed from geoelement in scene */,
				0086F3FC28E3770900974721 /* Show viewshed from point in scene */,
				95DEB9B72C127A97009BEC35 /* Show viewshed from point on map */,
				00E7C15A2BBE1BF000B85D69 /* Snap geometry edits */,
				D75B584D2AAFB2C20038B3B4 /* Style features with custom dictionary */,
				E066DD362860AB0B004D3D5B /* Style graphics with renderer */,
				E004A6E42846A609002A1FE6 /* Style graphics with symbols */,
				D77BC5352B59A2D3007B49B6 /* Style point with distance composite scene symbol */,
				D754E31D2A1D661D0006C5F1 /* Style point with picture marker symbols */,
				D7058B0B2B59E44B000A888A /* Style point with scene symbol */,
				D74C8BFA2ABA5572007C76B8 /* Style symbols from mobile style file */,
				7573E81229D6134C00BEED9C /* Trace utility network */,
				D74EA7802B6DADA5008F6C7C /* Validate utility network topology */,
			);
			path = Samples;
			sourceTree = "<group>";
		};
		0074ABB328174B830037244A /* Display map */ = {
			isa = PBXGroup;
			children = (
				0074ABBE28174BCF0037244A /* DisplayMapView.swift */,
			);
			path = "Display map";
			sourceTree = "<group>";
		};
		0074ABC028174F430037244A /* Models */ = {
			isa = PBXGroup;
			children = (
				00CCB8A4285BAF8700BBAB70 /* OnDemandResource.swift */,
				0074ABC128174F430037244A /* Sample.swift */,
			);
			path = Models;
			sourceTree = "<group>";
		};
		0086F3FC28E3770900974721 /* Show viewshed from point in scene */ = {
			isa = PBXGroup;
			children = (
				0042E24228E4BF8F001F33D6 /* ShowViewshedFromPointInSceneView.Model.swift */,
				0086F3FD28E3770900974721 /* ShowViewshedFromPointInSceneView.swift */,
				0042E24428E4F82B001F33D6 /* ShowViewshedFromPointInSceneView.ViewshedSettingsView.swift */,
			);
			path = "Show viewshed from point in scene";
			sourceTree = "<group>";
		};
		00966EE62811F64D009D3DD7 /* iOS */ = {
			isa = PBXGroup;
			children = (
				00E5402A27F775EA00CF66D5 /* Info.plist */,
			);
			path = iOS;
			sourceTree = "<group>";
		};
		00A7A1422A2FC58300F035F7 /* Display content of utility network container */ = {
			isa = PBXGroup;
			children = (
				00A7A1432A2FC58300F035F7 /* DisplayContentOfUtilityNetworkContainerView.swift */,
				00A7A1492A2FC5B700F035F7 /* DisplayContentOfUtilityNetworkContainerView.Model.swift */,
			);
			path = "Display content of utility network container";
			sourceTree = "<group>";
		};
		00ABA94B2BF671FC00C0488C /* Show grid */ = {
			isa = PBXGroup;
			children = (
				00ABA94D2BF6721700C0488C /* ShowGridView.swift */,
			);
			path = "Show grid";
			sourceTree = "<group>";
		};
		00B042E3282EDC690072E1B4 /* Set basemap */ = {
			isa = PBXGroup;
			children = (
				00B042E5282EDC690072E1B4 /* SetBasemapView.swift */,
			);
			path = "Set basemap";
			sourceTree = "<group>";
		};
		00B04FB3283EEB830026C882 /* Display overview map */ = {
			isa = PBXGroup;
			children = (
				00B04FB4283EEBA80026C882 /* DisplayOverviewMapView.swift */,
			);
			path = "Display overview map";
			sourceTree = "<group>";
		};
		00C94A0228B53DCC004E42D9 /* 7c4c679ab06a4df19dc497f577f111bd */ = {
			isa = PBXGroup;
			children = (
				00C94A0C28B53DE1004E42D9 /* raster-file */,
			);
			path = 7c4c679ab06a4df19dc497f577f111bd;
			sourceTree = "<group>";
		};
		00CB913628481475005C2C5D /* Search with geocode */ = {
			isa = PBXGroup;
			children = (
				00CB9137284814A4005C2C5D /* SearchWithGeocodeView.swift */,
			);
			path = "Search with geocode";
			sourceTree = "<group>";
		};
		00CCB8A6285D059300BBAB70 /* Portal Data */ = {
			isa = PBXGroup;
			children = (
				D762AF642BF6A96100ECE3C7 /* 74c0c9fa80f4498c9739cc42531e9948 */,
				004A2B962BED454300C297CE /* 740b663bff5e4198b9b6674af93f638a */,
				D701D7242A37C7E4006FF0C8 /* 07d62a792ab6496d9b772a24efea45d0 */,
				D7C16D232AC5FEA600689E89 /* 12509ffdc684437f8f2656b0129d2c13 */,
				00D4EF8328638BF100B9CC30 /* 15a7cbd3af1e47cfa5d2c6b93dc44fc2 */,
				D721EEA62ABDFF550040BE46 /* 174150279af74a2ba6f8b87a567f480b */,
				D74C8C002ABA6202007C76B8 /* 1bd036f221f54a99abc9e46ff3511cbf */,
				D7CE9F992AE2F575008F7A5F /* 22c3083d4fa74e3e9b25adfc9f8c0496 */,
				D76000B52AF19FC900B3084D /* 260eb6535c824209964cf281766ebe43 */,
				D7C16D202AC5FE9800689E89 /* 290f0c571c394461a8b58b6775d0bd63 */,
				D7CE9F9C2AE2F585008F7A5F /* 3424d442ebe54f3cbf34462382d3aebe */,
				D7781D472B7EB03400E53C51 /* 4caec8c55ea2463982f1af7d9611b8d5 */,
				D7C16D1D2AC5FE8200689E89 /* 5a9b60cee9ba41e79640a06bcdf8084d */,
				1C965C4629DBA879002F8536 /* 681d6f7694644709a7c830ec57a2d72b */,
				00D4EF8E28638BF100B9CC30 /* 68ec42517cdd439e81b036210483e8e7 */,
				D73F8CF22AB1089900CD39DA /* 751138a2e0844e06853522d54103222a */,
				00C94A0228B53DCC004E42D9 /* 7c4c679ab06a4df19dc497f577f111bd */,
				D7D1F3512ADDBE5D009CE2DA /* 7dd2f97bb007466ea939160d0de96a9d */,
				10D321912BDB187400B39B1B /* 85282f2aaa2844d8935cdb8722e22a93 */,
				792222DB2A81AA5D00619FFE /* a8a942c228af4fac96baa78ad60f511f */,
				D7F8C03F2B605E720072BFA7 /* b5106355f1634b8996e634c04b6a930a */,
				D7464F202ACE0910007FEE88 /* b5f977c78ec74b3a8857ca86d1d9b318 */,
				00D4EF8128638BF100B9CC30 /* cb1b20748a9f4d128dad8a87244e3e37 */,
				D77572AC2A295DC100F490CD /* d1453556d91e46dea191c20c398b82cd */,
				4D126D7629CA3B3F00CFB7A7 /* d5bad9f4fee9483791e405880fb466da */,
				D7E7D0862AEB3C36003AAD02 /* df193653ed39449195af0c9725701dca */,
				D7F8C03C2B605AF60072BFA7 /* e12b54ea799f4606a2712157cf9f6e41 */,
				F111CCC2288B63DB00205358 /* e1f3a7254cb845b09450f54937c16061 */,
				D7C5233F2BED9BBF00E8221A /* e4a398afe9a945f3b0f4dca1e4faccb5 */,
				D7C16D262AC5FEB600689E89 /* e87c154fb9c2487f999143df5b08e9b1 */,
				D7497F3E2AC4BA4100167AD2 /* f5ff6f5556a945bca87ca513b8729a1e */,
			);
			path = "Portal Data";
			sourceTree = SOURCE_ROOT;
		};
		00D4EF7E2863840D00B9CC30 /* Add feature layers */ = {
			isa = PBXGroup;
			children = (
				00D4EF7F2863842100B9CC30 /* AddFeatureLayersView.swift */,
			);
			path = "Add feature layers";
			sourceTree = "<group>";
		};
		00D4EF8128638BF100B9CC30 /* cb1b20748a9f4d128dad8a87244e3e37 */ = {
			isa = PBXGroup;
			children = (
				00D4EF8228638BF100B9CC30 /* LA_Trails.geodatabase */,
			);
			path = cb1b20748a9f4d128dad8a87244e3e37;
			sourceTree = "<group>";
		};
		00D4EF8328638BF100B9CC30 /* 15a7cbd3af1e47cfa5d2c6b93dc44fc2 */ = {
			isa = PBXGroup;
			children = (
				00D4EFB02863CE6300B9CC30 /* ScottishWildlifeTrust_reserves */,
			);
			path = 15a7cbd3af1e47cfa5d2c6b93dc44fc2;
			sourceTree = "<group>";
		};
		00D4EF8E28638BF100B9CC30 /* 68ec42517cdd439e81b036210483e8e7 */ = {
			isa = PBXGroup;
			children = (
				00D4EF8F28638BF100B9CC30 /* AuroraCO.gpkg */,
			);
			path = 68ec42517cdd439e81b036210483e8e7;
			sourceTree = "<group>";
		};
		00E5400627F3CCA100CF66D5 = {
			isa = PBXGroup;
			children = (
				00966EE62811F64D009D3DD7 /* iOS */,
				0023DE5029D648FA0098243A /* macOS */,
				00CCB8A6285D059300BBAB70 /* Portal Data */,
				00E5401427F3CCA200CF66D5 /* Products */,
				003D7C332821EBCC009DDFD2 /* Scripts */,
				00E5400B27F3CCA100CF66D5 /* Shared */,
			);
			sourceTree = "<group>";
		};
		00E5400B27F3CCA100CF66D5 /* Shared */ = {
			isa = PBXGroup;
			children = (
				0074ABAF281742420037244A /* Supporting Files */,
				0074ABB228174B830037244A /* Samples */,
				00E5400C27F3CCA100CF66D5 /* SamplesApp.swift */,
				00E5400E27F3CCA200CF66D5 /* Assets.xcassets */,
				798C2DA62AFC505600EE7E97 /* PrivacyInfo.xcprivacy */,
				001C6DD827FE585A00D472C2 /* AppSecrets.swift.masque */,
				0074ABCA2817B8DB0037244A /* SamplesApp+Samples.swift.tache */,
			);
			path = Shared;
			sourceTree = "<group>";
		};
		00E5401427F3CCA200CF66D5 /* Products */ = {
			isa = PBXGroup;
			children = (
				00E5401327F3CCA200CF66D5 /* Samples.app */,
			);
			name = Products;
			sourceTree = "<group>";
		};
		00E7C15A2BBE1BF000B85D69 /* Snap geometry edits */ = {
			isa = PBXGroup;
			children = (
				00E7C1592BBE1BF000B85D69 /* SnapGeometryEditsView.swift */,
				00E1D90A2BC0AF97001AEB6A /* SnapGeometryEditsView.SnapSettingsView.swift */,
				00E1D90C2BC0B125001AEB6A /* SnapGeometryEditsView.GeometryEditorModel.swift */,
				00E1D90E2BC0B1E8001AEB6A /* SnapGeometryEditsView.GeometryEditorMenu.swift */,
			);
			path = "Snap geometry edits";
			sourceTree = "<group>";
		};
		102B6A352BFD5AD1009F763C /* Identify features in WMS layer */ = {
			isa = PBXGroup;
			children = (
				102B6A362BFD5B55009F763C /* IdentifyFeaturesInWMSLayerView.swift */,
			);
			path = "Identify features in WMS layer";
			sourceTree = "<group>";
		};
		108EC03F29D25AE1000F35D0 /* Query feature table */ = {
			isa = PBXGroup;
			children = (
				108EC04029D25B2C000F35D0 /* QueryFeatureTableView.swift */,
			);
			path = "Query feature table";
			sourceTree = "<group>";
		};
		10B782032BE55C52007EAE6C /* Generate offline map with custom parameters */ = {
			isa = PBXGroup;
			children = (
				10B782042BE55D7E007EAE6C /* GenerateOfflineMapWithCustomParametersView.swift */,
				10B782072BE5A058007EAE6C /* GenerateOfflineMapWithCustomParametersView.CustomParameters.swift */,
				10BD9EB32BF51B4B00ABDBD5 /* GenerateOfflineMapWithCustomParametersView.Model.swift */,
			);
			path = "Generate offline map with custom parameters";
			sourceTree = "<group>";
		};
		10D321912BDB187400B39B1B /* 85282f2aaa2844d8935cdb8722e22a93 */ = {
			isa = PBXGroup;
			children = (
				10D321922BDB187400B39B1B /* naperville_imagery.tpkx */,
			);
			path = 85282f2aaa2844d8935cdb8722e22a93;
			sourceTree = "<group>";
		};
		10D321942BDB1C2E00B39B1B /* Generate offline map with local basemap */ = {
			isa = PBXGroup;
			children = (
				10D321952BDB1CB500B39B1B /* GenerateOfflineMapWithLocalBasemapView.swift */,
			);
			path = "Generate offline map with local basemap";
			sourceTree = "<group>";
		};
		1C0C1C3229D34DAE005C8B24 /* Change viewpoint */ = {
			isa = PBXGroup;
			children = (
				1C0C1C3429D34DAE005C8B24 /* ChangeViewpointView.swift */,
			);
			path = "Change viewpoint";
			sourceTree = "<group>";
		};
		1C19B4EA2A578E46001D2506 /* Create load report */ = {
			isa = PBXGroup;
			children = (
				1C19B4EF2A578E46001D2506 /* CreateLoadReportView.Model.swift */,
				1C19B4ED2A578E46001D2506 /* CreateLoadReportView.swift */,
				1C19B4EB2A578E46001D2506 /* CreateLoadReportView.Views.swift */,
			);
			path = "Create load report";
			sourceTree = "<group>";
		};
		1C2538472BABAC7B00337307 /* Augment reality to navigate route */ = {
			isa = PBXGroup;
			children = (
				1C2538532BABACB100337307 /* AugmentRealityToNavigateRouteView.swift */,
				1C2538522BABACB100337307 /* AugmentRealityToNavigateRouteView.RoutePlannerView.swift */,
			);
			path = "Augment reality to navigate route";
			sourceTree = "<group>";
		};
		1C26ED122A859525009B7721 /* Filter features in scene */ = {
			isa = PBXGroup;
			children = (
				1C26ED152A859525009B7721 /* FilterFeaturesInSceneView.swift */,
			);
			path = "Filter features in scene";
			sourceTree = "<group>";
		};
		1C3B7DC22A5F64FC00907443 /* Analyze network with subnetwork trace */ = {
			isa = PBXGroup;
			children = (
				1C3B7DC32A5F64FC00907443 /* AnalyzeNetworkWithSubnetworkTraceView.Model.swift */,
				1C3B7DC62A5F64FC00907443 /* AnalyzeNetworkWithSubnetworkTraceView.swift */,
			);
			path = "Analyze network with subnetwork trace";
			sourceTree = "<group>";
		};
		1C42E04129D2396B004FC4BE /* Show popup */ = {
			isa = PBXGroup;
			children = (
				1C42E04329D2396B004FC4BE /* ShowPopupView.swift */,
			);
			path = "Show popup";
			sourceTree = "<group>";
		};
		1C43BC782A43781100509BF8 /* Set visibility of subtype sublayer */ = {
			isa = PBXGroup;
			children = (
				1C43BC7C2A43781100509BF8 /* SetVisibilityOfSubtypeSublayerView.Model.swift */,
				1C43BC7E2A43781100509BF8 /* SetVisibilityOfSubtypeSublayerView.swift */,
				1C43BC792A43781100509BF8 /* SetVisibilityOfSubtypeSublayerView.Views.swift */,
			);
			path = "Set visibility of subtype sublayer";
			sourceTree = "<group>";
		};
		1C8EC7422BAE2891001A6929 /* Augment reality to collect data */ = {
			isa = PBXGroup;
			children = (
				1C8EC7432BAE2891001A6929 /* AugmentRealityToCollectDataView.swift */,
			);
			path = "Augment reality to collect data";
			sourceTree = "<group>";
		};
		1C965C4629DBA879002F8536 /* 681d6f7694644709a7c830ec57a2d72b */ = {
			isa = PBXGroup;
			children = (
				004FE87029DF5D8700075217 /* Bristol */,
			);
			path = 681d6f7694644709a7c830ec57a2d72b;
			sourceTree = "<group>";
		};
		1C9B74C429DB43580038B06F /* Show realistic light and shadows */ = {
			isa = PBXGroup;
			children = (
				1C9B74C529DB43580038B06F /* ShowRealisticLightAndShadowsView.swift */,
			);
			path = "Show realistic light and shadows";
			sourceTree = "<group>";
		};
		1C9B74D229DB54560038B06F /* Change camera controller */ = {
			isa = PBXGroup;
			children = (
				1C9B74D529DB54560038B06F /* ChangeCameraControllerView.swift */,
			);
			path = "Change camera controller";
			sourceTree = "<group>";
		};
		1CAB8D402A3CEAB0002AA649 /* Run valve isolation trace */ = {
			isa = PBXGroup;
			children = (
				1CAB8D442A3CEAB0002AA649 /* RunValveIsolationTraceView.Model.swift */,
				1CAB8D472A3CEAB0002AA649 /* RunValveIsolationTraceView.swift */,
			);
			path = "Run valve isolation trace";
			sourceTree = "<group>";
		};
		1CAF831A2A20305F000E1E60 /* Show utility associations */ = {
			isa = PBXGroup;
			children = (
				1CAF831B2A20305F000E1E60 /* ShowUtilityAssociationsView.swift */,
			);
			path = "Show utility associations";
			sourceTree = "<group>";
		};
		218F35B229C28F4A00502022 /* Authenticate with OAuth */ = {
			isa = PBXGroup;
			children = (
				218F35B329C28F4A00502022 /* AuthenticateWithOAuthView.swift */,
			);
			path = "Authenticate with OAuth";
			sourceTree = "<group>";
		};
		4D126D6829CA1B6000CFB7A7 /* Show device location with NMEA data sources */ = {
			isa = PBXGroup;
			children = (
				4D126D6929CA1B6000CFB7A7 /* ShowDeviceLocationWithNMEADataSourcesView.swift */,
				4D126D7D29CA43D200CFB7A7 /* ShowDeviceLocationWithNMEADataSourcesView.Model.swift */,
				4D126D7129CA1E1800CFB7A7 /* FileNMEASentenceReader.swift */,
			);
			path = "Show device location with NMEA data sources";
			sourceTree = "<group>";
		};
		4D126D7629CA3B3F00CFB7A7 /* d5bad9f4fee9483791e405880fb466da */ = {
			isa = PBXGroup;
			children = (
				4D126D7B29CA3E6000CFB7A7 /* Redlands.nmea */,
			);
			path = d5bad9f4fee9483791e405880fb466da;
			sourceTree = "<group>";
		};
		4D2ADC3E29C26D05003B367F /* Add dynamic entity layer */ = {
			isa = PBXGroup;
			children = (
				4D2ADC3F29C26D05003B367F /* AddDynamicEntityLayerView.swift */,
				4D2ADC6629C50BD6003B367F /* AddDynamicEntityLayerView.Model.swift */,
				4D2ADC6829C50C4C003B367F /* AddDynamicEntityLayerView.SettingsView.swift */,
				00F279D52AF418DC00CECAF8 /* AddDynamicEntityLayerView.VehicleCallout.swift */,
			);
			path = "Add dynamic entity layer";
			sourceTree = "<group>";
		};
		4D2ADC5329C4F612003B367F /* Change map view background */ = {
			isa = PBXGroup;
			children = (
				4D2ADC5529C4F612003B367F /* ChangeMapViewBackgroundView.swift */,
				4D2ADC5829C4F612003B367F /* ChangeMapViewBackgroundView.SettingsView.swift */,
				4D2ADC6129C5071C003B367F /* ChangeMapViewBackgroundView.Model.swift */,
			);
			path = "Change map view background";
			sourceTree = "<group>";
		};
		7573E81229D6134C00BEED9C /* Trace utility network */ = {
			isa = PBXGroup;
			children = (
				7573E81329D6134C00BEED9C /* TraceUtilityNetworkView.Model.swift */,
				7573E81529D6134C00BEED9C /* TraceUtilityNetworkView.Enums.swift */,
				7573E81729D6134C00BEED9C /* TraceUtilityNetworkView.Views.swift */,
				7573E81829D6134C00BEED9C /* TraceUtilityNetworkView.swift */,
			);
			path = "Trace utility network";
			sourceTree = "<group>";
		};
		75DD739029D38B1B0010229D /* Navigate route */ = {
			isa = PBXGroup;
			children = (
				75DD739129D38B1B0010229D /* NavigateRouteView.swift */,
			);
			path = "Navigate route";
			sourceTree = "<group>";
		};
		792222DB2A81AA5D00619FFE /* a8a942c228af4fac96baa78ad60f511f */ = {
			isa = PBXGroup;
			children = (
				792222DC2A81AA5D00619FFE /* AIS_MarineCadastre_SelectedVessels_CustomDataSource.jsonl */,
			);
			path = a8a942c228af4fac96baa78ad60f511f;
			sourceTree = "<group>";
		};
		79B7B8082A1BF8B300F57C27 /* Create and save KML file */ = {
			isa = PBXGroup;
			children = (
				79302F842A1ED4E30002336A /* CreateAndSaveKMLView.Model.swift */,
				79B7B8092A1BF8EC00F57C27 /* CreateAndSaveKMLView.swift */,
				79302F862A1ED71B0002336A /* CreateAndSaveKMLView.Views.swift */,
			);
			path = "Create and save KML file";
			sourceTree = "<group>";
		};
		79D84D0C2A815BED00F45262 /* Add custom dynamic entity data source */ = {
			isa = PBXGroup;
			children = (
				79D84D0D2A815C5B00F45262 /* AddCustomDynamicEntityDataSourceView.swift */,
				7900C5F52A83FC3F002D430F /* AddCustomDynamicEntityDataSourceView.Vessel.swift */,
			);
			path = "Add custom dynamic entity data source";
			sourceTree = "<group>";
		};
		88F93CBE29C3D4E30006B28E /* Create and edit geometries */ = {
			isa = PBXGroup;
			children = (
				88F93CC029C3D59C0006B28E /* CreateAndEditGeometriesView.swift */,
			);
			path = "Create and edit geometries";
			sourceTree = "<group>";
		};
		954AEDEF2C01332F00265114 /* Select features in scene layer */ = {
			isa = PBXGroup;
			children = (
				954AEDED2C01332600265114 /* SelectFeaturesInSceneLayerView.swift */,
			);
			path = "Select features in scene layer";
			sourceTree = "<group>";
		};
		95A5721A2C0FDCCE006E8B48 /* Show scale bar */ = {
			isa = PBXGroup;
			children = (
				95A572182C0FDCC9006E8B48 /* ShowScaleBarView.swift */,
			);
			path = "Show scale bar";
                        sourceTree = "<group>";
		};
		955271622C0E6750009B1ED4 /* Add raster from service */ = {
			isa = PBXGroup;
			children = (
				955271602C0E6749009B1ED4 /* AddRasterFromServiceView.swift */,
			);
			path = "Add raster from service";
			sourceTree = "<group>";
		};
		95DEB9B72C127A97009BEC35 /* Show viewshed from point on map */ = {
			isa = PBXGroup;
			children = (
				95DEB9B52C127A92009BEC35 /* ShowViewshedFromPointOnMapView.swift */,
			);
			path = "Show viewshed from point on map";
			sourceTree = "<group>";
		};
		95F3A52C2C07F0A600885DED /* Set surface navigation constraint */ = {
			isa = PBXGroup;
			children = (
				95F3A52A2C07F09C00885DED /* SetSurfaceNavigationConstraintView.swift */,
			);
			path = "Set surface navigation constraint";
			sourceTree = "<group>";
		};
		D70082E72ACF8F6C00E0C3C2 /* Identify KML features */ = {
			isa = PBXGroup;
			children = (
				D70082EA2ACF900100E0C3C2 /* IdentifyKMLFeaturesView.swift */,
			);
			path = "Identify KML features";
			sourceTree = "<group>";
		};
		D7010EBA2B05616900D43F55 /* Display scene from mobile scene package */ = {
			isa = PBXGroup;
			children = (
				D7010EBC2B05616900D43F55 /* DisplaySceneFromMobileScenePackageView.swift */,
			);
			path = "Display scene from mobile scene package";
			sourceTree = "<group>";
		};
		D701D7242A37C7E4006FF0C8 /* 07d62a792ab6496d9b772a24efea45d0 */ = {
			isa = PBXGroup;
			children = (
				D701D72B2A37C7F7006FF0C8 /* bradley_low_3ds */,
			);
			path = 07d62a792ab6496d9b772a24efea45d0;
			sourceTree = "<group>";
		};
		D704AA562AB22B7A00A3BB63 /* Group layers together */ = {
			isa = PBXGroup;
			children = (
				D704AA592AB22C1A00A3BB63 /* GroupLayersTogetherView.swift */,
				D75C35662AB50338003CD55F /* GroupLayersTogetherView.GroupLayerListView.swift */,
			);
			path = "Group layers together";
			sourceTree = "<group>";
		};
		D7058B0B2B59E44B000A888A /* Style point with scene symbol */ = {
			isa = PBXGroup;
			children = (
				D7058B0D2B59E44B000A888A /* StylePointWithSceneSymbolView.swift */,
			);
			path = "Style point with scene symbol";
			sourceTree = "<group>";
		};
		D7084FA42AD771AA00EC7F4F /* Augment reality to fly over scene */ = {
			isa = PBXGroup;
			children = (
				D7084FA62AD771AA00EC7F4F /* AugmentRealityToFlyOverSceneView.swift */,
			);
			path = "Augment reality to fly over scene";
			sourceTree = "<group>";
		};
		D71099692A27D8880065A1C1 /* Densify and generalize geometry */ = {
			isa = PBXGroup;
			children = (
				D710996C2A27D9210065A1C1 /* DensifyAndGeneralizeGeometryView.swift */,
				D710996F2A2802FA0065A1C1 /* DensifyAndGeneralizeGeometryView.SettingsView.swift */,
			);
			path = "Densify and generalize geometry";
			sourceTree = "<group>";
		};
		D71371782BD88ECC00EB2F86 /* Monitor changes to layer view state */ = {
			isa = PBXGroup;
			children = (
				D71371752BD88ECC00EB2F86 /* MonitorChangesToLayerViewStateView.swift */,
			);
			path = "Monitor changes to layer view state";
			sourceTree = "<group>";
		};
		D718A1E92B575FD900447087 /* Manage bookmarks */ = {
			isa = PBXGroup;
			children = (
				D718A1EA2B575FD900447087 /* ManageBookmarksView.swift */,
			);
			path = "Manage bookmarks";
			sourceTree = "<group>";
		};
		D71C5F602AAA7854006599FD /* Create symbol styles from web styles */ = {
			isa = PBXGroup;
			children = (
				D71C5F632AAA7A88006599FD /* CreateSymbolStylesFromWebStylesView.swift */,
			);
			path = "Create symbol styles from web styles";
			sourceTree = "<group>";
		};
		D721EEA62ABDFF550040BE46 /* 174150279af74a2ba6f8b87a567f480b */ = {
			isa = PBXGroup;
			children = (
				D721EEA72ABDFF550040BE46 /* LothianRiversAnno.mmpk */,
			);
			path = 174150279af74a2ba6f8b87a567f480b;
			sourceTree = "<group>";
		};
		D722BD1E2A420D7E002C2087 /* Show extruded features */ = {
			isa = PBXGroup;
			children = (
				D722BD212A420DAD002C2087 /* ShowExtrudedFeaturesView.swift */,
			);
			path = "Show extruded features";
			sourceTree = "<group>";
		};
		D7232EDD2AC1E5410079ABFF /* Play KML tour */ = {
			isa = PBXGroup;
			children = (
				D7232EE02AC1E5AA0079ABFF /* PlayKMLTourView.swift */,
			);
			path = "Play KML tour";
			sourceTree = "<group>";
		};
		D72F27292ADA1E4400F906DA /* Augment reality to show tabletop scene */ = {
			isa = PBXGroup;
			children = (
				D72F272B2ADA1E4400F906DA /* AugmentRealityToShowTabletopSceneView.swift */,
			);
			path = "Augment reality to show tabletop scene";
			sourceTree = "<group>";
		};
		D731F3BD2AD0D22500A8431E /* Identify graphics */ = {
			isa = PBXGroup;
			children = (
				D731F3C02AD0D2AC00A8431E /* IdentifyGraphicsView.swift */,
			);
			path = "Identify graphics";
			sourceTree = "<group>";
		};
		D7337C5C2ABD137400A5D865 /* Show mobile map package expiration date */ = {
			isa = PBXGroup;
			children = (
				D7337C5F2ABD142D00A5D865 /* ShowMobileMapPackageExpirationDateView.swift */,
			);
			path = "Show mobile map package expiration date";
			sourceTree = "<group>";
		};
		D733CA182BED980D00FBDE4C /* Edit and sync features with feature service */ = {
			isa = PBXGroup;
			children = (
				D733CA152BED980D00FBDE4C /* EditAndSyncFeaturesWithFeatureServiceView.swift */,
				D74ECD0C2BEEAE2F007C0FA6 /* EditAndSyncFeaturesWithFeatureServiceView.Model.swift */,
			);
			path = "Edit and sync features with feature service";
			sourceTree = "<group>";
		};
		D734FA072A183A5A00246D7E /* Set max extent */ = {
			isa = PBXGroup;
			children = (
				D734FA092A183A5B00246D7E /* SetMaxExtentView.swift */,
			);
			path = "Set max extent";
			sourceTree = "<group>";
		};
		D7352F8D2BD992C40013FFEF /* Monitor changes to draw status */ = {
			isa = PBXGroup;
			children = (
				D7352F8A2BD992C40013FFEF /* MonitorChangesToDrawStatusView.swift */,
			);
			path = "Monitor changes to draw status";
			sourceTree = "<group>";
		};
		D73E61952BDAEE6600457932 /* Match viewpoint of geo views */ = {
			isa = PBXGroup;
			children = (
				D73E61922BDAEE6600457932 /* MatchViewpointOfGeoViewsView.swift */,
			);
			path = "Match viewpoint of geo views";
			sourceTree = "<group>";
		};
		D73E619D2BDB21F400457932 /* Edit with branch versioning */ = {
			isa = PBXGroup;
			children = (
				D73E619A2BDB21F400457932 /* EditWithBranchVersioningView.swift */,
				D7114A0C2BDC6A3300FA68CA /* EditWithBranchVersioningView.Model.swift */,
				D7044B952BE18D73000F2C43 /* EditWithBranchVersioningView.Views.swift */,
			);
			path = "Edit with branch versioning";
			sourceTree = "<group>";
		};
		D73F06652B5EE73D000B574F /* Query features with Arcade expression */ = {
			isa = PBXGroup;
			children = (
				D73F06662B5EE73D000B574F /* QueryFeaturesWithArcadeExpressionView.swift */,
			);
			path = "Query features with Arcade expression";
			sourceTree = "<group>";
		};
		D73F8CF22AB1089900CD39DA /* 751138a2e0844e06853522d54103222a */ = {
			isa = PBXGroup;
			children = (
				D73F8CF32AB1089900CD39DA /* Restaurant.stylx */,
			);
			path = 751138a2e0844e06853522d54103222a;
			sourceTree = "<group>";
		};
		D73FABE82AD4A0370048EC70 /* Create mobile geodatabase */ = {
			isa = PBXGroup;
			children = (
				D71FCB892AD6277E000E517C /* CreateMobileGeodatabaseView.Model.swift */,
				D73FC0FC2AD4A18D0067A19B /* CreateMobileGeodatabaseView.swift */,
			);
			path = "Create mobile geodatabase";
			sourceTree = "<group>";
		};
		D73FCFF32B02A3AA0006360D /* Find address with reverse geocode */ = {
			isa = PBXGroup;
			children = (
				D73FCFF42B02A3AA0006360D /* FindAddressWithReverseGeocodeView.swift */,
			);
			path = "Find address with reverse geocode";
			sourceTree = "<group>";
		};
		D742E48E2B04132B00690098 /* Display web scene from portal item */ = {
			isa = PBXGroup;
			children = (
				D742E48F2B04132B00690098 /* DisplayWebSceneFromPortalItemView.swift */,
			);
			path = "Display web scene from portal item";
			sourceTree = "<group>";
		};
		D744FD132A2112360084A66C /* Create convex hull around points */ = {
			isa = PBXGroup;
			children = (
				D744FD162A2112D90084A66C /* CreateConvexHullAroundPointsView.swift */,
			);
			path = "Create convex hull around points";
			sourceTree = "<group>";
		};
		D7464F182ACE0445007FEE88 /* Identify raster cell */ = {
			isa = PBXGroup;
			children = (
				D7464F1D2ACE04B3007FEE88 /* IdentifyRasterCellView.swift */,
			);
			path = "Identify raster cell";
			sourceTree = "<group>";
		};
		D7464F202ACE0910007FEE88 /* b5f977c78ec74b3a8857ca86d1d9b318 */ = {
			isa = PBXGroup;
			children = (
				D7464F2A2ACE0964007FEE88 /* SA_EVI_8Day_03May20 */,
			);
			path = b5f977c78ec74b3a8857ca86d1d9b318;
			sourceTree = "<group>";
		};
		D7497F382AC4B45300167AD2 /* Display dimensions */ = {
			isa = PBXGroup;
			children = (
				D7497F3B2AC4B4C100167AD2 /* DisplayDimensionsView.swift */,
			);
			path = "Display dimensions";
			sourceTree = "<group>";
		};
		D7497F3E2AC4BA4100167AD2 /* f5ff6f5556a945bca87ca513b8729a1e */ = {
			isa = PBXGroup;
			children = (
				D7497F3F2AC4BA4100167AD2 /* Edinburgh_Pylon_Dimensions.mmpk */,
			);
			path = f5ff6f5556a945bca87ca513b8729a1e;
			sourceTree = "<group>";
		};
		D74C8BFA2ABA5572007C76B8 /* Style symbols from mobile style file */ = {
			isa = PBXGroup;
			children = (
				D7337C592ABCFDB100A5D865 /* StyleSymbolsFromMobileStyleFileView.SymbolOptionsListView.swift */,
				D74C8BFD2ABA5605007C76B8 /* StyleSymbolsFromMobileStyleFileView.swift */,
			);
			path = "Style symbols from mobile style file";
			sourceTree = "<group>";
		};
		D74C8C002ABA6202007C76B8 /* 1bd036f221f54a99abc9e46ff3511cbf */ = {
			isa = PBXGroup;
			children = (
				D74C8C012ABA6202007C76B8 /* emoji-mobile.stylx */,
			);
			path = 1bd036f221f54a99abc9e46ff3511cbf;
			sourceTree = "<group>";
		};
		D74EA7802B6DADA5008F6C7C /* Validate utility network topology */ = {
			isa = PBXGroup;
			children = (
				D74EA7812B6DADA5008F6C7C /* ValidateUtilityNetworkTopologyView.swift */,
				D76495202B74687E0042699E /* ValidateUtilityNetworkTopologyView.Model.swift */,
				D7C97B552B75C10C0097CDA1 /* ValidateUtilityNetworkTopologyView.Views.swift */,
			);
			path = "Validate utility network topology";
			sourceTree = "<group>";
		};
		D751017D2A2E490800B8FA48 /* Show labels on layer */ = {
			isa = PBXGroup;
			children = (
				D75101802A2E493600B8FA48 /* ShowLabelsOnLayerView.swift */,
			);
			path = "Show labels on layer";
			sourceTree = "<group>";
		};
		D751018A2A2E960300B8FA48 /* Identify layer features */ = {
			isa = PBXGroup;
			children = (
				D751018D2A2E962D00B8FA48 /* IdentifyLayerFeaturesView.swift */,
			);
			path = "Identify layer features";
			sourceTree = "<group>";
		};
		D752D93C2A3914E5003EB25E /* Manage operational layers */ = {
			isa = PBXGroup;
			children = (
				D752D93F2A39154C003EB25E /* ManageOperationalLayersView.swift */,
			);
			path = "Manage operational layers";
			sourceTree = "<group>";
		};
		D752D9422A3A6EB8003EB25E /* Monitor changes to map load status */ = {
			isa = PBXGroup;
			children = (
				D752D9452A3A6F7F003EB25E /* MonitorChangesToMapLoadStatusView.swift */,
			);
			path = "Monitor changes to map load status";
			sourceTree = "<group>";
		};
		D752D95B2A3BCDD4003EB25E /* Display map from portal item */ = {
			isa = PBXGroup;
			children = (
				D752D95E2A3BCE06003EB25E /* DisplayMapFromPortalItemView.swift */,
			);
			path = "Display map from portal item";
			sourceTree = "<group>";
		};
		D75362CC2A1E862B00D83028 /* Apply unique value renderer */ = {
			isa = PBXGroup;
			children = (
				D75362D12A1E886700D83028 /* ApplyUniqueValueRendererView.swift */,
			);
			path = "Apply unique value renderer";
			sourceTree = "<group>";
		};
		D754E31D2A1D661D0006C5F1 /* Style point with picture marker symbols */ = {
			isa = PBXGroup;
			children = (
				D754E3222A1D66820006C5F1 /* StylePointWithPictureMarkerSymbolsView.swift */,
			);
			path = "Style point with picture marker symbols";
			sourceTree = "<group>";
		};
		D7553CD62AE2DFEC00DC2A70 /* Geocode offline */ = {
			isa = PBXGroup;
			children = (
				D72C43F22AEB066D00B6157B /* GeocodeOfflineView.Model.swift */,
				D7553CD82AE2DFEC00DC2A70 /* GeocodeOfflineView.swift */,
			);
			path = "Geocode offline";
			sourceTree = "<group>";
		};
		D7588F5B2B7D8DAA008B75E2 /* Navigate route with rerouting */ = {
			isa = PBXGroup;
			children = (
				D7588F5C2B7D8DAA008B75E2 /* NavigateRouteWithReroutingView.swift */,
				D7781D4A2B7ECCB700E53C51 /* NavigateRouteWithReroutingView.Model.swift */,
			);
			path = "Navigate route with rerouting";
			sourceTree = "<group>";
		};
		D75B584D2AAFB2C20038B3B4 /* Style features with custom dictionary */ = {
			isa = PBXGroup;
			children = (
				D75B58502AAFB3030038B3B4 /* StyleFeaturesWithCustomDictionaryView.swift */,
			);
			path = "Style features with custom dictionary";
			sourceTree = "<group>";
		};
		D75F66322B48EABC00434974 /* Search for web map */ = {
			isa = PBXGroup;
			children = (
				D75F66332B48EABC00434974 /* SearchForWebMapView.swift */,
				D7C6420B2B4F47E10042B8F7 /* SearchForWebMapView.Model.swift */,
				D71D516D2B51D7B600B2A2BE /* SearchForWebMapView.Views.swift */,
			);
			path = "Search for web map";
			sourceTree = "<group>";
		};
		D76000AA2AF19C2300B3084D /* Find route in mobile map package */ = {
			isa = PBXGroup;
			children = (
				D73723782AF5ADD700846884 /* FindRouteInMobileMapPackageView.MobileMapView.swift */,
				D73723742AF5877500846884 /* FindRouteInMobileMapPackageView.Models.swift */,
				D76000AB2AF19C2300B3084D /* FindRouteInMobileMapPackageView.swift */,
			);
			path = "Find route in mobile map package";
			sourceTree = "<group>";
		};
		D76000B52AF19FC900B3084D /* 260eb6535c824209964cf281766ebe43 */ = {
			isa = PBXGroup;
			children = (
				D76000B62AF19FCA00B3084D /* SanFrancisco.mmpk */,
			);
			path = 260eb6535c824209964cf281766ebe43;
			sourceTree = "<group>";
		};
		D762AF5E2BF6A7B900ECE3C7 /* Edit features with feature-linked annotation */ = {
			isa = PBXGroup;
			children = (
				D762AF5B2BF6A7B900ECE3C7 /* EditFeaturesWithFeatureLinkedAnnotationView.swift */,
				D7BA38902BFBC476009954F5 /* EditFeaturesWithFeatureLinkedAnnotationView.Model.swift */,
			);
			path = "Edit features with feature-linked annotation";
			sourceTree = "<group>";
		};
		D762AF642BF6A96100ECE3C7 /* 74c0c9fa80f4498c9739cc42531e9948 */ = {
			isa = PBXGroup;
			children = (
				D762AF632BF6A96100ECE3C7 /* loudoun_anno.geodatabase */,
			);
			path = 74c0c9fa80f4498c9739cc42531e9948;
			sourceTree = "<group>";
		};
		D7635FEA2B9272CB0044AB97 /* Display clusters */ = {
			isa = PBXGroup;
			children = (
				D7635FED2B9272CB0044AB97 /* DisplayClustersView.swift */,
			);
			path = "Display clusters";
			sourceTree = "<group>";
		};
		D7635FF32B9277DC0044AB97 /* Configure clusters */ = {
			isa = PBXGroup;
			children = (
				D7635FF82B9277DC0044AB97 /* ConfigureClustersView.swift */,
				D7635FF52B9277DC0044AB97 /* ConfigureClustersView.Model.swift */,
				D7635FF72B9277DC0044AB97 /* ConfigureClustersView.SettingsView.swift */,
			);
			path = "Configure clusters";
			sourceTree = "<group>";
		};
		D764B7DE2BE2F89D002E2F92 /* Edit geodatabase with transactions */ = {
			isa = PBXGroup;
			children = (
				D764B7DB2BE2F89D002E2F92 /* EditGeodatabaseWithTransactionsView.swift */,
				D769DF322BEC1A1C0062AE95 /* EditGeodatabaseWithTransactionsView.Model.swift */,
			);
			path = "Edit geodatabase with transactions";
			sourceTree = "<group>";
		};
		D76929F32B4F78340047205E /* Orbit camera around object */ = {
			isa = PBXGroup;
			children = (
				D76929F52B4F78340047205E /* OrbitCameraAroundObjectView.swift */,
				D718A1E62B570F7500447087 /* OrbitCameraAroundObjectView.Model.swift */,
			);
			path = "Orbit camera around object";
			sourceTree = "<group>";
		};
		D769C20D2A28FF8600030F61 /* Set up location-driven geotriggers */ = {
			isa = PBXGroup;
			children = (
				D769C2112A29019B00030F61 /* SetUpLocationDrivenGeotriggersView.swift */,
				D79EE76D2A4CEA5D005A52AE /* SetUpLocationDrivenGeotriggersView.Model.swift */,
			);
			path = "Set up location-driven geotriggers";
			sourceTree = "<group>";
		};
		D76CE8D62BFD7047009A8686 /* Set reference scale */ = {
			isa = PBXGroup;
			children = (
				D76CE8D52BFD7047009A8686 /* SetReferenceScaleView.swift */,
			);
			path = "Set reference scale";
			sourceTree = "<group>";
		};
		D7705D542AFC244E00CC0335 /* Find closest facility to multiple points */ = {
			isa = PBXGroup;
			children = (
				D7705D552AFC244E00CC0335 /* FindClosestFacilityToMultiplePointsView.swift */,
			);
			path = "Find closest facility to multiple points";
			sourceTree = "<group>";
		};
		D7705D5F2AFC570700CC0335 /* Find closest facility from point */ = {
			isa = PBXGroup;
			children = (
				D7705D612AFC570700CC0335 /* FindClosestFacilityFromPointView.swift */,
			);
			path = "Find closest facility from point";
			sourceTree = "<group>";
		};
		D77570BC2A29427200F490CD /* Animate images with image overlay */ = {
			isa = PBXGroup;
			children = (
				D77570BF2A2942F800F490CD /* AnimateImagesWithImageOverlayView.swift */,
			);
			path = "Animate images with image overlay";
			sourceTree = "<group>";
		};
		D77572AC2A295DC100F490CD /* d1453556d91e46dea191c20c398b82cd */ = {
			isa = PBXGroup;
			children = (
				D77572AD2A295DDD00F490CD /* PacificSouthWest2 */,
			);
			path = d1453556d91e46dea191c20c398b82cd;
			sourceTree = "<group>";
		};
		D776880E2B69826B007C3860 /* List spatial reference transformations */ = {
			isa = PBXGroup;
			children = (
				D77688102B69826B007C3860 /* ListSpatialReferenceTransformationsView.swift */,
				D757D14A2B6C46E50065F78F /* ListSpatialReferenceTransformationsView.Model.swift */,
			);
			path = "List spatial reference transformations";
			sourceTree = "<group>";
		};
		D7781D472B7EB03400E53C51 /* 4caec8c55ea2463982f1af7d9611b8d5 */ = {
			isa = PBXGroup;
			children = (
				D7781D482B7EB03400E53C51 /* SanDiegoTourPath.json */,
			);
			path = 4caec8c55ea2463982f1af7d9611b8d5;
			sourceTree = "<group>";
		};
		D77BC5352B59A2D3007B49B6 /* Style point with distance composite scene symbol */ = {
			isa = PBXGroup;
			children = (
				D77BC5362B59A2D3007B49B6 /* StylePointWithDistanceCompositeSceneSymbolView.swift */,
			);
			path = "Style point with distance composite scene symbol";
			sourceTree = "<group>";
		};
		D78666A92A21616D00C60110 /* Find nearest vertex */ = {
			isa = PBXGroup;
			children = (
				D78666AC2A2161F100C60110 /* FindNearestVertexView.swift */,
			);
			path = "Find nearest vertex";
			sourceTree = "<group>";
		};
		D7A737DF2BABB9FE00B7C7FC /* Augment reality to show hidden infrastructure */ = {
			isa = PBXGroup;
			children = (
				D7A737DC2BABB9FE00B7C7FC /* AugmentRealityToShowHiddenInfrastructureView.swift */,
				D77D9BFF2BB2438200B38A6C /* AugmentRealityToShowHiddenInfrastructureView.ARSceneView.swift */,
			);
			path = "Augment reality to show hidden infrastructure";
			sourceTree = "<group>";
		};
		D7ABA2F52A3256610021822B /* Measure distance in scene */ = {
			isa = PBXGroup;
			children = (
				D7ABA2F82A32579C0021822B /* MeasureDistanceInSceneView.swift */,
			);
			path = "Measure distance in scene";
			sourceTree = "<group>";
		};
		D7ABA2FB2A3287C10021822B /* Show viewshed from geoelement in scene */ = {
			isa = PBXGroup;
			children = (
				D7ABA2FE2A32881C0021822B /* ShowViewshedFromGeoelementInSceneView.swift */,
			);
			path = "Show viewshed from geoelement in scene";
			sourceTree = "<group>";
		};
		D7AE861A2AC39D750049B626 /* Display annotation */ = {
			isa = PBXGroup;
			children = (
				D7AE861D2AC39DC50049B626 /* DisplayAnnotationView.swift */,
			);
			path = "Display annotation";
			sourceTree = "<group>";
		};
		D7B3C5C02A43B71E001DA4D8 /* Create convex hull around geometries */ = {
			isa = PBXGroup;
			children = (
				D7634FAE2A43B7AC00F8AEFB /* CreateConvexHullAroundGeometriesView.swift */,
			);
			path = "Create convex hull around geometries";
			sourceTree = "<group>";
		};
		D7BA38962BFBFC0F009954F5 /* Query related features */ = {
			isa = PBXGroup;
			children = (
				D7BA38932BFBFC0F009954F5 /* QueryRelatedFeaturesView.swift */,
			);
			path = "Query related features";
			sourceTree = "<group>";
		};
		D7C16D172AC5F6C100689E89 /* Animate 3D graphic */ = {
			isa = PBXGroup;
			children = (
				D7058FB02ACB423C00A40F14 /* Animate3DGraphicView.Model.swift */,
				D7054AE82ACCCB6C007235BA /* Animate3DGraphicView.SettingsView.swift */,
				D7C16D1A2AC5F95300689E89 /* Animate3DGraphicView.swift */,
			);
			path = "Animate 3D graphic";
			sourceTree = "<group>";
		};
		D7C16D1D2AC5FE8200689E89 /* 5a9b60cee9ba41e79640a06bcdf8084d */ = {
			isa = PBXGroup;
			children = (
				D7C16D1E2AC5FE8200689E89 /* Pyrenees.csv */,
			);
			path = 5a9b60cee9ba41e79640a06bcdf8084d;
			sourceTree = "<group>";
		};
		D7C16D202AC5FE9800689E89 /* 290f0c571c394461a8b58b6775d0bd63 */ = {
			isa = PBXGroup;
			children = (
				D7C16D212AC5FE9800689E89 /* GrandCanyon.csv */,
			);
			path = 290f0c571c394461a8b58b6775d0bd63;
			sourceTree = "<group>";
		};
		D7C16D232AC5FEA600689E89 /* 12509ffdc684437f8f2656b0129d2c13 */ = {
			isa = PBXGroup;
			children = (
				D7C16D242AC5FEA600689E89 /* Snowdon.csv */,
			);
			path = 12509ffdc684437f8f2656b0129d2c13;
			sourceTree = "<group>";
		};
		D7C16D262AC5FEB600689E89 /* e87c154fb9c2487f999143df5b08e9b1 */ = {
			isa = PBXGroup;
			children = (
				D7C16D272AC5FEB600689E89 /* Hawaii.csv */,
			);
			path = e87c154fb9c2487f999143df5b08e9b1;
			sourceTree = "<group>";
		};
		D7C3AB462B683291008909B9 /* Set feature request mode */ = {
			isa = PBXGroup;
			children = (
				D7C3AB472B683291008909B9 /* SetFeatureRequestModeView.swift */,
			);
			path = "Set feature request mode";
			sourceTree = "<group>";
		};
		D7C5233F2BED9BBF00E8221A /* e4a398afe9a945f3b0f4dca1e4faccb5 */ = {
			isa = PBXGroup;
			children = (
				D7C5233E2BED9BBF00E8221A /* SanFrancisco.tpkx */,
			);
			path = e4a398afe9a945f3b0f4dca1e4faccb5;
			sourceTree = "<group>";
		};
		D7CC33FB2A31475C00198EDF /* Show line of sight between points */ = {
			isa = PBXGroup;
			children = (
				D7CC33FD2A31475C00198EDF /* ShowLineOfSightBetweenPointsView.swift */,
			);
			path = "Show line of sight between points";
			sourceTree = "<group>";
		};
		D7CE9F992AE2F575008F7A5F /* 22c3083d4fa74e3e9b25adfc9f8c0496 */ = {
			isa = PBXGroup;
			children = (
				D7CE9F9A2AE2F575008F7A5F /* streetmap_SD.tpkx */,
			);
			path = 22c3083d4fa74e3e9b25adfc9f8c0496;
			sourceTree = "<group>";
		};
		D7CE9F9C2AE2F585008F7A5F /* 3424d442ebe54f3cbf34462382d3aebe */ = {
			isa = PBXGroup;
			children = (
				D7CE9FA22AE2F595008F7A5F /* san-diego-eagle-locator */,
			);
			path = 3424d442ebe54f3cbf34462382d3aebe;
			sourceTree = "<group>";
		};
		D7D1F3512ADDBE5D009CE2DA /* 7dd2f97bb007466ea939160d0de96a9d */ = {
			isa = PBXGroup;
			children = (
				D7D1F3522ADDBE5D009CE2DA /* philadelphia.mspk */,
			);
			path = 7dd2f97bb007466ea939160d0de96a9d;
			sourceTree = "<group>";
		};
		D7D9FCF52BF2CC8600F972A2 /* Filter by definition expression or display filter */ = {
			isa = PBXGroup;
			children = (
				D7D9FCF22BF2CC8600F972A2 /* FilterByDefinitionExpressionOrDisplayFilterView.swift */,
			);
			path = "Filter by definition expression or display filter";
			sourceTree = "<group>";
		};
		D7DDF84F2AF47C6C004352D9 /* Find route around barriers */ = {
			isa = PBXGroup;
			children = (
				D76EE6062AF9AFE100DA0325 /* FindRouteAroundBarriersView.Model.swift */,
				D7DDF8502AF47C6C004352D9 /* FindRouteAroundBarriersView.swift */,
				D73FCFFE2B02C7630006360D /* FindRouteAroundBarriersView.Views.swift */,
			);
			path = "Find route around barriers";
			sourceTree = "<group>";
		};
		D7E440D12A1ECBC2005D74DE /* Create buffers around points */ = {
			isa = PBXGroup;
			children = (
				D7E440D62A1ECE7D005D74DE /* CreateBuffersAroundPointsView.swift */,
			);
			path = "Create buffers around points";
			sourceTree = "<group>";
		};
		D7E557602A1D743100B9FB09 /* Add WMS layer */ = {
			isa = PBXGroup;
			children = (
				D7E557672A1D768800B9FB09 /* AddWMSLayerView.swift */,
			);
			path = "Add WMS layer";
			sourceTree = "<group>";
		};
		D7E7D0792AEB39BF003AAD02 /* Find route in transport network */ = {
			isa = PBXGroup;
			children = (
				D7749AD52AF08BF50086632F /* FindRouteInTransportNetworkView.Model.swift */,
				D7E7D0802AEB39D5003AAD02 /* FindRouteInTransportNetworkView.swift */,
			);
			path = "Find route in transport network";
			sourceTree = "<group>";
		};
		D7E7D0862AEB3C36003AAD02 /* df193653ed39449195af0c9725701dca */ = {
			isa = PBXGroup;
			children = (
				D7E7D0992AEB3C47003AAD02 /* san_diego_offline_routing */,
			);
			path = df193653ed39449195af0c9725701dca;
			sourceTree = "<group>";
		};
		D7EAF34F2A1C011000D822C4 /* Set min and max scale */ = {
			isa = PBXGroup;
			children = (
				D7EAF3592A1C023800D822C4 /* SetMinAndMaxScaleView.swift */,
			);
			path = "Set min and max scale";
			sourceTree = "<group>";
		};
		D7ECF5942AB8BDCA003FB2BE /* Render multilayer symbols */ = {
			isa = PBXGroup;
			children = (
				D7ECF5972AB8BE63003FB2BE /* RenderMultilayerSymbolsView.swift */,
			);
			path = "Render multilayer symbols";
			sourceTree = "<group>";
		};
		D7EF5D712A269E2D00FEBDE5 /* Show coordinates in multiple formats */ = {
			isa = PBXGroup;
			children = (
				D7EF5D742A26A03A00FEBDE5 /* ShowCoordinatesInMultipleFormatsView.swift */,
			);
			path = "Show coordinates in multiple formats";
			sourceTree = "<group>";
		};
		D7F8C0342B60564D0072BFA7 /* Add features with contingent values */ = {
			isa = PBXGroup;
			children = (
				D7F8C0362B60564D0072BFA7 /* AddFeaturesWithContingentValuesView.swift */,
				D74F03EF2B609A7D00E83688 /* AddFeaturesWithContingentValuesView.Model.swift */,
				D7F8C0422B608F120072BFA7 /* AddFeaturesWithContingentValuesView.AddFeatureView.swift */,
			);
			path = "Add features with contingent values";
			sourceTree = "<group>";
		};
		D7F8C03C2B605AF60072BFA7 /* e12b54ea799f4606a2712157cf9f6e41 */ = {
			isa = PBXGroup;
			children = (
				D7F8C03D2B605AF60072BFA7 /* ContingentValuesBirdNests.geodatabase */,
			);
			path = e12b54ea799f4606a2712157cf9f6e41;
			sourceTree = "<group>";
		};
		D7F8C03F2B605E720072BFA7 /* b5106355f1634b8996e634c04b6a930a */ = {
			isa = PBXGroup;
			children = (
				D7F8C0402B605E720072BFA7 /* FillmoreTopographicMap.vtpk */,
			);
			path = b5106355f1634b8996e634c04b6a930a;
			sourceTree = "<group>";
		};
		E000E75E2869E325005D87C5 /* Clip geometry */ = {
			isa = PBXGroup;
			children = (
				E000E75F2869E33D005D87C5 /* ClipGeometryView.swift */,
			);
			path = "Clip geometry";
			sourceTree = "<group>";
		};
		E000E761286A0B07005D87C5 /* Cut geometry */ = {
			isa = PBXGroup;
			children = (
				E000E762286A0B18005D87C5 /* CutGeometryView.swift */,
			);
			path = "Cut geometry";
			sourceTree = "<group>";
		};
		E004A6B928414332002A1FE6 /* Set viewpoint rotation */ = {
			isa = PBXGroup;
			children = (
				E004A6BD28414332002A1FE6 /* SetViewpointRotationView.swift */,
			);
			path = "Set viewpoint rotation";
			sourceTree = "<group>";
		};
		E004A6D528465C70002A1FE6 /* Display scene */ = {
			isa = PBXGroup;
			children = (
				E004A6D828465C70002A1FE6 /* DisplaySceneView.swift */,
			);
			path = "Display scene";
			sourceTree = "<group>";
		};
		E004A6DE2846626A002A1FE6 /* Show callout */ = {
			isa = PBXGroup;
			children = (
				E004A6DF28466279002A1FE6 /* ShowCalloutView.swift */,
			);
			path = "Show callout";
			sourceTree = "<group>";
		};
		E004A6E42846A609002A1FE6 /* Style graphics with symbols */ = {
			isa = PBXGroup;
			children = (
				E004A6E52846A61F002A1FE6 /* StyleGraphicsWithSymbolsView.swift */,
			);
			path = "Style graphics with symbols";
			sourceTree = "<group>";
		};
		E004A6E728493BBB002A1FE6 /* Show device location */ = {
			isa = PBXGroup;
			children = (
				E004A6E828493BCE002A1FE6 /* ShowDeviceLocationView.swift */,
			);
			path = "Show device location";
			sourceTree = "<group>";
		};
		E004A6EB28495538002A1FE6 /* Create planar and geodetic buffers */ = {
			isa = PBXGroup;
			children = (
				E004A6EC2849556E002A1FE6 /* CreatePlanarAndGeodeticBuffersView.swift */,
			);
			path = "Create planar and geodetic buffers";
			sourceTree = "<group>";
		};
		E004A6EE284E4B7A002A1FE6 /* Download vector tiles to local cache */ = {
			isa = PBXGroup;
			children = (
				E004A6EF284E4B9B002A1FE6 /* DownloadVectorTilesToLocalCacheView.swift */,
			);
			path = "Download vector tiles to local cache";
			sourceTree = "<group>";
		};
		E004A6F1284E4F80002A1FE6 /* Show result of spatial operations */ = {
			isa = PBXGroup;
			children = (
				E004A6F2284E4FEB002A1FE6 /* ShowResultOfSpatialOperationsView.swift */,
			);
			path = "Show result of spatial operations";
			sourceTree = "<group>";
		};
		E004A6F4284FA3C5002A1FE6 /* Select features in feature layer */ = {
			isa = PBXGroup;
			children = (
				E004A6F5284FA42A002A1FE6 /* SelectFeaturesInFeatureLayerView.swift */,
			);
			path = "Select features in feature layer";
			sourceTree = "<group>";
		};
		E041ABC3287CAFEB0056009B /* Web */ = {
			isa = PBXGroup;
			children = (
				E041AC15287F54580056009B /* highlight.min.js */,
				E041AC1D288076A60056009B /* info.css */,
				E041AC1F288077B90056009B /* xcode.css */,
			);
			path = Web;
			sourceTree = "<group>";
		};
		E066DD33285CF3A0004D3D5B /* Find route */ = {
			isa = PBXGroup;
			children = (
				E066DD34285CF3B3004D3D5B /* FindRouteView.swift */,
			);
			path = "Find route";
			sourceTree = "<group>";
		};
		E066DD362860AB0B004D3D5B /* Style graphics with renderer */ = {
			isa = PBXGroup;
			children = (
				E066DD372860AB28004D3D5B /* StyleGraphicsWithRendererView.swift */,
			);
			path = "Style graphics with renderer";
			sourceTree = "<group>";
		};
		E066DD392860C9EE004D3D5B /* Show result of spatial relationships */ = {
			isa = PBXGroup;
			children = (
				E066DD3A2860CA08004D3D5B /* ShowResultOfSpatialRelationshipsView.swift */,
			);
			path = "Show result of spatial relationships";
			sourceTree = "<group>";
		};
		E066DD3E28610F3F004D3D5B /* Add scene layer from service */ = {
			isa = PBXGroup;
			children = (
				E066DD3F28610F55004D3D5B /* AddSceneLayerFromServiceView.swift */,
			);
			path = "Add scene layer from service";
			sourceTree = "<group>";
		};
		E070A0A1286F3B3400F2B606 /* Download preplanned map area */ = {
			isa = PBXGroup;
			children = (
				883C121429C9136600062FF9 /* DownloadPreplannedMapAreaView.MapPicker.swift */,
				E0D04FF128A5390000747989 /* DownloadPreplannedMapAreaView.Model.swift */,
				E070A0A2286F3B6000F2B606 /* DownloadPreplannedMapAreaView.swift */,
			);
			path = "Download preplanned map area";
			sourceTree = "<group>";
		};
		E088E1552862578800413100 /* Set surface placement mode */ = {
			isa = PBXGroup;
			children = (
				E088E1562862579D00413100 /* SetSurfacePlacementModeView.swift */,
			);
			path = "Set surface placement mode";
			sourceTree = "<group>";
		};
		E088E1722863B5E600413100 /* Generate offline map */ = {
			isa = PBXGroup;
			children = (
				E088E1732863B5F800413100 /* GenerateOfflineMapView.swift */,
			);
			path = "Generate offline map";
			sourceTree = "<group>";
		};
		E0EA0B75286638FD00C9621D /* Project geometry */ = {
			isa = PBXGroup;
			children = (
				E0EA0B762866390E00C9621D /* ProjectGeometryView.swift */,
			);
			path = "Project geometry";
			sourceTree = "<group>";
		};
		E0FE32E528747762002C6ACA /* Browse building floors */ = {
			isa = PBXGroup;
			children = (
				E0FE32E628747778002C6ACA /* BrowseBuildingFloorsView.swift */,
			);
			path = "Browse building floors";
			sourceTree = "<group>";
		};
		F111CCBD288B548400205358 /* Display map from mobile map package */ = {
			isa = PBXGroup;
			children = (
				F111CCC0288B5D5600205358 /* DisplayMapFromMobileMapPackageView.swift */,
			);
			path = "Display map from mobile map package";
			sourceTree = "<group>";
		};
		F111CCC2288B63DB00205358 /* e1f3a7254cb845b09450f54937c16061 */ = {
			isa = PBXGroup;
			children = (
				F111CCC3288B641900205358 /* Yellowstone.mmpk */,
			);
			path = e1f3a7254cb845b09450f54937c16061;
			sourceTree = "<group>";
		};
		F19A316128906F0D003B7EF9 /* Add raster from file */ = {
			isa = PBXGroup;
			children = (
				F1E71BF0289473760064C33F /* AddRasterFromFileView.swift */,
			);
			path = "Add raster from file";
			sourceTree = "<group>";
		};
/* End PBXGroup section */

/* Begin PBXNativeTarget section */
		00E5401227F3CCA200CF66D5 /* Samples */ = {
			isa = PBXNativeTarget;
			buildConfigurationList = 00E5402427F3CCA200CF66D5 /* Build configuration list for PBXNativeTarget "Samples" */;
			buildPhases = (
				001C6DDC27FE5CE800D472C2 /* Create .secrets File If It Does Not Exist */,
				00CCB8A3285BA2FD00BBAB70 /* Download Portal Item Data */,
				00E5402B27F77A5A00CF66D5 /* Lint Sources */,
				00E5400F27F3CCA200CF66D5 /* Sources */,
				00144B5E280634840090DD5D /* Embed Frameworks */,
				00E5401027F3CCA200CF66D5 /* Frameworks */,
				00E5401127F3CCA200CF66D5 /* Resources */,
				0039A4E82885C4E300592C86 /* Copy Source Code Files */,
				0039A4E72885C45200592C86 /* Copy README.md Files For Source Code View */,
			);
			buildRules = (
				0083586F27FE3BCF00192A15 /* PBXBuildRule */,
				0074ABCC2817B8E60037244A /* PBXBuildRule */,
			);
			dependencies = (
			);
			name = Samples;
			packageProductDependencies = (
				00C43AEC2947DC350099AE34 /* ArcGISToolkit */,
			);
			productName = "arcgis-swift-sdk-samples (iOS)";
			productReference = 00E5401327F3CCA200CF66D5 /* Samples.app */;
			productType = "com.apple.product-type.application";
		};
/* End PBXNativeTarget section */

/* Begin PBXProject section */
		00E5400727F3CCA100CF66D5 /* Project object */ = {
			isa = PBXProject;
			attributes = {
				BuildIndependentTargetsInParallel = 1;
				KnownAssetTags = (
					AddCustomDynamicEntityDataSource,
					AddFeatureLayers,
					AddFeaturesWithContingentValues,
					AddRasterFromFile,
					Animate3DGraphic,
					AnimateImagesWithImageOverlay,
					ApplyScheduledUpdatesToPreplannedMapArea,
					AugmentRealityToShowTabletopScene,
					ChangeCameraController,
					DisplayDimensions,
					DisplayMapFromMobileMapPackage,
					DisplaySceneFromMobileScenePackage,
					EditAndSyncFeaturesWithFeatureService,
					EditFeaturesWithFeatureLinkedAnnotation,
					FindRouteInMobileMapPackage,
					FindRouteInTransportNetwork,
					GenerateOfflineMapWithLocalBasemap,
					GeocodeOffline,
					IdentifyRasterCell,
					NavigateRouteWithRerouting,
					OrbitCameraAroundObject,
					ShowDeviceLocationWithNmeaDataSources,
					ShowMobileMapPackageExpirationDate,
					ShowViewshedFromGeoelementInScene,
					StyleFeaturesWithCustomDictionary,
					StylePointWithDistanceCompositeSceneSymbol,
					StyleSymbolsFromMobileStyleFile,
				);
				LastSwiftUpdateCheck = 1330;
				LastUpgradeCheck = 1530;
				ORGANIZATIONNAME = Esri;
				TargetAttributes = {
					00E5401227F3CCA200CF66D5 = {
						CreatedOnToolsVersion = 13.3;
					};
				};
			};
			buildConfigurationList = 00E5400A27F3CCA100CF66D5 /* Build configuration list for PBXProject "Samples" */;
			compatibilityVersion = "Xcode 13.0";
			developmentRegion = en;
			hasScannedForEncodings = 0;
			knownRegions = (
				en,
				Base,
			);
			mainGroup = 00E5400627F3CCA100CF66D5;
			packageReferences = (
				00C43AEB2947DC350099AE34 /* XCRemoteSwiftPackageReference "arcgis-maps-sdk-swift-toolkit" */,
			);
			productRefGroup = 00E5401427F3CCA200CF66D5 /* Products */;
			projectDirPath = "";
			projectRoot = "";
			targets = (
				00E5401227F3CCA200CF66D5 /* Samples */,
			);
		};
/* End PBXProject section */

/* Begin PBXResourcesBuildPhase section */
		00E5401127F3CCA200CF66D5 /* Resources */ = {
			isa = PBXResourcesBuildPhase;
			buildActionMask = 2147483647;
			files = (
				D7F8C0412B605E720072BFA7 /* FillmoreTopographicMap.vtpk in Resources */,
				D7F8C03E2B605AF60072BFA7 /* ContingentValuesBirdNests.geodatabase in Resources */,
				E041AC1E288076A60056009B /* info.css in Resources */,
				D7CE9F9B2AE2F575008F7A5F /* streetmap_SD.tpkx in Resources */,
				D721EEA82ABDFF550040BE46 /* LothianRiversAnno.mmpk in Resources */,
				D7C16D1F2AC5FE8200689E89 /* Pyrenees.csv in Resources */,
				E041AC1A287F54580056009B /* highlight.min.js in Resources */,
				D7497F402AC4BA4100167AD2 /* Edinburgh_Pylon_Dimensions.mmpk in Resources */,
				D7C523402BED9BBF00E8221A /* SanFrancisco.tpkx in Resources */,
				00E5402027F3CCA200CF66D5 /* Assets.xcassets in Resources */,
				4D126D7C29CA3E6000CFB7A7 /* Redlands.nmea in Resources */,
				00C94A0D28B53DE1004E42D9 /* raster-file in Resources */,
				D7464F2B2ACE0965007FEE88 /* SA_EVI_8Day_03May20 in Resources */,
				004FE87129DF5D8700075217 /* Bristol in Resources */,
				D7C16D252AC5FEA600689E89 /* Snowdon.csv in Resources */,
				D73F8CF42AB1089900CD39DA /* Restaurant.stylx in Resources */,
				D74C8C022ABA6202007C76B8 /* emoji-mobile.stylx in Resources */,
				D7CE9FA32AE2F595008F7A5F /* san-diego-eagle-locator in Resources */,
				D76000B72AF19FCA00B3084D /* SanFrancisco.mmpk in Resources */,
				D762AF652BF6A96100ECE3C7 /* loudoun_anno.geodatabase in Resources */,
				792222DD2A81AA5D00619FFE /* AIS_MarineCadastre_SelectedVessels_CustomDataSource.jsonl in Resources */,
				E041AC20288077B90056009B /* xcode.css in Resources */,
				00D4EF9028638BF100B9CC30 /* LA_Trails.geodatabase in Resources */,
				D701D72C2A37C7F7006FF0C8 /* bradley_low_3ds in Resources */,
				00D4EF9A28638BF100B9CC30 /* AuroraCO.gpkg in Resources */,
				D7C16D282AC5FEB700689E89 /* Hawaii.csv in Resources */,
				D7D1F3532ADDBE5D009CE2DA /* philadelphia.mspk in Resources */,
				004A2B9D2BED455B00C297CE /* canyonlands in Resources */,
				798C2DA72AFC505600EE7E97 /* PrivacyInfo.xcprivacy in Resources */,
				D7E7D09A2AEB3C47003AAD02 /* san_diego_offline_routing in Resources */,
				F111CCC4288B641900205358 /* Yellowstone.mmpk in Resources */,
				D77572AE2A295DDE00F490CD /* PacificSouthWest2 in Resources */,
				10D321932BDB187400B39B1B /* naperville_imagery.tpkx in Resources */,
				00D4EFB12863CE6300B9CC30 /* ScottishWildlifeTrust_reserves in Resources */,
				D7781D492B7EB03400E53C51 /* SanDiegoTourPath.json in Resources */,
				D7C16D222AC5FE9800689E89 /* GrandCanyon.csv in Resources */,
			);
			runOnlyForDeploymentPostprocessing = 0;
		};
/* End PBXResourcesBuildPhase section */

/* Begin PBXShellScriptBuildPhase section */
		001C6DDC27FE5CE800D472C2 /* Create .secrets File If It Does Not Exist */ = {
			isa = PBXShellScriptBuildPhase;
			alwaysOutOfDate = 1;
			buildActionMask = 2147483647;
			files = (
			);
			inputFileListPaths = (
			);
			inputPaths = (
			);
			name = "Create .secrets File If It Does Not Exist";
			outputFileListPaths = (
			);
			outputPaths = (
				"$(SRCROOT)/.secrets",
			);
			runOnlyForDeploymentPostprocessing = 0;
			shellPath = /bin/sh;
			shellScript = "if [ ! -e \"$SRCROOT/.secrets\" ]\nthen\n    touch \"$SRCROOT/.secrets\"\nfi\n";
		};
		0039A4E72885C45200592C86 /* Copy README.md Files For Source Code View */ = {
			isa = PBXShellScriptBuildPhase;
			alwaysOutOfDate = 1;
			buildActionMask = 2147483647;
			files = (
			);
			inputFileListPaths = (
			);
			inputPaths = (
			);
			name = "Copy README.md Files For Source Code View";
			outputFileListPaths = (
			);
			outputPaths = (
			);
			runOnlyForDeploymentPostprocessing = 0;
			shellPath = /bin/sh;
			shellScript = "echo $BUILT_PRODUCTS_DIR\n\n# Directory to which the readmes will be copied.\nREADMES_DIR=${BUILT_PRODUCTS_DIR}/${UNLOCALIZED_RESOURCES_FOLDER_PATH}/READMEs\nmkdir -p \"${READMES_DIR}\"\n\n# Root readme for the project to skip.\nDEFAULT_README=$SRCROOT/README.md\n\n# Find all README.md files in the project.\nfind ${SRCROOT} -name \"README.md\" | while read file\ndo\n    # Skip the root readme for project.\n    if [ \"$file\" = \"$DEFAULT_README\" ]\n    then\n        echo $BUILT_PRODUCTS_DIR\n        continue\n    fi\n    \n    # Extract the folder name from the path.\n    FILE_PATH=$(dirname \"$file\")\n    FOLDER_NAME=$(basename \"$FILE_PATH\")\n    \n    cp \"${file}\" \"${READMES_DIR}/${FOLDER_NAME}.md\"\ndone\n";
		};
		00CCB8A3285BA2FD00BBAB70 /* Download Portal Item Data */ = {
			isa = PBXShellScriptBuildPhase;
			alwaysOutOfDate = 1;
			buildActionMask = 2147483647;
			files = (
			);
			inputFileListPaths = (
			);
			inputPaths = (
			);
			name = "Download Portal Item Data";
			outputFileListPaths = (
			);
			outputPaths = (
			);
			runOnlyForDeploymentPostprocessing = 0;
			shellPath = /bin/sh;
			shellScript = "SAMPLES_DIRECTORY=\"${SRCROOT}/Shared/Samples\"\nDOWNLOAD_DIRECTORY=\"${SRCROOT}/Portal Data\"\nxcrun --sdk macosx swift \"${SRCROOT}/Scripts/DowloadPortalItemData.swift\" \"$SAMPLES_DIRECTORY\" \"$DOWNLOAD_DIRECTORY\"\n";
		};
		00E5402B27F77A5A00CF66D5 /* Lint Sources */ = {
			isa = PBXShellScriptBuildPhase;
			alwaysOutOfDate = 1;
			buildActionMask = 2147483647;
			files = (
			);
			inputFileListPaths = (
			);
			inputPaths = (
			);
			name = "Lint Sources";
			outputFileListPaths = (
			);
			outputPaths = (
			);
			runOnlyForDeploymentPostprocessing = 0;
			shellPath = /bin/sh;
			shellScript = "if [[ \"$(uname -m)\" == arm64 ]]; then\n    export PATH=\"/opt/homebrew/bin:$PATH\"\nfi\n\nif which swiftlint > /dev/null; then\n  swiftlint\nelse\n  echo \"warning: SwiftLint not installed, download from https://github.com/realm/SwiftLint\"\nfi\n";
		};
/* End PBXShellScriptBuildPhase section */

/* Begin PBXSourcesBuildPhase section */
		00E5400F27F3CCA200CF66D5 /* Sources */ = {
			isa = PBXSourcesBuildPhase;
			buildActionMask = 2147483647;
			files = (
				1C2538562BABACFD00337307 /* AugmentRealityToNavigateRouteView.swift in Sources */,
				1C2538572BABACFD00337307 /* AugmentRealityToNavigateRouteView.RoutePlannerView.swift in Sources */,
				D76929FA2B4F79540047205E /* OrbitCameraAroundObjectView.swift in Sources */,
				79D84D132A81711A00F45262 /* AddCustomDynamicEntityDataSourceView.swift in Sources */,
				102B6A372BFD5B55009F763C /* IdentifyFeaturesInWMSLayerView.swift in Sources */,
				E000E7602869E33D005D87C5 /* ClipGeometryView.swift in Sources */,
				4D2ADC6729C50BD6003B367F /* AddDynamicEntityLayerView.Model.swift in Sources */,
				E004A6E928493BCE002A1FE6 /* ShowDeviceLocationView.swift in Sources */,
				1C26ED192A859525009B7721 /* FilterFeaturesInSceneView.swift in Sources */,
				D7352F8E2BD992C40013FFEF /* MonitorChangesToDrawStatusView.swift in Sources */,
				F111CCC1288B5D5600205358 /* DisplayMapFromMobileMapPackageView.swift in Sources */,
				D7BA8C462B2A8ACA00018633 /* String.swift in Sources */,
				D76495212B74687E0042699E /* ValidateUtilityNetworkTopologyView.Model.swift in Sources */,
				D7D9FCF62BF2CC8600F972A2 /* FilterByDefinitionExpressionOrDisplayFilterView.swift in Sources */,
				D7337C5A2ABCFDB100A5D865 /* StyleSymbolsFromMobileStyleFileView.SymbolOptionsListView.swift in Sources */,
				00E1D90F2BC0B1E8001AEB6A /* SnapGeometryEditsView.GeometryEditorMenu.swift in Sources */,
				1C43BC842A43781200509BF8 /* SetVisibilityOfSubtypeSublayerView.swift in Sources */,
				00A7A1462A2FC58300F035F7 /* DisplayContentOfUtilityNetworkContainerView.swift in Sources */,
				D7553CDB2AE2DFEC00DC2A70 /* GeocodeOfflineView.swift in Sources */,
				D757D14B2B6C46E50065F78F /* ListSpatialReferenceTransformationsView.Model.swift in Sources */,
				218F35B829C28F4A00502022 /* AuthenticateWithOAuthView.swift in Sources */,
				79B7B80A2A1BF8EC00F57C27 /* CreateAndSaveKMLView.swift in Sources */,
				D7C6420C2B4F47E10042B8F7 /* SearchForWebMapView.Model.swift in Sources */,
				000D43162B9918420003D3C2 /* ConfigureBasemapStyleParametersView.swift in Sources */,
				7573E81C29D6134C00BEED9C /* TraceUtilityNetworkView.Enums.swift in Sources */,
				7573E81A29D6134C00BEED9C /* TraceUtilityNetworkView.Model.swift in Sources */,
				1C3B7DC82A5F64FC00907443 /* AnalyzeNetworkWithSubnetworkTraceView.Model.swift in Sources */,
				D752D9402A39154C003EB25E /* ManageOperationalLayersView.swift in Sources */,
				D7ABA2F92A32579C0021822B /* MeasureDistanceInSceneView.swift in Sources */,
				D7BA38912BFBC476009954F5 /* EditFeaturesWithFeatureLinkedAnnotationView.Model.swift in Sources */,
				10D321962BDB1CB500B39B1B /* GenerateOfflineMapWithLocalBasemapView.swift in Sources */,
				D73723792AF5ADD800846884 /* FindRouteInMobileMapPackageView.MobileMapView.swift in Sources */,
				E004A6E028466279002A1FE6 /* ShowCalloutView.swift in Sources */,
				E000E763286A0B18005D87C5 /* CutGeometryView.swift in Sources */,
				D7705D582AFC244E00CC0335 /* FindClosestFacilityToMultiplePointsView.swift in Sources */,
				D73FCFFF2B02C7630006360D /* FindRouteAroundBarriersView.Views.swift in Sources */,
				4D126D7229CA1E1800CFB7A7 /* FileNMEASentenceReader.swift in Sources */,
				001C6DE127FE8A9400D472C2 /* AppSecrets.swift.masque in Sources */,
				D77BC5392B59A2D3007B49B6 /* StylePointWithDistanceCompositeSceneSymbolView.swift in Sources */,
				D7084FA92AD771AA00EC7F4F /* AugmentRealityToFlyOverSceneView.swift in Sources */,
				D75B58512AAFB3030038B3B4 /* StyleFeaturesWithCustomDictionaryView.swift in Sources */,
				E0D04FF228A5390000747989 /* DownloadPreplannedMapAreaView.Model.swift in Sources */,
				D764B7DF2BE2F89D002E2F92 /* EditGeodatabaseWithTransactionsView.swift in Sources */,
				00CCB8A5285BAF8700BBAB70 /* OnDemandResource.swift in Sources */,
				D7635FFE2B9277DC0044AB97 /* ConfigureClustersView.swift in Sources */,
				1C19B4F32A578E46001D2506 /* CreateLoadReportView.swift in Sources */,
				7900C5F62A83FC3F002D430F /* AddCustomDynamicEntityDataSourceView.Vessel.swift in Sources */,
				D71099702A2802FA0065A1C1 /* DensifyAndGeneralizeGeometryView.SettingsView.swift in Sources */,
				E004A6ED2849556E002A1FE6 /* CreatePlanarAndGeodeticBuffersView.swift in Sources */,
				E041ABD7287DB04D0056009B /* SampleInfoView.swift in Sources */,
				D7635FFD2B9277DC0044AB97 /* ConfigureClustersView.SettingsView.swift in Sources */,
				D769DF332BEC1A1C0062AE95 /* EditGeodatabaseWithTransactionsView.Model.swift in Sources */,
				1C43BC822A43781200509BF8 /* SetVisibilityOfSubtypeSublayerView.Model.swift in Sources */,
				D71FCB8A2AD6277F000E517C /* CreateMobileGeodatabaseView.Model.swift in Sources */,
				D752D9462A3A6F80003EB25E /* MonitorChangesToMapLoadStatusView.swift in Sources */,
				00181B462846AD7100654571 /* View+ErrorAlert.swift in Sources */,
				D733CA192BED980D00FBDE4C /* EditAndSyncFeaturesWithFeatureServiceView.swift in Sources */,
				00273CF62A82AB8700A7A77D /* SampleLink.swift in Sources */,
				95A572192C0FDCC9006E8B48 /* ShowScaleBarView.swift in Sources */,
				D7ABA2FF2A32881C0021822B /* ShowViewshedFromGeoelementInSceneView.swift in Sources */,
				E0FE32E728747778002C6ACA /* BrowseBuildingFloorsView.swift in Sources */,
				954AEDEE2C01332600265114 /* SelectFeaturesInSceneLayerView.swift in Sources */,
				D7F8C0432B608F120072BFA7 /* AddFeaturesWithContingentValuesView.AddFeatureView.swift in Sources */,
				D752D95F2A3BCE06003EB25E /* DisplayMapFromPortalItemView.swift in Sources */,
				004A2BA22BED456500C297CE /* ApplyScheduledUpdatesToPreplannedMapAreaView.swift in Sources */,
				1CAB8D4B2A3CEAB0002AA649 /* RunValveIsolationTraceView.Model.swift in Sources */,
				E070A0A3286F3B6000F2B606 /* DownloadPreplannedMapAreaView.swift in Sources */,
				D77570C02A2942F800F490CD /* AnimateImagesWithImageOverlayView.swift in Sources */,
				D7054AE92ACCCB6C007235BA /* Animate3DGraphicView.SettingsView.swift in Sources */,
				D7BA8C442B2A4DAA00018633 /* Array+RawRepresentable.swift in Sources */,
				E0EA0B772866390E00C9621D /* ProjectGeometryView.swift in Sources */,
				D74C8BFE2ABA5605007C76B8 /* StyleSymbolsFromMobileStyleFileView.swift in Sources */,
				D7E7D0812AEB39D5003AAD02 /* FindRouteInTransportNetworkView.swift in Sources */,
				D742E4922B04132B00690098 /* DisplayWebSceneFromPortalItemView.swift in Sources */,
				0042E24328E4BF8F001F33D6 /* ShowViewshedFromPointInSceneView.Model.swift in Sources */,
				95F3A52B2C07F09C00885DED /* SetSurfaceNavigationConstraintView.swift in Sources */,
				D7E557682A1D768800B9FB09 /* AddWMSLayerView.swift in Sources */,
				D7497F3C2AC4B4C100167AD2 /* DisplayDimensionsView.swift in Sources */,
				D7C97B562B75C10C0097CDA1 /* ValidateUtilityNetworkTopologyView.Views.swift in Sources */,
				D73FCFF72B02A3AA0006360D /* FindAddressWithReverseGeocodeView.swift in Sources */,
				0005580A2817C51E00224BC6 /* SampleDetailView.swift in Sources */,
				D75F66362B48EABC00434974 /* SearchForWebMapView.swift in Sources */,
				D7058B102B59E44B000A888A /* StylePointWithSceneSymbolView.swift in Sources */,
				1C8EC7472BAE2891001A6929 /* AugmentRealityToCollectDataView.swift in Sources */,
				D75C35672AB50338003CD55F /* GroupLayersTogetherView.GroupLayerListView.swift in Sources */,
				4D2ADC6229C5071C003B367F /* ChangeMapViewBackgroundView.Model.swift in Sources */,
				0074ABCD2817BCC30037244A /* SamplesApp+Samples.swift.tache in Sources */,
				D79EE76E2A4CEA5D005A52AE /* SetUpLocationDrivenGeotriggersView.Model.swift in Sources */,
				D74F03F02B609A7D00E83688 /* AddFeaturesWithContingentValuesView.Model.swift in Sources */,
				E004A6F3284E4FEB002A1FE6 /* ShowResultOfSpatialOperationsView.swift in Sources */,
				D751018E2A2E962D00B8FA48 /* IdentifyLayerFeaturesView.swift in Sources */,
				F1E71BF1289473760064C33F /* AddRasterFromFileView.swift in Sources */,
				00B04273282EC59E0072E1B4 /* AboutView.swift in Sources */,
				7573E81F29D6134C00BEED9C /* TraceUtilityNetworkView.swift in Sources */,
				D7781D4B2B7ECCB700E53C51 /* NavigateRouteWithReroutingView.Model.swift in Sources */,
				4D2ADC6929C50C4C003B367F /* AddDynamicEntityLayerView.SettingsView.swift in Sources */,
				1C42E04729D2396B004FC4BE /* ShowPopupView.swift in Sources */,
				79302F872A1ED71B0002336A /* CreateAndSaveKMLView.Views.swift in Sources */,
				D73FC0FD2AD4A18D0067A19B /* CreateMobileGeodatabaseView.swift in Sources */,
				1C19B4F12A578E46001D2506 /* CreateLoadReportView.Views.swift in Sources */,
				E066DD3B2860CA08004D3D5B /* ShowResultOfSpatialRelationshipsView.swift in Sources */,
				7573E81E29D6134C00BEED9C /* TraceUtilityNetworkView.Views.swift in Sources */,
				4D2ADC5A29C4F612003B367F /* ChangeMapViewBackgroundView.swift in Sources */,
				95DEB9B62C127A92009BEC35 /* ShowViewshedFromPointOnMapView.swift in Sources */,
				D7BA38972BFBFC0F009954F5 /* QueryRelatedFeaturesView.swift in Sources */,
				D7ECF5982AB8BE63003FB2BE /* RenderMultilayerSymbolsView.swift in Sources */,
				D769C2122A29019B00030F61 /* SetUpLocationDrivenGeotriggersView.swift in Sources */,
				79302F852A1ED4E30002336A /* CreateAndSaveKMLView.Model.swift in Sources */,
				D7C3AB4A2B683291008909B9 /* SetFeatureRequestModeView.swift in Sources */,
				D7058FB12ACB423C00A40F14 /* Animate3DGraphicView.Model.swift in Sources */,
				D77D9C002BB2438200B38A6C /* AugmentRealityToShowHiddenInfrastructureView.ARSceneView.swift in Sources */,
				0044CDDF2995C39E004618CE /* ShowDeviceLocationHistoryView.swift in Sources */,
				E041ABC0287CA9F00056009B /* WebView.swift in Sources */,
				D73E619E2BDB21F400457932 /* EditWithBranchVersioningView.swift in Sources */,
				D7705D642AFC570700CC0335 /* FindClosestFacilityFromPointView.swift in Sources */,
				E088E1572862579D00413100 /* SetSurfacePlacementModeView.swift in Sources */,
				D762AF5F2BF6A7B900ECE3C7 /* EditFeaturesWithFeatureLinkedAnnotationView.swift in Sources */,
				1CAF831F2A20305F000E1E60 /* ShowUtilityAssociationsView.swift in Sources */,
				00E7C15C2BBE1BF000B85D69 /* SnapGeometryEditsView.swift in Sources */,
				E004A6C128414332002A1FE6 /* SetViewpointRotationView.swift in Sources */,
				883C121529C9136600062FF9 /* DownloadPreplannedMapAreaView.MapPicker.swift in Sources */,
				D72C43F32AEB066D00B6157B /* GeocodeOfflineView.Model.swift in Sources */,
				1C9B74C929DB43580038B06F /* ShowRealisticLightAndShadowsView.swift in Sources */,
				10B782052BE55D7E007EAE6C /* GenerateOfflineMapWithCustomParametersView.swift in Sources */,
				D7635FF12B9272CB0044AB97 /* DisplayClustersView.swift in Sources */,
				D7232EE12AC1E5AA0079ABFF /* PlayKMLTourView.swift in Sources */,
				D7010EBF2B05616900D43F55 /* DisplaySceneFromMobileScenePackageView.swift in Sources */,
				D7337C602ABD142D00A5D865 /* ShowMobileMapPackageExpirationDateView.swift in Sources */,
				00E5401E27F3CCA200CF66D5 /* ContentView.swift in Sources */,
				D7634FAF2A43B7AC00F8AEFB /* CreateConvexHullAroundGeometriesView.swift in Sources */,
				E066DD382860AB28004D3D5B /* StyleGraphicsWithRendererView.swift in Sources */,
				108EC04129D25B2C000F35D0 /* QueryFeatureTableView.swift in Sources */,
				D71D516E2B51D7B600B2A2BE /* SearchForWebMapView.Views.swift in Sources */,
				D7114A0D2BDC6A3300FA68CA /* EditWithBranchVersioningView.Model.swift in Sources */,
				00B04FB5283EEBA80026C882 /* DisplayOverviewMapView.swift in Sources */,
				D718A1E72B570F7500447087 /* OrbitCameraAroundObjectView.Model.swift in Sources */,
				D71C5F642AAA7A88006599FD /* CreateSymbolStylesFromWebStylesView.swift in Sources */,
				D7CC33FF2A31475C00198EDF /* ShowLineOfSightBetweenPointsView.swift in Sources */,
				D70BE5792A5624A80022CA02 /* CategoriesView.swift in Sources */,
				10BD9EB42BF51B4B00ABDBD5 /* GenerateOfflineMapWithCustomParametersView.Model.swift in Sources */,
				4D2ADC5D29C4F612003B367F /* ChangeMapViewBackgroundView.SettingsView.swift in Sources */,
				75DD739529D38B1B0010229D /* NavigateRouteView.swift in Sources */,
				D75362D22A1E886700D83028 /* ApplyUniqueValueRendererView.swift in Sources */,
				0074ABBF28174BCF0037244A /* DisplayMapView.swift in Sources */,
				D7EF5D752A26A03A00FEBDE5 /* ShowCoordinatesInMultipleFormatsView.swift in Sources */,
				D72F272E2ADA1E4400F906DA /* AugmentRealityToShowTabletopSceneView.swift in Sources */,
				10B782082BE5A058007EAE6C /* GenerateOfflineMapWithCustomParametersView.CustomParameters.swift in Sources */,
				D76EE6072AF9AFE100DA0325 /* FindRouteAroundBarriersView.Model.swift in Sources */,
				0086F40128E3770A00974721 /* ShowViewshedFromPointInSceneView.swift in Sources */,
				0044289229C90C0B00160767 /* GetElevationAtPointOnSurfaceView.swift in Sources */,
				00E1D90B2BC0AF97001AEB6A /* SnapGeometryEditsView.SnapSettingsView.swift in Sources */,
				D7E440D72A1ECE7D005D74DE /* CreateBuffersAroundPointsView.swift in Sources */,
				00D4EF802863842100B9CC30 /* AddFeatureLayersView.swift in Sources */,
				4D126D7E29CA43D200CFB7A7 /* ShowDeviceLocationWithNMEADataSourcesView.Model.swift in Sources */,
				4D126D6D29CA1B6000CFB7A7 /* ShowDeviceLocationWithNMEADataSourcesView.swift in Sources */,
				D710996D2A27D9210065A1C1 /* DensifyAndGeneralizeGeometryView.swift in Sources */,
				88F93CC129C3D59D0006B28E /* CreateAndEditGeometriesView.swift in Sources */,
				1C0C1C3929D34DAE005C8B24 /* ChangeViewpointView.swift in Sources */,
				955271612C0E6749009B1ED4 /* AddRasterFromServiceView.swift in Sources */,
				D7AE861E2AC39DC50049B626 /* DisplayAnnotationView.swift in Sources */,
				D734FA0C2A183A5B00246D7E /* SetMaxExtentView.swift in Sources */,
				D704AA5A2AB22C1A00A3BB63 /* GroupLayersTogetherView.swift in Sources */,
				E004A6DC28465C70002A1FE6 /* DisplaySceneView.swift in Sources */,
				E066DD35285CF3B3004D3D5B /* FindRouteView.swift in Sources */,
				D71371792BD88ECC00EB2F86 /* MonitorChangesToLayerViewStateView.swift in Sources */,
				D7B759B32B1FFBE300017FDD /* FavoritesView.swift in Sources */,
				D722BD222A420DAD002C2087 /* ShowExtrudedFeaturesView.swift in Sources */,
				E004A6F6284FA42A002A1FE6 /* SelectFeaturesInFeatureLayerView.swift in Sources */,
				D77688132B69826B007C3860 /* ListSpatialReferenceTransformationsView.swift in Sources */,
				D75101812A2E493600B8FA48 /* ShowLabelsOnLayerView.swift in Sources */,
				1C3B7DCB2A5F64FC00907443 /* AnalyzeNetworkWithSubnetworkTraceView.swift in Sources */,
				00B042E8282EDC690072E1B4 /* SetBasemapView.swift in Sources */,
				E004A6E62846A61F002A1FE6 /* StyleGraphicsWithSymbolsView.swift in Sources */,
				0000FB6E2BBDB17600845921 /* Add3DTilesLayerView.swift in Sources */,
				D74EA7842B6DADA5008F6C7C /* ValidateUtilityNetworkTopologyView.swift in Sources */,
				00E1D90D2BC0B125001AEB6A /* SnapGeometryEditsView.GeometryEditorModel.swift in Sources */,
				E088E1742863B5F800413100 /* GenerateOfflineMapView.swift in Sources */,
				0074ABC428174F430037244A /* Sample.swift in Sources */,
				00A7A14A2A2FC5B700F035F7 /* DisplayContentOfUtilityNetworkContainerView.Model.swift in Sources */,
				E004A6F0284E4B9B002A1FE6 /* DownloadVectorTilesToLocalCacheView.swift in Sources */,
				00ABA94E2BF6721700C0488C /* ShowGridView.swift in Sources */,
				1CAB8D4E2A3CEAB0002AA649 /* RunValveIsolationTraceView.swift in Sources */,
				D7A737E02BABB9FE00B7C7FC /* AugmentRealityToShowHiddenInfrastructureView.swift in Sources */,
				4D2ADC4329C26D05003B367F /* AddDynamicEntityLayerView.swift in Sources */,
				D70082EB2ACF900100E0C3C2 /* IdentifyKMLFeaturesView.swift in Sources */,
				D7635FFB2B9277DC0044AB97 /* ConfigureClustersView.Model.swift in Sources */,
				D7EAF35A2A1C023800D822C4 /* SetMinAndMaxScaleView.swift in Sources */,
				1C19B4F52A578E46001D2506 /* CreateLoadReportView.Model.swift in Sources */,
				0042E24528E4F82C001F33D6 /* ShowViewshedFromPointInSceneView.ViewshedSettingsView.swift in Sources */,
				D7DDF8532AF47C6C004352D9 /* FindRouteAroundBarriersView.swift in Sources */,
				1C9B74D929DB54560038B06F /* ChangeCameraControllerView.swift in Sources */,
				D76000AE2AF19C2300B3084D /* FindRouteInMobileMapPackageView.swift in Sources */,
				00273CF42A82AB5900A7A77D /* SamplesSearchView.swift in Sources */,
				D78666AD2A2161F100C60110 /* FindNearestVertexView.swift in Sources */,
				D76CE8D92BFD7047009A8686 /* SetReferenceScaleView.swift in Sources */,
				D7C16D1B2AC5F95300689E89 /* Animate3DGraphicView.swift in Sources */,
				D744FD172A2112D90084A66C /* CreateConvexHullAroundPointsView.swift in Sources */,
				D7044B962BE18D73000F2C43 /* EditWithBranchVersioningView.Views.swift in Sources */,
				D718A1ED2B575FD900447087 /* ManageBookmarksView.swift in Sources */,
				D73723762AF5877500846884 /* FindRouteInMobileMapPackageView.Models.swift in Sources */,
				D74ECD0D2BEEAE2F007C0FA6 /* EditAndSyncFeaturesWithFeatureServiceView.Model.swift in Sources */,
				00CB9138284814A4005C2C5D /* SearchWithGeocodeView.swift in Sources */,
				1C43BC7F2A43781200509BF8 /* SetVisibilityOfSubtypeSublayerView.Views.swift in Sources */,
				D754E3232A1D66820006C5F1 /* StylePointWithPictureMarkerSymbolsView.swift in Sources */,
				D731F3C12AD0D2AC00A8431E /* IdentifyGraphicsView.swift in Sources */,
				00E5401C27F3CCA200CF66D5 /* SamplesApp.swift in Sources */,
				D73E61962BDAEE6600457932 /* MatchViewpointOfGeoViewsView.swift in Sources */,
				E066DD4028610F55004D3D5B /* AddSceneLayerFromServiceView.swift in Sources */,
				D7F8C0392B60564D0072BFA7 /* AddFeaturesWithContingentValuesView.swift in Sources */,
				00F279D62AF418DC00CECAF8 /* AddDynamicEntityLayerView.VehicleCallout.swift in Sources */,
				D7749AD62AF08BF50086632F /* FindRouteInTransportNetworkView.Model.swift in Sources */,
				D73F06692B5EE73D000B574F /* QueryFeaturesWithArcadeExpressionView.swift in Sources */,
				D7464F1E2ACE04B3007FEE88 /* IdentifyRasterCellView.swift in Sources */,
				D7588F5F2B7D8DAA008B75E2 /* NavigateRouteWithReroutingView.swift in Sources */,
			);
			runOnlyForDeploymentPostprocessing = 0;
		};
/* End PBXSourcesBuildPhase section */

/* Begin XCBuildConfiguration section */
		00E5402227F3CCA200CF66D5 /* Debug */ = {
			isa = XCBuildConfiguration;
			buildSettings = {
				ALWAYS_SEARCH_USER_PATHS = NO;
				CLANG_ANALYZER_NONNULL = YES;
				CLANG_ANALYZER_NUMBER_OBJECT_CONVERSION = YES_AGGRESSIVE;
				CLANG_CXX_LANGUAGE_STANDARD = "gnu++17";
				CLANG_ENABLE_MODULES = YES;
				CLANG_ENABLE_OBJC_ARC = YES;
				CLANG_ENABLE_OBJC_WEAK = YES;
				CLANG_WARN_BLOCK_CAPTURE_AUTORELEASING = YES;
				CLANG_WARN_BOOL_CONVERSION = YES;
				CLANG_WARN_COMMA = YES;
				CLANG_WARN_CONSTANT_CONVERSION = YES;
				CLANG_WARN_DEPRECATED_OBJC_IMPLEMENTATIONS = YES;
				CLANG_WARN_DIRECT_OBJC_ISA_USAGE = YES_ERROR;
				CLANG_WARN_DOCUMENTATION_COMMENTS = YES;
				CLANG_WARN_EMPTY_BODY = YES;
				CLANG_WARN_ENUM_CONVERSION = YES;
				CLANG_WARN_INFINITE_RECURSION = YES;
				CLANG_WARN_INT_CONVERSION = YES;
				CLANG_WARN_NON_LITERAL_NULL_CONVERSION = YES;
				CLANG_WARN_OBJC_IMPLICIT_RETAIN_SELF = YES;
				CLANG_WARN_OBJC_LITERAL_CONVERSION = YES;
				CLANG_WARN_OBJC_ROOT_CLASS = YES_ERROR;
				CLANG_WARN_QUOTED_INCLUDE_IN_FRAMEWORK_HEADER = YES;
				CLANG_WARN_RANGE_LOOP_ANALYSIS = YES;
				CLANG_WARN_STRICT_PROTOTYPES = YES;
				CLANG_WARN_SUSPICIOUS_MOVE = YES;
				CLANG_WARN_UNGUARDED_AVAILABILITY = YES_AGGRESSIVE;
				CLANG_WARN_UNREACHABLE_CODE = YES;
				CLANG_WARN__DUPLICATE_METHOD_MATCH = YES;
				COPY_PHASE_STRIP = NO;
				DEAD_CODE_STRIPPING = YES;
				DEBUG_INFORMATION_FORMAT = dwarf;
				ENABLE_STRICT_OBJC_MSGSEND = YES;
				ENABLE_TESTABILITY = YES;
				GCC_C_LANGUAGE_STANDARD = gnu11;
				GCC_DYNAMIC_NO_PIC = NO;
				GCC_NO_COMMON_BLOCKS = YES;
				GCC_OPTIMIZATION_LEVEL = 0;
				GCC_PREPROCESSOR_DEFINITIONS = (
					"DEBUG=1",
					"$(inherited)",
				);
				GCC_WARN_64_TO_32_BIT_CONVERSION = YES;
				GCC_WARN_ABOUT_RETURN_TYPE = YES_ERROR;
				GCC_WARN_UNDECLARED_SELECTOR = YES;
				GCC_WARN_UNINITIALIZED_AUTOS = YES_AGGRESSIVE;
				GCC_WARN_UNUSED_FUNCTION = YES;
				GCC_WARN_UNUSED_VARIABLE = YES;
				MTL_ENABLE_DEBUG_INFO = INCLUDE_SOURCE;
				MTL_FAST_MATH = YES;
				ONLY_ACTIVE_ARCH = YES;
				SWIFT_ACTIVE_COMPILATION_CONDITIONS = DEBUG;
				SWIFT_OPTIMIZATION_LEVEL = "-Onone";
			};
			name = Debug;
		};
		00E5402327F3CCA200CF66D5 /* Release */ = {
			isa = XCBuildConfiguration;
			buildSettings = {
				ALWAYS_SEARCH_USER_PATHS = NO;
				CLANG_ANALYZER_NONNULL = YES;
				CLANG_ANALYZER_NUMBER_OBJECT_CONVERSION = YES_AGGRESSIVE;
				CLANG_CXX_LANGUAGE_STANDARD = "gnu++17";
				CLANG_ENABLE_MODULES = YES;
				CLANG_ENABLE_OBJC_ARC = YES;
				CLANG_ENABLE_OBJC_WEAK = YES;
				CLANG_WARN_BLOCK_CAPTURE_AUTORELEASING = YES;
				CLANG_WARN_BOOL_CONVERSION = YES;
				CLANG_WARN_COMMA = YES;
				CLANG_WARN_CONSTANT_CONVERSION = YES;
				CLANG_WARN_DEPRECATED_OBJC_IMPLEMENTATIONS = YES;
				CLANG_WARN_DIRECT_OBJC_ISA_USAGE = YES_ERROR;
				CLANG_WARN_DOCUMENTATION_COMMENTS = YES;
				CLANG_WARN_EMPTY_BODY = YES;
				CLANG_WARN_ENUM_CONVERSION = YES;
				CLANG_WARN_INFINITE_RECURSION = YES;
				CLANG_WARN_INT_CONVERSION = YES;
				CLANG_WARN_NON_LITERAL_NULL_CONVERSION = YES;
				CLANG_WARN_OBJC_IMPLICIT_RETAIN_SELF = YES;
				CLANG_WARN_OBJC_LITERAL_CONVERSION = YES;
				CLANG_WARN_OBJC_ROOT_CLASS = YES_ERROR;
				CLANG_WARN_QUOTED_INCLUDE_IN_FRAMEWORK_HEADER = YES;
				CLANG_WARN_RANGE_LOOP_ANALYSIS = YES;
				CLANG_WARN_STRICT_PROTOTYPES = YES;
				CLANG_WARN_SUSPICIOUS_MOVE = YES;
				CLANG_WARN_UNGUARDED_AVAILABILITY = YES_AGGRESSIVE;
				CLANG_WARN_UNREACHABLE_CODE = YES;
				CLANG_WARN__DUPLICATE_METHOD_MATCH = YES;
				COPY_PHASE_STRIP = NO;
				DEAD_CODE_STRIPPING = YES;
				DEBUG_INFORMATION_FORMAT = "dwarf-with-dsym";
				ENABLE_NS_ASSERTIONS = NO;
				ENABLE_STRICT_OBJC_MSGSEND = YES;
				GCC_C_LANGUAGE_STANDARD = gnu11;
				GCC_NO_COMMON_BLOCKS = YES;
				GCC_WARN_64_TO_32_BIT_CONVERSION = YES;
				GCC_WARN_ABOUT_RETURN_TYPE = YES_ERROR;
				GCC_WARN_UNDECLARED_SELECTOR = YES;
				GCC_WARN_UNINITIALIZED_AUTOS = YES_AGGRESSIVE;
				GCC_WARN_UNUSED_FUNCTION = YES;
				GCC_WARN_UNUSED_VARIABLE = YES;
				MTL_ENABLE_DEBUG_INFO = NO;
				MTL_FAST_MATH = YES;
				SWIFT_COMPILATION_MODE = wholemodule;
				SWIFT_OPTIMIZATION_LEVEL = "-O";
			};
			name = Release;
		};
		00E5402527F3CCA200CF66D5 /* Debug */ = {
			isa = XCBuildConfiguration;
			buildSettings = {
				ASSETCATALOG_COMPILER_APPICON_NAME = AppIcon;
				ASSETCATALOG_COMPILER_GLOBAL_ACCENT_COLOR_NAME = AccentColor;
				CODE_SIGN_ENTITLEMENTS = macOS/Samples.entitlements;
				"CODE_SIGN_IDENTITY[sdk=macosx*]" = "Apple Development";
				CODE_SIGN_STYLE = Automatic;
				CURRENT_PROJECT_VERSION = 1;
				EMBED_ASSET_PACKS_IN_PRODUCT_BUNDLE = YES;
				INFOPLIST_FILE = "$(SRCROOT)/iOS/Info.plist";
				IPHONEOS_DEPLOYMENT_TARGET = 16.0;
				"IPHONEOS_DEPLOYMENT_TARGET[sdk=macosx*]" = 16.0;
				LD_RUNPATH_SEARCH_PATHS = (
					"$(inherited)",
					"@executable_path/Frameworks",
				);
				MARKETING_VERSION = 200.4.0;
				PRODUCT_BUNDLE_IDENTIFIER = "com.esri.arcgis-swift-sdk-samples";
				PRODUCT_NAME = Samples;
				SDKROOT = iphoneos;
				SUPPORTED_PLATFORMS = "iphoneos iphonesimulator";
				SUPPORTS_MACCATALYST = YES;
				SUPPORTS_MAC_DESIGNED_FOR_IPHONE_IPAD = NO;
				SWIFT_EMIT_LOC_STRINGS = YES;
				SWIFT_VERSION = 5.0;
				TARGETED_DEVICE_FAMILY = "1,2,6";
			};
			name = Debug;
		};
		00E5402627F3CCA200CF66D5 /* Release */ = {
			isa = XCBuildConfiguration;
			buildSettings = {
				ASSETCATALOG_COMPILER_APPICON_NAME = AppIcon;
				ASSETCATALOG_COMPILER_GLOBAL_ACCENT_COLOR_NAME = AccentColor;
				CODE_SIGN_ENTITLEMENTS = macOS/Samples.entitlements;
				"CODE_SIGN_IDENTITY[sdk=macosx*]" = "Apple Development";
				CODE_SIGN_STYLE = Automatic;
				CURRENT_PROJECT_VERSION = 1;
				DEVELOPMENT_TEAM = "";
				EMBED_ASSET_PACKS_IN_PRODUCT_BUNDLE = YES;
				INFOPLIST_FILE = "$(SRCROOT)/iOS/Info.plist";
				IPHONEOS_DEPLOYMENT_TARGET = 16.0;
				"IPHONEOS_DEPLOYMENT_TARGET[sdk=macosx*]" = 16.0;
				LD_RUNPATH_SEARCH_PATHS = (
					"$(inherited)",
					"@executable_path/Frameworks",
				);
				MARKETING_VERSION = 200.4.0;
				PRODUCT_BUNDLE_IDENTIFIER = "com.esri.arcgis-swift-sdk-samples";
				PRODUCT_NAME = Samples;
				SDKROOT = iphoneos;
				SUPPORTED_PLATFORMS = "iphoneos iphonesimulator";
				SUPPORTS_MACCATALYST = YES;
				SUPPORTS_MAC_DESIGNED_FOR_IPHONE_IPAD = NO;
				SWIFT_EMIT_LOC_STRINGS = YES;
				SWIFT_VERSION = 5.0;
				TARGETED_DEVICE_FAMILY = "1,2,6";
				VALIDATE_PRODUCT = YES;
			};
			name = Release;
		};
/* End XCBuildConfiguration section */

/* Begin XCConfigurationList section */
		00E5400A27F3CCA100CF66D5 /* Build configuration list for PBXProject "Samples" */ = {
			isa = XCConfigurationList;
			buildConfigurations = (
				00E5402227F3CCA200CF66D5 /* Debug */,
				00E5402327F3CCA200CF66D5 /* Release */,
			);
			defaultConfigurationIsVisible = 0;
			defaultConfigurationName = Release;
		};
		00E5402427F3CCA200CF66D5 /* Build configuration list for PBXNativeTarget "Samples" */ = {
			isa = XCConfigurationList;
			buildConfigurations = (
				00E5402527F3CCA200CF66D5 /* Debug */,
				00E5402627F3CCA200CF66D5 /* Release */,
			);
			defaultConfigurationIsVisible = 0;
			defaultConfigurationName = Release;
		};
/* End XCConfigurationList section */

/* Begin XCRemoteSwiftPackageReference section */
		00C43AEB2947DC350099AE34 /* XCRemoteSwiftPackageReference "arcgis-maps-sdk-swift-toolkit" */ = {
			isa = XCRemoteSwiftPackageReference;
			repositoryURL = "https://github.com/Esri/arcgis-maps-sdk-swift-toolkit/";
			requirement = {
				kind = upToNextMinorVersion;
				minimumVersion = 200.4.0;
			};
		};
/* End XCRemoteSwiftPackageReference section */

/* Begin XCSwiftPackageProductDependency section */
		00C43AEC2947DC350099AE34 /* ArcGISToolkit */ = {
			isa = XCSwiftPackageProductDependency;
			package = 00C43AEB2947DC350099AE34 /* XCRemoteSwiftPackageReference "arcgis-maps-sdk-swift-toolkit" */;
			productName = ArcGISToolkit;
		};
/* End XCSwiftPackageProductDependency section */
	};
	rootObject = 00E5400727F3CCA100CF66D5 /* Project object */;
}<|MERGE_RESOLUTION|>--- conflicted
+++ resolved
@@ -509,11 +509,8 @@
 			dstPath = "";
 			dstSubfolderSpec = 7;
 			files = (
-<<<<<<< HEAD
 				95DEB9B82C127B5E009BEC35 /* ShowViewshedFromPointOnMapView.swift in Copy Source Code Files */,
-=======
 				95A5721B2C0FDD34006E8B48 /* ShowScaleBarView.swift in Copy Source Code Files */,
->>>>>>> b08466a4
 				95A3773C2C0F93770044D1CC /* AddRasterFromServiceView.swift in Copy Source Code Files */,
 				95F3A52D2C07F28700885DED /* SetSurfaceNavigationConstraintView.swift in Copy Source Code Files */,
 				9529D1942C01676200B5C1A3 /* SelectFeaturesInSceneLayerView.swift in Copy Source Code Files */,
