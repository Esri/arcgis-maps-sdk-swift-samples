--- conflicted
+++ resolved
@@ -59,17 +59,14 @@
 		00E5401C27F3CCA200CF66D5 /* SamplesApp.swift in Sources */ = {isa = PBXBuildFile; fileRef = 00E5400C27F3CCA100CF66D5 /* SamplesApp.swift */; };
 		00E5401E27F3CCA200CF66D5 /* ContentView.swift in Sources */ = {isa = PBXBuildFile; fileRef = 00E5400D27F3CCA100CF66D5 /* ContentView.swift */; };
 		00E5402027F3CCA200CF66D5 /* Assets.xcassets in Resources */ = {isa = PBXBuildFile; fileRef = 00E5400E27F3CCA200CF66D5 /* Assets.xcassets */; };
-<<<<<<< HEAD
 		218F35B829C28F4A00502022 /* AuthenticateWithOAuthView.swift in Sources */ = {isa = PBXBuildFile; fileRef = 218F35B329C28F4A00502022 /* AuthenticateWithOAuthView.swift */; };
 		218F35C229C290BF00502022 /* AuthenticateWithOAuthView.swift in Copy Source Code Files */ = {isa = PBXBuildFile; fileRef = 218F35B329C28F4A00502022 /* AuthenticateWithOAuthView.swift */; };
-=======
 		4D2ADC5A29C4F612003B367F /* ChangeMapViewBackgroundView.swift in Sources */ = {isa = PBXBuildFile; fileRef = 4D2ADC5529C4F612003B367F /* ChangeMapViewBackgroundView.swift */; };
 		4D2ADC5D29C4F612003B367F /* ChangeMapViewBackgroundView.SettingsView.swift in Sources */ = {isa = PBXBuildFile; fileRef = 4D2ADC5829C4F612003B367F /* ChangeMapViewBackgroundView.SettingsView.swift */; };
 		4D2ADC5F29C4F9CC003B367F /* ChangeMapViewBackgroundView.swift in Copy Source Code Files */ = {isa = PBXBuildFile; fileRef = 4D2ADC5529C4F612003B367F /* ChangeMapViewBackgroundView.swift */; };
 		4D2ADC6029C4F9CC003B367F /* ChangeMapViewBackgroundView.SettingsView.swift in Copy Source Code Files */ = {isa = PBXBuildFile; fileRef = 4D2ADC5829C4F612003B367F /* ChangeMapViewBackgroundView.SettingsView.swift */; };
 		4D2ADC6229C5071C003B367F /* ChangeMapViewBackgroundView.Model.swift in Sources */ = {isa = PBXBuildFile; fileRef = 4D2ADC6129C5071C003B367F /* ChangeMapViewBackgroundView.Model.swift */; };
 		4D2ADC6329C5088E003B367F /* ChangeMapViewBackgroundView.Model.swift in Copy Source Code Files */ = {isa = PBXBuildFile; fileRef = 4D2ADC6129C5071C003B367F /* ChangeMapViewBackgroundView.Model.swift */; };
->>>>>>> 863c740d
 		4D2ADC4329C26D05003B367F /* AddDynamicEntityLayerView.swift in Sources */ = {isa = PBXBuildFile; fileRef = 4D2ADC3F29C26D05003B367F /* AddDynamicEntityLayerView.swift */; };
 		4D2ADC4729C26D2C003B367F /* AddDynamicEntityLayerView.swift in Copy Source Code Files */ = {isa = PBXBuildFile; fileRef = 4D2ADC3F29C26D05003B367F /* AddDynamicEntityLayerView.swift */; };
 		4D2ADC6729C50BD6003B367F /* AddDynamicEntityLayerView.Model.swift in Sources */ = {isa = PBXBuildFile; fileRef = 4D2ADC6629C50BD6003B367F /* AddDynamicEntityLayerView.Model.swift */; };
@@ -166,13 +163,7 @@
 			dstPath = "";
 			dstSubfolderSpec = 7;
 			files = (
-<<<<<<< HEAD
 				88F93CC229C4D3480006B28E /* SketchOnMapView.swift in Copy Source Code Files */,
-=======
-				4D2ADC6329C5088E003B367F /* ChangeMapViewBackgroundView.Model.swift in Copy Source Code Files */,
-				4D2ADC5F29C4F9CC003B367F /* ChangeMapViewBackgroundView.swift in Copy Source Code Files */,
-				4D2ADC6029C4F9CC003B367F /* ChangeMapViewBackgroundView.SettingsView.swift in Copy Source Code Files */,
->>>>>>> 863c740d
 				0044289329C9234300160767 /* GetElevationAtPointOnSurfaceView.swift in Copy Source Code Files */,
 				4D2ADC6A29C50D91003B367F /* AddDynamicEntityLayerView.Model.swift in Copy Source Code Files */,
 				4D2ADC6B29C50D91003B367F /* AddDynamicEntityLayerView.SettingsView.swift in Copy Source Code Files */,
@@ -246,13 +237,10 @@
 		00E5400E27F3CCA200CF66D5 /* Assets.xcassets */ = {isa = PBXFileReference; lastKnownFileType = folder.assetcatalog; path = Assets.xcassets; sourceTree = "<group>"; };
 		00E5401327F3CCA200CF66D5 /* Samples.app */ = {isa = PBXFileReference; explicitFileType = wrapper.application; includeInIndex = 0; path = Samples.app; sourceTree = BUILT_PRODUCTS_DIR; };
 		00E5402A27F775EA00CF66D5 /* Info.plist */ = {isa = PBXFileReference; lastKnownFileType = text.plist.xml; path = Info.plist; sourceTree = "<group>"; };
-<<<<<<< HEAD
 		218F35B329C28F4A00502022 /* AuthenticateWithOAuthView.swift */ = {isa = PBXFileReference; fileEncoding = 4; lastKnownFileType = sourcecode.swift; path = AuthenticateWithOAuthView.swift; sourceTree = "<group>"; };
-=======
 		4D2ADC5529C4F612003B367F /* ChangeMapViewBackgroundView.swift */ = {isa = PBXFileReference; fileEncoding = 4; lastKnownFileType = sourcecode.swift; path = ChangeMapViewBackgroundView.swift; sourceTree = "<group>"; };
 		4D2ADC5829C4F612003B367F /* ChangeMapViewBackgroundView.SettingsView.swift */ = {isa = PBXFileReference; fileEncoding = 4; lastKnownFileType = sourcecode.swift; path = ChangeMapViewBackgroundView.SettingsView.swift; sourceTree = "<group>"; };
 		4D2ADC6129C5071C003B367F /* ChangeMapViewBackgroundView.Model.swift */ = {isa = PBXFileReference; lastKnownFileType = sourcecode.swift; path = ChangeMapViewBackgroundView.Model.swift; sourceTree = "<group>"; };
->>>>>>> 863c740d
 		4D2ADC3F29C26D05003B367F /* AddDynamicEntityLayerView.swift */ = {isa = PBXFileReference; fileEncoding = 4; lastKnownFileType = sourcecode.swift; path = AddDynamicEntityLayerView.swift; sourceTree = "<group>"; };
 		4D2ADC6629C50BD6003B367F /* AddDynamicEntityLayerView.Model.swift */ = {isa = PBXFileReference; lastKnownFileType = sourcecode.swift; path = AddDynamicEntityLayerView.Model.swift; sourceTree = "<group>"; };
 		4D2ADC6829C50C4C003B367F /* AddDynamicEntityLayerView.SettingsView.swift */ = {isa = PBXFileReference; lastKnownFileType = sourcecode.swift; path = AddDynamicEntityLayerView.SettingsView.swift; sourceTree = "<group>"; };
@@ -544,14 +532,14 @@
 			name = Products;
 			sourceTree = "<group>";
 		};
-<<<<<<< HEAD
 		218F35B229C28F4A00502022 /* Authenticate with OAuth */ = {
 			isa = PBXGroup;
 			children = (
 				218F35B329C28F4A00502022 /* AuthenticateWithOAuthView.swift */,
 			);
 			path = "Authenticate with OAuth";
-=======
+			sourceTree = "<group>";
+		};
 		4D2ADC5329C4F612003B367F /* Change map view background */ = {
 			isa = PBXGroup;
 			children = (
@@ -560,7 +548,6 @@
 				4D2ADC6129C5071C003B367F /* ChangeMapViewBackgroundView.Model.swift */,
 			);
 			path = "Change map view background";
->>>>>>> 863c740d
 			sourceTree = "<group>";
 		};
 		4D2ADC3E29C26D05003B367F /* Add dynamic entity layer */ = {
