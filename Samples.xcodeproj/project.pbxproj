// !$*UTF8*$!
{
	archiveVersion = 1;
	classes = {
	};
	objectVersion = 55;
	objects = {

/* Begin PBXBuildFile section */
		0005580A2817C51E00224BC6 /* SampleDetailView.swift in Sources */ = {isa = PBXBuildFile; fileRef = 000558092817C51E00224BC6 /* SampleDetailView.swift */; };
		0005580C28185C0600224BC6 /* SampleList.swift in Sources */ = {isa = PBXBuildFile; fileRef = 0005580B28185C0600224BC6 /* SampleList.swift */; };
		00181B462846AD7100654571 /* View+Alert.swift in Sources */ = {isa = PBXBuildFile; fileRef = 00181B452846AD7100654571 /* View+Alert.swift */; };
		001C6DE127FE8A9400D472C2 /* AppSecrets.swift.masque in Sources */ = {isa = PBXBuildFile; fileRef = 001C6DD827FE585A00D472C2 /* AppSecrets.swift.masque */; };
		0039A4E92885C50300592C86 /* AddSceneLayerFromServiceView.swift in Copy Source Code Files */ = {isa = PBXBuildFile; fileRef = E066DD3F28610F55004D3D5B /* AddSceneLayerFromServiceView.swift */; };
		0039A4EA2885C50300592C86 /* ClipGeometryView.swift in Copy Source Code Files */ = {isa = PBXBuildFile; fileRef = E000E75F2869E33D005D87C5 /* ClipGeometryView.swift */; };
		0039A4EB2885C50300592C86 /* CreatePlanarAndGeodeticBuffersView.swift in Copy Source Code Files */ = {isa = PBXBuildFile; fileRef = E004A6EC2849556E002A1FE6 /* CreatePlanarAndGeodeticBuffersView.swift */; };
		0039A4EC2885C50300592C86 /* CutGeometryView.swift in Copy Source Code Files */ = {isa = PBXBuildFile; fileRef = E000E762286A0B18005D87C5 /* CutGeometryView.swift */; };
		0039A4ED2885C50300592C86 /* DisplayMapView.swift in Copy Source Code Files */ = {isa = PBXBuildFile; fileRef = 0074ABBE28174BCF0037244A /* DisplayMapView.swift */; };
		0039A4EE2885C50300592C86 /* DisplayOverviewMapView.swift in Copy Source Code Files */ = {isa = PBXBuildFile; fileRef = 00B04FB4283EEBA80026C882 /* DisplayOverviewMapView.swift */; };
		0039A4EF2885C50300592C86 /* DisplaySceneView.swift in Copy Source Code Files */ = {isa = PBXBuildFile; fileRef = E004A6D828465C70002A1FE6 /* DisplaySceneView.swift */; };
		0039A4F02885C50300592C86 /* ProjectGeometryView.swift in Copy Source Code Files */ = {isa = PBXBuildFile; fileRef = E0EA0B762866390E00C9621D /* ProjectGeometryView.swift */; };
		0039A4F12885C50300592C86 /* SearchWithGeocodeView.swift in Copy Source Code Files */ = {isa = PBXBuildFile; fileRef = 00CB9137284814A4005C2C5D /* SearchWithGeocodeView.swift */; };
		0039A4F22885C50300592C86 /* SelectFeaturesInFeatureLayerView.swift in Copy Source Code Files */ = {isa = PBXBuildFile; fileRef = E004A6F5284FA42A002A1FE6 /* SelectFeaturesInFeatureLayerView.swift */; };
		0039A4F32885C50300592C86 /* SetBasemapView.swift in Copy Source Code Files */ = {isa = PBXBuildFile; fileRef = 00B042E5282EDC690072E1B4 /* SetBasemapView.swift */; };
		0039A4F42885C50300592C86 /* SetSurfacePlacementModeView.swift in Copy Source Code Files */ = {isa = PBXBuildFile; fileRef = E088E1562862579D00413100 /* SetSurfacePlacementModeView.swift */; };
		0039A4F52885C50300592C86 /* SetViewpointRotationView.swift in Copy Source Code Files */ = {isa = PBXBuildFile; fileRef = E004A6BD28414332002A1FE6 /* SetViewpointRotationView.swift */; };
		0039A4F62885C50300592C86 /* ShowCalloutView.swift in Copy Source Code Files */ = {isa = PBXBuildFile; fileRef = E004A6DF28466279002A1FE6 /* ShowCalloutView.swift */; };
		0039A4F72885C50300592C86 /* ShowDeviceLocationView.swift in Copy Source Code Files */ = {isa = PBXBuildFile; fileRef = E004A6E828493BCE002A1FE6 /* ShowDeviceLocationView.swift */; };
		0039A4F82885C50300592C86 /* ShowResultOfSpatialRelationshipsView.swift in Copy Source Code Files */ = {isa = PBXBuildFile; fileRef = E066DD3A2860CA08004D3D5B /* ShowResultOfSpatialRelationshipsView.swift */; };
		0039A4F92885C50300592C86 /* ShowResultOfSpatialOperationsView.swift in Copy Source Code Files */ = {isa = PBXBuildFile; fileRef = E004A6F2284E4FEB002A1FE6 /* ShowResultOfSpatialOperationsView.swift */; };
		0039A4FA2885C50300592C86 /* StyleGraphicsWithRendererView.swift in Copy Source Code Files */ = {isa = PBXBuildFile; fileRef = E066DD372860AB28004D3D5B /* StyleGraphicsWithRendererView.swift */; };
		0039A4FB2885C50300592C86 /* StyleGraphicsWithSymbolsView.swift in Copy Source Code Files */ = {isa = PBXBuildFile; fileRef = E004A6E52846A61F002A1FE6 /* StyleGraphicsWithSymbolsView.swift */; };
		0042E24328E4BF8F001F33D6 /* ShowViewshedFromPointInSceneView.Model.swift in Sources */ = {isa = PBXBuildFile; fileRef = 0042E24228E4BF8F001F33D6 /* ShowViewshedFromPointInSceneView.Model.swift */; };
		0042E24528E4F82C001F33D6 /* ShowViewshedFromPointInSceneView.ViewshedSettingsView.swift in Sources */ = {isa = PBXBuildFile; fileRef = 0042E24428E4F82B001F33D6 /* ShowViewshedFromPointInSceneView.ViewshedSettingsView.swift */; };
		0042E24628E50EE4001F33D6 /* ShowViewshedFromPointInSceneView.swift in Copy Source Code Files */ = {isa = PBXBuildFile; fileRef = 0086F3FD28E3770900974721 /* ShowViewshedFromPointInSceneView.swift */; };
		0042E24728E50EE4001F33D6 /* ShowViewshedFromPointInSceneView.Model.swift in Copy Source Code Files */ = {isa = PBXBuildFile; fileRef = 0042E24228E4BF8F001F33D6 /* ShowViewshedFromPointInSceneView.Model.swift */; };
		0042E24828E50EE4001F33D6 /* ShowViewshedFromPointInSceneView.ViewshedSettingsView.swift in Copy Source Code Files */ = {isa = PBXBuildFile; fileRef = 0042E24428E4F82B001F33D6 /* ShowViewshedFromPointInSceneView.ViewshedSettingsView.swift */; };
		0044289229C90C0B00160767 /* GetElevationAtPointOnSurfaceView.swift in Sources */ = {isa = PBXBuildFile; fileRef = 0044289129C90C0B00160767 /* GetElevationAtPointOnSurfaceView.swift */; };
		0044289329C9234300160767 /* GetElevationAtPointOnSurfaceView.swift in Copy Source Code Files */ = {isa = PBXBuildFile; fileRef = 0044289129C90C0B00160767 /* GetElevationAtPointOnSurfaceView.swift */; };
		0044CDDF2995C39E004618CE /* ShowDeviceLocationHistoryView.swift in Sources */ = {isa = PBXBuildFile; fileRef = 0044CDDE2995C39E004618CE /* ShowDeviceLocationHistoryView.swift */; };
		0044CDE02995D4DD004618CE /* ShowDeviceLocationHistoryView.swift in Copy Source Code Files */ = {isa = PBXBuildFile; fileRef = 0044CDDE2995C39E004618CE /* ShowDeviceLocationHistoryView.swift */; };
		004FE87129DF5D8700075217 /* Bristol in Resources */ = {isa = PBXBuildFile; fileRef = 004FE87029DF5D8700075217 /* Bristol */; settings = {ASSET_TAGS = (ChangeCameraController, ); }; };
		006C835528B40682004AEB7F /* BrowseBuildingFloorsView.swift in Copy Source Code Files */ = {isa = PBXBuildFile; fileRef = E0FE32E628747778002C6ACA /* BrowseBuildingFloorsView.swift */; };
		006C835628B40682004AEB7F /* DisplayMapFromMobileMapPackageView.swift in Copy Source Code Files */ = {isa = PBXBuildFile; fileRef = F111CCC0288B5D5600205358 /* DisplayMapFromMobileMapPackageView.swift */; };
		0074ABBF28174BCF0037244A /* DisplayMapView.swift in Sources */ = {isa = PBXBuildFile; fileRef = 0074ABBE28174BCF0037244A /* DisplayMapView.swift */; };
		0074ABC428174F430037244A /* Sample.swift in Sources */ = {isa = PBXBuildFile; fileRef = 0074ABC128174F430037244A /* Sample.swift */; };
		0074ABCD2817BCC30037244A /* SamplesApp+Samples.swift.tache in Sources */ = {isa = PBXBuildFile; fileRef = 0074ABCA2817B8DB0037244A /* SamplesApp+Samples.swift.tache */; };
		0086F40128E3770A00974721 /* ShowViewshedFromPointInSceneView.swift in Sources */ = {isa = PBXBuildFile; fileRef = 0086F3FD28E3770900974721 /* ShowViewshedFromPointInSceneView.swift */; };
		00A7A1462A2FC58300F035F7 /* DisplayContentOfUtilityNetworkContainerView.swift in Sources */ = {isa = PBXBuildFile; fileRef = 00A7A1432A2FC58300F035F7 /* DisplayContentOfUtilityNetworkContainerView.swift */; };
		00A7A14A2A2FC5B700F035F7 /* DisplayContentOfUtilityNetworkContainerView.Model.swift in Sources */ = {isa = PBXBuildFile; fileRef = 00A7A1492A2FC5B700F035F7 /* DisplayContentOfUtilityNetworkContainerView.Model.swift */; };
		00B04273282EC59E0072E1B4 /* AboutView.swift in Sources */ = {isa = PBXBuildFile; fileRef = 00B04272282EC59E0072E1B4 /* AboutView.swift */; };
		00B042E8282EDC690072E1B4 /* SetBasemapView.swift in Sources */ = {isa = PBXBuildFile; fileRef = 00B042E5282EDC690072E1B4 /* SetBasemapView.swift */; };
		00B04FB5283EEBA80026C882 /* DisplayOverviewMapView.swift in Sources */ = {isa = PBXBuildFile; fileRef = 00B04FB4283EEBA80026C882 /* DisplayOverviewMapView.swift */; };
		00C43AED2947DC350099AE34 /* ArcGISToolkit in Frameworks */ = {isa = PBXBuildFile; productRef = 00C43AEC2947DC350099AE34 /* ArcGISToolkit */; };
		00C94A0D28B53DE1004E42D9 /* raster-file in Resources */ = {isa = PBXBuildFile; fileRef = 00C94A0C28B53DE1004E42D9 /* raster-file */; settings = {ASSET_TAGS = (AddRasterFromFile, ); }; };
		00CB9138284814A4005C2C5D /* SearchWithGeocodeView.swift in Sources */ = {isa = PBXBuildFile; fileRef = 00CB9137284814A4005C2C5D /* SearchWithGeocodeView.swift */; };
		00CCB8A5285BAF8700BBAB70 /* OnDemandResource.swift in Sources */ = {isa = PBXBuildFile; fileRef = 00CCB8A4285BAF8700BBAB70 /* OnDemandResource.swift */; };
		00D4EF802863842100B9CC30 /* AddFeatureLayersView.swift in Sources */ = {isa = PBXBuildFile; fileRef = 00D4EF7F2863842100B9CC30 /* AddFeatureLayersView.swift */; };
		00D4EF9028638BF100B9CC30 /* LA_Trails.geodatabase in Resources */ = {isa = PBXBuildFile; fileRef = 00D4EF8228638BF100B9CC30 /* LA_Trails.geodatabase */; settings = {ASSET_TAGS = (AddFeatureLayers, ); }; };
		00D4EF9A28638BF100B9CC30 /* AuroraCO.gpkg in Resources */ = {isa = PBXBuildFile; fileRef = 00D4EF8F28638BF100B9CC30 /* AuroraCO.gpkg */; settings = {ASSET_TAGS = (AddFeatureLayers, ); }; };
		00D4EFB12863CE6300B9CC30 /* ScottishWildlifeTrust_reserves in Resources */ = {isa = PBXBuildFile; fileRef = 00D4EFB02863CE6300B9CC30 /* ScottishWildlifeTrust_reserves */; settings = {ASSET_TAGS = (AddFeatureLayers, ); }; };
		00E5401C27F3CCA200CF66D5 /* SamplesApp.swift in Sources */ = {isa = PBXBuildFile; fileRef = 00E5400C27F3CCA100CF66D5 /* SamplesApp.swift */; };
		00E5401E27F3CCA200CF66D5 /* ContentView.swift in Sources */ = {isa = PBXBuildFile; fileRef = 00E5400D27F3CCA100CF66D5 /* ContentView.swift */; };
		00E5402027F3CCA200CF66D5 /* Assets.xcassets in Resources */ = {isa = PBXBuildFile; fileRef = 00E5400E27F3CCA200CF66D5 /* Assets.xcassets */; };
		00EB803A2A31506F00AC2B07 /* DisplayContentOfUtilityNetworkContainerView.swift in Copy Source Code Files */ = {isa = PBXBuildFile; fileRef = 00A7A1432A2FC58300F035F7 /* DisplayContentOfUtilityNetworkContainerView.swift */; };
		00EB803B2A31506F00AC2B07 /* DisplayContentOfUtilityNetworkContainerView.Model.swift in Copy Source Code Files */ = {isa = PBXBuildFile; fileRef = 00A7A1492A2FC5B700F035F7 /* DisplayContentOfUtilityNetworkContainerView.Model.swift */; };
		108EC04129D25B2C000F35D0 /* QueryFeatureTableView.swift in Sources */ = {isa = PBXBuildFile; fileRef = 108EC04029D25B2C000F35D0 /* QueryFeatureTableView.swift */; };
		108EC04229D25B55000F35D0 /* QueryFeatureTableView.swift in Copy Source Code Files */ = {isa = PBXBuildFile; fileRef = 108EC04029D25B2C000F35D0 /* QueryFeatureTableView.swift */; };
		1C0C1C3929D34DAE005C8B24 /* ChangeViewpointView.swift in Sources */ = {isa = PBXBuildFile; fileRef = 1C0C1C3429D34DAE005C8B24 /* ChangeViewpointView.swift */; };
		1C0C1C3D29D34DDD005C8B24 /* ChangeViewpointView.swift in Copy Source Code Files */ = {isa = PBXBuildFile; fileRef = 1C0C1C3429D34DAE005C8B24 /* ChangeViewpointView.swift */; };
		1C42E04729D2396B004FC4BE /* ShowPopupView.swift in Sources */ = {isa = PBXBuildFile; fileRef = 1C42E04329D2396B004FC4BE /* ShowPopupView.swift */; };
		1C42E04A29D239D2004FC4BE /* ShowPopupView.swift in Copy Source Code Files */ = {isa = PBXBuildFile; fileRef = 1C42E04329D2396B004FC4BE /* ShowPopupView.swift */; };
		1C929F092A27B86800134252 /* ShowUtilityAssociationsView.swift in Copy Source Code Files */ = {isa = PBXBuildFile; fileRef = 1CAF831B2A20305F000E1E60 /* ShowUtilityAssociationsView.swift */; };
		1C965C3929DB9176002F8536 /* ShowRealisticLightAndShadowsView.swift in Copy Source Code Files */ = {isa = PBXBuildFile; fileRef = 1C9B74C529DB43580038B06F /* ShowRealisticLightAndShadowsView.swift */; };
		1C9B74C929DB43580038B06F /* ShowRealisticLightAndShadowsView.swift in Sources */ = {isa = PBXBuildFile; fileRef = 1C9B74C529DB43580038B06F /* ShowRealisticLightAndShadowsView.swift */; };
		1C9B74D929DB54560038B06F /* ChangeCameraControllerView.swift in Sources */ = {isa = PBXBuildFile; fileRef = 1C9B74D529DB54560038B06F /* ChangeCameraControllerView.swift */; };
		1C9B74DE29DB56860038B06F /* ChangeCameraControllerView.swift in Copy Source Code Files */ = {isa = PBXBuildFile; fileRef = 1C9B74D529DB54560038B06F /* ChangeCameraControllerView.swift */; };
		1CAF831F2A20305F000E1E60 /* ShowUtilityAssociationsView.swift in Sources */ = {isa = PBXBuildFile; fileRef = 1CAF831B2A20305F000E1E60 /* ShowUtilityAssociationsView.swift */; };
		218F35B829C28F4A00502022 /* AuthenticateWithOAuthView.swift in Sources */ = {isa = PBXBuildFile; fileRef = 218F35B329C28F4A00502022 /* AuthenticateWithOAuthView.swift */; };
		218F35C229C290BF00502022 /* AuthenticateWithOAuthView.swift in Copy Source Code Files */ = {isa = PBXBuildFile; fileRef = 218F35B329C28F4A00502022 /* AuthenticateWithOAuthView.swift */; };
		4D2ADC4329C26D05003B367F /* AddDynamicEntityLayerView.swift in Sources */ = {isa = PBXBuildFile; fileRef = 4D2ADC3F29C26D05003B367F /* AddDynamicEntityLayerView.swift */; };
		4D2ADC4729C26D2C003B367F /* AddDynamicEntityLayerView.swift in Copy Source Code Files */ = {isa = PBXBuildFile; fileRef = 4D2ADC3F29C26D05003B367F /* AddDynamicEntityLayerView.swift */; };
		4D2ADC5A29C4F612003B367F /* ChangeMapViewBackgroundView.swift in Sources */ = {isa = PBXBuildFile; fileRef = 4D2ADC5529C4F612003B367F /* ChangeMapViewBackgroundView.swift */; };
		4D2ADC5D29C4F612003B367F /* ChangeMapViewBackgroundView.SettingsView.swift in Sources */ = {isa = PBXBuildFile; fileRef = 4D2ADC5829C4F612003B367F /* ChangeMapViewBackgroundView.SettingsView.swift */; };
		4D2ADC6229C5071C003B367F /* ChangeMapViewBackgroundView.Model.swift in Sources */ = {isa = PBXBuildFile; fileRef = 4D2ADC6129C5071C003B367F /* ChangeMapViewBackgroundView.Model.swift */; };
		4D2ADC6729C50BD6003B367F /* AddDynamicEntityLayerView.Model.swift in Sources */ = {isa = PBXBuildFile; fileRef = 4D2ADC6629C50BD6003B367F /* AddDynamicEntityLayerView.Model.swift */; };
		4D2ADC6929C50C4C003B367F /* AddDynamicEntityLayerView.SettingsView.swift in Sources */ = {isa = PBXBuildFile; fileRef = 4D2ADC6829C50C4C003B367F /* AddDynamicEntityLayerView.SettingsView.swift */; };
		4D2ADC6A29C50D91003B367F /* AddDynamicEntityLayerView.Model.swift in Copy Source Code Files */ = {isa = PBXBuildFile; fileRef = 4D2ADC6629C50BD6003B367F /* AddDynamicEntityLayerView.Model.swift */; };
		4D2ADC6B29C50D91003B367F /* AddDynamicEntityLayerView.SettingsView.swift in Copy Source Code Files */ = {isa = PBXBuildFile; fileRef = 4D2ADC6829C50C4C003B367F /* AddDynamicEntityLayerView.SettingsView.swift */; };
		7573E81A29D6134C00BEED9C /* TraceUtilityNetworkView.Model.swift in Sources */ = {isa = PBXBuildFile; fileRef = 7573E81329D6134C00BEED9C /* TraceUtilityNetworkView.Model.swift */; };
		7573E81C29D6134C00BEED9C /* TraceUtilityNetworkView.Enums.swift in Sources */ = {isa = PBXBuildFile; fileRef = 7573E81529D6134C00BEED9C /* TraceUtilityNetworkView.Enums.swift */; };
		7573E81E29D6134C00BEED9C /* TraceUtilityNetworkView.Views.swift in Sources */ = {isa = PBXBuildFile; fileRef = 7573E81729D6134C00BEED9C /* TraceUtilityNetworkView.Views.swift */; };
		7573E81F29D6134C00BEED9C /* TraceUtilityNetworkView.swift in Sources */ = {isa = PBXBuildFile; fileRef = 7573E81829D6134C00BEED9C /* TraceUtilityNetworkView.swift */; };
		7573E82129D6136C00BEED9C /* TraceUtilityNetworkView.Model.swift in Copy Source Code Files */ = {isa = PBXBuildFile; fileRef = 7573E81329D6134C00BEED9C /* TraceUtilityNetworkView.Model.swift */; };
		7573E82229D6136C00BEED9C /* TraceUtilityNetworkView.Enums.swift in Copy Source Code Files */ = {isa = PBXBuildFile; fileRef = 7573E81529D6134C00BEED9C /* TraceUtilityNetworkView.Enums.swift */; };
		7573E82329D6136C00BEED9C /* TraceUtilityNetworkView.Views.swift in Copy Source Code Files */ = {isa = PBXBuildFile; fileRef = 7573E81729D6134C00BEED9C /* TraceUtilityNetworkView.Views.swift */; };
		7573E82429D6136C00BEED9C /* TraceUtilityNetworkView.swift in Copy Source Code Files */ = {isa = PBXBuildFile; fileRef = 7573E81829D6134C00BEED9C /* TraceUtilityNetworkView.swift */; };
		75DD736729D35FF40010229D /* ChangeMapViewBackgroundView.swift in Copy Source Code Files */ = {isa = PBXBuildFile; fileRef = 4D2ADC5529C4F612003B367F /* ChangeMapViewBackgroundView.swift */; };
		75DD736829D35FF40010229D /* ChangeMapViewBackgroundView.SettingsView.swift in Copy Source Code Files */ = {isa = PBXBuildFile; fileRef = 4D2ADC5829C4F612003B367F /* ChangeMapViewBackgroundView.SettingsView.swift */; };
		75DD736929D35FF40010229D /* ChangeMapViewBackgroundView.Model.swift in Copy Source Code Files */ = {isa = PBXBuildFile; fileRef = 4D2ADC6129C5071C003B367F /* ChangeMapViewBackgroundView.Model.swift */; };
		75DD739529D38B1B0010229D /* NavigateRouteView.swift in Sources */ = {isa = PBXBuildFile; fileRef = 75DD739129D38B1B0010229D /* NavigateRouteView.swift */; };
		75DD739929D38B420010229D /* NavigateRouteView.swift in Copy Source Code Files */ = {isa = PBXBuildFile; fileRef = 75DD739129D38B1B0010229D /* NavigateRouteView.swift */; };
		79302F852A1ED4E30002336A /* CreateAndSaveKMLView.Model.swift in Sources */ = {isa = PBXBuildFile; fileRef = 79302F842A1ED4E30002336A /* CreateAndSaveKMLView.Model.swift */; };
		79302F872A1ED71B0002336A /* CreateAndSaveKMLView.Views.swift in Sources */ = {isa = PBXBuildFile; fileRef = 79302F862A1ED71B0002336A /* CreateAndSaveKMLView.Views.swift */; };
		79A47DFB2A20286800D7C5B9 /* CreateAndSaveKMLView.Model.swift in Copy Source Code Files */ = {isa = PBXBuildFile; fileRef = 79302F842A1ED4E30002336A /* CreateAndSaveKMLView.Model.swift */; };
		79A47DFC2A20286800D7C5B9 /* CreateAndSaveKMLView.Views.swift in Copy Source Code Files */ = {isa = PBXBuildFile; fileRef = 79302F862A1ED71B0002336A /* CreateAndSaveKMLView.Views.swift */; };
		79B7B80A2A1BF8EC00F57C27 /* CreateAndSaveKMLView.swift in Sources */ = {isa = PBXBuildFile; fileRef = 79B7B8092A1BF8EC00F57C27 /* CreateAndSaveKMLView.swift */; };
		79B7B80B2A1BFDE700F57C27 /* CreateAndSaveKMLView.swift in Copy Source Code Files */ = {isa = PBXBuildFile; fileRef = 79B7B8092A1BF8EC00F57C27 /* CreateAndSaveKMLView.swift */; };
		883C121529C9136600062FF9 /* DownloadPreplannedMapAreaView.MapPicker.swift in Sources */ = {isa = PBXBuildFile; fileRef = 883C121429C9136600062FF9 /* DownloadPreplannedMapAreaView.MapPicker.swift */; };
		883C121729C914E100062FF9 /* DownloadPreplannedMapAreaView.MapPicker.swift in Copy Source Code Files */ = {isa = PBXBuildFile; fileRef = 883C121429C9136600062FF9 /* DownloadPreplannedMapAreaView.MapPicker.swift */; };
		883C121829C914E100062FF9 /* DownloadPreplannedMapAreaView.Model.swift in Copy Source Code Files */ = {isa = PBXBuildFile; fileRef = E0D04FF128A5390000747989 /* DownloadPreplannedMapAreaView.Model.swift */; };
		883C121929C914E100062FF9 /* DownloadPreplannedMapAreaView.swift in Copy Source Code Files */ = {isa = PBXBuildFile; fileRef = E070A0A2286F3B6000F2B606 /* DownloadPreplannedMapAreaView.swift */; };
		88F93CC129C3D59D0006B28E /* SketchOnMapView.swift in Sources */ = {isa = PBXBuildFile; fileRef = 88F93CC029C3D59C0006B28E /* SketchOnMapView.swift */; };
		88F93CC229C4D3480006B28E /* SketchOnMapView.swift in Copy Source Code Files */ = {isa = PBXBuildFile; fileRef = 88F93CC029C3D59C0006B28E /* SketchOnMapView.swift */; };
		D710996D2A27D9210065A1C1 /* DensifyAndGeneralizeGeometryView.swift in Sources */ = {isa = PBXBuildFile; fileRef = D710996C2A27D9210065A1C1 /* DensifyAndGeneralizeGeometryView.swift */; };
		D710996E2A27D9B30065A1C1 /* DensifyAndGeneralizeGeometryView.swift in Copy Source Code Files */ = {isa = PBXBuildFile; fileRef = D710996C2A27D9210065A1C1 /* DensifyAndGeneralizeGeometryView.swift */; };
		D71099702A2802FA0065A1C1 /* DensifyAndGeneralizeGeometryView.SettingsView.swift in Sources */ = {isa = PBXBuildFile; fileRef = D710996F2A2802FA0065A1C1 /* DensifyAndGeneralizeGeometryView.SettingsView.swift */; };
		D71099712A280D830065A1C1 /* DensifyAndGeneralizeGeometryView.SettingsView.swift in Copy Source Code Files */ = {isa = PBXBuildFile; fileRef = D710996F2A2802FA0065A1C1 /* DensifyAndGeneralizeGeometryView.SettingsView.swift */; };
		D734FA0C2A183A5B00246D7E /* SetMaxExtentView.swift in Sources */ = {isa = PBXBuildFile; fileRef = D734FA092A183A5B00246D7E /* SetMaxExtentView.swift */; };
		D744FD172A2112D90084A66C /* CreateConvexHullAroundPointsView.swift in Sources */ = {isa = PBXBuildFile; fileRef = D744FD162A2112D90084A66C /* CreateConvexHullAroundPointsView.swift */; };
		D744FD182A2113C70084A66C /* CreateConvexHullAroundPointsView.swift in Copy Source Code Files */ = {isa = PBXBuildFile; fileRef = D744FD162A2112D90084A66C /* CreateConvexHullAroundPointsView.swift */; };
		D75101812A2E493600B8FA48 /* ShowLabelsOnLayerView.swift in Sources */ = {isa = PBXBuildFile; fileRef = D75101802A2E493600B8FA48 /* ShowLabelsOnLayerView.swift */; };
		D75101822A2E497F00B8FA48 /* ShowLabelsOnLayerView.swift in Copy Source Code Files */ = {isa = PBXBuildFile; fileRef = D75101802A2E493600B8FA48 /* ShowLabelsOnLayerView.swift */; };
		D751018E2A2E962D00B8FA48 /* IdentifyLayerFeaturesView.swift in Sources */ = {isa = PBXBuildFile; fileRef = D751018D2A2E962D00B8FA48 /* IdentifyLayerFeaturesView.swift */; };
		D751018F2A2E966C00B8FA48 /* IdentifyLayerFeaturesView.swift in Copy Source Code Files */ = {isa = PBXBuildFile; fileRef = D751018D2A2E962D00B8FA48 /* IdentifyLayerFeaturesView.swift */; };
		D752D9402A39154C003EB25E /* ManageOperationalLayersView.swift in Sources */ = {isa = PBXBuildFile; fileRef = D752D93F2A39154C003EB25E /* ManageOperationalLayersView.swift */; };
		D752D9412A39162F003EB25E /* ManageOperationalLayersView.swift in Copy Source Code Files */ = {isa = PBXBuildFile; fileRef = D752D93F2A39154C003EB25E /* ManageOperationalLayersView.swift */; };
		D752D9462A3A6F80003EB25E /* MonitorChangesToMapLoadStatusView.swift in Sources */ = {isa = PBXBuildFile; fileRef = D752D9452A3A6F7F003EB25E /* MonitorChangesToMapLoadStatusView.swift */; };
		D752D9472A3A6FC0003EB25E /* MonitorChangesToMapLoadStatusView.swift in Copy Source Code Files */ = {isa = PBXBuildFile; fileRef = D752D9452A3A6F7F003EB25E /* MonitorChangesToMapLoadStatusView.swift */; };
		D752D95F2A3BCE06003EB25E /* DisplayMapFromPortalItemView.swift in Sources */ = {isa = PBXBuildFile; fileRef = D752D95E2A3BCE06003EB25E /* DisplayMapFromPortalItemView.swift */; };
		D752D9602A3BCE63003EB25E /* DisplayMapFromPortalItemView.swift in Copy Source Code Files */ = {isa = PBXBuildFile; fileRef = D752D95E2A3BCE06003EB25E /* DisplayMapFromPortalItemView.swift */; };
		D75362D22A1E886700D83028 /* ApplyUniqueValueRendererView.swift in Sources */ = {isa = PBXBuildFile; fileRef = D75362D12A1E886700D83028 /* ApplyUniqueValueRendererView.swift */; };
		D75362D32A1E8C8800D83028 /* ApplyUniqueValueRendererView.swift in Copy Source Code Files */ = {isa = PBXBuildFile; fileRef = D75362D12A1E886700D83028 /* ApplyUniqueValueRendererView.swift */; };
		D754E3232A1D66820006C5F1 /* StylePointWithPictureMarkerSymbolsView.swift in Sources */ = {isa = PBXBuildFile; fileRef = D754E3222A1D66820006C5F1 /* StylePointWithPictureMarkerSymbolsView.swift */; };
		D754E3242A1D66C20006C5F1 /* StylePointWithPictureMarkerSymbolsView.swift in Copy Source Code Files */ = {isa = PBXBuildFile; fileRef = D754E3222A1D66820006C5F1 /* StylePointWithPictureMarkerSymbolsView.swift */; };
		D78666AD2A2161F100C60110 /* FindNearestVertexView.swift in Sources */ = {isa = PBXBuildFile; fileRef = D78666AC2A2161F100C60110 /* FindNearestVertexView.swift */; };
		D78666AE2A21629200C60110 /* FindNearestVertexView.swift in Copy Source Code Files */ = {isa = PBXBuildFile; fileRef = D78666AC2A2161F100C60110 /* FindNearestVertexView.swift */; };
		D7CC33FF2A31475C00198EDF /* ShowLineOfSightBetweenPointsView.swift in Sources */ = {isa = PBXBuildFile; fileRef = D7CC33FD2A31475C00198EDF /* ShowLineOfSightBetweenPointsView.swift */; };
		D7CC34002A3147FF00198EDF /* ShowLineOfSightBetweenPointsView.swift in Copy Source Code Files */ = {isa = PBXBuildFile; fileRef = D7CC33FD2A31475C00198EDF /* ShowLineOfSightBetweenPointsView.swift */; };
		D7E440D72A1ECE7D005D74DE /* CreateBuffersAroundPointsView.swift in Sources */ = {isa = PBXBuildFile; fileRef = D7E440D62A1ECE7D005D74DE /* CreateBuffersAroundPointsView.swift */; };
		D7E440D82A1ECEB3005D74DE /* CreateBuffersAroundPointsView.swift in Copy Source Code Files */ = {isa = PBXBuildFile; fileRef = D7E440D62A1ECE7D005D74DE /* CreateBuffersAroundPointsView.swift */; };
		D7E557682A1D768800B9FB09 /* AddWMSLayerView.swift in Sources */ = {isa = PBXBuildFile; fileRef = D7E557672A1D768800B9FB09 /* AddWMSLayerView.swift */; };
		D7E9EF292A1D2219000C4865 /* SetMinAndMaxScaleView.swift in Copy Source Code Files */ = {isa = PBXBuildFile; fileRef = D7EAF3592A1C023800D822C4 /* SetMinAndMaxScaleView.swift */; };
		D7E9EF2A2A1D29F2000C4865 /* SetMaxExtentView.swift in Copy Source Code Files */ = {isa = PBXBuildFile; fileRef = D734FA092A183A5B00246D7E /* SetMaxExtentView.swift */; };
		D7EAF35A2A1C023800D822C4 /* SetMinAndMaxScaleView.swift in Sources */ = {isa = PBXBuildFile; fileRef = D7EAF3592A1C023800D822C4 /* SetMinAndMaxScaleView.swift */; };
		D7EF5D752A26A03A00FEBDE5 /* ShowCoordinatesInMultipleFormatsView.swift in Sources */ = {isa = PBXBuildFile; fileRef = D7EF5D742A26A03A00FEBDE5 /* ShowCoordinatesInMultipleFormatsView.swift */; };
		D7EF5D762A26A1EE00FEBDE5 /* ShowCoordinatesInMultipleFormatsView.swift in Copy Source Code Files */ = {isa = PBXBuildFile; fileRef = D7EF5D742A26A03A00FEBDE5 /* ShowCoordinatesInMultipleFormatsView.swift */; };
		D7F2784C2A1D76F5002E4567 /* AddWMSLayerView.swift in Copy Source Code Files */ = {isa = PBXBuildFile; fileRef = D7E557672A1D768800B9FB09 /* AddWMSLayerView.swift */; };
		E000E7602869E33D005D87C5 /* ClipGeometryView.swift in Sources */ = {isa = PBXBuildFile; fileRef = E000E75F2869E33D005D87C5 /* ClipGeometryView.swift */; };
		E000E763286A0B18005D87C5 /* CutGeometryView.swift in Sources */ = {isa = PBXBuildFile; fileRef = E000E762286A0B18005D87C5 /* CutGeometryView.swift */; };
		E004A6C128414332002A1FE6 /* SetViewpointRotationView.swift in Sources */ = {isa = PBXBuildFile; fileRef = E004A6BD28414332002A1FE6 /* SetViewpointRotationView.swift */; };
		E004A6DC28465C70002A1FE6 /* DisplaySceneView.swift in Sources */ = {isa = PBXBuildFile; fileRef = E004A6D828465C70002A1FE6 /* DisplaySceneView.swift */; };
		E004A6E028466279002A1FE6 /* ShowCalloutView.swift in Sources */ = {isa = PBXBuildFile; fileRef = E004A6DF28466279002A1FE6 /* ShowCalloutView.swift */; };
		E004A6E62846A61F002A1FE6 /* StyleGraphicsWithSymbolsView.swift in Sources */ = {isa = PBXBuildFile; fileRef = E004A6E52846A61F002A1FE6 /* StyleGraphicsWithSymbolsView.swift */; };
		E004A6E928493BCE002A1FE6 /* ShowDeviceLocationView.swift in Sources */ = {isa = PBXBuildFile; fileRef = E004A6E828493BCE002A1FE6 /* ShowDeviceLocationView.swift */; };
		E004A6ED2849556E002A1FE6 /* CreatePlanarAndGeodeticBuffersView.swift in Sources */ = {isa = PBXBuildFile; fileRef = E004A6EC2849556E002A1FE6 /* CreatePlanarAndGeodeticBuffersView.swift */; };
		E004A6F0284E4B9B002A1FE6 /* DownloadVectorTilesToLocalCacheView.swift in Sources */ = {isa = PBXBuildFile; fileRef = E004A6EF284E4B9B002A1FE6 /* DownloadVectorTilesToLocalCacheView.swift */; };
		E004A6F3284E4FEB002A1FE6 /* ShowResultOfSpatialOperationsView.swift in Sources */ = {isa = PBXBuildFile; fileRef = E004A6F2284E4FEB002A1FE6 /* ShowResultOfSpatialOperationsView.swift */; };
		E004A6F6284FA42A002A1FE6 /* SelectFeaturesInFeatureLayerView.swift in Sources */ = {isa = PBXBuildFile; fileRef = E004A6F5284FA42A002A1FE6 /* SelectFeaturesInFeatureLayerView.swift */; };
		E0082217287755AC002AD138 /* View+Sheet.swift in Sources */ = {isa = PBXBuildFile; fileRef = E0082216287755AC002AD138 /* View+Sheet.swift */; };
		E03CB0692888944D002B27D9 /* GenerateOfflineMapView.swift in Copy Source Code Files */ = {isa = PBXBuildFile; fileRef = E088E1732863B5F800413100 /* GenerateOfflineMapView.swift */; };
		E03CB06A288894C4002B27D9 /* FindRouteView.swift in Copy Source Code Files */ = {isa = PBXBuildFile; fileRef = E066DD34285CF3B3004D3D5B /* FindRouteView.swift */; };
		E03CB06B2889879D002B27D9 /* DownloadVectorTilesToLocalCacheView.swift in Copy Source Code Files */ = {isa = PBXBuildFile; fileRef = E004A6EF284E4B9B002A1FE6 /* DownloadVectorTilesToLocalCacheView.swift */; };
		E041ABC0287CA9F00056009B /* WebView.swift in Sources */ = {isa = PBXBuildFile; fileRef = E041ABBF287CA9F00056009B /* WebView.swift */; };
		E041ABD7287DB04D0056009B /* SampleInfoView.swift in Sources */ = {isa = PBXBuildFile; fileRef = E041ABD6287DB04D0056009B /* SampleInfoView.swift */; };
		E041AC1A287F54580056009B /* highlight.min.js in Resources */ = {isa = PBXBuildFile; fileRef = E041AC15287F54580056009B /* highlight.min.js */; };
		E041AC1E288076A60056009B /* info.css in Resources */ = {isa = PBXBuildFile; fileRef = E041AC1D288076A60056009B /* info.css */; };
		E041AC20288077B90056009B /* xcode.css in Resources */ = {isa = PBXBuildFile; fileRef = E041AC1F288077B90056009B /* xcode.css */; };
		E066DD35285CF3B3004D3D5B /* FindRouteView.swift in Sources */ = {isa = PBXBuildFile; fileRef = E066DD34285CF3B3004D3D5B /* FindRouteView.swift */; };
		E066DD382860AB28004D3D5B /* StyleGraphicsWithRendererView.swift in Sources */ = {isa = PBXBuildFile; fileRef = E066DD372860AB28004D3D5B /* StyleGraphicsWithRendererView.swift */; };
		E066DD3B2860CA08004D3D5B /* ShowResultOfSpatialRelationshipsView.swift in Sources */ = {isa = PBXBuildFile; fileRef = E066DD3A2860CA08004D3D5B /* ShowResultOfSpatialRelationshipsView.swift */; };
		E066DD4028610F55004D3D5B /* AddSceneLayerFromServiceView.swift in Sources */ = {isa = PBXBuildFile; fileRef = E066DD3F28610F55004D3D5B /* AddSceneLayerFromServiceView.swift */; };
		E070A0A3286F3B6000F2B606 /* DownloadPreplannedMapAreaView.swift in Sources */ = {isa = PBXBuildFile; fileRef = E070A0A2286F3B6000F2B606 /* DownloadPreplannedMapAreaView.swift */; };
		E088E1572862579D00413100 /* SetSurfacePlacementModeView.swift in Sources */ = {isa = PBXBuildFile; fileRef = E088E1562862579D00413100 /* SetSurfacePlacementModeView.swift */; };
		E088E1742863B5F800413100 /* GenerateOfflineMapView.swift in Sources */ = {isa = PBXBuildFile; fileRef = E088E1732863B5F800413100 /* GenerateOfflineMapView.swift */; };
		E08953F12891899600E077CF /* EnvironmentValues+SampleInfoVisibility.swift in Sources */ = {isa = PBXBuildFile; fileRef = E08953F02891899600E077CF /* EnvironmentValues+SampleInfoVisibility.swift */; };
		E0A1AEE328874590003C797D /* AddFeatureLayersView.swift in Copy Source Code Files */ = {isa = PBXBuildFile; fileRef = 00D4EF7F2863842100B9CC30 /* AddFeatureLayersView.swift */; };
		E0D04FF228A5390000747989 /* DownloadPreplannedMapAreaView.Model.swift in Sources */ = {isa = PBXBuildFile; fileRef = E0D04FF128A5390000747989 /* DownloadPreplannedMapAreaView.Model.swift */; };
		E0EA0B772866390E00C9621D /* ProjectGeometryView.swift in Sources */ = {isa = PBXBuildFile; fileRef = E0EA0B762866390E00C9621D /* ProjectGeometryView.swift */; };
		E0FE32E728747778002C6ACA /* BrowseBuildingFloorsView.swift in Sources */ = {isa = PBXBuildFile; fileRef = E0FE32E628747778002C6ACA /* BrowseBuildingFloorsView.swift */; };
		F111CCC1288B5D5600205358 /* DisplayMapFromMobileMapPackageView.swift in Sources */ = {isa = PBXBuildFile; fileRef = F111CCC0288B5D5600205358 /* DisplayMapFromMobileMapPackageView.swift */; };
		F111CCC4288B641900205358 /* Yellowstone.mmpk in Resources */ = {isa = PBXBuildFile; fileRef = F111CCC3288B641900205358 /* Yellowstone.mmpk */; settings = {ASSET_TAGS = (DisplayMapFromMobileMapPackage, ); }; };
		F1E71BF1289473760064C33F /* AddRasterFromFileView.swift in Sources */ = {isa = PBXBuildFile; fileRef = F1E71BF0289473760064C33F /* AddRasterFromFileView.swift */; };
		F1E71BFA28A479C70064C33F /* AddRasterFromFileView.swift in Copy Source Code Files */ = {isa = PBXBuildFile; fileRef = F1E71BF0289473760064C33F /* AddRasterFromFileView.swift */; };
/* End PBXBuildFile section */

/* Begin PBXBuildRule section */
		0074ABCC2817B8E60037244A /* PBXBuildRule */ = {
			isa = PBXBuildRule;
			compilerSpec = com.apple.compilers.proxy.script;
			filePatterns = "*.tache";
			fileType = pattern.proxy;
			inputFiles = (
				"$(SRCROOT)/Shared/Samples/",
			);
			isEditable = 1;
			name = "Generate Sample Initializers from Source Code Files";
			outputFiles = (
				"$(DERIVED_FILE_DIR)/$(INPUT_FILE_BASE)",
			);
			runOncePerArchitecture = 0;
			script = "xcrun --sdk macosx swift \"${SRCROOT}/Scripts/GenerateSampleViewSourceCode.swift\" \"${SCRIPT_INPUT_FILE_0}\" \"${INPUT_FILE_PATH}\" \"${SCRIPT_OUTPUT_FILE_0}\" \n";
		};
		0083586F27FE3BCF00192A15 /* PBXBuildRule */ = {
			isa = PBXBuildRule;
			compilerSpec = com.apple.compilers.proxy.script;
			filePatterns = "*.masque";
			fileType = pattern.proxy;
			inputFiles = (
				"$(SRCROOT)/.secrets",
			);
			isEditable = 1;
			name = "Generate Swift Code from Secrets";
			outputFiles = (
				"$(DERIVED_FILE_DIR)/$(INPUT_FILE_BASE)",
			);
			runOncePerArchitecture = 0;
			script = "\"${SRCROOT}/Scripts/masquerade\" -i \"${INPUT_FILE_PATH}\" -o \"${SCRIPT_OUTPUT_FILE_0}\" -s \"${SCRIPT_INPUT_FILE_0}\" -f\n";
		};
/* End PBXBuildRule section */

/* Begin PBXCopyFilesBuildPhase section */
		00144B5E280634840090DD5D /* Embed Frameworks */ = {
			isa = PBXCopyFilesBuildPhase;
			buildActionMask = 2147483647;
			dstPath = "";
			dstSubfolderSpec = 10;
			files = (
			);
			name = "Embed Frameworks";
			runOnlyForDeploymentPostprocessing = 0;
		};
		0039A4E82885C4E300592C86 /* Copy Source Code Files */ = {
			isa = PBXCopyFilesBuildPhase;
			buildActionMask = 2147483647;
			dstPath = "";
			dstSubfolderSpec = 7;
			files = (
<<<<<<< HEAD
				D752D9412A39162F003EB25E /* ManageOperationalLayersView.swift in Copy Source Code Files */,
=======
				D752D9602A3BCE63003EB25E /* DisplayMapFromPortalItemView.swift in Copy Source Code Files */,
>>>>>>> 890e2622
				00EB803A2A31506F00AC2B07 /* DisplayContentOfUtilityNetworkContainerView.swift in Copy Source Code Files */,
				00EB803B2A31506F00AC2B07 /* DisplayContentOfUtilityNetworkContainerView.Model.swift in Copy Source Code Files */,
				D751018F2A2E966C00B8FA48 /* IdentifyLayerFeaturesView.swift in Copy Source Code Files */,
				D752D9472A3A6FC0003EB25E /* MonitorChangesToMapLoadStatusView.swift in Copy Source Code Files */,
				D7CC34002A3147FF00198EDF /* ShowLineOfSightBetweenPointsView.swift in Copy Source Code Files */,
				D71099712A280D830065A1C1 /* DensifyAndGeneralizeGeometryView.SettingsView.swift in Copy Source Code Files */,
				D710996E2A27D9B30065A1C1 /* DensifyAndGeneralizeGeometryView.swift in Copy Source Code Files */,
				D75101822A2E497F00B8FA48 /* ShowLabelsOnLayerView.swift in Copy Source Code Files */,
				D7EF5D762A26A1EE00FEBDE5 /* ShowCoordinatesInMultipleFormatsView.swift in Copy Source Code Files */,
				79A47DFB2A20286800D7C5B9 /* CreateAndSaveKMLView.Model.swift in Copy Source Code Files */,
				79A47DFC2A20286800D7C5B9 /* CreateAndSaveKMLView.Views.swift in Copy Source Code Files */,
				79B7B80B2A1BFDE700F57C27 /* CreateAndSaveKMLView.swift in Copy Source Code Files */,
				D78666AE2A21629200C60110 /* FindNearestVertexView.swift in Copy Source Code Files */,
				D7E440D82A1ECEB3005D74DE /* CreateBuffersAroundPointsView.swift in Copy Source Code Files */,
				D744FD182A2113C70084A66C /* CreateConvexHullAroundPointsView.swift in Copy Source Code Files */,
				D754E3242A1D66C20006C5F1 /* StylePointWithPictureMarkerSymbolsView.swift in Copy Source Code Files */,
				D7F2784C2A1D76F5002E4567 /* AddWMSLayerView.swift in Copy Source Code Files */,
				D75362D32A1E8C8800D83028 /* ApplyUniqueValueRendererView.swift in Copy Source Code Files */,
				1C929F092A27B86800134252 /* ShowUtilityAssociationsView.swift in Copy Source Code Files */,
				D7E9EF2A2A1D29F2000C4865 /* SetMaxExtentView.swift in Copy Source Code Files */,
				D7E9EF292A1D2219000C4865 /* SetMinAndMaxScaleView.swift in Copy Source Code Files */,
				1C9B74DE29DB56860038B06F /* ChangeCameraControllerView.swift in Copy Source Code Files */,
				1C965C3929DB9176002F8536 /* ShowRealisticLightAndShadowsView.swift in Copy Source Code Files */,
				883C121729C914E100062FF9 /* DownloadPreplannedMapAreaView.MapPicker.swift in Copy Source Code Files */,
				883C121829C914E100062FF9 /* DownloadPreplannedMapAreaView.Model.swift in Copy Source Code Files */,
				883C121929C914E100062FF9 /* DownloadPreplannedMapAreaView.swift in Copy Source Code Files */,
				1C0C1C3D29D34DDD005C8B24 /* ChangeViewpointView.swift in Copy Source Code Files */,
				1C42E04A29D239D2004FC4BE /* ShowPopupView.swift in Copy Source Code Files */,
				108EC04229D25B55000F35D0 /* QueryFeatureTableView.swift in Copy Source Code Files */,
				88F93CC229C4D3480006B28E /* SketchOnMapView.swift in Copy Source Code Files */,
				0044289329C9234300160767 /* GetElevationAtPointOnSurfaceView.swift in Copy Source Code Files */,
				4D2ADC6A29C50D91003B367F /* AddDynamicEntityLayerView.Model.swift in Copy Source Code Files */,
				4D2ADC6B29C50D91003B367F /* AddDynamicEntityLayerView.SettingsView.swift in Copy Source Code Files */,
				4D2ADC4729C26D2C003B367F /* AddDynamicEntityLayerView.swift in Copy Source Code Files */,
				218F35C229C290BF00502022 /* AuthenticateWithOAuthView.swift in Copy Source Code Files */,
				0044CDE02995D4DD004618CE /* ShowDeviceLocationHistoryView.swift in Copy Source Code Files */,
				0042E24628E50EE4001F33D6 /* ShowViewshedFromPointInSceneView.swift in Copy Source Code Files */,
				0042E24728E50EE4001F33D6 /* ShowViewshedFromPointInSceneView.Model.swift in Copy Source Code Files */,
				0042E24828E50EE4001F33D6 /* ShowViewshedFromPointInSceneView.ViewshedSettingsView.swift in Copy Source Code Files */,
				006C835528B40682004AEB7F /* BrowseBuildingFloorsView.swift in Copy Source Code Files */,
				006C835628B40682004AEB7F /* DisplayMapFromMobileMapPackageView.swift in Copy Source Code Files */,
				F1E71BFA28A479C70064C33F /* AddRasterFromFileView.swift in Copy Source Code Files */,
				0039A4E92885C50300592C86 /* AddSceneLayerFromServiceView.swift in Copy Source Code Files */,
				75DD736729D35FF40010229D /* ChangeMapViewBackgroundView.swift in Copy Source Code Files */,
				75DD736829D35FF40010229D /* ChangeMapViewBackgroundView.SettingsView.swift in Copy Source Code Files */,
				75DD736929D35FF40010229D /* ChangeMapViewBackgroundView.Model.swift in Copy Source Code Files */,
				0039A4EA2885C50300592C86 /* ClipGeometryView.swift in Copy Source Code Files */,
				0039A4EB2885C50300592C86 /* CreatePlanarAndGeodeticBuffersView.swift in Copy Source Code Files */,
				0039A4EC2885C50300592C86 /* CutGeometryView.swift in Copy Source Code Files */,
				E0A1AEE328874590003C797D /* AddFeatureLayersView.swift in Copy Source Code Files */,
				0039A4ED2885C50300592C86 /* DisplayMapView.swift in Copy Source Code Files */,
				0039A4EE2885C50300592C86 /* DisplayOverviewMapView.swift in Copy Source Code Files */,
				0039A4EF2885C50300592C86 /* DisplaySceneView.swift in Copy Source Code Files */,
				E03CB06B2889879D002B27D9 /* DownloadVectorTilesToLocalCacheView.swift in Copy Source Code Files */,
				E03CB06A288894C4002B27D9 /* FindRouteView.swift in Copy Source Code Files */,
				E03CB0692888944D002B27D9 /* GenerateOfflineMapView.swift in Copy Source Code Files */,
				75DD739929D38B420010229D /* NavigateRouteView.swift in Copy Source Code Files */,
				0039A4F02885C50300592C86 /* ProjectGeometryView.swift in Copy Source Code Files */,
				0039A4F12885C50300592C86 /* SearchWithGeocodeView.swift in Copy Source Code Files */,
				0039A4F22885C50300592C86 /* SelectFeaturesInFeatureLayerView.swift in Copy Source Code Files */,
				0039A4F32885C50300592C86 /* SetBasemapView.swift in Copy Source Code Files */,
				0039A4F42885C50300592C86 /* SetSurfacePlacementModeView.swift in Copy Source Code Files */,
				0039A4F52885C50300592C86 /* SetViewpointRotationView.swift in Copy Source Code Files */,
				0039A4F62885C50300592C86 /* ShowCalloutView.swift in Copy Source Code Files */,
				0039A4F72885C50300592C86 /* ShowDeviceLocationView.swift in Copy Source Code Files */,
				0039A4F82885C50300592C86 /* ShowResultOfSpatialRelationshipsView.swift in Copy Source Code Files */,
				0039A4F92885C50300592C86 /* ShowResultOfSpatialOperationsView.swift in Copy Source Code Files */,
				0039A4FA2885C50300592C86 /* StyleGraphicsWithRendererView.swift in Copy Source Code Files */,
				0039A4FB2885C50300592C86 /* StyleGraphicsWithSymbolsView.swift in Copy Source Code Files */,
				7573E82129D6136C00BEED9C /* TraceUtilityNetworkView.Model.swift in Copy Source Code Files */,
				7573E82229D6136C00BEED9C /* TraceUtilityNetworkView.Enums.swift in Copy Source Code Files */,
				7573E82329D6136C00BEED9C /* TraceUtilityNetworkView.Views.swift in Copy Source Code Files */,
				7573E82429D6136C00BEED9C /* TraceUtilityNetworkView.swift in Copy Source Code Files */,
			);
			name = "Copy Source Code Files";
			runOnlyForDeploymentPostprocessing = 0;
		};
/* End PBXCopyFilesBuildPhase section */

/* Begin PBXFileReference section */
		000558092817C51E00224BC6 /* SampleDetailView.swift */ = {isa = PBXFileReference; lastKnownFileType = sourcecode.swift; path = SampleDetailView.swift; sourceTree = "<group>"; };
		0005580B28185C0600224BC6 /* SampleList.swift */ = {isa = PBXFileReference; lastKnownFileType = sourcecode.swift; path = SampleList.swift; sourceTree = "<group>"; };
		00181B452846AD7100654571 /* View+Alert.swift */ = {isa = PBXFileReference; lastKnownFileType = sourcecode.swift; path = "View+Alert.swift"; sourceTree = "<group>"; };
		001C6DD827FE585A00D472C2 /* AppSecrets.swift.masque */ = {isa = PBXFileReference; fileEncoding = 4; lastKnownFileType = text; path = AppSecrets.swift.masque; sourceTree = "<group>"; };
		003D7C342821EBCC009DDFD2 /* masquerade */ = {isa = PBXFileReference; lastKnownFileType = text; path = masquerade; sourceTree = "<group>"; };
		003D7C352821EBCC009DDFD2 /* GenerateSampleViewSourceCode.swift */ = {isa = PBXFileReference; lastKnownFileType = sourcecode.swift; path = GenerateSampleViewSourceCode.swift; sourceTree = "<group>"; };
		0042E24228E4BF8F001F33D6 /* ShowViewshedFromPointInSceneView.Model.swift */ = {isa = PBXFileReference; lastKnownFileType = sourcecode.swift; path = ShowViewshedFromPointInSceneView.Model.swift; sourceTree = "<group>"; };
		0042E24428E4F82B001F33D6 /* ShowViewshedFromPointInSceneView.ViewshedSettingsView.swift */ = {isa = PBXFileReference; lastKnownFileType = sourcecode.swift; path = ShowViewshedFromPointInSceneView.ViewshedSettingsView.swift; sourceTree = "<group>"; };
		0044289129C90C0B00160767 /* GetElevationAtPointOnSurfaceView.swift */ = {isa = PBXFileReference; lastKnownFileType = sourcecode.swift; path = GetElevationAtPointOnSurfaceView.swift; sourceTree = "<group>"; };
		0044CDDE2995C39E004618CE /* ShowDeviceLocationHistoryView.swift */ = {isa = PBXFileReference; lastKnownFileType = sourcecode.swift; path = ShowDeviceLocationHistoryView.swift; sourceTree = "<group>"; };
		004FE87029DF5D8700075217 /* Bristol */ = {isa = PBXFileReference; lastKnownFileType = folder; path = Bristol; sourceTree = "<group>"; };
		0074ABBE28174BCF0037244A /* DisplayMapView.swift */ = {isa = PBXFileReference; lastKnownFileType = sourcecode.swift; path = DisplayMapView.swift; sourceTree = "<group>"; };
		0074ABC128174F430037244A /* Sample.swift */ = {isa = PBXFileReference; fileEncoding = 4; lastKnownFileType = sourcecode.swift; path = Sample.swift; sourceTree = "<group>"; };
		0074ABCA2817B8DB0037244A /* SamplesApp+Samples.swift.tache */ = {isa = PBXFileReference; fileEncoding = 4; lastKnownFileType = text; path = "SamplesApp+Samples.swift.tache"; sourceTree = "<group>"; };
		0086F3FD28E3770900974721 /* ShowViewshedFromPointInSceneView.swift */ = {isa = PBXFileReference; fileEncoding = 4; lastKnownFileType = sourcecode.swift; path = ShowViewshedFromPointInSceneView.swift; sourceTree = "<group>"; };
		00A7A1432A2FC58300F035F7 /* DisplayContentOfUtilityNetworkContainerView.swift */ = {isa = PBXFileReference; fileEncoding = 4; lastKnownFileType = sourcecode.swift; path = DisplayContentOfUtilityNetworkContainerView.swift; sourceTree = "<group>"; };
		00A7A1492A2FC5B700F035F7 /* DisplayContentOfUtilityNetworkContainerView.Model.swift */ = {isa = PBXFileReference; lastKnownFileType = sourcecode.swift; path = DisplayContentOfUtilityNetworkContainerView.Model.swift; sourceTree = "<group>"; };
		00ACF554293E6C6A0059B2A9 /* Samples.entitlements */ = {isa = PBXFileReference; lastKnownFileType = text.plist.entitlements; path = Samples.entitlements; sourceTree = "<group>"; };
		00B04272282EC59E0072E1B4 /* AboutView.swift */ = {isa = PBXFileReference; fileEncoding = 4; lastKnownFileType = sourcecode.swift; path = AboutView.swift; sourceTree = "<group>"; };
		00B042E5282EDC690072E1B4 /* SetBasemapView.swift */ = {isa = PBXFileReference; fileEncoding = 4; lastKnownFileType = sourcecode.swift; path = SetBasemapView.swift; sourceTree = "<group>"; };
		00B04FB4283EEBA80026C882 /* DisplayOverviewMapView.swift */ = {isa = PBXFileReference; lastKnownFileType = sourcecode.swift; path = DisplayOverviewMapView.swift; sourceTree = "<group>"; };
		00C94A0C28B53DE1004E42D9 /* raster-file */ = {isa = PBXFileReference; lastKnownFileType = folder; path = "raster-file"; sourceTree = "<group>"; };
		00CB9137284814A4005C2C5D /* SearchWithGeocodeView.swift */ = {isa = PBXFileReference; lastKnownFileType = sourcecode.swift; path = SearchWithGeocodeView.swift; sourceTree = "<group>"; };
		00CCB8A2285AAD7D00BBAB70 /* DowloadPortalItemData.swift */ = {isa = PBXFileReference; lastKnownFileType = sourcecode.swift; path = DowloadPortalItemData.swift; sourceTree = "<group>"; };
		00CCB8A4285BAF8700BBAB70 /* OnDemandResource.swift */ = {isa = PBXFileReference; lastKnownFileType = sourcecode.swift; path = OnDemandResource.swift; sourceTree = "<group>"; };
		00D4EF7F2863842100B9CC30 /* AddFeatureLayersView.swift */ = {isa = PBXFileReference; lastKnownFileType = sourcecode.swift; path = AddFeatureLayersView.swift; sourceTree = "<group>"; };
		00D4EF8228638BF100B9CC30 /* LA_Trails.geodatabase */ = {isa = PBXFileReference; lastKnownFileType = file; path = LA_Trails.geodatabase; sourceTree = "<group>"; };
		00D4EF8F28638BF100B9CC30 /* AuroraCO.gpkg */ = {isa = PBXFileReference; lastKnownFileType = file; path = AuroraCO.gpkg; sourceTree = "<group>"; };
		00D4EFB02863CE6300B9CC30 /* ScottishWildlifeTrust_reserves */ = {isa = PBXFileReference; lastKnownFileType = folder; path = ScottishWildlifeTrust_reserves; sourceTree = "<group>"; };
		00E5400C27F3CCA100CF66D5 /* SamplesApp.swift */ = {isa = PBXFileReference; lastKnownFileType = sourcecode.swift; path = SamplesApp.swift; sourceTree = "<group>"; };
		00E5400D27F3CCA100CF66D5 /* ContentView.swift */ = {isa = PBXFileReference; lastKnownFileType = sourcecode.swift; path = ContentView.swift; sourceTree = "<group>"; };
		00E5400E27F3CCA200CF66D5 /* Assets.xcassets */ = {isa = PBXFileReference; lastKnownFileType = folder.assetcatalog; path = Assets.xcassets; sourceTree = "<group>"; };
		00E5401327F3CCA200CF66D5 /* Samples.app */ = {isa = PBXFileReference; explicitFileType = wrapper.application; includeInIndex = 0; path = Samples.app; sourceTree = BUILT_PRODUCTS_DIR; };
		00E5402A27F775EA00CF66D5 /* Info.plist */ = {isa = PBXFileReference; lastKnownFileType = text.plist.xml; path = Info.plist; sourceTree = "<group>"; };
		108EC04029D25B2C000F35D0 /* QueryFeatureTableView.swift */ = {isa = PBXFileReference; fileEncoding = 4; lastKnownFileType = sourcecode.swift; path = QueryFeatureTableView.swift; sourceTree = "<group>"; };
		1C0C1C3429D34DAE005C8B24 /* ChangeViewpointView.swift */ = {isa = PBXFileReference; fileEncoding = 4; lastKnownFileType = sourcecode.swift; path = ChangeViewpointView.swift; sourceTree = "<group>"; };
		1C42E04329D2396B004FC4BE /* ShowPopupView.swift */ = {isa = PBXFileReference; fileEncoding = 4; lastKnownFileType = sourcecode.swift; path = ShowPopupView.swift; sourceTree = "<group>"; };
		1C9B74C529DB43580038B06F /* ShowRealisticLightAndShadowsView.swift */ = {isa = PBXFileReference; fileEncoding = 4; lastKnownFileType = sourcecode.swift; path = ShowRealisticLightAndShadowsView.swift; sourceTree = "<group>"; };
		1C9B74D529DB54560038B06F /* ChangeCameraControllerView.swift */ = {isa = PBXFileReference; fileEncoding = 4; lastKnownFileType = sourcecode.swift; path = ChangeCameraControllerView.swift; sourceTree = "<group>"; };
		1CAF831B2A20305F000E1E60 /* ShowUtilityAssociationsView.swift */ = {isa = PBXFileReference; fileEncoding = 4; lastKnownFileType = sourcecode.swift; path = ShowUtilityAssociationsView.swift; sourceTree = "<group>"; };
		218F35B329C28F4A00502022 /* AuthenticateWithOAuthView.swift */ = {isa = PBXFileReference; fileEncoding = 4; lastKnownFileType = sourcecode.swift; path = AuthenticateWithOAuthView.swift; sourceTree = "<group>"; };
		4D2ADC3F29C26D05003B367F /* AddDynamicEntityLayerView.swift */ = {isa = PBXFileReference; fileEncoding = 4; lastKnownFileType = sourcecode.swift; path = AddDynamicEntityLayerView.swift; sourceTree = "<group>"; };
		4D2ADC5529C4F612003B367F /* ChangeMapViewBackgroundView.swift */ = {isa = PBXFileReference; fileEncoding = 4; lastKnownFileType = sourcecode.swift; path = ChangeMapViewBackgroundView.swift; sourceTree = "<group>"; };
		4D2ADC5829C4F612003B367F /* ChangeMapViewBackgroundView.SettingsView.swift */ = {isa = PBXFileReference; fileEncoding = 4; lastKnownFileType = sourcecode.swift; path = ChangeMapViewBackgroundView.SettingsView.swift; sourceTree = "<group>"; };
		4D2ADC6129C5071C003B367F /* ChangeMapViewBackgroundView.Model.swift */ = {isa = PBXFileReference; lastKnownFileType = sourcecode.swift; path = ChangeMapViewBackgroundView.Model.swift; sourceTree = "<group>"; };
		4D2ADC6629C50BD6003B367F /* AddDynamicEntityLayerView.Model.swift */ = {isa = PBXFileReference; lastKnownFileType = sourcecode.swift; path = AddDynamicEntityLayerView.Model.swift; sourceTree = "<group>"; };
		4D2ADC6829C50C4C003B367F /* AddDynamicEntityLayerView.SettingsView.swift */ = {isa = PBXFileReference; lastKnownFileType = sourcecode.swift; path = AddDynamicEntityLayerView.SettingsView.swift; sourceTree = "<group>"; };
		7573E81329D6134C00BEED9C /* TraceUtilityNetworkView.Model.swift */ = {isa = PBXFileReference; fileEncoding = 4; lastKnownFileType = sourcecode.swift; path = TraceUtilityNetworkView.Model.swift; sourceTree = "<group>"; };
		7573E81529D6134C00BEED9C /* TraceUtilityNetworkView.Enums.swift */ = {isa = PBXFileReference; fileEncoding = 4; lastKnownFileType = sourcecode.swift; path = TraceUtilityNetworkView.Enums.swift; sourceTree = "<group>"; };
		7573E81729D6134C00BEED9C /* TraceUtilityNetworkView.Views.swift */ = {isa = PBXFileReference; fileEncoding = 4; lastKnownFileType = sourcecode.swift; path = TraceUtilityNetworkView.Views.swift; sourceTree = "<group>"; };
		7573E81829D6134C00BEED9C /* TraceUtilityNetworkView.swift */ = {isa = PBXFileReference; fileEncoding = 4; lastKnownFileType = sourcecode.swift; path = TraceUtilityNetworkView.swift; sourceTree = "<group>"; };
		75DD739129D38B1B0010229D /* NavigateRouteView.swift */ = {isa = PBXFileReference; fileEncoding = 4; lastKnownFileType = sourcecode.swift; path = NavigateRouteView.swift; sourceTree = "<group>"; };
		79302F842A1ED4E30002336A /* CreateAndSaveKMLView.Model.swift */ = {isa = PBXFileReference; lastKnownFileType = sourcecode.swift; path = CreateAndSaveKMLView.Model.swift; sourceTree = "<group>"; };
		79302F862A1ED71B0002336A /* CreateAndSaveKMLView.Views.swift */ = {isa = PBXFileReference; lastKnownFileType = sourcecode.swift; path = CreateAndSaveKMLView.Views.swift; sourceTree = "<group>"; };
		79B7B8092A1BF8EC00F57C27 /* CreateAndSaveKMLView.swift */ = {isa = PBXFileReference; lastKnownFileType = sourcecode.swift; path = CreateAndSaveKMLView.swift; sourceTree = "<group>"; };
		883C121429C9136600062FF9 /* DownloadPreplannedMapAreaView.MapPicker.swift */ = {isa = PBXFileReference; fileEncoding = 4; lastKnownFileType = sourcecode.swift; path = DownloadPreplannedMapAreaView.MapPicker.swift; sourceTree = "<group>"; };
		88F93CC029C3D59C0006B28E /* SketchOnMapView.swift */ = {isa = PBXFileReference; lastKnownFileType = sourcecode.swift; path = SketchOnMapView.swift; sourceTree = "<group>"; };
		D710996C2A27D9210065A1C1 /* DensifyAndGeneralizeGeometryView.swift */ = {isa = PBXFileReference; fileEncoding = 4; lastKnownFileType = sourcecode.swift; path = DensifyAndGeneralizeGeometryView.swift; sourceTree = "<group>"; };
		D710996F2A2802FA0065A1C1 /* DensifyAndGeneralizeGeometryView.SettingsView.swift */ = {isa = PBXFileReference; lastKnownFileType = sourcecode.swift; path = DensifyAndGeneralizeGeometryView.SettingsView.swift; sourceTree = "<group>"; };
		D734FA092A183A5B00246D7E /* SetMaxExtentView.swift */ = {isa = PBXFileReference; fileEncoding = 4; lastKnownFileType = sourcecode.swift; path = SetMaxExtentView.swift; sourceTree = "<group>"; };
		D744FD162A2112D90084A66C /* CreateConvexHullAroundPointsView.swift */ = {isa = PBXFileReference; fileEncoding = 4; lastKnownFileType = sourcecode.swift; path = CreateConvexHullAroundPointsView.swift; sourceTree = "<group>"; };
		D75101802A2E493600B8FA48 /* ShowLabelsOnLayerView.swift */ = {isa = PBXFileReference; fileEncoding = 4; lastKnownFileType = sourcecode.swift; path = ShowLabelsOnLayerView.swift; sourceTree = "<group>"; };
		D751018D2A2E962D00B8FA48 /* IdentifyLayerFeaturesView.swift */ = {isa = PBXFileReference; fileEncoding = 4; lastKnownFileType = sourcecode.swift; path = IdentifyLayerFeaturesView.swift; sourceTree = "<group>"; };
		D752D93F2A39154C003EB25E /* ManageOperationalLayersView.swift */ = {isa = PBXFileReference; fileEncoding = 4; lastKnownFileType = sourcecode.swift; path = ManageOperationalLayersView.swift; sourceTree = "<group>"; };
		D752D9452A3A6F7F003EB25E /* MonitorChangesToMapLoadStatusView.swift */ = {isa = PBXFileReference; fileEncoding = 4; lastKnownFileType = sourcecode.swift; path = MonitorChangesToMapLoadStatusView.swift; sourceTree = "<group>"; };
		D752D95E2A3BCE06003EB25E /* DisplayMapFromPortalItemView.swift */ = {isa = PBXFileReference; fileEncoding = 4; lastKnownFileType = sourcecode.swift; path = DisplayMapFromPortalItemView.swift; sourceTree = "<group>"; };
		D75362D12A1E886700D83028 /* ApplyUniqueValueRendererView.swift */ = {isa = PBXFileReference; fileEncoding = 4; lastKnownFileType = sourcecode.swift; path = ApplyUniqueValueRendererView.swift; sourceTree = "<group>"; };
		D754E3222A1D66820006C5F1 /* StylePointWithPictureMarkerSymbolsView.swift */ = {isa = PBXFileReference; fileEncoding = 4; lastKnownFileType = sourcecode.swift; path = StylePointWithPictureMarkerSymbolsView.swift; sourceTree = "<group>"; };
		D78666AC2A2161F100C60110 /* FindNearestVertexView.swift */ = {isa = PBXFileReference; fileEncoding = 4; lastKnownFileType = sourcecode.swift; path = FindNearestVertexView.swift; sourceTree = "<group>"; };
		D7CC33FD2A31475C00198EDF /* ShowLineOfSightBetweenPointsView.swift */ = {isa = PBXFileReference; fileEncoding = 4; lastKnownFileType = sourcecode.swift; path = ShowLineOfSightBetweenPointsView.swift; sourceTree = "<group>"; };
		D7E440D62A1ECE7D005D74DE /* CreateBuffersAroundPointsView.swift */ = {isa = PBXFileReference; fileEncoding = 4; lastKnownFileType = sourcecode.swift; path = CreateBuffersAroundPointsView.swift; sourceTree = "<group>"; };
		D7E557672A1D768800B9FB09 /* AddWMSLayerView.swift */ = {isa = PBXFileReference; fileEncoding = 4; lastKnownFileType = sourcecode.swift; path = AddWMSLayerView.swift; sourceTree = "<group>"; };
		D7EAF3592A1C023800D822C4 /* SetMinAndMaxScaleView.swift */ = {isa = PBXFileReference; fileEncoding = 4; lastKnownFileType = sourcecode.swift; path = SetMinAndMaxScaleView.swift; sourceTree = "<group>"; };
		D7EF5D742A26A03A00FEBDE5 /* ShowCoordinatesInMultipleFormatsView.swift */ = {isa = PBXFileReference; fileEncoding = 4; lastKnownFileType = sourcecode.swift; path = ShowCoordinatesInMultipleFormatsView.swift; sourceTree = "<group>"; };
		E000E75F2869E33D005D87C5 /* ClipGeometryView.swift */ = {isa = PBXFileReference; lastKnownFileType = sourcecode.swift; path = ClipGeometryView.swift; sourceTree = "<group>"; };
		E000E762286A0B18005D87C5 /* CutGeometryView.swift */ = {isa = PBXFileReference; lastKnownFileType = sourcecode.swift; path = CutGeometryView.swift; sourceTree = "<group>"; };
		E004A6BD28414332002A1FE6 /* SetViewpointRotationView.swift */ = {isa = PBXFileReference; fileEncoding = 4; lastKnownFileType = sourcecode.swift; path = SetViewpointRotationView.swift; sourceTree = "<group>"; };
		E004A6D828465C70002A1FE6 /* DisplaySceneView.swift */ = {isa = PBXFileReference; fileEncoding = 4; lastKnownFileType = sourcecode.swift; path = DisplaySceneView.swift; sourceTree = "<group>"; };
		E004A6DF28466279002A1FE6 /* ShowCalloutView.swift */ = {isa = PBXFileReference; lastKnownFileType = sourcecode.swift; path = ShowCalloutView.swift; sourceTree = "<group>"; };
		E004A6E52846A61F002A1FE6 /* StyleGraphicsWithSymbolsView.swift */ = {isa = PBXFileReference; lastKnownFileType = sourcecode.swift; path = StyleGraphicsWithSymbolsView.swift; sourceTree = "<group>"; };
		E004A6E828493BCE002A1FE6 /* ShowDeviceLocationView.swift */ = {isa = PBXFileReference; lastKnownFileType = sourcecode.swift; path = ShowDeviceLocationView.swift; sourceTree = "<group>"; };
		E004A6EC2849556E002A1FE6 /* CreatePlanarAndGeodeticBuffersView.swift */ = {isa = PBXFileReference; lastKnownFileType = sourcecode.swift; path = CreatePlanarAndGeodeticBuffersView.swift; sourceTree = "<group>"; };
		E004A6EF284E4B9B002A1FE6 /* DownloadVectorTilesToLocalCacheView.swift */ = {isa = PBXFileReference; lastKnownFileType = sourcecode.swift; path = DownloadVectorTilesToLocalCacheView.swift; sourceTree = "<group>"; };
		E004A6F2284E4FEB002A1FE6 /* ShowResultOfSpatialOperationsView.swift */ = {isa = PBXFileReference; lastKnownFileType = sourcecode.swift; path = ShowResultOfSpatialOperationsView.swift; sourceTree = "<group>"; };
		E004A6F5284FA42A002A1FE6 /* SelectFeaturesInFeatureLayerView.swift */ = {isa = PBXFileReference; lastKnownFileType = sourcecode.swift; path = SelectFeaturesInFeatureLayerView.swift; sourceTree = "<group>"; };
		E0082216287755AC002AD138 /* View+Sheet.swift */ = {isa = PBXFileReference; lastKnownFileType = sourcecode.swift; path = "View+Sheet.swift"; sourceTree = "<group>"; };
		E041ABBF287CA9F00056009B /* WebView.swift */ = {isa = PBXFileReference; lastKnownFileType = sourcecode.swift; path = WebView.swift; sourceTree = "<group>"; };
		E041ABD6287DB04D0056009B /* SampleInfoView.swift */ = {isa = PBXFileReference; lastKnownFileType = sourcecode.swift; path = SampleInfoView.swift; sourceTree = "<group>"; };
		E041AC15287F54580056009B /* highlight.min.js */ = {isa = PBXFileReference; fileEncoding = 4; lastKnownFileType = sourcecode.javascript; path = highlight.min.js; sourceTree = "<group>"; };
		E041AC1D288076A60056009B /* info.css */ = {isa = PBXFileReference; fileEncoding = 4; lastKnownFileType = text.css; path = info.css; sourceTree = "<group>"; };
		E041AC1F288077B90056009B /* xcode.css */ = {isa = PBXFileReference; fileEncoding = 4; lastKnownFileType = text.css; path = xcode.css; sourceTree = "<group>"; };
		E066DD34285CF3B3004D3D5B /* FindRouteView.swift */ = {isa = PBXFileReference; lastKnownFileType = sourcecode.swift; path = FindRouteView.swift; sourceTree = "<group>"; };
		E066DD372860AB28004D3D5B /* StyleGraphicsWithRendererView.swift */ = {isa = PBXFileReference; lastKnownFileType = sourcecode.swift; path = StyleGraphicsWithRendererView.swift; sourceTree = "<group>"; };
		E066DD3A2860CA08004D3D5B /* ShowResultOfSpatialRelationshipsView.swift */ = {isa = PBXFileReference; lastKnownFileType = sourcecode.swift; path = ShowResultOfSpatialRelationshipsView.swift; sourceTree = "<group>"; };
		E066DD3F28610F55004D3D5B /* AddSceneLayerFromServiceView.swift */ = {isa = PBXFileReference; lastKnownFileType = sourcecode.swift; path = AddSceneLayerFromServiceView.swift; sourceTree = "<group>"; };
		E070A0A2286F3B6000F2B606 /* DownloadPreplannedMapAreaView.swift */ = {isa = PBXFileReference; lastKnownFileType = sourcecode.swift; path = DownloadPreplannedMapAreaView.swift; sourceTree = "<group>"; };
		E088E1562862579D00413100 /* SetSurfacePlacementModeView.swift */ = {isa = PBXFileReference; lastKnownFileType = sourcecode.swift; path = SetSurfacePlacementModeView.swift; sourceTree = "<group>"; };
		E088E1732863B5F800413100 /* GenerateOfflineMapView.swift */ = {isa = PBXFileReference; lastKnownFileType = sourcecode.swift; path = GenerateOfflineMapView.swift; sourceTree = "<group>"; };
		E08953F02891899600E077CF /* EnvironmentValues+SampleInfoVisibility.swift */ = {isa = PBXFileReference; lastKnownFileType = sourcecode.swift; path = "EnvironmentValues+SampleInfoVisibility.swift"; sourceTree = "<group>"; };
		E0D04FF128A5390000747989 /* DownloadPreplannedMapAreaView.Model.swift */ = {isa = PBXFileReference; lastKnownFileType = sourcecode.swift; path = DownloadPreplannedMapAreaView.Model.swift; sourceTree = "<group>"; };
		E0EA0B762866390E00C9621D /* ProjectGeometryView.swift */ = {isa = PBXFileReference; lastKnownFileType = sourcecode.swift; path = ProjectGeometryView.swift; sourceTree = "<group>"; };
		E0FE32E628747778002C6ACA /* BrowseBuildingFloorsView.swift */ = {isa = PBXFileReference; lastKnownFileType = sourcecode.swift; path = BrowseBuildingFloorsView.swift; sourceTree = "<group>"; };
		F111CCC0288B5D5600205358 /* DisplayMapFromMobileMapPackageView.swift */ = {isa = PBXFileReference; lastKnownFileType = sourcecode.swift; path = DisplayMapFromMobileMapPackageView.swift; sourceTree = "<group>"; };
		F111CCC3288B641900205358 /* Yellowstone.mmpk */ = {isa = PBXFileReference; lastKnownFileType = file; path = Yellowstone.mmpk; sourceTree = "<group>"; };
		F1E71BF0289473760064C33F /* AddRasterFromFileView.swift */ = {isa = PBXFileReference; lastKnownFileType = sourcecode.swift; path = AddRasterFromFileView.swift; sourceTree = "<group>"; };
/* End PBXFileReference section */

/* Begin PBXFrameworksBuildPhase section */
		00E5401027F3CCA200CF66D5 /* Frameworks */ = {
			isa = PBXFrameworksBuildPhase;
			buildActionMask = 2147483647;
			files = (
				00C43AED2947DC350099AE34 /* ArcGISToolkit in Frameworks */,
			);
			runOnlyForDeploymentPostprocessing = 0;
		};
/* End PBXFrameworksBuildPhase section */

/* Begin PBXGroup section */
		0005580D281872BE00224BC6 /* Views */ = {
			isa = PBXGroup;
			children = (
				00B04272282EC59E0072E1B4 /* AboutView.swift */,
				00E5400D27F3CCA100CF66D5 /* ContentView.swift */,
				000558092817C51E00224BC6 /* SampleDetailView.swift */,
				E041ABD6287DB04D0056009B /* SampleInfoView.swift */,
				0005580B28185C0600224BC6 /* SampleList.swift */,
				E041ABBF287CA9F00056009B /* WebView.swift */,
			);
			path = Views;
			sourceTree = "<group>";
		};
		00181B442846AD3900654571 /* Extensions */ = {
			isa = PBXGroup;
			children = (
				E08953F02891899600E077CF /* EnvironmentValues+SampleInfoVisibility.swift */,
				00181B452846AD7100654571 /* View+Alert.swift */,
				E0082216287755AC002AD138 /* View+Sheet.swift */,
			);
			path = Extensions;
			sourceTree = "<group>";
		};
		0023DE5029D648FA0098243A /* macOS */ = {
			isa = PBXGroup;
			children = (
				00ACF554293E6C6A0059B2A9 /* Samples.entitlements */,
			);
			path = macOS;
			sourceTree = "<group>";
		};
		003D7C332821EBCC009DDFD2 /* Scripts */ = {
			isa = PBXGroup;
			children = (
				00CCB8A2285AAD7D00BBAB70 /* DowloadPortalItemData.swift */,
				003D7C352821EBCC009DDFD2 /* GenerateSampleViewSourceCode.swift */,
				003D7C342821EBCC009DDFD2 /* masquerade */,
			);
			path = Scripts;
			sourceTree = "<group>";
		};
		0044288C29C90BD500160767 /* Get elevation at point on surface */ = {
			isa = PBXGroup;
			children = (
				0044289129C90C0B00160767 /* GetElevationAtPointOnSurfaceView.swift */,
			);
			path = "Get elevation at point on surface";
			sourceTree = "<group>";
		};
		0044CDD72995C352004618CE /* Show device location history */ = {
			isa = PBXGroup;
			children = (
				0044CDDE2995C39E004618CE /* ShowDeviceLocationHistoryView.swift */,
			);
			path = "Show device location history";
			sourceTree = "<group>";
		};
		0074ABAF281742420037244A /* Supporting Files */ = {
			isa = PBXGroup;
			children = (
				00181B442846AD3900654571 /* Extensions */,
				0074ABC028174F430037244A /* Models */,
				0005580D281872BE00224BC6 /* Views */,
				E041ABC3287CAFEB0056009B /* Web */,
			);
			path = "Supporting Files";
			sourceTree = "<group>";
		};
		0074ABB228174B830037244A /* Samples */ = {
			isa = PBXGroup;
			children = (
				4D2ADC3E29C26D05003B367F /* Add dynamic entity layer */,
				00D4EF7E2863840D00B9CC30 /* Add feature layers */,
				F19A316128906F0D003B7EF9 /* Add raster from file */,
				E066DD3E28610F3F004D3D5B /* Add scene layer from service */,
				D7E557602A1D743100B9FB09 /* Add WMS layer */,
				D75362CC2A1E862B00D83028 /* Apply unique value renderer */,
				218F35B229C28F4A00502022 /* Authenticate with OAuth */,
				E0FE32E528747762002C6ACA /* Browse building floors */,
				1C9B74D229DB54560038B06F /* Change camera controller */,
				4D2ADC5329C4F612003B367F /* Change map view background */,
				1C0C1C3229D34DAE005C8B24 /* Change viewpoint */,
				E000E75E2869E325005D87C5 /* Clip geometry */,
				79B7B8082A1BF8B300F57C27 /* Create and save KML file */,
				D7E440D12A1ECBC2005D74DE /* Create buffers around points */,
				D744FD132A2112360084A66C /* Create convex hull around points */,
				E004A6EB28495538002A1FE6 /* Create planar and geodetic buffers */,
				E000E761286A0B07005D87C5 /* Cut geometry */,
				D71099692A27D8880065A1C1 /* Densify and generalize geometry */,
				00A7A1422A2FC58300F035F7 /* Display content of utility network container */,
				0074ABB328174B830037244A /* Display map */,
				F111CCBD288B548400205358 /* Display map from mobile map package */,
				D752D95B2A3BCDD4003EB25E /* Display map from portal item */,
				00B04FB3283EEB830026C882 /* Display overview map */,
				E004A6D528465C70002A1FE6 /* Display scene */,
				E070A0A1286F3B3400F2B606 /* Download preplanned map area */,
				E004A6EE284E4B7A002A1FE6 /* Download vector tiles to local cache */,
				D78666A92A21616D00C60110 /* Find nearest vertex */,
				E066DD33285CF3A0004D3D5B /* Find route */,
				E088E1722863B5E600413100 /* Generate offline map */,
				0044288C29C90BD500160767 /* Get elevation at point on surface */,
				D751018A2A2E960300B8FA48 /* Identify layer features */,
				D752D93C2A3914E5003EB25E /* Manage operational layers */,
				D752D9422A3A6EB8003EB25E /* Monitor changes to map load status */,
				75DD739029D38B1B0010229D /* Navigate route */,
				E0EA0B75286638FD00C9621D /* Project geometry */,
				108EC03F29D25AE1000F35D0 /* Query feature table */,
				00CB913628481475005C2C5D /* Search with geocode */,
				E004A6F4284FA3C5002A1FE6 /* Select features in feature layer */,
				00B042E3282EDC690072E1B4 /* Set basemap */,
				D734FA072A183A5A00246D7E /* Set max extent */,
				D7EAF34F2A1C011000D822C4 /* Set min and max scale */,
				E088E1552862578800413100 /* Set surface placement mode */,
				E004A6B928414332002A1FE6 /* Set viewpoint rotation */,
				E004A6DE2846626A002A1FE6 /* Show callout */,
				D7EF5D712A269E2D00FEBDE5 /* Show coordinates in multiple formats */,
				E004A6E728493BBB002A1FE6 /* Show device location */,
				0044CDD72995C352004618CE /* Show device location history */,
				D751017D2A2E490800B8FA48 /* Show labels on layer */,
				D7CC33FB2A31475C00198EDF /* Show line of sight between points */,
				1C42E04129D2396B004FC4BE /* Show popup */,
				1C9B74C429DB43580038B06F /* Show realistic light and shadows */,
				E004A6F1284E4F80002A1FE6 /* Show result of spatial operations */,
				E066DD392860C9EE004D3D5B /* Show result of spatial relationships */,
				1CAF831A2A20305F000E1E60 /* Show utility associations */,
				0086F3FC28E3770900974721 /* Show viewshed from point in scene */,
				88F93CBE29C3D4E30006B28E /* Sketch on map */,
				E066DD362860AB0B004D3D5B /* Style graphics with renderer */,
				E004A6E42846A609002A1FE6 /* Style graphics with symbols */,
				D754E31D2A1D661D0006C5F1 /* Style point with picture marker symbols */,
				7573E81229D6134C00BEED9C /* Trace utility network */,
			);
			path = Samples;
			sourceTree = "<group>";
		};
		0074ABB328174B830037244A /* Display map */ = {
			isa = PBXGroup;
			children = (
				0074ABBE28174BCF0037244A /* DisplayMapView.swift */,
			);
			path = "Display map";
			sourceTree = "<group>";
		};
		0074ABC028174F430037244A /* Models */ = {
			isa = PBXGroup;
			children = (
				00CCB8A4285BAF8700BBAB70 /* OnDemandResource.swift */,
				0074ABC128174F430037244A /* Sample.swift */,
			);
			path = Models;
			sourceTree = "<group>";
		};
		0086F3FC28E3770900974721 /* Show viewshed from point in scene */ = {
			isa = PBXGroup;
			children = (
				0042E24228E4BF8F001F33D6 /* ShowViewshedFromPointInSceneView.Model.swift */,
				0086F3FD28E3770900974721 /* ShowViewshedFromPointInSceneView.swift */,
				0042E24428E4F82B001F33D6 /* ShowViewshedFromPointInSceneView.ViewshedSettingsView.swift */,
			);
			path = "Show viewshed from point in scene";
			sourceTree = "<group>";
		};
		00966EE62811F64D009D3DD7 /* iOS */ = {
			isa = PBXGroup;
			children = (
				00E5402A27F775EA00CF66D5 /* Info.plist */,
			);
			path = iOS;
			sourceTree = "<group>";
		};
		00A7A1422A2FC58300F035F7 /* Display content of utility network container */ = {
			isa = PBXGroup;
			children = (
				00A7A1432A2FC58300F035F7 /* DisplayContentOfUtilityNetworkContainerView.swift */,
				00A7A1492A2FC5B700F035F7 /* DisplayContentOfUtilityNetworkContainerView.Model.swift */,
			);
			path = "Display content of utility network container";
			sourceTree = "<group>";
		};
		00B042E3282EDC690072E1B4 /* Set basemap */ = {
			isa = PBXGroup;
			children = (
				00B042E5282EDC690072E1B4 /* SetBasemapView.swift */,
			);
			path = "Set basemap";
			sourceTree = "<group>";
		};
		00B04FB3283EEB830026C882 /* Display overview map */ = {
			isa = PBXGroup;
			children = (
				00B04FB4283EEBA80026C882 /* DisplayOverviewMapView.swift */,
			);
			path = "Display overview map";
			sourceTree = "<group>";
		};
		00C94A0228B53DCC004E42D9 /* 7c4c679ab06a4df19dc497f577f111bd */ = {
			isa = PBXGroup;
			children = (
				00C94A0C28B53DE1004E42D9 /* raster-file */,
			);
			path = 7c4c679ab06a4df19dc497f577f111bd;
			sourceTree = "<group>";
		};
		00CB913628481475005C2C5D /* Search with geocode */ = {
			isa = PBXGroup;
			children = (
				00CB9137284814A4005C2C5D /* SearchWithGeocodeView.swift */,
			);
			path = "Search with geocode";
			sourceTree = "<group>";
		};
		00CCB8A6285D059300BBAB70 /* Portal Data */ = {
			isa = PBXGroup;
			children = (
				1C965C4629DBA879002F8536 /* 681d6f7694644709a7c830ec57a2d72b */,
				00D4EF8128638BF100B9CC30 /* cb1b20748a9f4d128dad8a87244e3e37 */,
				00C94A0228B53DCC004E42D9 /* 7c4c679ab06a4df19dc497f577f111bd */,
				00D4EF8328638BF100B9CC30 /* 15a7cbd3af1e47cfa5d2c6b93dc44fc2 */,
				00D4EF8E28638BF100B9CC30 /* 68ec42517cdd439e81b036210483e8e7 */,
				F111CCC2288B63DB00205358 /* e1f3a7254cb845b09450f54937c16061 */,
			);
			path = "Portal Data";
			sourceTree = SOURCE_ROOT;
		};
		00D4EF7E2863840D00B9CC30 /* Add feature layers */ = {
			isa = PBXGroup;
			children = (
				00D4EF7F2863842100B9CC30 /* AddFeatureLayersView.swift */,
			);
			path = "Add feature layers";
			sourceTree = "<group>";
		};
		00D4EF8128638BF100B9CC30 /* cb1b20748a9f4d128dad8a87244e3e37 */ = {
			isa = PBXGroup;
			children = (
				00D4EF8228638BF100B9CC30 /* LA_Trails.geodatabase */,
			);
			path = cb1b20748a9f4d128dad8a87244e3e37;
			sourceTree = "<group>";
		};
		00D4EF8328638BF100B9CC30 /* 15a7cbd3af1e47cfa5d2c6b93dc44fc2 */ = {
			isa = PBXGroup;
			children = (
				00D4EFB02863CE6300B9CC30 /* ScottishWildlifeTrust_reserves */,
			);
			path = 15a7cbd3af1e47cfa5d2c6b93dc44fc2;
			sourceTree = "<group>";
		};
		00D4EF8E28638BF100B9CC30 /* 68ec42517cdd439e81b036210483e8e7 */ = {
			isa = PBXGroup;
			children = (
				00D4EF8F28638BF100B9CC30 /* AuroraCO.gpkg */,
			);
			path = 68ec42517cdd439e81b036210483e8e7;
			sourceTree = "<group>";
		};
		00E5400627F3CCA100CF66D5 = {
			isa = PBXGroup;
			children = (
				00966EE62811F64D009D3DD7 /* iOS */,
				0023DE5029D648FA0098243A /* macOS */,
				00CCB8A6285D059300BBAB70 /* Portal Data */,
				00E5401427F3CCA200CF66D5 /* Products */,
				003D7C332821EBCC009DDFD2 /* Scripts */,
				00E5400B27F3CCA100CF66D5 /* Shared */,
			);
			sourceTree = "<group>";
		};
		00E5400B27F3CCA100CF66D5 /* Shared */ = {
			isa = PBXGroup;
			children = (
				0074ABAF281742420037244A /* Supporting Files */,
				0074ABB228174B830037244A /* Samples */,
				00E5400C27F3CCA100CF66D5 /* SamplesApp.swift */,
				00E5400E27F3CCA200CF66D5 /* Assets.xcassets */,
				001C6DD827FE585A00D472C2 /* AppSecrets.swift.masque */,
				0074ABCA2817B8DB0037244A /* SamplesApp+Samples.swift.tache */,
			);
			path = Shared;
			sourceTree = "<group>";
		};
		00E5401427F3CCA200CF66D5 /* Products */ = {
			isa = PBXGroup;
			children = (
				00E5401327F3CCA200CF66D5 /* Samples.app */,
			);
			name = Products;
			sourceTree = "<group>";
		};
		108EC03F29D25AE1000F35D0 /* Query feature table */ = {
			isa = PBXGroup;
			children = (
				108EC04029D25B2C000F35D0 /* QueryFeatureTableView.swift */,
			);
			path = "Query feature table";
			sourceTree = "<group>";
		};
		1C0C1C3229D34DAE005C8B24 /* Change viewpoint */ = {
			isa = PBXGroup;
			children = (
				1C0C1C3429D34DAE005C8B24 /* ChangeViewpointView.swift */,
			);
			path = "Change viewpoint";
			sourceTree = "<group>";
		};
		1C42E04129D2396B004FC4BE /* Show popup */ = {
			isa = PBXGroup;
			children = (
				1C42E04329D2396B004FC4BE /* ShowPopupView.swift */,
			);
			path = "Show popup";
			sourceTree = "<group>";
		};
		1C965C4629DBA879002F8536 /* 681d6f7694644709a7c830ec57a2d72b */ = {
			isa = PBXGroup;
			children = (
				004FE87029DF5D8700075217 /* Bristol */,
			);
			path = 681d6f7694644709a7c830ec57a2d72b;
			sourceTree = "<group>";
		};
		1C9B74C429DB43580038B06F /* Show realistic light and shadows */ = {
			isa = PBXGroup;
			children = (
				1C9B74C529DB43580038B06F /* ShowRealisticLightAndShadowsView.swift */,
			);
			path = "Show realistic light and shadows";
			sourceTree = "<group>";
		};
		1C9B74D229DB54560038B06F /* Change camera controller */ = {
			isa = PBXGroup;
			children = (
				1C9B74D529DB54560038B06F /* ChangeCameraControllerView.swift */,
			);
			path = "Change camera controller";
			sourceTree = "<group>";
		};
		1CAF831A2A20305F000E1E60 /* Show utility associations */ = {
			isa = PBXGroup;
			children = (
				1CAF831B2A20305F000E1E60 /* ShowUtilityAssociationsView.swift */,
			);
			path = "Show utility associations";
			sourceTree = "<group>";
		};
		218F35B229C28F4A00502022 /* Authenticate with OAuth */ = {
			isa = PBXGroup;
			children = (
				218F35B329C28F4A00502022 /* AuthenticateWithOAuthView.swift */,
			);
			path = "Authenticate with OAuth";
			sourceTree = "<group>";
		};
		4D2ADC3E29C26D05003B367F /* Add dynamic entity layer */ = {
			isa = PBXGroup;
			children = (
				4D2ADC3F29C26D05003B367F /* AddDynamicEntityLayerView.swift */,
				4D2ADC6629C50BD6003B367F /* AddDynamicEntityLayerView.Model.swift */,
				4D2ADC6829C50C4C003B367F /* AddDynamicEntityLayerView.SettingsView.swift */,
			);
			path = "Add dynamic entity layer";
			sourceTree = "<group>";
		};
		4D2ADC5329C4F612003B367F /* Change map view background */ = {
			isa = PBXGroup;
			children = (
				4D2ADC5529C4F612003B367F /* ChangeMapViewBackgroundView.swift */,
				4D2ADC5829C4F612003B367F /* ChangeMapViewBackgroundView.SettingsView.swift */,
				4D2ADC6129C5071C003B367F /* ChangeMapViewBackgroundView.Model.swift */,
			);
			path = "Change map view background";
			sourceTree = "<group>";
		};
		7573E81229D6134C00BEED9C /* Trace utility network */ = {
			isa = PBXGroup;
			children = (
				7573E81329D6134C00BEED9C /* TraceUtilityNetworkView.Model.swift */,
				7573E81529D6134C00BEED9C /* TraceUtilityNetworkView.Enums.swift */,
				7573E81729D6134C00BEED9C /* TraceUtilityNetworkView.Views.swift */,
				7573E81829D6134C00BEED9C /* TraceUtilityNetworkView.swift */,
			);
			path = "Trace utility network";
			sourceTree = "<group>";
		};
		75DD739029D38B1B0010229D /* Navigate route */ = {
			isa = PBXGroup;
			children = (
				75DD739129D38B1B0010229D /* NavigateRouteView.swift */,
			);
			path = "Navigate route";
			sourceTree = "<group>";
		};
		79B7B8082A1BF8B300F57C27 /* Create and save KML file */ = {
			isa = PBXGroup;
			children = (
				79302F842A1ED4E30002336A /* CreateAndSaveKMLView.Model.swift */,
				79B7B8092A1BF8EC00F57C27 /* CreateAndSaveKMLView.swift */,
				79302F862A1ED71B0002336A /* CreateAndSaveKMLView.Views.swift */,
			);
			path = "Create and save KML file";
			sourceTree = "<group>";
		};
		88F93CBE29C3D4E30006B28E /* Sketch on map */ = {
			isa = PBXGroup;
			children = (
				88F93CC029C3D59C0006B28E /* SketchOnMapView.swift */,
			);
			path = "Sketch on map";
			sourceTree = "<group>";
		};
		D71099692A27D8880065A1C1 /* Densify and generalize geometry */ = {
			isa = PBXGroup;
			children = (
				D710996C2A27D9210065A1C1 /* DensifyAndGeneralizeGeometryView.swift */,
				D710996F2A2802FA0065A1C1 /* DensifyAndGeneralizeGeometryView.SettingsView.swift */,
			);
			path = "Densify and generalize geometry";
			sourceTree = "<group>";
		};
		D734FA072A183A5A00246D7E /* Set max extent */ = {
			isa = PBXGroup;
			children = (
				D734FA092A183A5B00246D7E /* SetMaxExtentView.swift */,
			);
			path = "Set max extent";
			sourceTree = "<group>";
		};
		D744FD132A2112360084A66C /* Create convex hull around points */ = {
			isa = PBXGroup;
			children = (
				D744FD162A2112D90084A66C /* CreateConvexHullAroundPointsView.swift */,
			);
			path = "Create convex hull around points";
			sourceTree = "<group>";
		};
		D751017D2A2E490800B8FA48 /* Show labels on layer */ = {
			isa = PBXGroup;
			children = (
				D75101802A2E493600B8FA48 /* ShowLabelsOnLayerView.swift */,
			);
			path = "Show labels on layer";
			sourceTree = "<group>";
		};
		D751018A2A2E960300B8FA48 /* Identify layer features */ = {
			isa = PBXGroup;
			children = (
				D751018D2A2E962D00B8FA48 /* IdentifyLayerFeaturesView.swift */,
			);
			path = "Identify layer features";
			sourceTree = "<group>";
		};
		D752D93C2A3914E5003EB25E /* Manage operational layers */ = {
			isa = PBXGroup;
			children = (
				D752D93F2A39154C003EB25E /* ManageOperationalLayersView.swift */,
			);
			path = "Manage operational layers";
			sourceTree = "<group>";
		};
		D752D9422A3A6EB8003EB25E /* Monitor changes to map load status */ = {
			isa = PBXGroup;
			children = (
				D752D9452A3A6F7F003EB25E /* MonitorChangesToMapLoadStatusView.swift */,
			);
			path = "Monitor changes to map load status";
			sourceTree = "<group>";
		};
		D752D95B2A3BCDD4003EB25E /* Display map from portal item */ = {
			isa = PBXGroup;
			children = (
				D752D95E2A3BCE06003EB25E /* DisplayMapFromPortalItemView.swift */,
			);
			path = "Display map from portal item";
			sourceTree = "<group>";
		};
		D75362CC2A1E862B00D83028 /* Apply unique value renderer */ = {
			isa = PBXGroup;
			children = (
				D75362D12A1E886700D83028 /* ApplyUniqueValueRendererView.swift */,
			);
			path = "Apply unique value renderer";
			sourceTree = "<group>";
		};
		D754E31D2A1D661D0006C5F1 /* Style point with picture marker symbols */ = {
			isa = PBXGroup;
			children = (
				D754E3222A1D66820006C5F1 /* StylePointWithPictureMarkerSymbolsView.swift */,
			);
			path = "Style point with picture marker symbols";
			sourceTree = "<group>";
		};
		D78666A92A21616D00C60110 /* Find nearest vertex */ = {
			isa = PBXGroup;
			children = (
				D78666AC2A2161F100C60110 /* FindNearestVertexView.swift */,
			);
			path = "Find nearest vertex";
			sourceTree = "<group>";
		};
		D7CC33FB2A31475C00198EDF /* Show line of sight between points */ = {
			isa = PBXGroup;
			children = (
				D7CC33FD2A31475C00198EDF /* ShowLineOfSightBetweenPointsView.swift */,
			);
			path = "Show line of sight between points";
			sourceTree = "<group>";
		};
		D7E440D12A1ECBC2005D74DE /* Create buffers around points */ = {
			isa = PBXGroup;
			children = (
				D7E440D62A1ECE7D005D74DE /* CreateBuffersAroundPointsView.swift */,
			);
			path = "Create buffers around points";
			sourceTree = "<group>";
		};
		D7E557602A1D743100B9FB09 /* Add WMS layer */ = {
			isa = PBXGroup;
			children = (
				D7E557672A1D768800B9FB09 /* AddWMSLayerView.swift */,
			);
			path = "Add WMS layer";
			sourceTree = "<group>";
		};
		D7EAF34F2A1C011000D822C4 /* Set min and max scale */ = {
			isa = PBXGroup;
			children = (
				D7EAF3592A1C023800D822C4 /* SetMinAndMaxScaleView.swift */,
			);
			path = "Set min and max scale";
			sourceTree = "<group>";
		};
		D7EF5D712A269E2D00FEBDE5 /* Show coordinates in multiple formats */ = {
			isa = PBXGroup;
			children = (
				D7EF5D742A26A03A00FEBDE5 /* ShowCoordinatesInMultipleFormatsView.swift */,
			);
			path = "Show coordinates in multiple formats";
			sourceTree = "<group>";
		};
		E000E75E2869E325005D87C5 /* Clip geometry */ = {
			isa = PBXGroup;
			children = (
				E000E75F2869E33D005D87C5 /* ClipGeometryView.swift */,
			);
			path = "Clip geometry";
			sourceTree = "<group>";
		};
		E000E761286A0B07005D87C5 /* Cut geometry */ = {
			isa = PBXGroup;
			children = (
				E000E762286A0B18005D87C5 /* CutGeometryView.swift */,
			);
			path = "Cut geometry";
			sourceTree = "<group>";
		};
		E004A6B928414332002A1FE6 /* Set viewpoint rotation */ = {
			isa = PBXGroup;
			children = (
				E004A6BD28414332002A1FE6 /* SetViewpointRotationView.swift */,
			);
			path = "Set viewpoint rotation";
			sourceTree = "<group>";
		};
		E004A6D528465C70002A1FE6 /* Display scene */ = {
			isa = PBXGroup;
			children = (
				E004A6D828465C70002A1FE6 /* DisplaySceneView.swift */,
			);
			path = "Display scene";
			sourceTree = "<group>";
		};
		E004A6DE2846626A002A1FE6 /* Show callout */ = {
			isa = PBXGroup;
			children = (
				E004A6DF28466279002A1FE6 /* ShowCalloutView.swift */,
			);
			path = "Show callout";
			sourceTree = "<group>";
		};
		E004A6E42846A609002A1FE6 /* Style graphics with symbols */ = {
			isa = PBXGroup;
			children = (
				E004A6E52846A61F002A1FE6 /* StyleGraphicsWithSymbolsView.swift */,
			);
			path = "Style graphics with symbols";
			sourceTree = "<group>";
		};
		E004A6E728493BBB002A1FE6 /* Show device location */ = {
			isa = PBXGroup;
			children = (
				E004A6E828493BCE002A1FE6 /* ShowDeviceLocationView.swift */,
			);
			path = "Show device location";
			sourceTree = "<group>";
		};
		E004A6EB28495538002A1FE6 /* Create planar and geodetic buffers */ = {
			isa = PBXGroup;
			children = (
				E004A6EC2849556E002A1FE6 /* CreatePlanarAndGeodeticBuffersView.swift */,
			);
			path = "Create planar and geodetic buffers";
			sourceTree = "<group>";
		};
		E004A6EE284E4B7A002A1FE6 /* Download vector tiles to local cache */ = {
			isa = PBXGroup;
			children = (
				E004A6EF284E4B9B002A1FE6 /* DownloadVectorTilesToLocalCacheView.swift */,
			);
			path = "Download vector tiles to local cache";
			sourceTree = "<group>";
		};
		E004A6F1284E4F80002A1FE6 /* Show result of spatial operations */ = {
			isa = PBXGroup;
			children = (
				E004A6F2284E4FEB002A1FE6 /* ShowResultOfSpatialOperationsView.swift */,
			);
			path = "Show result of spatial operations";
			sourceTree = "<group>";
		};
		E004A6F4284FA3C5002A1FE6 /* Select features in feature layer */ = {
			isa = PBXGroup;
			children = (
				E004A6F5284FA42A002A1FE6 /* SelectFeaturesInFeatureLayerView.swift */,
			);
			path = "Select features in feature layer";
			sourceTree = "<group>";
		};
		E041ABC3287CAFEB0056009B /* Web */ = {
			isa = PBXGroup;
			children = (
				E041AC15287F54580056009B /* highlight.min.js */,
				E041AC1D288076A60056009B /* info.css */,
				E041AC1F288077B90056009B /* xcode.css */,
			);
			path = Web;
			sourceTree = "<group>";
		};
		E066DD33285CF3A0004D3D5B /* Find route */ = {
			isa = PBXGroup;
			children = (
				E066DD34285CF3B3004D3D5B /* FindRouteView.swift */,
			);
			path = "Find route";
			sourceTree = "<group>";
		};
		E066DD362860AB0B004D3D5B /* Style graphics with renderer */ = {
			isa = PBXGroup;
			children = (
				E066DD372860AB28004D3D5B /* StyleGraphicsWithRendererView.swift */,
			);
			path = "Style graphics with renderer";
			sourceTree = "<group>";
		};
		E066DD392860C9EE004D3D5B /* Show result of spatial relationships */ = {
			isa = PBXGroup;
			children = (
				E066DD3A2860CA08004D3D5B /* ShowResultOfSpatialRelationshipsView.swift */,
			);
			path = "Show result of spatial relationships";
			sourceTree = "<group>";
		};
		E066DD3E28610F3F004D3D5B /* Add scene layer from service */ = {
			isa = PBXGroup;
			children = (
				E066DD3F28610F55004D3D5B /* AddSceneLayerFromServiceView.swift */,
			);
			path = "Add scene layer from service";
			sourceTree = "<group>";
		};
		E070A0A1286F3B3400F2B606 /* Download preplanned map area */ = {
			isa = PBXGroup;
			children = (
				883C121429C9136600062FF9 /* DownloadPreplannedMapAreaView.MapPicker.swift */,
				E0D04FF128A5390000747989 /* DownloadPreplannedMapAreaView.Model.swift */,
				E070A0A2286F3B6000F2B606 /* DownloadPreplannedMapAreaView.swift */,
			);
			path = "Download preplanned map area";
			sourceTree = "<group>";
		};
		E088E1552862578800413100 /* Set surface placement mode */ = {
			isa = PBXGroup;
			children = (
				E088E1562862579D00413100 /* SetSurfacePlacementModeView.swift */,
			);
			path = "Set surface placement mode";
			sourceTree = "<group>";
		};
		E088E1722863B5E600413100 /* Generate offline map */ = {
			isa = PBXGroup;
			children = (
				E088E1732863B5F800413100 /* GenerateOfflineMapView.swift */,
			);
			path = "Generate offline map";
			sourceTree = "<group>";
		};
		E0EA0B75286638FD00C9621D /* Project geometry */ = {
			isa = PBXGroup;
			children = (
				E0EA0B762866390E00C9621D /* ProjectGeometryView.swift */,
			);
			path = "Project geometry";
			sourceTree = "<group>";
		};
		E0FE32E528747762002C6ACA /* Browse building floors */ = {
			isa = PBXGroup;
			children = (
				E0FE32E628747778002C6ACA /* BrowseBuildingFloorsView.swift */,
			);
			path = "Browse building floors";
			sourceTree = "<group>";
		};
		F111CCBD288B548400205358 /* Display map from mobile map package */ = {
			isa = PBXGroup;
			children = (
				F111CCC0288B5D5600205358 /* DisplayMapFromMobileMapPackageView.swift */,
			);
			path = "Display map from mobile map package";
			sourceTree = "<group>";
		};
		F111CCC2288B63DB00205358 /* e1f3a7254cb845b09450f54937c16061 */ = {
			isa = PBXGroup;
			children = (
				F111CCC3288B641900205358 /* Yellowstone.mmpk */,
			);
			path = e1f3a7254cb845b09450f54937c16061;
			sourceTree = "<group>";
		};
		F19A316128906F0D003B7EF9 /* Add raster from file */ = {
			isa = PBXGroup;
			children = (
				F1E71BF0289473760064C33F /* AddRasterFromFileView.swift */,
			);
			path = "Add raster from file";
			sourceTree = "<group>";
		};
/* End PBXGroup section */

/* Begin PBXNativeTarget section */
		00E5401227F3CCA200CF66D5 /* Samples */ = {
			isa = PBXNativeTarget;
			buildConfigurationList = 00E5402427F3CCA200CF66D5 /* Build configuration list for PBXNativeTarget "Samples" */;
			buildPhases = (
				001C6DDC27FE5CE800D472C2 /* Create .secrets File If It Does Not Exist */,
				00CCB8A3285BA2FD00BBAB70 /* Download Portal Item Data */,
				00E5402B27F77A5A00CF66D5 /* Lint Sources */,
				00E5400F27F3CCA200CF66D5 /* Sources */,
				00144B5E280634840090DD5D /* Embed Frameworks */,
				00E5401027F3CCA200CF66D5 /* Frameworks */,
				00E5401127F3CCA200CF66D5 /* Resources */,
				0039A4E82885C4E300592C86 /* Copy Source Code Files */,
				0039A4E72885C45200592C86 /* Copy README.md Files For Source Code View */,
			);
			buildRules = (
				0083586F27FE3BCF00192A15 /* PBXBuildRule */,
				0074ABCC2817B8E60037244A /* PBXBuildRule */,
			);
			dependencies = (
			);
			name = Samples;
			packageProductDependencies = (
				00C43AEC2947DC350099AE34 /* ArcGISToolkit */,
			);
			productName = "arcgis-swift-sdk-samples (iOS)";
			productReference = 00E5401327F3CCA200CF66D5 /* Samples.app */;
			productType = "com.apple.product-type.application";
		};
/* End PBXNativeTarget section */

/* Begin PBXProject section */
		00E5400727F3CCA100CF66D5 /* Project object */ = {
			isa = PBXProject;
			attributes = {
				BuildIndependentTargetsInParallel = 1;
				KnownAssetTags = (
					AddFeatureLayers,
					AddRasterFromFile,
					ChangeCameraController,
					DisplayMapFromMobileMapPackage,
				);
				LastSwiftUpdateCheck = 1330;
				LastUpgradeCheck = 1330;
				ORGANIZATIONNAME = Esri;
				TargetAttributes = {
					00E5401227F3CCA200CF66D5 = {
						CreatedOnToolsVersion = 13.3;
					};
				};
			};
			buildConfigurationList = 00E5400A27F3CCA100CF66D5 /* Build configuration list for PBXProject "Samples" */;
			compatibilityVersion = "Xcode 13.0";
			developmentRegion = en;
			hasScannedForEncodings = 0;
			knownRegions = (
				en,
				Base,
			);
			mainGroup = 00E5400627F3CCA100CF66D5;
			packageReferences = (
				00C43AEB2947DC350099AE34 /* XCRemoteSwiftPackageReference "arcgis-maps-sdk-swift-toolkit" */,
			);
			productRefGroup = 00E5401427F3CCA200CF66D5 /* Products */;
			projectDirPath = "";
			projectRoot = "";
			targets = (
				00E5401227F3CCA200CF66D5 /* Samples */,
			);
		};
/* End PBXProject section */

/* Begin PBXResourcesBuildPhase section */
		00E5401127F3CCA200CF66D5 /* Resources */ = {
			isa = PBXResourcesBuildPhase;
			buildActionMask = 2147483647;
			files = (
				E041AC1E288076A60056009B /* info.css in Resources */,
				E041AC1A287F54580056009B /* highlight.min.js in Resources */,
				00E5402027F3CCA200CF66D5 /* Assets.xcassets in Resources */,
				00C94A0D28B53DE1004E42D9 /* raster-file in Resources */,
				004FE87129DF5D8700075217 /* Bristol in Resources */,
				E041AC20288077B90056009B /* xcode.css in Resources */,
				00D4EF9028638BF100B9CC30 /* LA_Trails.geodatabase in Resources */,
				00D4EF9A28638BF100B9CC30 /* AuroraCO.gpkg in Resources */,
				F111CCC4288B641900205358 /* Yellowstone.mmpk in Resources */,
				00D4EFB12863CE6300B9CC30 /* ScottishWildlifeTrust_reserves in Resources */,
			);
			runOnlyForDeploymentPostprocessing = 0;
		};
/* End PBXResourcesBuildPhase section */

/* Begin PBXShellScriptBuildPhase section */
		001C6DDC27FE5CE800D472C2 /* Create .secrets File If It Does Not Exist */ = {
			isa = PBXShellScriptBuildPhase;
			alwaysOutOfDate = 1;
			buildActionMask = 2147483647;
			files = (
			);
			inputFileListPaths = (
			);
			inputPaths = (
			);
			name = "Create .secrets File If It Does Not Exist";
			outputFileListPaths = (
			);
			outputPaths = (
				"$(SRCROOT)/.secrets",
			);
			runOnlyForDeploymentPostprocessing = 0;
			shellPath = /bin/sh;
			shellScript = "if [ ! -e \"$SRCROOT/.secrets\" ]\nthen\n    touch \"$SRCROOT/.secrets\"\nfi\n";
		};
		0039A4E72885C45200592C86 /* Copy README.md Files For Source Code View */ = {
			isa = PBXShellScriptBuildPhase;
			alwaysOutOfDate = 1;
			buildActionMask = 2147483647;
			files = (
			);
			inputFileListPaths = (
			);
			inputPaths = (
			);
			name = "Copy README.md Files For Source Code View";
			outputFileListPaths = (
			);
			outputPaths = (
			);
			runOnlyForDeploymentPostprocessing = 0;
			shellPath = /bin/sh;
			shellScript = "echo $BUILT_PRODUCTS_DIR\n\n# Directory to which the readmes will be copied.\nREADMES_DIR=${BUILT_PRODUCTS_DIR}/${UNLOCALIZED_RESOURCES_FOLDER_PATH}/READMEs\nmkdir -p \"${READMES_DIR}\"\n\n# Root readme for the project to skip.\nDEFAULT_README=$SRCROOT/README.md\n\n# Find all README.md files in the project.\nfind ${SRCROOT} -name \"README.md\" | while read file\ndo\n    # Skip the root readme for project.\n    if [ \"$file\" = \"$DEFAULT_README\" ]\n    then\n        echo $BUILT_PRODUCTS_DIR\n        continue\n    fi\n    \n    # Extract the folder name from the path.\n    FILE_PATH=$(dirname \"$file\")\n    FOLDER_NAME=$(basename \"$FILE_PATH\")\n    \n    cp \"${file}\" \"${READMES_DIR}/${FOLDER_NAME}.md\"\ndone\n";
		};
		00CCB8A3285BA2FD00BBAB70 /* Download Portal Item Data */ = {
			isa = PBXShellScriptBuildPhase;
			alwaysOutOfDate = 1;
			buildActionMask = 2147483647;
			files = (
			);
			inputFileListPaths = (
			);
			inputPaths = (
			);
			name = "Download Portal Item Data";
			outputFileListPaths = (
			);
			outputPaths = (
			);
			runOnlyForDeploymentPostprocessing = 0;
			shellPath = /bin/sh;
			shellScript = "SAMPLES_DIRECTORY=\"${SRCROOT}/Shared/Samples\"\nDOWNLOAD_DIRECTORY=\"${SRCROOT}/Portal Data\"\nxcrun --sdk macosx swift \"${SRCROOT}/Scripts/DowloadPortalItemData.swift\" \"$SAMPLES_DIRECTORY\" \"$DOWNLOAD_DIRECTORY\"\n";
		};
		00E5402B27F77A5A00CF66D5 /* Lint Sources */ = {
			isa = PBXShellScriptBuildPhase;
			alwaysOutOfDate = 1;
			buildActionMask = 2147483647;
			files = (
			);
			inputFileListPaths = (
			);
			inputPaths = (
			);
			name = "Lint Sources";
			outputFileListPaths = (
			);
			outputPaths = (
			);
			runOnlyForDeploymentPostprocessing = 0;
			shellPath = /bin/sh;
			shellScript = "if [[ \"$(uname -m)\" == arm64 ]]; then\n    export PATH=\"/opt/homebrew/bin:$PATH\"\nfi\n\nif which swiftlint > /dev/null; then\n  swiftlint\nelse\n  echo \"warning: SwiftLint not installed, download from https://github.com/realm/SwiftLint\"\nfi\n";
		};
/* End PBXShellScriptBuildPhase section */

/* Begin PBXSourcesBuildPhase section */
		00E5400F27F3CCA200CF66D5 /* Sources */ = {
			isa = PBXSourcesBuildPhase;
			buildActionMask = 2147483647;
			files = (
				E000E7602869E33D005D87C5 /* ClipGeometryView.swift in Sources */,
				4D2ADC6729C50BD6003B367F /* AddDynamicEntityLayerView.Model.swift in Sources */,
				E004A6E928493BCE002A1FE6 /* ShowDeviceLocationView.swift in Sources */,
				F111CCC1288B5D5600205358 /* DisplayMapFromMobileMapPackageView.swift in Sources */,
				00A7A1462A2FC58300F035F7 /* DisplayContentOfUtilityNetworkContainerView.swift in Sources */,
				218F35B829C28F4A00502022 /* AuthenticateWithOAuthView.swift in Sources */,
				79B7B80A2A1BF8EC00F57C27 /* CreateAndSaveKMLView.swift in Sources */,
				7573E81C29D6134C00BEED9C /* TraceUtilityNetworkView.Enums.swift in Sources */,
				7573E81A29D6134C00BEED9C /* TraceUtilityNetworkView.Model.swift in Sources */,
				0005580C28185C0600224BC6 /* SampleList.swift in Sources */,
				D752D9402A39154C003EB25E /* ManageOperationalLayersView.swift in Sources */,
				E004A6E028466279002A1FE6 /* ShowCalloutView.swift in Sources */,
				E000E763286A0B18005D87C5 /* CutGeometryView.swift in Sources */,
				001C6DE127FE8A9400D472C2 /* AppSecrets.swift.masque in Sources */,
				E0D04FF228A5390000747989 /* DownloadPreplannedMapAreaView.Model.swift in Sources */,
				00CCB8A5285BAF8700BBAB70 /* OnDemandResource.swift in Sources */,
				D71099702A2802FA0065A1C1 /* DensifyAndGeneralizeGeometryView.SettingsView.swift in Sources */,
				E004A6ED2849556E002A1FE6 /* CreatePlanarAndGeodeticBuffersView.swift in Sources */,
				E041ABD7287DB04D0056009B /* SampleInfoView.swift in Sources */,
				D752D9462A3A6F80003EB25E /* MonitorChangesToMapLoadStatusView.swift in Sources */,
				E0082217287755AC002AD138 /* View+Sheet.swift in Sources */,
				00181B462846AD7100654571 /* View+Alert.swift in Sources */,
				E0FE32E728747778002C6ACA /* BrowseBuildingFloorsView.swift in Sources */,
				D752D95F2A3BCE06003EB25E /* DisplayMapFromPortalItemView.swift in Sources */,
				E070A0A3286F3B6000F2B606 /* DownloadPreplannedMapAreaView.swift in Sources */,
				E0EA0B772866390E00C9621D /* ProjectGeometryView.swift in Sources */,
				0042E24328E4BF8F001F33D6 /* ShowViewshedFromPointInSceneView.Model.swift in Sources */,
				D7E557682A1D768800B9FB09 /* AddWMSLayerView.swift in Sources */,
				0005580A2817C51E00224BC6 /* SampleDetailView.swift in Sources */,
				4D2ADC6229C5071C003B367F /* ChangeMapViewBackgroundView.Model.swift in Sources */,
				0074ABCD2817BCC30037244A /* SamplesApp+Samples.swift.tache in Sources */,
				E004A6F3284E4FEB002A1FE6 /* ShowResultOfSpatialOperationsView.swift in Sources */,
				D751018E2A2E962D00B8FA48 /* IdentifyLayerFeaturesView.swift in Sources */,
				F1E71BF1289473760064C33F /* AddRasterFromFileView.swift in Sources */,
				00B04273282EC59E0072E1B4 /* AboutView.swift in Sources */,
				7573E81F29D6134C00BEED9C /* TraceUtilityNetworkView.swift in Sources */,
				4D2ADC6929C50C4C003B367F /* AddDynamicEntityLayerView.SettingsView.swift in Sources */,
				1C42E04729D2396B004FC4BE /* ShowPopupView.swift in Sources */,
				79302F872A1ED71B0002336A /* CreateAndSaveKMLView.Views.swift in Sources */,
				E066DD3B2860CA08004D3D5B /* ShowResultOfSpatialRelationshipsView.swift in Sources */,
				7573E81E29D6134C00BEED9C /* TraceUtilityNetworkView.Views.swift in Sources */,
				4D2ADC5A29C4F612003B367F /* ChangeMapViewBackgroundView.swift in Sources */,
				79302F852A1ED4E30002336A /* CreateAndSaveKMLView.Model.swift in Sources */,
				0044CDDF2995C39E004618CE /* ShowDeviceLocationHistoryView.swift in Sources */,
				E041ABC0287CA9F00056009B /* WebView.swift in Sources */,
				E088E1572862579D00413100 /* SetSurfacePlacementModeView.swift in Sources */,
				1CAF831F2A20305F000E1E60 /* ShowUtilityAssociationsView.swift in Sources */,
				E004A6C128414332002A1FE6 /* SetViewpointRotationView.swift in Sources */,
				883C121529C9136600062FF9 /* DownloadPreplannedMapAreaView.MapPicker.swift in Sources */,
				1C9B74C929DB43580038B06F /* ShowRealisticLightAndShadowsView.swift in Sources */,
				00E5401E27F3CCA200CF66D5 /* ContentView.swift in Sources */,
				E066DD382860AB28004D3D5B /* StyleGraphicsWithRendererView.swift in Sources */,
				108EC04129D25B2C000F35D0 /* QueryFeatureTableView.swift in Sources */,
				00B04FB5283EEBA80026C882 /* DisplayOverviewMapView.swift in Sources */,
				D7CC33FF2A31475C00198EDF /* ShowLineOfSightBetweenPointsView.swift in Sources */,
				4D2ADC5D29C4F612003B367F /* ChangeMapViewBackgroundView.SettingsView.swift in Sources */,
				75DD739529D38B1B0010229D /* NavigateRouteView.swift in Sources */,
				D75362D22A1E886700D83028 /* ApplyUniqueValueRendererView.swift in Sources */,
				0074ABBF28174BCF0037244A /* DisplayMapView.swift in Sources */,
				D7EF5D752A26A03A00FEBDE5 /* ShowCoordinatesInMultipleFormatsView.swift in Sources */,
				0086F40128E3770A00974721 /* ShowViewshedFromPointInSceneView.swift in Sources */,
				0044289229C90C0B00160767 /* GetElevationAtPointOnSurfaceView.swift in Sources */,
				D7E440D72A1ECE7D005D74DE /* CreateBuffersAroundPointsView.swift in Sources */,
				00D4EF802863842100B9CC30 /* AddFeatureLayersView.swift in Sources */,
				D710996D2A27D9210065A1C1 /* DensifyAndGeneralizeGeometryView.swift in Sources */,
				88F93CC129C3D59D0006B28E /* SketchOnMapView.swift in Sources */,
				1C0C1C3929D34DAE005C8B24 /* ChangeViewpointView.swift in Sources */,
				D734FA0C2A183A5B00246D7E /* SetMaxExtentView.swift in Sources */,
				E004A6DC28465C70002A1FE6 /* DisplaySceneView.swift in Sources */,
				E066DD35285CF3B3004D3D5B /* FindRouteView.swift in Sources */,
				E004A6F6284FA42A002A1FE6 /* SelectFeaturesInFeatureLayerView.swift in Sources */,
				D75101812A2E493600B8FA48 /* ShowLabelsOnLayerView.swift in Sources */,
				E08953F12891899600E077CF /* EnvironmentValues+SampleInfoVisibility.swift in Sources */,
				00B042E8282EDC690072E1B4 /* SetBasemapView.swift in Sources */,
				E004A6E62846A61F002A1FE6 /* StyleGraphicsWithSymbolsView.swift in Sources */,
				E088E1742863B5F800413100 /* GenerateOfflineMapView.swift in Sources */,
				0074ABC428174F430037244A /* Sample.swift in Sources */,
				00A7A14A2A2FC5B700F035F7 /* DisplayContentOfUtilityNetworkContainerView.Model.swift in Sources */,
				E004A6F0284E4B9B002A1FE6 /* DownloadVectorTilesToLocalCacheView.swift in Sources */,
				4D2ADC4329C26D05003B367F /* AddDynamicEntityLayerView.swift in Sources */,
				D7EAF35A2A1C023800D822C4 /* SetMinAndMaxScaleView.swift in Sources */,
				0042E24528E4F82C001F33D6 /* ShowViewshedFromPointInSceneView.ViewshedSettingsView.swift in Sources */,
				1C9B74D929DB54560038B06F /* ChangeCameraControllerView.swift in Sources */,
				D78666AD2A2161F100C60110 /* FindNearestVertexView.swift in Sources */,
				D744FD172A2112D90084A66C /* CreateConvexHullAroundPointsView.swift in Sources */,
				00CB9138284814A4005C2C5D /* SearchWithGeocodeView.swift in Sources */,
				D754E3232A1D66820006C5F1 /* StylePointWithPictureMarkerSymbolsView.swift in Sources */,
				00E5401C27F3CCA200CF66D5 /* SamplesApp.swift in Sources */,
				E066DD4028610F55004D3D5B /* AddSceneLayerFromServiceView.swift in Sources */,
			);
			runOnlyForDeploymentPostprocessing = 0;
		};
/* End PBXSourcesBuildPhase section */

/* Begin XCBuildConfiguration section */
		00E5402227F3CCA200CF66D5 /* Debug */ = {
			isa = XCBuildConfiguration;
			buildSettings = {
				ALWAYS_SEARCH_USER_PATHS = NO;
				CLANG_ANALYZER_NONNULL = YES;
				CLANG_ANALYZER_NUMBER_OBJECT_CONVERSION = YES_AGGRESSIVE;
				CLANG_CXX_LANGUAGE_STANDARD = "gnu++17";
				CLANG_ENABLE_MODULES = YES;
				CLANG_ENABLE_OBJC_ARC = YES;
				CLANG_ENABLE_OBJC_WEAK = YES;
				CLANG_WARN_BLOCK_CAPTURE_AUTORELEASING = YES;
				CLANG_WARN_BOOL_CONVERSION = YES;
				CLANG_WARN_COMMA = YES;
				CLANG_WARN_CONSTANT_CONVERSION = YES;
				CLANG_WARN_DEPRECATED_OBJC_IMPLEMENTATIONS = YES;
				CLANG_WARN_DIRECT_OBJC_ISA_USAGE = YES_ERROR;
				CLANG_WARN_DOCUMENTATION_COMMENTS = YES;
				CLANG_WARN_EMPTY_BODY = YES;
				CLANG_WARN_ENUM_CONVERSION = YES;
				CLANG_WARN_INFINITE_RECURSION = YES;
				CLANG_WARN_INT_CONVERSION = YES;
				CLANG_WARN_NON_LITERAL_NULL_CONVERSION = YES;
				CLANG_WARN_OBJC_IMPLICIT_RETAIN_SELF = YES;
				CLANG_WARN_OBJC_LITERAL_CONVERSION = YES;
				CLANG_WARN_OBJC_ROOT_CLASS = YES_ERROR;
				CLANG_WARN_QUOTED_INCLUDE_IN_FRAMEWORK_HEADER = YES;
				CLANG_WARN_RANGE_LOOP_ANALYSIS = YES;
				CLANG_WARN_STRICT_PROTOTYPES = YES;
				CLANG_WARN_SUSPICIOUS_MOVE = YES;
				CLANG_WARN_UNGUARDED_AVAILABILITY = YES_AGGRESSIVE;
				CLANG_WARN_UNREACHABLE_CODE = YES;
				CLANG_WARN__DUPLICATE_METHOD_MATCH = YES;
				COPY_PHASE_STRIP = NO;
				DEAD_CODE_STRIPPING = YES;
				DEBUG_INFORMATION_FORMAT = dwarf;
				ENABLE_STRICT_OBJC_MSGSEND = YES;
				ENABLE_TESTABILITY = YES;
				GCC_C_LANGUAGE_STANDARD = gnu11;
				GCC_DYNAMIC_NO_PIC = NO;
				GCC_NO_COMMON_BLOCKS = YES;
				GCC_OPTIMIZATION_LEVEL = 0;
				GCC_PREPROCESSOR_DEFINITIONS = (
					"DEBUG=1",
					"$(inherited)",
				);
				GCC_WARN_64_TO_32_BIT_CONVERSION = YES;
				GCC_WARN_ABOUT_RETURN_TYPE = YES_ERROR;
				GCC_WARN_UNDECLARED_SELECTOR = YES;
				GCC_WARN_UNINITIALIZED_AUTOS = YES_AGGRESSIVE;
				GCC_WARN_UNUSED_FUNCTION = YES;
				GCC_WARN_UNUSED_VARIABLE = YES;
				MTL_ENABLE_DEBUG_INFO = INCLUDE_SOURCE;
				MTL_FAST_MATH = YES;
				ONLY_ACTIVE_ARCH = YES;
				SWIFT_ACTIVE_COMPILATION_CONDITIONS = DEBUG;
				SWIFT_OPTIMIZATION_LEVEL = "-Onone";
			};
			name = Debug;
		};
		00E5402327F3CCA200CF66D5 /* Release */ = {
			isa = XCBuildConfiguration;
			buildSettings = {
				ALWAYS_SEARCH_USER_PATHS = NO;
				CLANG_ANALYZER_NONNULL = YES;
				CLANG_ANALYZER_NUMBER_OBJECT_CONVERSION = YES_AGGRESSIVE;
				CLANG_CXX_LANGUAGE_STANDARD = "gnu++17";
				CLANG_ENABLE_MODULES = YES;
				CLANG_ENABLE_OBJC_ARC = YES;
				CLANG_ENABLE_OBJC_WEAK = YES;
				CLANG_WARN_BLOCK_CAPTURE_AUTORELEASING = YES;
				CLANG_WARN_BOOL_CONVERSION = YES;
				CLANG_WARN_COMMA = YES;
				CLANG_WARN_CONSTANT_CONVERSION = YES;
				CLANG_WARN_DEPRECATED_OBJC_IMPLEMENTATIONS = YES;
				CLANG_WARN_DIRECT_OBJC_ISA_USAGE = YES_ERROR;
				CLANG_WARN_DOCUMENTATION_COMMENTS = YES;
				CLANG_WARN_EMPTY_BODY = YES;
				CLANG_WARN_ENUM_CONVERSION = YES;
				CLANG_WARN_INFINITE_RECURSION = YES;
				CLANG_WARN_INT_CONVERSION = YES;
				CLANG_WARN_NON_LITERAL_NULL_CONVERSION = YES;
				CLANG_WARN_OBJC_IMPLICIT_RETAIN_SELF = YES;
				CLANG_WARN_OBJC_LITERAL_CONVERSION = YES;
				CLANG_WARN_OBJC_ROOT_CLASS = YES_ERROR;
				CLANG_WARN_QUOTED_INCLUDE_IN_FRAMEWORK_HEADER = YES;
				CLANG_WARN_RANGE_LOOP_ANALYSIS = YES;
				CLANG_WARN_STRICT_PROTOTYPES = YES;
				CLANG_WARN_SUSPICIOUS_MOVE = YES;
				CLANG_WARN_UNGUARDED_AVAILABILITY = YES_AGGRESSIVE;
				CLANG_WARN_UNREACHABLE_CODE = YES;
				CLANG_WARN__DUPLICATE_METHOD_MATCH = YES;
				COPY_PHASE_STRIP = NO;
				DEAD_CODE_STRIPPING = YES;
				DEBUG_INFORMATION_FORMAT = "dwarf-with-dsym";
				ENABLE_NS_ASSERTIONS = NO;
				ENABLE_STRICT_OBJC_MSGSEND = YES;
				GCC_C_LANGUAGE_STANDARD = gnu11;
				GCC_NO_COMMON_BLOCKS = YES;
				GCC_WARN_64_TO_32_BIT_CONVERSION = YES;
				GCC_WARN_ABOUT_RETURN_TYPE = YES_ERROR;
				GCC_WARN_UNDECLARED_SELECTOR = YES;
				GCC_WARN_UNINITIALIZED_AUTOS = YES_AGGRESSIVE;
				GCC_WARN_UNUSED_FUNCTION = YES;
				GCC_WARN_UNUSED_VARIABLE = YES;
				MTL_ENABLE_DEBUG_INFO = NO;
				MTL_FAST_MATH = YES;
				SWIFT_COMPILATION_MODE = wholemodule;
				SWIFT_OPTIMIZATION_LEVEL = "-O";
			};
			name = Release;
		};
		00E5402527F3CCA200CF66D5 /* Debug */ = {
			isa = XCBuildConfiguration;
			buildSettings = {
				ASSETCATALOG_COMPILER_APPICON_NAME = AppIcon;
				ASSETCATALOG_COMPILER_GLOBAL_ACCENT_COLOR_NAME = AccentColor;
				CODE_SIGN_ENTITLEMENTS = macOS/Samples.entitlements;
				"CODE_SIGN_IDENTITY[sdk=macosx*]" = "Apple Development";
				CODE_SIGN_STYLE = Automatic;
				CURRENT_PROJECT_VERSION = 1;
				EMBED_ASSET_PACKS_IN_PRODUCT_BUNDLE = YES;
				INFOPLIST_FILE = "$(SRCROOT)/iOS/Info.plist";
				IPHONEOS_DEPLOYMENT_TARGET = 15.0;
				"IPHONEOS_DEPLOYMENT_TARGET[sdk=macosx*]" = 15.0;
				LD_RUNPATH_SEARCH_PATHS = (
					"$(inherited)",
					"@executable_path/Frameworks",
				);
				MARKETING_VERSION = 200.1.0;
				PRODUCT_BUNDLE_IDENTIFIER = "com.esri.arcgis-swift-sdk-samples";
				PRODUCT_NAME = Samples;
				SDKROOT = iphoneos;
				SUPPORTED_PLATFORMS = "iphoneos iphonesimulator";
				SUPPORTS_MACCATALYST = YES;
				SUPPORTS_MAC_DESIGNED_FOR_IPHONE_IPAD = NO;
				SWIFT_EMIT_LOC_STRINGS = YES;
				SWIFT_VERSION = 5.0;
				TARGETED_DEVICE_FAMILY = "1,2,6";
			};
			name = Debug;
		};
		00E5402627F3CCA200CF66D5 /* Release */ = {
			isa = XCBuildConfiguration;
			buildSettings = {
				ASSETCATALOG_COMPILER_APPICON_NAME = AppIcon;
				ASSETCATALOG_COMPILER_GLOBAL_ACCENT_COLOR_NAME = AccentColor;
				CODE_SIGN_ENTITLEMENTS = macOS/Samples.entitlements;
				"CODE_SIGN_IDENTITY[sdk=macosx*]" = "Apple Development";
				CODE_SIGN_STYLE = Automatic;
				CURRENT_PROJECT_VERSION = 1;
				EMBED_ASSET_PACKS_IN_PRODUCT_BUNDLE = YES;
				INFOPLIST_FILE = "$(SRCROOT)/iOS/Info.plist";
				IPHONEOS_DEPLOYMENT_TARGET = 15.0;
				"IPHONEOS_DEPLOYMENT_TARGET[sdk=macosx*]" = 15.0;
				LD_RUNPATH_SEARCH_PATHS = (
					"$(inherited)",
					"@executable_path/Frameworks",
				);
				MARKETING_VERSION = 200.1.0;
				PRODUCT_BUNDLE_IDENTIFIER = "com.esri.arcgis-swift-sdk-samples";
				PRODUCT_NAME = Samples;
				SDKROOT = iphoneos;
				SUPPORTED_PLATFORMS = "iphoneos iphonesimulator";
				SUPPORTS_MACCATALYST = YES;
				SUPPORTS_MAC_DESIGNED_FOR_IPHONE_IPAD = NO;
				SWIFT_EMIT_LOC_STRINGS = YES;
				SWIFT_VERSION = 5.0;
				TARGETED_DEVICE_FAMILY = "1,2,6";
				VALIDATE_PRODUCT = YES;
			};
			name = Release;
		};
/* End XCBuildConfiguration section */

/* Begin XCConfigurationList section */
		00E5400A27F3CCA100CF66D5 /* Build configuration list for PBXProject "Samples" */ = {
			isa = XCConfigurationList;
			buildConfigurations = (
				00E5402227F3CCA200CF66D5 /* Debug */,
				00E5402327F3CCA200CF66D5 /* Release */,
			);
			defaultConfigurationIsVisible = 0;
			defaultConfigurationName = Release;
		};
		00E5402427F3CCA200CF66D5 /* Build configuration list for PBXNativeTarget "Samples" */ = {
			isa = XCConfigurationList;
			buildConfigurations = (
				00E5402527F3CCA200CF66D5 /* Debug */,
				00E5402627F3CCA200CF66D5 /* Release */,
			);
			defaultConfigurationIsVisible = 0;
			defaultConfigurationName = Release;
		};
/* End XCConfigurationList section */

/* Begin XCRemoteSwiftPackageReference section */
		00C43AEB2947DC350099AE34 /* XCRemoteSwiftPackageReference "arcgis-maps-sdk-swift-toolkit" */ = {
			isa = XCRemoteSwiftPackageReference;
			repositoryURL = "https://github.com/Esri/arcgis-maps-sdk-swift-toolkit/";
			requirement = {
				kind = upToNextMinorVersion;
				minimumVersion = 200.1.0;
			};
		};
/* End XCRemoteSwiftPackageReference section */

/* Begin XCSwiftPackageProductDependency section */
		00C43AEC2947DC350099AE34 /* ArcGISToolkit */ = {
			isa = XCSwiftPackageProductDependency;
			package = 00C43AEB2947DC350099AE34 /* XCRemoteSwiftPackageReference "arcgis-maps-sdk-swift-toolkit" */;
			productName = ArcGISToolkit;
		};
/* End XCSwiftPackageProductDependency section */
	};
	rootObject = 00E5400727F3CCA100CF66D5 /* Project object */;
}<|MERGE_RESOLUTION|>--- conflicted
+++ resolved
@@ -236,11 +236,8 @@
 			dstPath = "";
 			dstSubfolderSpec = 7;
 			files = (
-<<<<<<< HEAD
 				D752D9412A39162F003EB25E /* ManageOperationalLayersView.swift in Copy Source Code Files */,
-=======
 				D752D9602A3BCE63003EB25E /* DisplayMapFromPortalItemView.swift in Copy Source Code Files */,
->>>>>>> 890e2622
 				00EB803A2A31506F00AC2B07 /* DisplayContentOfUtilityNetworkContainerView.swift in Copy Source Code Files */,
 				00EB803B2A31506F00AC2B07 /* DisplayContentOfUtilityNetworkContainerView.Model.swift in Copy Source Code Files */,
 				D751018F2A2E966C00B8FA48 /* IdentifyLayerFeaturesView.swift in Copy Source Code Files */,
